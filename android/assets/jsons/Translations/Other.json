{
	// General Translation tips:
	// - Keep it uniform! Use the same word/style for the same thing when ever necessary.
	//   Otherwise it may be confusing to the user
	//
	// Keep the names in SQUARE BRACKETS UNTRANSLATED!!!
	//
	// - Use the language feature of wikipedia (search the original tech in English
	//   and then choose your language on the left)
	//
	// - When in doubt a full rip of all translations from Civ5 can be found here:
	//   http://www.dndjunkie.com/civilopedia/default.aspx
	//   However, I advise you not to use this too much, as we don't want to infringe
	//   Firaxis copyright!
	// - If you see typos on other languages (e.g. one space too much) feel free to fix them
	//
	// - Try to have at least one round of proof reading before submission
	//
	// Cheers! :)

	"Working...":{ // Displayed when next turn is being...turned
		Italian:"Attendere..."
		Russian:"Обработка..."
		French:"Patientez..."
		Romanian:"Lucru..."
		Dutch:"Verwerken..."
		Spanish:"Trabajando..."
		Simplified_Chinese:"进行中..."
		Portuguese:"Trabalhando..."
		German:"Bitte warten..."
		Japanese:"ワーキング..."
		Czech:"Počítám..."
}

	"Waiting for other players...":{ // Displayed when next turn is being...turned
		Italian:"In attesa degli altri giocatori..."
		Simplified_Chinese:"等待其他玩家..."
		Russian:"Ожидание других игроков..."
		Czech:"Čekáme na ostatní hráče..."
}

	"in":{ // As in "Opera House in 3 turns"
		Italian:"tra"
		Russian:"через"
		French:"dans"
		Romanian:"în"
		German:"in"
		Dutch:"in"
		Spanish:"en"
		Simplified_Chinese:"完成需"
		Portuguese:"em"
		Japanese:"に"
		Czech:"v"
}

/////// Turn

	"Next turn":{
		Dutch:"Volgende beurt"
		French:"Prochain tour"
		German:"Nächste Runde"
		Italian:"Fine turno"
		Japanese:"次のターン"
		Portuguese:"Proximo turno"
		Romanian:"Runda următoare"
		Russian:"Следующий ход"
		Simplified_Chinese:"下一回合"
		Spanish:"Siguiente turno"
		Thai:"เริ่มเกมใหม่"

		Czech:"Další tah"
}

	"Turn":{ // For main screen at top left, e.g. Turn 234
		Dutch:"Beurt"
		French:"Tour"
		German:"Runde"
		Italian:"Turno"
		Japanese:"順番"
		Portuguese:"Turno"
		Romanian:"Runda"
		Russian:"Ход"
		Simplified_Chinese:"回合"
		Spanish:"Turno"
		Czech:"Tah"
}


	"turns":{ // for e.g. turns to technology
		Italian:"turni"
		Russian:"ходов"
		French:"Tours"
		Romanian:"Runde"
		German:"Runden"
		Dutch:"Beurten"
		Spanish:"turnos"
		Simplified_Chinese:"回合"
		Portuguese:"turnos"
		Japanese:"回る"
		Czech:"tah(y/ů)"
}

	"turn":{ // for e.g. "1 turn" to technology
		Italian:"turno"
		Simplified_Chinese:"回合"
		Portuguese:"Turno"
                Russian:"ход"
		French:"tour"
		Czech:"tah"
}

	"Next unit":{
		Italian:"Prossima unità"
		Simplified_Chinese:"下个未行动单位"
		Portuguese:"Próxima unidade"
		French:"Unité suivante"
                Russian:"Следующий юнит"
		Czech:"Další jednotka"
}

	"Pick a policy":{
		Italian:"Scegli Politica"
		Simplified_Chinese:"选择一项社会政策"
		Portuguese:"Escolha uma política"
		French:"Choisir une Doctrine"
		Russian:"Выбрать институт"
		Czech:"Vyberme politiku"
}

/////// Unit

	"Movement":{
		Italian:"Movimento"
		Russian:"Передвижение"
		French:"Déplacer"
		Romanian:"Mișcare"
		German:"Bewegungen"
		Dutch:"Mobieliteit"
		Spanish:"Movimiento"
		Simplified_Chinese:"移动力"
		Portuguese:"Movimento"
		Japanese:"移動"
		Czech:"Pohyb"
}

	"Strength":{
		Italian:"Forza"
		Russian:"Сила"
		French:"Force"
		Romanian:"Putere"
		German:"Stärke"
		Dutch:"Kracht"
		Spanish:"Fuerza"
		Simplified_Chinese:"战斗力"
		Portuguese:"Força"
		Japanese:"強さ"
		Czech:"Síla"
}

	"Ranged strength":{
		Italian:"Forza a distanza"
		Russian:"Сила в дальнем бою"
		French:"Force à distance"
		Romanian:"Putere la distanță"
		German:"Fernkampf-Stärke"
		Dutch:"Kracht op afstand"
		Spanish:"Fuerza a distancia"
		Simplified_Chinese:"远程战斗力"
		Portuguese:"Força a distancia"
		Japanese:"範囲の強さ"
		Czech:"Síla na dálku"
}

	"Bombard strength":{ // for displaying city info
		Italian:"Forza bombardamento"
		Russian:"Сила обстрела"
		French:"Force de bombardement"
		Romanian:"Puterea bombardamentului"
		German:"Stärke Bombardierung"
		Dutch:"Bombard sterkte"
		Spanish:"Fuerza de bombardeo"
		Simplified_Chinese:"远程轰击"
		Portuguese:"Força de bombardeio"
		Japanese:"爆撃力"
		Czech:"Bombardovací síla"
}

	"Range":{
		Italian:"Raggio"
		Simplified_Chinese:"攻击范围",
		Czech:"Vzdálenost"
	}

/////// Unit actions

	"Move unit":{
		Italian:"Sposta unità"
		Russian:"Переместить юнит"
		French:"Déplacer l'unité"
		Romanian:"Mută unitatea"
		German:"Einheit bewegen"
		Dutch:"Eenheid verplaatsen"
		Spanish:"Mover unidad"
		Simplified_Chinese:"移动单位"
		Portuguese:"Mover a unidade"
		Japanese:"移動ユニット"
		Czech:"Pohnout jednotkou"
}

	"Stop movement":{
		Italian:"Ferma movimento"
		Russian:"Отменить действие"
		French:"Arrêter le mouvement"
		Romanian:"Oprește mișcarea"
		German:"Bewegen abbrechen"
		Dutch:"Verplaatsen stoppen"
		Spanish:"Parar movimiento"
		Simplified_Chinese:"停止移动"
		Portuguese:"Parar o movimento"
		Japanese:"動きを止める"
		Czech:"Zastavit pohyb"
}

	"Construct improvement":{
		Italian:"Costruisci miglioramento"
		Russian:"Построить улучшение"
		French:"Bâtir une amélioration"
		Romanian:"Construiește îmbunătățire"
		German:"Verbesserung bauen"
		Dutch:"Verbetering bouwen"
		Spanish:"Construir mejora"
		Simplified_Chinese:"建造设施"
		Portuguese:"Construir melhoria"
		Japanese:"構造改善"
		Czech:"Vybudovat vylepšení"
}

	"Automate":{
		Italian:"Automatizza"
		Russian:"Автоматизировать"
		French:"Automatiser"
		Romanian:"Automatizează"
		German:"Automatisieren"
		Dutch:"Autoatiseren"
		Spanish:"Automatizar"
		Simplified_Chinese:"自动工作"
		Portuguese:"Automatizar"
		Japanese:"自動化する"
		Czech:"Automatizovat"
}

	"Stop automation":{
		Italian:"Arresta automazione"
		Spanish:"Parar automatización"
		Romanian:"Oprește automatizarea"
		German:"Automatisieren anhalten"
		French:"Arrêtez automatisation"
		Portuguese:"Pare a automação"
		Simplified_Chinese:"停止自动工作"
		Romanian:"Opriți automatizarea"
		Russian:"Остановить автоматизацию"
		Japanese:"自動化を停止"
		Czech:"Konec automatizace"
}

	"Construct road": {
		Italian: "Costruisci strada"
		German: "Straße bauen"
		French:"Contruire une route"
                Russian:"Построить дорогу"
		Czech:"Postavit cestu"
}

	"Fortify":{
		Italian:"Fortifica"
		Russian:"Укрепить"
		French:"Fortifier"
		Romanian:"Fortifică"
		German:"Befestigen"
		Dutch:"Versterken"
		Spanish:"Fortificar"
		Simplified_Chinese:"驻守"
		Portuguese:"Fortificar"
		Japanese:"要塞化"
		Czech:"Opevnit se"
}

	"Fortification":{ // as in "+40% Fortification"
		Italian:"Fortificazione"
		Russian:"к защите"
		French:"Fortification"
		Romanian:"Fortificație"
		German:"Befestigung"
		Dutch:"Versterking"
		Spanish:"Fortificación"
		Simplified_Chinese:"驻守防御力加成"
		Portuguese:"Fortficação"
		Japanese:"要塞"
		Czech:"Opevnění"
}

	"Sleep":{
		Italian:"Riposa"
		Romanian:"Dormi"
		Simplified_Chinese:"休眠"
		Portuguese:"Dormir"
		German:"Schlafen"
		French:"Dormir"
		Japanese:"睡眠"
		Russian:"Спать"
		Dutch:"Slaap"
		Spanish:"Dormir"
		Czech:"Spánek"
}

	"Moving": { //sample would be appreciated
		Italian: "In movimento"
		German: "Bewegen"
		French:"En mouvement"
		Simplified_Chinese:"移动中"
		Russian:"В движении"
		Czech:"Pohyb "
}

	"Set up":{ // For siege units
		Italian:"Monta"
		Russian:"Подготовиться"
		French:"Installer"
		Romanian:"Montează"
		German:"Aufstellen"
		Dutch:"Opstellen"
		Spanish:"Montar"
		Simplified_Chinese:"架设"
		Portuguese:"Montar"
		Japanese:"セットアップ"
		Czech:"Nastavení"
}

	"Upgrade to [unitType] ([goldCost] gold)":{ // EG Upgrade to Cannon (140 gold)
		Italian:"Aggiorna a [unitType] ([goldCost] oro)"
		Russian:"Улучшить до [unitType] ([goldCost] золота)"
		French:"Mise à niveau vers [unitType] ([goldCost] or)" //or Amélioration en [unitType] ([goldCost] or)
		Romanian:"Avansare [unitType] ([goldCost] aur)"
		Spanish:"Mejorar a [unitType] ([goldCost] de oro)"
		Simplified_Chinese:"升级到[unitType](需要[goldCost]金钱)"
		Portuguese:"Melhoria a [unitType] ([goldCost] ouro)"
		German:"Verbessere [unitType] ([goldCost] Gold)"
		Japanese:"[unitType]（[goldCost] gold）にアップグレードする",
		Czech:"Přestavba na jednotku [unitType] ([goldCost] zlata)"
}

	"Found city":{
		Italian:"Fonda città"
		Russian:"Основать город"
		French:"Fonder une ville"
		Romanian:"Fondează oraș"
		German:"Stadt gründen"
		Dutch:"Stad stichten"
		Spanish:"Fundar ciudad"
       		Simplified_Chinese:"建立城市"
		Portuguese:"Fundar Cidade"
		Japanese:"見つかった市"
		Czech:"Založit město"
}

	"Promote":{
		Italian:"Promuovi"
		Russian:"Повысить"
		French:"Promouvoir"
		Romanian:"Promovează"
		German:"Befördern"
		Dutch:"Promoveren"
		Spanish:"Ascender"
		Simplified_Chinese:"晋升"
		Portuguese:"Promover"
		Japanese:"促進する"
		Czech:"Povýšit"
}

	"Health":{
		Italian:"Salute"
		Russian:"Здоровье"
		French:"Santé"
		Romanian:"Sănătate"
		German:"Gesundheit"
		Dutch:"Gezondheid"
		Spanish:"Salud"
		Simplified_Chinese:"生命"
		Portuguese:"Saúde"
		Japanese:"健康"
		Czech:"Zdraví"
}

	"Disband unit":{
		Italian:"Sciogli"
		Russian:"Распустить юнит"
		French:"Dissoudre l'unité"
		Romanian:"Desființează unitatea"
		Dutch:"Eenheid opheffen"
		Spanish:"Disolver unidad"
		Simplified_Chinese:"解雇单位"
		Portuguese:"Desfazer unidade"
		German:"Einheit auflösen"
		Japanese:"解散ユニット"
		Czech:"Propustit jednotku"
}

	"Explore":{
		Italian:"Esplora"
		Romanian:"Explorează"
		Spanish:"Explorar"
		German:"Erkunden"
		French:"Explorer"
		Portuguese:"Explorar"
		Japanese:"探検する"
		Simplified_Chinese:"自由探索"
		Russian:"Исследовать"
		Dutch:"Onderzoeken"
		Czech:"Prozkoumat"
}

	"Stop exploration":{
		Italian:"Smetti di esplorare"
		Simplified_Chinese:"停止探索"
		French:"Arrêter l'exploration"
		Portuguese:"Parar a exploração"
                Russian:"Остановить исследование"
		Czech:"Konec průzkumu"
}

	"Pillage":{
		Italian:"Saccheggia"
		German:"Plündern"
		French:"Pillage"
		Japanese:"略奪"
		Portuguese:"Pilhar"
		Russian:"Разграбить"
		Romanian:"Prădare"
		Dutch:"Plundering"
		Spanish:"Pillaje"
		Simplified_Chinese:"劫掠"
		Czech:"Rabování"
}

	"Do you really want to disband this unit?":{
		Italian:"Vuoi davvero sciogliere questa unità?"
		Russian:"Вы действительно хотите распустить этот юнит?"
		French:"Voulez-vous vraiment dissoudre cette unité?"
		Romanian:"Sigur desființezi unitatea?"
		Dutch:"Wil je echt deze eenheid opheffen"
		Spanish:"¿Realmente quieres disolver esta unidad?"
		Simplified_Chinese:"您真的想解雇这个单位吗？"
		Portuguese:"Voçê realmente quer desfazer essa unidade?"
		German:"Wollen Sie diese Einheit wirklich auflösen?"
		Japanese:"あなたは本当にこのユニットを解散したいですか？"
		Czech:"Opravdu chcete propustit tuto jednotku?"
}
	"Disband this unit for [goldAmount] gold?":{
		Italian:"Vuoi sciogliere questa unità per [goldAmount] Oro?"
		Portuguese:"Desfazer esta unidade por  [goldAmount] ouro?"
		French:"Dissoudre cette unité pour [goldAmount] gold?"
		German:"Diese Einheit für [goldAmount] Gold auflösen?"
		Spanish:"¿Disolver esta unidad para [goldAmount] gold?"
		Simplified_Chinese:"要解散这个单位获得[goldAmount]金钱吗？"
		Japanese:"このユニットを[goldAmount]ゴールドに解散させますか？"
		Romanian:"Dezactivați această unitate pentru aurul [goldAmount]?"
		Dutch:"Deze eenheid ontbinden voor [goldAmount] goud?"
		Russian:"Распустить юнит за [goldAmount] золота?",
		Czech:"Propustit tuto jednotku - dostaneme [goldAmount] zlata?"
}

	"Create [improvement]":{ // for great units, fishing boats, etc.
		Italian:"Costruisci [improvement]"
		French:"Construire [improvement]"
		Simplified_Chinese:"建造[improvement]"
		Russian:"Создать [improvement]",
		Czech:"Vybudovat [improvement]"
}

	"Start Golden Age":{
		Italian:"Avvia Età dell'Oro"
		French:"Commencer un Age d'Or"
		Simplified_Chinese:"开启黄金时代"
                Russian:"Начать золотой век"
		Czech:"Zahájit Zlatý věk"
}

	"Yes":{
		Italian:"Sì"
		Russian:"Да"
		French:"Oui"
		Romanian:"Da"
		Dutch:"Ja"
		Spanish:"Sí"
		Simplified_Chinese:"是"
		Portuguese:"Sim"
		German:"Ja"
		Japanese:"はい"
		Czech:"Ano"
}
	"No":{
		Italian:"No"
		Russian:"Нет"
		French:"Non"
		Romanian:"Nu"
		Dutch:"Nee"
		Spanish:"No"
		Simplified_Chinese:"否"
		Portuguese:"Não"
		German:"Nein"
		Japanese:"いいえ"
		Czech:"Ne"
}

	"Acquire":{
		Italian:"Prendi"
		French:"Acquérir"
		Russian:"Получить"
		Simplified_Chinese:"变更为本城市所属"
		Czech:"Získat"
}

/////// Stats / Basics ressources

	"Gold":{
		Italian:"Oro"
		Russian:"Золото"
		French:"Or"
		Romanian:"Aur"
		German:"Gold"
		Dutch:"Goud"
		Spanish:"Oro"
		Simplified_Chinese:"Gold"//the basic resource and the luxury resource have the same name,if we do not solve this problem,i will not translate it.
		Portuguese:"Ouro"
		Japanese:"ゴールド"
		Czech:"Zlato"
}

	"Science":{
		Italian:"Scienza"
		Russian:"Наука"
		French:"Science"
		Romanian:"Ştiinţă"
		German:"Wissenschaft"
		Dutch:"Wetenschap"
		Spanish:"Ciencia"
		Simplified_Chinese:"科研"
		Portuguese:"Ciência"
		Japanese:"科学"
		Czech:"Výzkum"
}

	"Happiness":{
		Italian:"Felicità"
		Russian:"Счастье"
		French:"Bonheur"
		Romanian:"Fericire"
		German:"Zufriedenheit"
		Dutch:"Tevredenheid"
		Spanish:"Felicidad"
		Simplified_Chinese:"快乐"
		Portuguese:"Felicidade"
		Japanese:"幸福"
		Czech:"Spokojenost"
}

	"Production":{
		Italian:"Produzione"
		Russian:"Производство"
		French:"Production"
		Romanian:"Producție"
		German:"Produktion"
		Dutch:"Productie"
		Spanish:"Producción"
		Simplified_Chinese:"产能"
		Portuguese:"Produção"
		Japanese:"製造"
		Czech:"Produkce"
}

	"Culture":{
		Italian:"Cultura"
		Russian:"Культура"
		French:"Culture"
		Romanian:"Cultură"
		German:"Kultur"
		Dutch:"Cultuur"
		Spanish:"Cultura"
		Simplified_Chinese:"文化"
		Portuguese:"Cultura"
		Japanese:"文化"
		Czech:"Kultura"
}

	"Food":{
		Italian:"Cibo"
		Russian:"Еда"
		French:"Nourriture"
		Romanian:"Hrană"
		German:"Nahrung"
		Dutch:"Eten"
		Spanish:"Comida"
		Simplified_Chinese:"食物"
		Portuguese:"Comida"
		Japanese:"フード"
		Czech:"Jídlo"
}

	"GOLDEN AGE":{
		Italian:"ETÀ DELL'ORO"
		Russian:"ЗОЛОТОЙ ВЕК"
		French:"ÂGE D'OR"
		Romanian:"EPOCA DE AUR"
		German:"GOLDENES ZEITALTER"
		Dutch:"GOUDEN EEUW"
		Spanish:"EDAD DORADA"
		Simplified_Chinese:"黄金时代"
		Portuguese:"IDADE DOURADA"
		Japanese:"黄金時代"
		Czech:"ZLATÝ VĚK"
}
<<<<<<< HEAD

	"Golden Age":{
	Simplified_Chinese:"黄金时代"
}
=======
>>>>>>> e0c0d180

	// You don't have to translate this is it's good for your language, but some languages have their own display
	"[year] BC":{ // Before Christus
		Italian:"[year] a.C."
		Czech:"[year] př. n. l."
		Simplified_Chinese:"公元前[year]年"
	}

	"[year] AD":{ // Anno Domini
		Italian:"[year] d.C."
		Czech:"[year] n. l."
		Simplified_Chinese:"公元[year]年"
	}

/////// Menu table

	"Civilopedia":{
		Italian:"Civilopedia"
		Russian:"Цивилопедия"
		French:"Civilopédie"
		Romanian:"Civilopedie"
		Spanish:"Civilopedia"
		Simplified_Chinese:"文明百科"
		Portuguese:"Civilopédia"
		German:"Civilopedia"
		Japanese:"シビロペディア",
		Czech:"Civilopedie"
}

	"Start new game":{
		Italian:"Nuova partita"
		Russian:"Начать новую игру"
		French:"Nouvelle partie"
		Romanian:"Joc nou"
		German:"Neues Spiel"
		Dutch:"Nieuw spel"
		Spanish:"Nueva partida"
		Simplified_Chinese:"开始新游戏"
		Portuguese:"Novo jogo"
		Japanese:"新しいゲームを始める"
		Czech:"Začít novou hru"
}

	"Save game":{
		Italian:"Salva partita"
		Russian:"Сохранить игру"
		French:"Sauvegarder la partie"
		Romanian:"Salvează jocul"
		German:"Spiel speichern"
		Dutch:"Spel opslaan"
		Spanish:"Salvar partida"
		Simplified_Chinese:"保存游戏"
		Portuguese:"Salvar jogo"
		Japanese:"ゲームを保存する"
		Czech:"Uložit hru"
}

	"Load game":{
		Italian:"Carica partita"
		Russian:"Загрузить игру"
		French:"Charger une partie"
		Romanian:"Incarcă joc"
		German:"Spiel laden"
		Dutch:"Spel laden"
		Spanish:"Cargar partida"
		Simplified_Chinese:"读取游戏"
		Portuguese:"Carregar partida"
		Japanese:"ゲームをロード"
		Czech:"Načíst hru"
}


	"Victory status":{
		Italian:"Condizioni di vittoria"
		Russian:"Статус победы"
		French:"Conditions de victoire"
		Romanian:"Statut victorie"
		German:"Siegesstatus"
		Dutch:"Overwinning Status"
		Spanish:"Estatus de victoria"
		Simplified_Chinese:"胜利进度"
		Portuguese:"Status da vitória"
		Japanese:"勝利の地位"
		Czech:"Cesta k vítězství"
}

	"Social policies":{
		Italian:"Politiche sociali"
		Russian:"Общественные институты"
		French:"Doctrines" //official translate
		Romanian:"Politici sociale"
		German:"Sozialpolitiken"
		Dutch:"Sociaal beleid"
		Spanish:"Políticas sociales"
		Simplified_Chinese:"社会政策"
		Portuguese:"Políticas sociais"
		Japanese:"社会政策"
		Czech:"Sociální politika"
}

	"Community":{
		Italian:"Community"
		Simplified_Chinese:"开发者社区"
		Russian:"Сообщество"
		Czech:"Komunita"
}


	"Close":{
		Italian:"Chiudi"
		Russian:"Закрыть"
		French:"Fermer"
		Romanian:"Închide"
		German:"Schließen"
		Dutch:"Sluiten"
		Spanish:"Cerrar"
		Simplified_Chinese:"关闭"
		Portuguese:"Fechar"
		Japanese:"閉じる"
		Czech:"Zavřít"
}

/////// City screen

	"Exit city":{
		Italian:"Esci dalla città"
		Russian:"Выйти из города"
		French:"Quitter la ville"
		Romanian:"Ieși din oraș"
		German:"Stadt verlassen"
		Dutch:"Stadscherm sluiten"
		Spanish:"Salir de la ciudad"
		Simplified_Chinese:"离开城市界面"
		Portuguese:"Sair da cidade"
		Japanese:"市を出る"
		Czech:"Opustit město"
}

	"Raze city":{
		Italian:"Demolisci città"
		Russian:"Разрушить город"
		French:"Démolir la ville"
		Romanian:"Demolează orașul"
		German:"Stadt zerstören"
		Dutch:"Stad vernietigen"
		Spanish:"Arrasar ciudad"
		Simplified_Chinese:"摧毁城市"
		Portuguese:"Saquear cidade"
		Japanese:"ラゼ市"
		Czech:"Srovnat město se zemí"
}

	"Stop razing city":{
		Italian:"Anulla demolizione città"
		Russian:"Отменить разрушение города"
		French:"Annuler démolition de la ville"
		Romanian:"Anulează demolarea orașului"
		German:"Zerstörung anhalten"
		Dutch:"Stad vernieteging stoppen"
		Spanish:"Dejar de arrasar ciudad"
		Simplified_Chinese:"停止摧毁城市"
		Portuguese:"Parar de saquear cidade"
		Japanese:"街をすくい止める"
		Czech:"Ukončit vyhlazování města"
}

	"Buy for [amount] gold":{
		Italian:"Acquista ([amount] oro)"
		Russian:"Купить за [amount] золота"
		French:"Acheter avec [amount] or"
		Romanian:"Cumpără cu [amount] aur"
		German:"Für [amount] Gold kaufen"
		Dutch:"Voor [amount] gold kopen"
		Spanish:"Comprar por [amount] de oro"
		Simplified_Chinese:"花费[amount]金钱购买"
		Portuguese:"Comprar por [amount] ouro"
		Japanese:"[amount]ゴールドで購入する",
		Czech:"Koupit za [amount] zlata"
}

	"Buy":{ // for when the construction is a wonder/special and can't be bought, the button is disabled but still displays text
		Italian:"Acquista"
		French:"Acheter"
		Romanian:"A cumpara"
		German:"Kaufen"
		Russian:"Купить"
		Dutch:"Kopen"
		Spanish:"Comprar"
		Portuguese:"Comprar"
		Simplified_Chinese:"购买"
		Japanese:"購入"
		Czech:"Koupit"
}

	"Would you like to purchase [constructionName] for [buildingGoldCost] gold?":{
		Italian:"Vuoi acquistare [constructionName] ([buildingGoldCost] oro)?"
		Russian:"Хотите купить [constructionName] за [buildingGoldCost] золота?"
		French:"Souhaitez-vous acheter [constructionName] pour [buildingGoldCost] gold?"
		Romanian:"Doriți să achiziționați [buildingName] pentru aur [buildingGoldCost]?"
		German:"Möchten Sie [constructionName] für [buildingGoldCost] gold kaufen?"
		Dutch:"Wilt u [constructionName] kopen voor [buildGoldCost] goud?"
		Spanish:"¿Te gustaría comprar [constructionName] para [buildingGoldCost] gold?"
		Simplified_Chinese:"你想花费[buildingGoldCost]金钱购买[constructionName]吗？"
		Portuguese:"Gostaria de comprar o [constructionName] por [buildingGoldCost] ouro?"
		Japanese:"[buildingGoldCost]ゴールドの[constructionName]を購入しますか？",
		Czech:"Přejete si zakoupit [constructionName] za [buildingGoldCost] zlata?"
}

	"Maintenance cost":{
		Italian:"Costi di mantenimento"
		Russian:"Стоимость обслуживания"
		French:"Coût de maintenance"
		Romanian:"Cost întreținere"
		German:"Wartungskosten"
		Dutch:"Onderhouskosten"
		Spanish:"Coste de mantenimiento"
		Simplified_Chinese:"建筑维护费"
		Portuguese:"Custo de manutenção"
		Japanese:"メンテナンス費用"
		Czech:"Náklady na údržbu (žold)"
}

	"Pick construction":{
		Italian:"Scegli costruzione"
		Russian:"Выбрать здание"
		French:"Sélectionner la construction"
		Romanian:"Alege construcția"
		German:"Bauwerk auswählen"
		Dutch:"Bouwwerk kiezen"
		Spanish:"Elige la construcción"
		Simplified_Chinese:"选择建筑"
		Portuguese:"Escolher construção"
		Japanese:"ピック建設"
		Czech:"Zvolte konstrukci"
}

	"Pick improvement":{
		Italian:"Scegli miglioramento"
		Simplified_Chinese:"选择设施"
		French:"Choisir une amélioration"
		Portuguese:"Escolha uma melhoria"
                Russian:"Выбрать улучшение"
		Czech:"Vyberte vylepšení"
}

	"Provides [resource]":{
<<<<<<< HEAD
=======
		Italian:"Dona [resource]"
>>>>>>> e0c0d180
		Simplified_Chinese:"获得资源：[resource]"
		Czech:"Poskytuje [resource]"	
	}
	
	"Replaces [improvement]":{
<<<<<<< HEAD
=======
		Italian:"Sostituisce [improvement]"
>>>>>>> e0c0d180
		Simplified_Chinese:"替换现有设施：[improvement]"
		Czech:"Nahrazuje [improvement]"
	}

	"Pick now!": { //sample needed
		Italian: "Scegli ora!"
		German: "Jetzt wählen!"
		French:"Choisir maintenant !"
		Simplified_Chinese:"选择此项！"
                Russian:"Выбрать сейчас!"
		Czech:"Zvolte teď!"
}

	"Build [building]":{ // eg Build Granary
		Italian:"Costruisci [building]"
		Russian:"Строить [building]"
		French:"Construire [building]"
		Romanian:"Construiește [building]"
		German:"[building] bauen"
		Dutch:"[building] bouwen"
		Spanish:"Construir [building]"
		Simplified_Chinese:"建造[building]"
		Portuguese:"Construir [building]",
		Czech:"Postavit [building]"
}

	"Train [unit]":{ // eg Train Scout
		Italian:"Addestra [unit]"
		Russian:"Обучить [unit]"
		French:"Former [unit]"
		Romanian:"Antrenează [unit]"
		German:"[unit] ausbilden"
		Dutch:"[unit] rekruteren"
		Spanish:"Entrenar [unit]"
		Simplified_Chinese:"组建[unit]"
		Portuguese:"Treinar [unit]"
		Japanese:"電車[unit]",
		Czech:"Vycvičit [unit]"
}

	"Produce [thingToProduce]":{ // eg Produce gold
		Italian:"Produci [thingToProduce]"
		Russian:"Производить [thingToProduce]"
		French:"Produire [thingToProduce]"
		Romanian:"Produce [thingToProduce]"
		German:"[thingToProduce] herstellen"
		Dutch:"[thingToProduce] produceren"
		Spanish:"Producir [thingToProduce]"
		Simplified_Chinese:"产能利用：[thingToProduce]"
		Portuguese:"Produzir [thingToProduce]"
		Japanese:"プロデュース[thingToProduce]",
		Czech:"Produkovat [thingToProduce]"
}

	"Nothing":{ // A city can choose to "idle" and produce nothing
		Italian:"Niente"
		Russian:"Ничего"
		French:"Rien"
		Romanian:"Nimic"
		German:"Nichts"
		Dutch:"Niks"
		Spanish:"Nada"
		Simplified_Chinese:"无"
		Portuguese:"Nada"
		Japanese:"何もない"
		Czech:"Nic"
}

	"Annex city":{ // For a puppetted city
		Italian:"Annetti città"
		Simplified_Chinese:"吞并城市"
		Czech:"Anektovat město"
}

	"Specialist Buildings":{ // !!!!! DUPLICATE KEY !!!!!
		Italian:"Edifici specialisti"
		Russian:"Специализированные Здания"
		French:"Bâtiments spécialisés"
		Romanian:"Cladiri specializate"
		German:"Fachbauten"
		Dutch:"Gespecialiseerde gebouwen"
		Spanish:"Edificios especializados"
		Simplified_Chinese:"专业建筑"
		Portuguese:"Edifícios Especialistas"
		Japanese:"スペシャリストビル"
		Czech:"Specializované budovy"
}

	"Specialist Allocation":{
		Italian:"Assegna specialisti"
		Russian:"Распределение специалистов"
		French:"Affectation Spécialiste"
		Romanian:"Alocarea specialiștilor"
		German:"Spezialistzuordnung"
		Dutch:"Specialistische toewijzing"
		Spanish:"Asignación de especialistas"
		Simplified_Chinese:"专业人员分配"
		Portuguese:"Alocação de Especialistas"
		Japanese:"スペシャリスト割り当て"
		Czech:"Přidělit specialistu"
}

	"Specialists":{
		Italian:"Specialisti"
		Simplified_Chinese:"专业人员"
		French:"Spécialiste"
		Portuguese:"Especialistas"
		Russian:"Специалисты"
		Czech:"Specialisté"
}

	"Food eaten":{
		Italian:"Cibo consumato"
		Simplified_Chinese:"人口消耗"
		French:"Nourriture consommée"
		Portuguese:"Comida consumida"
		Russian:"Потребление еды"
		Czech:""
}

	"Growth bonus":{
		Italian:"Bonus crescita"
		Simplified_Chinese:"积累速率"
		French:"Bonus de Croissance"
		Portuguese:"Bonus de crescimento"
		Russian:"Бонус к росту"
		Czech:"Spotřeba jídla"
}

	"Unassigned population":{ // as in "Unassigned population: 2/13
		Italian:"Popolazione libera"
		Russian:"Свободное население"
		French:"Population libre"
		Romanian:"Populație liberă"
		German:"Freie Bevölkerung"
		Dutch:"Vrije bevolking"
		Spanish:"Población libre"
		Simplified_Chinese:"空闲人口"
		Portuguese:"População livre"
		Japanese:"無料の人口"
		Czech:"Nevyužitá populace"
}

	"[turnsToExpansion] turns to expansion":{
		Italian:"Espansione dei confini tra [turnsToExpansion] turni"
		Russian:"Расширение через [turnsToExpansion] ходов"
		French:"[turnsToExpansion] tours à l'expansion"
		Romanian:"[turnsToExpansion] rundă până la expansiunea"
		German:"Erweiterung in [turnsToExpansion] Runden"
		Dutch:"Uitbreiding in [turnsToExpansion] rondes"
		Spanish:"[turnsToExpansion] rondas hasta la expansión"
		Simplified_Chinese:"此城市将在[turnsToExpansion]回合后扩张"
		Portuguese:"[turnsToExpansion] turnos até a expansão"
		Japanese:"[turnsToExpansion]が拡大に変わります",
		Czech:"[turnsToExpansion] tahů do rozšíření"
}

	"Stopped expansion":{ // if culture is 0
		Italian:"Espansione arrestata"
		Russian:"Расширение остановлено"
		French:"Expansion arrêtée"
		Romanian:"Expansiunea sa oprit"
		German:"Expansion gestoppt"
		Dutch:"Uitbreiding gestopt"
		Spanish:"Expansión detenida"
		Simplified_Chinese:"扩张停止了"
		Portuguese:"Expansão parada"
		Japanese:"拡張停止"
		Czech:"Rozšiřování zastaveno"
}

	"[turnsToPopulation] turns to new population":{
		Italian:"Nuovo abitante tra [turnsToPopulation] turni"
		Russian:"Население прибавится через [turnsToPopulation] ходов"
		French:"[turnsToPopulation] tours à un nouveau résident"
		Romanian:"[turnsToPopulation] rundă până un nou rezident"
		German:"Neuer Einwohner in [turnsToPopulation] Runden"
		Dutch:"Een nieuwe inwoner in [turnsToPopulation] rondes"
		Spanish:"[turnsToPopulation] rondas hasta un nuevo residente"
		Simplified_Chinese:"此城市将在[turnsToPopulation]轮后有1个新市民"
		Portuguese:"[turnsToPopulation] turnos até um novo residente"
		Japanese:"[turnsToPopulation]新しい人口に目を向けます",
		Czech:"[turnsToPopulation] tahů do přírůstku populace"
}

	"Food converts to production":{
		Italian:"Converte il Cibo in Produzione"
		Czech:"Jídlo směnit za produkci"
		Simplified_Chinese:"食物转化为产能"
}

	"[turnsToStarvation] turns to lose population":{
		Italian:"Perdita di popolazione tra [turnsToStarvation] turni"
		Russian:"[turnsToStarvation] ходов до уменьшения населения"
		French:"Perte de population dans [turnsToStarvation] tours"
		Romanian:"Pierderea populației în [turnsToStarvation] rundă"
		German:"Bevölkerungsverlust in [turnsToStarvation] Runden"
		Dutch:"Bevolkingsverlies in [turnsToStarvation] rondes"
		Spanish:"Pérdida de población en [turnsToStarvation] turnos"
		Simplified_Chinese:"此城市将在[turnsToStarvation]轮后失去1个市民"
		Portuguese:"Perda de população em [turnsToStarvation] turnos"
		Japanese:"[turnsToStarvation]人口を減らす",
		Czech:"[turnsToStarvation] tahů do ztráty populace"
}

	"Stopped population growth":{
		Italian:"Stagnazione"
		Russian:"Pост населения oстановлен"
		French:"Accroissement de la population arrêtée"
		Romanian:"Creșterea populației arestate"
		German:"Bevölkerungswachstum gestoppt"
		Dutch:"De bevolkingsgroei gestopt"
		Spanish:"Aumento de la población detenida"
		Simplified_Chinese:"人口增长停止"
		Portuguese:"Crescimento populacional interrompido"
		Japanese:"人口増加の阻止"
		Czech:"Zastavený populační růst"
}

	"In resistance for another [numberOfTurns] turns":{ //It's when city get captured
		Italian:"La resistenza durerà altri [numberOfTurns] turni."
                Simplified_Chinese:"抵抗将持续额外[numberOfTurns]回合."
		Portuguese:"A resistência por [numberOfTurns] turnos mais."
		Japanese:"他の[numberOfTurns]ターンに抵抗."
		French:"En révolte pour [numberOfTurns] tours."
		Russian:"Сопротивление на [numberOfTurns] ходов",
		Czech:"Občanské nepokoje po dalších [numberOfTurns] tahů"
}

	"Sell for [sellAmount] gold":{ // when selling a building
		Italian:"Vendi ([sellAmount] Oro)" //es.
		Russian:"Продать за [sellAmount] золота"
		French:"Vendre pour [sellAmount] or"
		Romanian:"Vindem [sellAmount] de aur"
		German:"Verkaufen Sie für [sellAmount] Gold"
		Dutch:"Verkopen voor [sellAmount] goud"
		Spanish:"Vender por [sellAmount] oro"
		Simplified_Chinese:"卖掉获得[sellAmount]金钱"
		Portuguese:"Vender por [sellAmount] ouro",
		Czech:"Prodat za [sellAmount] zlata"
}

	"Are you sure you want to sell this [building]?":{
		Italian:"Vuoi davvero vendere [building]?" //es.
		Russian:"Вы действительно хотите продать [building]?"
		French:"Voulez-vous vraiment vendre [building]?"
		Romanian:"Chiar vrei să vinzi [building]?"
		German:"Wollen Sie wirklich [building] verkaufen?"
		Dutch:"Wil je echt [building] verkopen?"
		Spanish:"¿Realmente quieres vender [building]?"
		Simplified_Chinese:"你真的想卖掉[building]吗？"
		Portuguese:"Você realmente quer vender o(a) [building]?",
		Czech:"Jste si jistý(á), že chcete prodat budovu [building]"
}

    	"[greatPerson] points":{ // e.g "Great Scientist points"
		Italian:"Punti [greatPerson]" //es. "Punti Grande Scienziato"
		Portuguese:"Pontos de [greatPerson]"
		Japanese:"[greatPerson]ポイント"
		French:"[greatPerson] points"
		Simplified_Chinese:"[greatPerson]点数"
	    	Russian:"Очки [greatPerson]",
		Czech:"[greatPerson] - body"
}

	"Great person points":{ // e.g ?
		Italian:"Punti Grande Personaggio"
		Simplified_Chinese:"伟人点数"
		French:"Points de personnage illustre"
		Portuguese:"Pontos de grandes pessoas"
		Russian:"Очки великих людей"
		Czech:"Body Velké osobnosti"
}

	"Current points":{
		Italian:"Punti attuali"
		Simplified_Chinese:"当前点数"
		French:"Points actuelles"
		Portuguese:"Pontos atuais"
		Russian:"Очков сейчас"
		Czech:"Získané body"
}

	"Points per turn":{
		Italian:"Punti per turno"
		Simplified_Chinese:"获得点数/回合"
		French:"Points par tours"
		Portuguese:"Pontos por turno"
		Russian:"Очки за ход"
		Czech:"Bodů za tah"
}

	"Convert production to gold at a rate of 4 to 1":{
		Italian:"Converte la Produzione a Oro a un tasso di 4 a 1"
		Simplified_Chinese:"转化1/4产能为金钱"
		Czech:"Konvertovat produkci na zlato v poměru 4 ku 1"
}

	"Convert production to science at a rate of 4 to 1":{
		Italian:"Converte la Produzione a Scienza a un tasso di 4 a 1"
		Simplified_Chinese:"转化1/4产能为科研",
		Czech:"Konvertovat produkci na výzkum v poměru 4 ku 1"
}

	"The city will not produce anything.":{
		Italian:"La città non produrrà nulla"
		Simplified_Chinese:"城市将不会建造/组建任何项目"
		Czech:"Město nebude nic vyrábět"
}

////// Tech picker

	"Pick a tech":{
		Italian:"Scegli una tecnologia"
		Russian:"Выберите технологию"
		French:"Choisir une technologie"
		Romanian:"Alege o tehnologie"
		German:"Technologie auswählen"
		Dutch:"Technologie kiezen"
		Spanish:"Elige una tecnología"
		Simplified_Chinese:"选择一项科技"
		Portuguese:"Escolha uma tecnologia"
		Japanese:"技術を選ぶ"
		Czech:"Vybrat technologii"
}

	"Pick a free tech":{
		Italian:"Scegli una tecnologia gratuita"
		Russian:"Выберите бесплатную технологию"
		French:"Choisir une technologie gratuite"
		Romanian:"Alege o tehnologie gratuită"
		Dutch:"Gratis technologie kiezen"
		Spanish:"Elige una tecnología gratis"
		Simplified_Chinese:"选择1项免费科技"
		Portuguese:"Escolha uma tecnologia gratuita"
		German:"Kostenlose Technologie auswählen"
		Japanese:"無料の技術を選ぶ"
		Czech:"Vybrat technologii zdarma"
}

	"Research [technology]":{ // eg "Research Pottery"
		Italian:"Ricerca [technology]"
		Russian:"Исследовать [technology]"
		French:"Rechercher [technology]"
		Romanian:"Cercetează [technology]"
		German:"[technology] erforschen"
		Dutch:"[technology] onderzoeken"
		Spanish:"Investigar [technology]"
		Simplified_Chinese:"研究[technology]"
		Portuguese:"Investigar o(a) [technology]" //o(a) means the in this case
		Japanese:"研究[technology]",
		Czech:"Vyzkoumat [technology]"
}

	"Pick [technology] as free tech":{
		Italian:"Scegli [technology] come tecnologia gratuita"
		Russian:"Выбрать [technology] как бесплатную технологию"
		French:"Choisir [technology] comme technologie gratuite"
		Romanian:"Alege [technology] ca tehnologie gratuită"
		Dutch:"[technology] kiezen als gratis technologie"
		Spanish:"Elegir [technology] como tecnología gratis"
		Simplified_Chinese:"选择[technology]作为免费科技"
		Portuguese:"Escolher [technology] como tecnologia gratuita"
		German:"[technology] als kostenlose Technologie auswählen"
		Japanese:"無料の技術として[technology]を選ぶ",
		Czech:"Získat [technology] jako technologii zdarma"
}

	"Units enabled":{
		Italian:"Unità sbloccate"
		Russian:"Новые юниты"
		French:"Unités activées"
		Romanian:"Unități active"
		German:"Freigeschaltete Einheiten"
		Dutch:"Eenheden vrijgespeeld"
		Spanish:"Unidades habilitadas"
		Simplified_Chinese:"解锁单位"
		Portuguese:"Unidades ativadas"
		Japanese:"有効な単位"
		Czech:"Odemyká jednotky"
}

	"Buildings enabled":{
		Italian:"Edifici sbloccati"
		Russian:"Новые здания"
		French:"Bâtiments activés"
		Romanian:"Clădiri active"
		German:"Freigeschaltete Bauwerke"
		Dutch:"Gebouwen vreijgespeeld"
		Spanish:"Edificios habilitados"
		Simplified_Chinese:"解锁建筑"
		Portuguese:"Construções habilitadas"
		Japanese:"有効な建物"
		Czech:"Odemyká budovy"
}

	"Wonder":{
		Italian:"Meraviglia"
		Russian:"Чудо"
		French:"Merveille"
		Romanian:"Minune"
		German:"Wunder"
		Dutch:"Wonder"
		Spanish:"Maravilla"
		Simplified_Chinese:"奇观"
		Portuguese:"Maravilha"
		Japanese:"ワンダー"
		Czech:"Div"
}

	"National Wonder":{
		Italian:"Meraviglia Nazionale"
		French:"Merveille Nationale"
		Simplified_Chinese:"国家奇观"
                Russian:"Национальное чудо"
		Czech:"Národní Div"
}

	"National Wonders":{
		Italian:"Meraviglie Nazionali"
		Simplified_Chinese:"国家奇观"
		Russian:"Национальные чудеса"
		Czech:"Národní Divy"
}

	"Wonders enabled":{
		Italian:"Meraviglie sbloccate"
		Russian:"Новые чудеса"
		French:"Merveilles activées"
		Romanian:"Minuni active"
		German:"Freigeschaltete Wunder"
		Dutch:"Wonders vrijgespeeld"
		Spanish:"Maravillas habilitadas"
		Simplified_Chinese:"解锁奇观"
		Portuguese:"Maravilhas habilitadas"
		Japanese:"有効不思議"
		Czech:"Odemknuté Divy"
}

	"Tile improvements enabled":{
		Italian:"Miglioramenti delle celle sbloccati"
		Russian:"Новые улучшения клеток"
		French:"Améliorations apportées aux cases"
		Romanian:"Îmbunătățiri celule active"
		German:"Freigschaltete Feldverbesserungen"
		Dutch:"Verbeteringen vrijgespeeld"
		Spanish:"Mejoras de casilla habilitadas"
		Simplified_Chinese:"解锁地块设施"
		Portuguese:"Melhorias de solo habilitadas"
		Japanese:"タイルの改善"
		Czech:"Odemknuté vylepšení políček"
}

	"Reveals [resource] on the map":{ // As in "Reveals Coal on the map"
		Italian:"Mostra [resource] sulla mappa"
		Russian:"Показывает [resource] на карте"
		French:"Révèle [resource] sur la carte"
		Romanian:"Dezvăluie [resource] pe hartă"
		German:"Zeigt [resource] auf der Karte an"
		Dutch:"Onthuld [resource] op de kaart"
		Spanish:"Descubre [resource] en el mapa"
		Simplified_Chinese:"在地图上显示[resource]"
		Portuguese:"Revela [resource] no mapa"
		Japanese:"地図上の[resource]を明らかにする",
		Czech:"Objeveno naleziště [resource] na mapě"
}

	"XP for new units":{
		Italian:"XP per nuove unità"
		Russian:"XP для новых юнитов"
		French:"XP pour les nouvelles unités"
		Romanian:"XP pentru unități noi"
		Dutch:"XP voor nieuwe eenheden"
		Spanish:"PX para unidades nuevas"
		Simplified_Chinese:"新组建单位的初始经验值"
		Portuguese:"Experiencia para novas unidades"
		German:"XP für neue Einheiten"
		Japanese:"新しいユニット用のXP"
		Czech:"XP pro nové jednotky"
}

	"provide":{ // as in "Camp, Customs House provide +1 Gold"
		Italian:"forniscono"
		Russian:"даёт"
		French:"fournit"
		Romanian:"furnizează"
		German:"generieren"
		Dutch:"genereren"
		Spanish:"proporcionan"
		Simplified_Chinese:"提供"
		Portuguese:"Proporciona"
		Japanese:"提供する"
		Czech:"poskytuje"
}

	"provides":{ // as in "Camp provides +1 Gold" (singular of above)
		Italian:"fornisce"
		Russian:"обеспечивает"
		French:"fournit"
		Romanian:"furnizează"
		German:"generiert"
		Dutch:"genereert"
		Spanish:"proporciona"
		Simplified_Chinese:"提供"
		Portuguese:"Proporciona"
		Japanese:"提供する"
		Czech:"poskytují"
}



////////// Battle table

	"City strength":{
		Italian:"Forza della città"
		Russian:"Сила города"
		French:"Force de la ville"
		Romanian:"Puterea orașului"
		German:"Stärke der Stadt"
		Dutch:"Kracht van de stad"
		Spanish:"Fuerza de la ciudad"
		Simplified_Chinese:"城市强度"
		Portuguese:"Força da cidade"
		Czech:"Síla města"
}

	"City health":{
		Italian:"Salute della città"
		Russian:"Здоровье города"
		French:"Santé de la ville"
		Romanian:"Sănătatea orașului"
		German:"Gesundheit der Stadt"
		Dutch:"Gezondheid van de stad"
		Spanish:"Salud de la ciudad"
		Simplified_Chinese:"城市耐久"
		Portuguese:"Resistencia da cidade" // Are we treating cities as beings here? Just want to know // Y: Not sure what you mean, but I assume we are?
		Czech:"Zdraví města"
}

	"Occupied!":{ // Shown in the battle table when attacking a defeated city
		Simplified_Chinese:"可以占领！"
}

	"Attack":{
		Italian:"Attacca"
		Russian:"Атака"
		French:"Attaque"
		Romanian:"Atac"
		German:"Angreifen"
		Dutch:"Aanvallen"
		Spanish:"Ataque"
		Simplified_Chinese:"攻击"
		Portuguese:"Ataque"
		Czech:"Útok"
}

	"Bombard":{
		Italian:"Bombarda"
		Simplified_Chinese:"轰击"
		Czech:"Bombardovat"
}

	"Captured!":{// Shown in the battle table when attacking a civilian unit
		Italian:"Cattura!"
		Simplified_Chinese:"可以俘虏！"
		Czech:"Zajat(a/o)"
}

	"defence vs ranged":{
		Italian:"difesa contro unità da tiro"
		Simplified_Chinese:"对远程攻击防御"
		Czech:"obrana v boji na dálku"
}

	"[percentage] to unit defence":{ // e.g. +25% to unit defence
		Italian:"[percentage] di difesa dell'unità"
		Spanish:"[percentage] A la defensa"
		Italian:"[percentage] difesa dell'unità"
		Romanian:"[percentage] la defensiva unității"
		Simplified_Chinese:"[percentage]单位防御力"
		Portuguese:"[percentage] a defesa da unidade"
		German:"[percentage] erhöhte Verteidigungsstärke"
		French:"[percentage] de défense"
                Russian:"[percentage] к защите юнита",
		Czech:"[percentage] k obraně jednotky"
}

	"Attacker Bonus":{
		Simplified_Chinese:"主动发起攻击"
}

	"Landing":{
		Simplified_Chinese:"登陆作战"
}

	"Flanking":{
		Simplified_Chinese:"侧翼夹击"
}

	"vs [unitType]":{
		Simplified_Chinese:"对战[unitType]"
}

	"Terrain":{
		Simplified_Chinese:"地形修正"
}

///////// Unit uniques

	//  - - - NOTE: These need to be moved to the "Units,Promotions" translation file, in their respective places! - - -


	// for unit action button

	"Discover Technology":{
		Romanian:"Descoperă tehnologie"
		Spanish:"Descubrir Tecnologia"
		Simplified_Chinese:"发现科技"
		Italian:"Scopri tecnologia"
		German:"Entdecke Technologie"
		Portuguese:"Descobrir uma tecnologia" //do you mean discover "a" tecnology?
		Russian:"Откройте для себя технологию"
 		French:"Découvrir une technologie"
		Czech:"Objevit technologii"
}

	// for unit action button

	"Conduct Trade Mission":{
		Italian:"Conduci missione commerciale"
		Romanian:"Dirijează misiunea comercială"
		Spanish:"Tomar mision De Comercio"
		Simplified_Chinese:"开展贸易"
		German:"Handelsmission durchführen"
		French:"Faire une mission commerciale"
		Portuguese:"Realizar uma missão comercial"
		Russian:"Провести торговую сделку"
		Czech:"Započít obchodní misi"
}

	// for unit action button
	"Your trade mission has earned you [goldGained] gold!":{
		Italian:"La tua missione commerciale ti ha fruttato [goldGained] Oro!"
		Romanian:"Misuiunea comercială ți-a adus [goldGained] aur!"
		Spanish:"¡La mision de comercio ha generado [goldGained] de oro!"
		Simplified_Chinese:"您开展贸易赚了[goldGained]金钱"
		Portuguese:"Sua missão comercial deu-lhe [goldGained] ouro!"
		German:"Die Handelsmission hat [goldGained] Gold eingebracht!"
		French:"Votre mission commerciale vous a rapporté [goldGained] ors"
		Russian:"Ваша торговая сделка принесла вам [goldGained] золота!",
		Czech:"Obchodní mise vynesla [goldGained] zlata!"
}

	"Hurry Wonder":{
		Italian:"Accellera Meraviglia"
		Romanian:"Grăbește minune"
		Spanish:"Acelerar Maravilla"
		Simplified_Chinese:"加速奇观建造"
		German:"Wunder beschleunigen"
		French:"Accélérer la construction"
		Russian:"Ускорить постройку чуда"
		Portuguese:"Apressar a contrução Maravilha" //whoever did that please jump from a dingy on a calm river with no crocodiles whatsoever
		Czech:"Uspíšit stavbu Divu"
}

////// Golden Age Message

	"Your citizens have been happy with your rule for so long that the empire enters a Golden Age!":{
		Italian:"I tuoi cittadini sono da tempo contenti del tuo governo! Il tuo impero è entrato in un'Età dell'Oro!"
		Simplified_Chinese:"人民为您英明领导下取得的丰功伟绩欢欣鼓舞，您的帝国进入了黄金时代！"
		Czech:"Naši občané jsou spokojeni s vaší vládou po dlouhou dobu díky čemuž říše vstoupila do Zlatého věku!"
}

////// Policy picker screen

	"You have entered the [newEra]!":{//e.g.:"You have entered the Ancient era!"， please re-translate it.
		Italian:"Benvenuto nell'Era [newEra]!"
		Russian:"Вы вошли в эпоху [newEra]!"
		French:"Vous êtes entré dans l'ère [newEra]!"
		Romanian:"Ai intrat în epoca [newEra]!"
		Dutch:"Jij bent in het/de [newEra] aangekomen!" // depends on what era it is
		Spanish:"¡Has entrado en la [newEra]!"
		Simplified_Chinese:"您已经进入了[newEra]！"
		Portuguese:"Voçê entrou na [newEra]!"
		German:"Zeitalter [newEra] ist eingeläutet!",
		Czech:"Vstoupili jsme do éry [newEra]!"
}

	"[policyBranch] policy branch unlocked!":{ // EG Rationalism policy branch unlocked!
		Italian:"Ramo sociale [policyBranch] sbloccato!"
		Russian:"Ветвь общественных институтов [policyBranch] разблокирована!"
		French:"Doctrine [policyBranch] déverrouillée!"
		Romanian:"Ramura [policyBranch] deblocată!"
		Dutch:" Het/De [policyBranch] beleid is ontgrendeld!" // depends on what brach it is
		Spanish:"¡Rama política [policyBranch] desbloqueada!"
		Simplified_Chinese:"[policyBranch]分支解锁!"
		Portuguese:"[policyBranch] foi desbloqueado(a)"
		German:"[policyBranch] Grundsatzzweig wurde freigeschaltet",
		Czech:"[policyBranch] politika byla odemčena"
}



////// Overview screen

	"Overview":{
		Italian:"Panoramica"
		Russian:"Обзор"
		French:"Vue d'ensemble"
		Romanian:"Prezentare generală"
		Spanish:"Visión general"
		Simplified_Chinese:"概览"
		Portuguese:"Visão geral"
		German:"Überblick"
		Czech:"Přehled"
}

	"Total":{
		Italian:"Totale"
		Russian:"Всего"
		French:"Total"
		Romanian:"Total"
		Spanish:"Total"
		Simplified_Chinese:"总计"
		Portuguese:"Total"
		German:"Gesamt"
		Czech:"Celkem"
}

	"Stats":{
		Italian:"Statistiche"
		Russian:"Статистика"
		French:"Statistiques"
		Romanian:"Statistici"
		Spanish:"Estadísticas"
		Simplified_Chinese:"统计"
		Portuguese:"Estatisticas"
		German:"Statistiken"
		Czech:"Statistiky"
}

	"Policies":{
		Italian:"Politiche"
		Russian:"Общественные институты"
		French:"Doctrines"
		Romanian:"Politici"
		Spanish:"Políticas"
		Simplified_Chinese:"政策"
		Portuguese:"Políticas"
		German:"Grundsätze"
		Czech:"Politiky"
}

	"Base happiness":{
		Italian:"Felicità di base"
		Russian:"Базовое счастье"
		French:"Bonheur de base"
		Romanian:"Fericire de bază"
		Spanish:"Felicidad base"
		Simplified_Chinese:"基础快乐"
		Portuguese:"Felicidade base"
		German:"Grundzufriedenheit"
		Czech:"Základní spokojenost"
}

	"Occupied City": {
<<<<<<< HEAD
=======
		Italian:"Città occupata"
>>>>>>> e0c0d180
		Czech:"Obsazená města"
		Simplified_Chinese:"吞并的城市"
	}

	"Buildings":{
		Italian:"Edifici"
		Russian:"Здания"
		French:"Bâtiments"
		Romanian:"Clădiri"
		Spanish:"Edificios"
		Simplified_Chinese:"建筑"
		Portuguese:"Edifícios"
		German:"Gebäude"
		Czech:"Budovy"
}

	"Tiles":{
		Italian:"Caselle"
		Czech:"Políčka"
}

	"Wonders":{
		Italian:"Meraviglie"
		Romanian:"Minuni"
		Spanish:"Maravillas"
		German:"Wunder"
		French:"Merveilles"
		Simplified_Chinese:"奇观"
		Portuguese:"Maravilhas"
		Russian:"Чудеса"
		Czech:"Divy"
}

	"Specialist Buildings":{ // !!!!! DUPLICATE KEY !!!!!
		Italian:"Edifici specialisti"
		Romanian:"Clădiri specializate"
		Spanish:"Edificios Ocupables"
		German:"Gebäude der Spezialisten"
		French:"Batiments spéciaux" //not sure
		Simplified_Chinese:"专业建筑"
		Portuguese:"Construções especializadas"
		Russian:"Специальные здания"
		Czech:"Specializované budovy"
}

	"Base values":{ 
		Italian:"Valori di base"
		Simplified_Chinese:"基础产出"
		Czech:"Základ"
}

	"Bonuses":{
		Italian:"Bonus"
		Czech:"Bonusy"
		Simplified_Chinese:"相关加成"
}


	"Final":{ //Should be "Final values"
		Italian:"Valori finali"
		Simplified_Chinese:"实际产出"
		Czech:"Celkem"
}

	"Other":{ // Used for "other constructions" - Gold, Science, Nothing
		Italian:"Altro"
		French:"Autre"
		German:"Andere"
		Spanish:"Otro"
		Russian:"Другой"
		Romanian:"Alte"
		Portuguese:"De outros"
		Simplified_Chinese:"其他"
		Portuguese:"Outros"
		Czech:"Ostatní"
}

	"Population":{
		Italian:"Popolazione"
		Russian:"Население"
		French:"Population"
		Romanian:"Populație"
		Spanish:"Población"
		Simplified_Chinese:"人口"
		Portuguese:"População"
		German:"Bevölkerung"
		Czech:"Populace"
}

	"City States":{	//I think that it's already elsewhere
		Italian:"Città-Stato"
		French:"Cité état"
		Simplified_Chinese:"城邦"
		Russian:"Города-государства"
		Czech:"Městské státy"
}

	"Luxury resources":{
		Italian:"Risorse di lusso"
		Russian:"Редкие ресурсы"
		French:"Ressources de luxe"
		Romanian:"Resurse de lux"
		Spanish:"Recursos de lujo"
		Simplified_Chinese:"奢侈资源"
		Portuguese:"Recursos luxuosos"
		German:"Luxusressource"
		Czech:"Luxusní zdroje"
}

	"Tile yields":{
		Italian:"Resa delle celle"
		Russian:"Клетка дает"
		French:"Rendement des cases"
		Romanian:"Randamentele celulelor"
		Spanish:"Rendimiento de casillas"
		Simplified_Chinese:"地块产出"
		Portuguese:"Rendimento das terras"
		German:"Felderträge"
		Czech:"Výnosy z políček"
}

	"Trade routes":{
		Italian:"Rotte commerciali"
		Russian:"Торговые маршруты"
		French:"Routes commerciales"
		Romanian:"Rute commerciale"
		Spanish:"Rutas comerciales"
		Simplified_Chinese:"贸易路线"
		Portuguese:"Rotas comerciais"
		German:"Handelsrouten"
		Czech:"Obchodní cesty"
}

	"Maintenance":{
		Italian:"Manutenzione"
		Russian:"Обслуживание"
		French:"Entretien"
		Romanian:"Întreținere"
		Spanish:"Mantenimiento"
		Simplified_Chinese:"建筑维护费"
		Portuguese:"Manutenção"
		German:"Wartung"
		Czech:"Údržba budov"
}

	"Transportation upkeep":{
		Italian:"Mantenimento dei trasporti"
		Russian:"Транспортировка"
		French:"Entretien des transports"
		Romanian:"Întreținere trasporturi"
		Spanish:"Mantenimiento de transporte"
		Simplified_Chinese:"道(铁)路维护费"
		Portuguese:"Manutenção de transporte"
		German:"Unterhalt für Transport"
		Czech:"Údržba cest"
}

	"Unit upkeep":{
		Italian:"Mantenimento unità"
		Russian:"Содержание"
		French:"Entretien des unités"
		Romanian:"Întreținere unități"
		Spanish:"Mantenimiento de unidades"
		Simplified_Chinese:"单位维护费"
		Portuguese:"Manutenção de unidades"
		German:"Unterhalt für Einheiten"
		Czech:"Údržba jednotek"
}

	"Trades":{
		Italian:"Commercio"
		Russian:"Соглашения"
		French:"Échanges"
		Romanian:"Tranzacții"
		Spanish:"Comercio"
		Simplified_Chinese:"贸易"
		Portuguese:"Comércio"
		German:"Handel"
		Czech:"Obchodní dohody"
}

	"Units":{
		Italian:"Unità"
		Russian:"Юниты"
		French:"Unités"
		Romanian:"Unități"
		Spanish:"Unidades"
		Simplified_Chinese:"单位"
		Portuguese:"Unidades"
		German:"Einheiten"
		Czech:"Jednotky"
}

	"Name":{
		Italian:"Nome"
		Russian:"Имя"
		French:"Nom"
		Romanian:"Nume"
		Spanish:"Nombre"
		Simplified_Chinese:"名称"
		Portuguese:"Nome"
		German:"Name"
		Czech:"Jméno"
}

	"Closest city":{
		Italian:"Città più vicina"
		Russian:"Ближайший город"
		French:"Ville la plus proche"
		Romanian:"Cel mai apropiat oraș"
		Spanish:"Ciudad más cercana"
		Simplified_Chinese:"最近的城市"
		Portuguese:"Cidade mais próxima"
		German:"Nächstgelegene Stadt"
		Czech:"Nejbližší město"
}

	"Action":{ // Overview -> Units - Action (Header)
		Italian:"Azione"
		Czech:"Činnost"
		Simplified_Chinese:"行动"
}

	"Defeated":{
		Italian:"Sconfitto"
		Russian:"Побеждён"
		French:"Vaincu"
		German:"Besiegt"
		Spanish:"Derrotado"
		Romanian:"Învins"
		Portuguese:"Derrotado"
		Simplified_Chinese:"战败"
		Czech:"Poražený(á)"
}

	"Tiles":{
<<<<<<< HEAD
=======
		Italian:"Caselle"
>>>>>>> e0c0d180
		Simplified_Chinese:"地块"
}

////// Victory Screen

	"Science victory":{
		Italian:"Vittoria Scientifica"
		German:"Wissenschaftssieg"
		French:"Victoire scientifique"
		Simplified_Chinese:"科技胜利"
		Portuguese:"Vitória ciêntifica"
		Russian:"Научная победа"
		Czech:"Výzkumné vítězství"
}

	"Cultural victory":{
		Italian:"Vittoria Culturale"
		German:"Kultursieg"
		French:"Victoire Culturelle"
		Simplified_Chinese:"文化胜利"
		Portuguese:"Vitória cultural"
		Russian:"Культурная победа"
		Czech:"Kulturní vítězství"
}

	"Conquest victory":{
		Italian:"Vittoria per Dominazione"
		German:"Dominanzsieg"
		French:"Victoire militaire"
		Simplified_Chinese:"征服胜利"
		Portuguese:"Vitória por conquista"
		Russian:"Завоевание"
		Czech:"Vítězství v boji"
}

	"Complete all the spaceship parts\n to win!":{
		Italian:"Completa tutte le parti\n  dell'astronave per vincere!"
		German:"Um zu gewinnen vervollständigen\nSie alle Raumschiffteile!"
		French:"Construisez toutes les parties du \n vaisseau spatial pour gagner!"
		Russian:"Постройте все части космического корабля\n чтобы победить!"
		Simplified_Chinese:"完成建造太空飞船\n胜利！"
		Portuguese:"Complete todas as partes da nave para ganhar",
		Czech:"Vybudováním všech šesti části vesmírné lodi\n dosáhneme vítězství!"
}

	"Complete 4 policy branches\n to win!":{
		Italian:"Completa quattro rami\n  politici per vincere!"
		German:"Um zu gewinnen vervollständigen\nSie 4 Grundsatzzweige!"
		French:"Completer 4 Doctrines pour gagner!"
		Russian:"Завершите 4 ветви общественных институтов\n чтобы победить!"
		Simplified_Chinese:"完成4个社会政策分支\n胜利！"
		Portuguese:"Complete 4 árvores de politicas para ganhar",
		Czech:"Zkompletováním 4 větví Sociální politiky\n dosáhneme vítězství!"
}

	"Destroy all enemies\n to win!":{
		Italian:"Distruggi tutti gli avversari \n per vincere!"
		German:"Um zu gewinnen besiegen Sie alle Gegner!"
		French:"Eliminer tous vos adversaires pour gagner!"
		Russian:"Уничтожьте всех врагов\n чтобы победить!"
		Simplified_Chinese:"消灭所有敌人\n胜利!"
		Portuguese:"Destrua todos os inimigos para ganhar",
		Czech:"Zničením všech ostatních civilizací\n dosáhneme vítězství!"
}

	"You have won a scientific victory!":{
		Italian:"Hai ottenuto una Vittoria Scientifica!"
		German:"Sie haben den Wissenschaftssieg errungen!"
		French:"Vous avez fait une victoire scientifique!"
		Russian:"Вы одержали научную победу!"
		Simplified_Chinese:"恭喜！你赢得了科技胜利!"
		Portuguese:"Você ganhou uma vitória ciêntifica!"
		Czech:"Dosáhli jste vítězství ve hře díky Výzkumu!"
}

	"You have won a cultural victory!":{
		Italian:"Hai ottenuto una Vittoria Culturale!"
		German:"Sie haben den Kultursieg errungen!"
		French:"Vous avez fait une victoire culturelle!"
		Russian:"Вы одержали культурную победу!"
		Simplified_Chinese:"恭喜！你赢得了文化胜利！"
		Portuguese:"Você ganhou uma vitória cultural!",
		Czech:"Dosáhli jste vítězství ve hře díky Kulturní vyspělosti!"
}

	"You have won a domination victory!":{
		Italian:"Hai ottenuto una Vittoria per Dominazione!"
		German:"Sie haben den Dominanzsieg errungen!"
		French:"Vous avez fait une victoire militaire !"
		Russian:"Вы победили, завоевав всех!"
		Simplified_Chinese:"恭喜！你赢得了征服胜利！"
		Portuguese:"Você ganhou uma vitória de dominação!",
		Czech:"Dosáhli jsme vítězství ve hře zničením všech ostatních civilizací!"
}
// TODO (4)
	"You have achieved victory through the awesome power of your Culture. Your civilization's greatness - the magnificence of its monuments and the power of its artists - have astounded the world! Poets will honor you as long as beauty brings gladness to a weary heart.":{
		Italian:"Hai ottenuto la vittoria attraverso il maestoso potere della tua cultura. La grandezza della tua civiltà, la magnificenza dei suoi monumenti e il talento dei suoi artisti ha sbalordito il mondo! I poeti ti ononeranno per sempre, finché la bellezza continuerà a portare sollievo ai cuori affaticati."
		Simplified_Chinese:"你们依靠文化的强大力量取得了胜利。你们文明的伟大创作——富丽堂皇的建筑和鬼斧神工的艺术品震惊了世界！这些沁入心扉的美丽给疲乏的心带来温暖，给悲伤的人送去欢乐，诗人为你赞叹，乐者为你歌唱！"
		Czech:"Dosáhli jsme vítězství díky úžasné dokonalé kulturnosti. Velikost naší říše - velkolepost vybudovaných památek a preciznost našich umělců ohromila svět! Básníci nás budou velebit, dokud vše krásné bude přinášet potěšení unavenému srdci."
}

	"The world has been convulsed by war. May great and powerful civilizations have fallen, but you have survived - and emerged victorious! The world will long remember your glorious triumph!":{
		Italian:"Il mondo è stato straziato dalla guerra. Molte grandi e potenti civiltà sono cadute, ma tu sei sopravvissuto e se emerso vittorioso. Il mondo ricorderà a lungo il tuo glorioso trionfo!"
		Simplified_Chinese:"世界因战争而动荡不安。许多伟大而且强势的文明衰落了，但你们幸存了下来——并且取得了胜利！世界将永远记住你的光辉与荣耀！",
		Czech:"Celý svět byl zachvácen válkou. Velké a slavné civilizace byly zničeny, ale naše říše dokázala jako jediná přežít a zvítězit. Svět nikdy nezapomene na tento fenomenální triumf!"
}

	"You have achieved victory through mastery of Science! You have conquered the mysteries of nature and led your people on a voyage to a brave new world! Your triumph will be remembered as long as the stars burn in the night sky!":{
		Italian:"Hai ottenuto la vittoria attraverso la padronanza della scienza! Hai penetrato i misteri più arcani della natura e condotto il tuo popolo in un viaggio verso un nuovo, favoloso mondo! Il tuo trionfo sarà ricordato finch* le stelle continueranno a brillare nel firmamento!"
		Simplified_Chinese:"你们通过掌握先进的科技取得了胜利!你们已经征服了大自然的神秘，带领人民踏上了通往美丽新世界的航程！只要星星在夜空中燃烧，你的胜利就会被永远铭记！"
		Czech:"Zvítězili jsme ve hře díky enormnímu úsilý a mistrovství našich vědců. Poodhalili jste tajemství přírody a dovedli naše obyvatele na cestu poznání k novým světům. Na tento úspěch se bude vzpomínat dokud budou svítit hvězdy na nebi!"
}

	"You have been defeated. Your civilization has been overwhelmed by its many foes. But your people do not despair, for they know that one day you shall return - and lead them forward to victory!":{
		Italian:"Sei stato sconfitto. La tua civiltà è stata spazzata via dai suoi nemici. Ma il tuo popolo non dispera, perché sa che un giorno tornerai... e lo condurrai alla vittoria!"
		Simplified_Chinese:"你被打败了。虽然你们的文明曾经被许多敌人所征服，但是你的人民永不放弃，因为他们知道总有一天你会回来的！那时，你的文明将会成为天空中最耀眼的恒星！"
		Czech:"Byli jsme poraženi. Naše civilizace byla převálcována schopnostmi nepřátel. Naši lidé ovšem nezoufají, protože ví, že jednou se jejich vůdce vrátí. A dovede je k vytouženému vítězství!"
}

	"One more turn...!":{
		Italian:"Aspetta! Solo un altro turno..."
		German:"Nur noch eine Runde..."
		French:"Un autre tour... !"
		Russian:"Еще один ход...!"
		Simplified_Chinese:"再来一回合...！"
		Portuguese:"Um turno mais...!"
		Czech:"Ještě jedno kolo..."
}

	"Built Apollo Program":{ // Menu -> Victory status -> Science victory -> Built Apollo Program (header)
		Italian:"Programma Apollo costruito"
		German:"Vollendete das Apollo-Programm" //not sure about the context here
		French:"Construiser le programme Apollo" //same, it could be "construire"
		Simplified_Chinese:"开启阿波罗计划"
		Portuguese:"Completou o programa Apollo" //wound't make sense to say built as the program wasan't 'built' per se, it was the sequence of spaceship launches, america dind't launch the program itself into space...
		Russian:"Построена Программа Аполлон"
		Czech:"Hotový Apollo Program"
}

	"Destroy [civName]":{ // Menu -> Victory status -> Conquest victory -> Destroy [civName] (column)
		Italian:"Distruggi [civName]"
		German:"Zerstöre [civName]"
		French:"Détruiser [civName]"
		Russian:"Уничтожить [civName]"
		Simplified_Chinese:"毁灭[civName]文明"
		Portuguese:"Destruir [civName]" //what's the context? as in it being a question, or a pre-requisite for conquest victory?
		Czech:"Zničit [civName]"
}

	"Our status":{
		Italian:"I tuoi progressi"
		French:"Notre situation"
		Simplified_Chinese:"我们文明的胜利进度"
		Russian:"Наш статус"
		Czech:"Naše vyhlídky"
}

	"Global status":{
		Italian:"Progressi globali"
		French:"Situation globale"
		Simplified_Chinese:"所有文明的胜利进度"
		Russian:"Глобальный статус"
		Czech:"Globální situace"
}

	"Spaceship parts remaining":{
		Italian:"Parti dell'astronave rimanenti"
		French:"Parties de Vaisseau spatial manquantes"
		Simplified_Chinese:"未完成建造的飞船组件"
		Russian:"Осталось частей КК"
		Czech:"Chybějící části Vesmírné lodi"
}

	"Branches completed":{
		Italian:"Rami completati"
		French:"Branches complêtées"
		Simplified_Chinese:"已完成的社会政策分支"
		Russian:"Ветвей завершено"
		Czech:"Kompletní větve"
}

	"Undefeated civs":{
		Italian:"Civiltà esistenti"
		French:"Civilization invaincues"
		Simplified_Chinese:"未被征服的文明"
		Russian:"Непобеждённые цивилизации"
		Czech:"Neporažené civilizace"
}


////// When you conquer an enemy City

	"What would you like to do with the city?":{
		Italian:"Cosa vorresti farne della Città?"
		French:"Que voulez vous faire de cette ville?"
		Simplified_Chinese:"你想如何处理这座城市？"
		Russian:"Что вы хотите сделать с этим городом?"
		Czech:"Co si přejeme s městem udělat?"
}

	"Annex":{
		Italian:"Annetti"
		French:"Annexer"
		Simplified_Chinese:"吞并"
		Russian:"Аннексировать"
		Czech:"Anektovat"
}

	"Annexed cities become part of your regular empire.":{
		Italian:"Le città annesse faranno parte regolare del tuo impero."
		Czech:"Anektované města se stanou regulérní součástí naší říše."
		Simplified_Chinese:"“吞并城市”意味着该城市将成为您的帝国直辖的一部分。"
}

	"Their citizens generate 2x the unhappiness, unless you build a courthouse.":{
		Italian:"I loro cittadini genereranno il doppio dell'Infelicità, fino a quando non costruirai un Palazzo di giustizia."
		Czech:"Jejich obyvatelé produkují 2x tolik nespokojenosti dokud napostavíte Soud."
		Simplified_Chinese:"该城市人口产生的不满将是正常值的2倍，建造“法庭”可以使该值降低到正常值。"
}

	"Puppet":{
		Italian:"Riduci a Stato Fantoccio"
		Simplified_Chinese:"傀儡城市"
		Czech:"Loutková vláda"
}

	"Puppeted cities do not increase your tech or policy cost, but their citizens generate 1.5x the regular unhappiness.":{
		Italian:"Le città fantoccio non incrementano i costi di Scienza e Cultura, ma i loro cittadini generano Infelicità pari a una volta e mezzo."
		Czech:"Města s loutkovou vládou nezvyšují náklady na výzkum a kulturu, ale jejich obyvatelé generují 1,5x tolik nespokojenosti."
		Simplified_Chinese:"“傀儡城市”不会额外增加您研发科技和推行社会政策时的花费，但其人口产生的不满是正常值的1.5倍。"
}

	"You have no control over the the production of puppeted cities.":{
		Italian:"Non hai alcun controllo sulla produzione delle città fantoccio."
		Czech:"Nemáme kontrolu nad produkcí ve městech s loutkovou vládou."
		Simplified_Chinese:"您无法控制已傀儡城市的产能。"
}

	"Puppeted cities also generate 25% less Gold and Science.":{
		Italian:"Gli stati fantoccio generano anche il 25% di Oro e Scienza in meno."
		Czech:"Města s loutkovou vládou také generují o 25% méně Zlata a Výzkumu."
		Simplified_Chinese:"已傀儡城市的金钱和科研产出-25%。"
}

	"A puppeted city can be annexed at any time.":{
		Italian:"Puoi annettere una città fantoccio ogni volta che vuoi"
		Czech:"Město s loutkovou vládou lze kdykoliv anektovat."
		Simplified_Chinese:"可以在任何时候选择吞并已傀儡城市。"
}

	"Liberate":{
		Italian:"Libera"
		Simplified_Chinese:"解放"
		Czech:"Osvabodit"
}

	"Liberating a city returns it to its original owner, giving you a massive relationship boost with them!":{
		Italian:"Liberare una città la restituirà al suo possessore originale, dandoti un'enorme bonus diplomatico nei loro confronti!"
		Czech:"Osvobozené město se vrátí zpět k původnímu majiteli, což nám přinese masivní zlepšení vzájemných vztahů."
		Simplified_Chinese:"“解放城市”会将该城市归还给初始拥有者，这样做会极大增进两者的关系！"
}

	"Raze":{
		Italian:"Distruggi"
		French:"Razer"
		Simplified_Chinese:"摧毁"
		Russian:"Разорить"
		Czech:"Srovnat se zemí"
}

	"Razing the city annexes it, and starts razing the city to the ground.":{
		Italian:"Questa opzione ti permetterà di annettere la città e poi di raderla al suolo."
		Czech:"Vyhlazování města zároveň způsobí jeho anektování a započne srovnávání města ze zemí."
		Simplified_Chinese:"“摧毁城市”意味着吞并该城市，同时开始将该城市夷为平地。"
}

	"The population will gradually dwindle until the city is destroyed.":{
		Italian:"La popolazione diminuirà gradualmente fino alla distruzione della città."
		Czech:"Populace se bude postupně snižovat, až do úplného zmizení z mapy.."
		Simplified_Chinese:"城市人口将会持续地减少直至该城市被完全摧毁。"
}


////// When you cross a City-State border

	"Remove your troops in our border immediately!":{
		Italian:"Esigiamo che rimuoviate i vostri soldati dai nostri confini!"
		French:"Enlevez vos troupes de nos terres immédiatement!"
		Simplified_Chinese:"请停止这种无理而且野蛮的行径！马上让你的单位滚出我的领土！"
		Russian:"Уберите свои войска с наших границ немедленно!"
		Czech:"Okamžitě odstraňte vaše jednotky z našeho území!"
}

	"Sorry.":{
		Italian:"Ti porgiamo le nostre scuse."
		French:"Désolé."
		Simplified_Chinese:"请您原谅我的鲁莽。"
		Russian:"Простите."
		Czech:"Omlouváme se."
}

	"Never!":{
		Italian:"Non sia mai!"
		French:"Jamais!"
		Russian:"Никогда!"
		Simplified_Chinese:"愤怒是无能的表现。"
		Czech:"Nikdy!"
}

////// Civilopedia texts

	"Basics":{
		Italian:"Basi"
		German:"Spielkonzepte"
		French:"Basiques"
		Simplified_Chinese:"基础"
		Portuguese:"Básicos"
                Russian:"Основы"
		Czech:"Základy"
}

	"Resources":{
		Italian:"Risorse"
		German:"Ressourcen"
		French:"Ressources"
		Simplified_Chinese:"资源"
		Portuguese:"Recursos"
                Russian:"Ресурсы"
		Czech:"Zdroje"
}

	"Terrains":{
		Italian:"Terreni e caratteristiche"
		German:"Gelände"
		French:"Terrains"
		Simplified_Chinese:"地形"
		Portuguese:"Terrenos"
		Russian:"Местность"
		Czech:"Druhy terénu"
}

	"Tile Improvements":{
		Italian:"Miglioramenti"
		German:"Modernisierungen"
		French:"Améliorations de cases"
		Simplified_Chinese:"地块设施"
		Russian:"Улучшения клеток"
		Czech:"Vylepšení políček"
}

	"Unique to [civName], replaces [unitName]":{
		Italian:"Unico per la civiltà [civName], sostituisce [unitName]"
		Spanish:"Único a la civilización [civName], reemplaza [unitName]"
		Romanian:"Unic pentru civilizație [civName], înlocuiește [unitName]"
		Simplified_Chinese:"[civName]文明独有，取代[unitName]"
		Portuguese:"Exclusivo da civilização [civName], substitui [unitName]"
		Russian:"Уникален для [civName], заменяет [unitName]"
		German:"Einzigartig für Zivilisation [civName], ersetzt [unitName]"
		French:"Unique à la civilisation [civName], remplace [unitName]",
		Czech:"Unikátní pro [civName], nahrazuje [unitName]"
}

	"Tutorials": {
<<<<<<< HEAD
		Czech:"Návody"
		Simplified_Chinese:"教程"
=======
		Italian:"Tutorial"
		"Czech": "Návody"
>>>>>>> e0c0d180
}

	"Cost":{
		Italian:"Costo"
		Simplified_Chinese:"花费"
		French:"Côte"
		French:"Côte"
		Portuguese:"Custo"
		Russian:"Стоимость"
		Czech:"Cena"
}


	"May contain [listOfResources]":{ //For civilopedia, e.g coast "May Contain Plearls, Whale"
		Italian:"Può contenere [listOfResources]"
		French:"Peut contenir [listOfResources]"
		Simplified_Chinese:"可能拥有下列资源：[listOfResources]"
		Portuguese:"Pode conter [listOfResources]"
		Russian:"Может содержать [listOfResources]"
		Czech:"Může obsahovat [listOfResources]"
}


	"Upgrades to [upgradedUnit]":{
		Italian:"Aggiorna a [upgradedUnit]"
		French:"Améliorer en [upgradedUnit]"
		Simplified_Chinese:"可升级为[upgradedUnit]"
		Portuguese:"Melhorar para [upgradedUnit]"
		Russian:"Улучшается до [upgradedUnit]"
		Czech:"Vylepšení na [upgradedUnit]"
}

	"Obsolete with [obsoleteTech]":{
		Italian:"Diventa obsoleta con [obsoleteTech]"
		French:"Obsolète avec [obsoleteTech]"
		Simplified_Chinese:"研发下列科技后过时：[obsoleteTech]"
		Portuguese:"Obsoleta(0) com [obsoleteTech]"
		Russian:"Устаревает после [obsoleteTech]"
		Czech:"Zastará (přestane půspbit) s [obsoleteTech]"
}

	"Occurs on [listOfTerrains]":{ //For civilopedia again
		Italian:"Può avvenire/avviene su [listOfTerrains]"
		French:"Doit possèder [listOfTerrains]"
		Simplified_Chinese:"可能出现在以下地形：[listOfTerrains]"
		Portuguese:"Ocorre em [listOfTerrains]"
		Russian:"Появляется на [listOfTerrains]"
		Czech:"Nalézá se v/na [listOfTerrains]"
}

	"Can be found on ":{ // For resources in civilopedia: Can be found on Forest, Hills, Jungle
		Italian:"Può trovarsi su"
		Simplified_Chinese:"可能发现该资源的地形地貌："
		French:"Peut être trouver sur "
		Portuguese:"Pode ser encontrado em "
		Russian:"Может быть найден в "
		Czech:"Může se objevit v/na "
}

	"Improved by [improvement]":{
		Italian:"Può essere migliorato/a da [improvement]"
		Simplified_Chinese:"开发该资源所需要的设施：[improvement]"
		French:"Amélioré par [improvement]"
		Portuguese:"Melhorado por [improvement]"
		Russian:"Улучшен [improvement]"
		Czech:"Vylešen(a/o) díky [improvement]"
}

	"Bonus stats for improvement: ":{
		Italian:"Bonus per miglioramento: "
		Simplified_Chinese:"开发该资源后设施所获奖励效果："
		French:"Bonus de case améliorée: "
		Portuguese:"Bonus de estatisticas por melhoria: "
		Russian:"Бонусы за улучшение: "
		Czech:"Bonusové statistiky pro vylepšení:"
}

	"Can be built on ":{
		Italian:"Può essere costruito/a su: "
		Simplified_Chinese:"可以建造的地形地貌："
		French:"Peut être construit sur "
		Portuguese:"Pode ser construido em "
		Russian:"Может быть построен на "
		Czech:"Může být vybudován(a/o) v/na "
}

	"Defence bonus":{
		Italian:"Bonus di Difesa"
		French:"Bonus de défence"
		Simplified_Chinese:"防御力加成"
		Portuguese:"Bonus de defesa"
		Russian:"Бонус к защите"
		Czech:"Obranný bonus"
}

	"Movement cost":{
		Italian:"Costi di movimento"
		French:"Coût de mouvement"
		Simplified_Chinese:"移动力消耗"
		Portuguese:"Custo de movimento"
		Russian:"Передвижение",
		Czech:"Náročnost pohybu"
}

	"Rough Terrain":{
		Italian:"Terreno accidentato"
		German: "Unwegsames Gelände"
		French:"Terrain abrupte"
		Simplified_Chinese:"复杂地形"
		Russian:"Пересечённая местность"
		Czech:"Obtížný terén"
}

	" for ":{ //for example:+1 Gold for Gems,Gold,Silver
		Italian:" per "
		Simplified_Chinese:"，当建造在拥有下列资源的地块上时："
		French:"par "
		Portuguese:"Por "
		Russian:" за "
		Czech:" za "
}


	"Missing translations:":{
		Italian:"Traduzioni mancanti:"
		Russian:"Отсутствующие переводы:"
		Simplified_Chinese:"未翻译的词条:"
		French:"Traductions manquantes:"
		Portuguese:"Traduções faltando:"
		Czech:"Chybějící překlady:"
}

	"Version":{
		Italian:"Versione"
		Russian:"Версия"
		Simplified_Chinese:"版本号"
		French:"Version"
		Portuguese:"Versão"
		Czech:"Verze"
}

	"Resolution":{
		Italian:"Risoluzione"
		Russian:"Разрешение"
		Simplified_Chinese:"分辨率"
		French:"Résolution"
		Portuguese:"Resolução"
		Czech:"Rozlišení"
}

	"Tileset":{
		Italian:"Set celle"
		Simplified_Chinese:"地块显示设置"
		French:"Taille des cases"
		Portuguese:"Estilo mapa"
		Russian:"Палитра клеток"
		Czech:"Políčka"
}

	"Map editor":{
		Italian:"Editor mappe"
		Russian:"Редактор карт"
		Simplified_Chinese:"地图编辑器"
		French:"Editeur de carte"
		Portuguese:"Editor de mapa"
		Czech:"Editor mapy"
}

	"Language":{
		Italian:"Lingua"
		Simplified_Chinese:"语言设置"
		French:"langage"
		Portuguese:"Língua"
		Russian:"Язык"
		Czech:"Jazyk"
}

	// Map editor


	"Terrains & Resources":{
		Italian:"Terreni e risorse"
		Simplified_Chinese:"地形地貌与资源"
		Russian:"Ландшафты и ресурсы"
		Czech:"Terén & Zdroje"
}

	"Improvements":{
		Italian:"Miglioramenti"
		Simplified_Chinese:"设施"
		Russian:"Улучшения"
		Czech:"Vylepšení"
}

	"Clear current map":{
		Italian:"Ripulisci mappa"
		Czech:"Vyčistit mapu"
		Simplified_Chinese:"清除当前地图"
}

	"Save map":{
		Italian:"Salva mappa"
		Czech:"Uložit mapu"
		Simplified_Chinese:"保存地图"
}

	"Load map":{
		Italian:"Carica mappa"
		Czech:"Načíst mapu"
		Simplified_Chinese:"读取地图"
}

	"Download map":{
		Italian:"Scarica mappa"
		Czech:"Stáhnout mapu"
		Simplified_Chinese:"下载地图"
}

	"Exit map editor":{
		Italian:"Esci dall'editor"
		Czech:"Ukončit editování mapy"
		Simplified_Chinese:"退出地图编辑器"
}

	"[nation] starting location":{
		Italian:"Punto iniziale di [nation]"
		Simplified_Chinese:"[nation]起始位置"
		Russian:"Начальное положение [nation]",
		Czech:"[nation] startovací pozice"
}

	"Clear terrain features":{
		Italian:"Elimina caratteristica del terreno"
		Simplified_Chinese:"清除地貌"
		Czech:"Smazat vlastnosti terénu"
}

	"Clear improvements":{
		Italian:"Elimina miglioramenti"
		Russian:"Удалить улучшения"
		Simplified_Chinese:"清除设施"
		Czech:"Smazat vylepšení"
}

	"Clear resource":{
		Italian:"Elimina risorsa"
		Simplified_Chinese:"清除资源"
		Russian:"Удалить ресурсы"
		Czech:"Smazat zdroje"
}

}<|MERGE_RESOLUTION|>--- conflicted
+++ resolved
@@ -619,13 +619,10 @@
 		Japanese:"黄金時代"
 		Czech:"ZLATÝ VĚK"
 }
-<<<<<<< HEAD
 
 	"Golden Age":{
 	Simplified_Chinese:"黄金时代"
 }
-=======
->>>>>>> e0c0d180
 
 	// You don't have to translate this is it's good for your language, but some languages have their own display
 	"[year] BC":{ // Before Christus
@@ -872,19 +869,13 @@
 }
 
 	"Provides [resource]":{
-<<<<<<< HEAD
-=======
 		Italian:"Dona [resource]"
->>>>>>> e0c0d180
 		Simplified_Chinese:"获得资源：[resource]"
 		Czech:"Poskytuje [resource]"	
 	}
 	
 	"Replaces [improvement]":{
-<<<<<<< HEAD
-=======
 		Italian:"Sostituisce [improvement]"
->>>>>>> e0c0d180
 		Simplified_Chinese:"替换现有设施：[improvement]"
 		Czech:"Nahrazuje [improvement]"
 	}
@@ -1651,10 +1642,7 @@
 }
 
 	"Occupied City": {
-<<<<<<< HEAD
-=======
 		Italian:"Città occupata"
->>>>>>> e0c0d180
 		Czech:"Obsazená města"
 		Simplified_Chinese:"吞并的城市"
 	}
@@ -1891,10 +1879,7 @@
 }
 
 	"Tiles":{
-<<<<<<< HEAD
-=======
 		Italian:"Caselle"
->>>>>>> e0c0d180
 		Simplified_Chinese:"地块"
 }
 
@@ -2258,13 +2243,9 @@
 }
 
 	"Tutorials": {
-<<<<<<< HEAD
+		Italian:"Tutorial"
 		Czech:"Návody"
 		Simplified_Chinese:"教程"
-=======
-		Italian:"Tutorial"
-		"Czech": "Návody"
->>>>>>> e0c0d180
 }
 
 	"Cost":{
