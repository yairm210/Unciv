--- conflicted
+++ resolved
@@ -875,7 +875,7 @@
 		Simplified_Chinese:"提供[resource]"
 		Czech:"Poskytuje [resource]"
 	}
-	
+
 	"Replaces [improvement]":{
 		Italian:"Sostituisce [improvement]"
 		Simplified_Chinese:"替换[improvement]"
@@ -1418,12 +1418,8 @@
 }
 
 	"Occupied!":{ // Shown in the battle table when attacking a defeated city
-<<<<<<< HEAD
 		Simplified_Chinese:"占领！"
-=======
-		Simplified_Chinese:"可以占领！"
 		Czech:"Obsazené!"
->>>>>>> d7d437cf
 }
 
 	"Attack":{
@@ -1478,12 +1474,8 @@
 }
 
 	"Attacker Bonus":{
-<<<<<<< HEAD
 		Simplified_Chinese:"主动攻击加成"
-=======
-		Simplified_Chinese:"主动发起攻击"
 		Czech:"Útočný bonus"
->>>>>>> d7d437cf
 }
 
 	"Landing":{
@@ -1682,15 +1674,6 @@
 		Czech:"Budovy"
 }
 
-<<<<<<< HEAD
-	"Tiles":{
-		Italian:"Caselle"
-		Czech:"Políčka"
-		Simplified_Chinese:"地块"
-}
-
-=======
->>>>>>> d7d437cf
 	"Wonders":{
 		Italian:"Meraviglie"
 		Romanian:"Minuni"
@@ -1715,7 +1698,7 @@
 		Czech:"Specializované budovy"
 }
 
-	"Base values":{ 
+	"Base values":{
 		Italian:"Valori di base"
 		Simplified_Chinese:"基础产出"
 		Czech:"Základ"
