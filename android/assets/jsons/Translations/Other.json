--- conflicted
+++ resolved
@@ -621,10 +621,7 @@
 }
 
 	"Golden Age":{
-<<<<<<< HEAD
-=======
 		Italian:"Età dell'Oro"
->>>>>>> f4c20792
 		Simplified_Chinese:"黄金时代"
 		Czech:"Zlatý Věk"
 }
@@ -1484,19 +1481,13 @@
 }
 
 	"Landing":{
-<<<<<<< HEAD
-=======
 		Italian:"Atterraggio"
->>>>>>> f4c20792
 		Simplified_Chinese:"登陆作战",
 		Czech:"Přistání"
 }
 
 	"Flanking":{
-<<<<<<< HEAD
-=======
 		Italian:"Attacco ai fianchi"
->>>>>>> f4c20792
 		Simplified_Chinese:"侧翼夹击",
 		Czech:"Doprovod"
 }
