--- conflicted
+++ resolved
@@ -1691,12 +1691,9 @@
 }
 
 	"NUKE":{
-<<<<<<< HEAD
 		Italian:"NUCLEARIZZA!"
-=======
 		Simplified_Chinese:"核武器攻击"
 		Traditional_Chinese:"核武器攻擊"
->>>>>>> df2942a4
 }
 
 	"Captured!":{// Shown in the battle table when attacking a civilian unit
