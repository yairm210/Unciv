--- conflicted
+++ resolved
@@ -2770,11 +2770,7 @@
 
 
 	"Your so-called 'friendship' is worth nothing.":{ // When we have a decleration of friendship to someone and we declare war on them
-<<<<<<< HEAD
-    Italian:"La tua cosiddetta 'amicizia' non vale nulla!"
-=======
-    		Italian:"La tua cosiddetta 'amicizia' non vale nulla!"  
->>>>>>> d08e9fe5
+    Italian:"La tua cosiddetta 'amicizia' non vale nulla!"  
 		Portuguese:"Sua chamada 'amizade' não vale nada."
 	}
 
