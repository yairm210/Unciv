{
	// General Translation tips:
	// - Keep it uniform! Use the same word/style for the same thing when ever necessary.
	//   Otherwise it may be confusing to the user
	//
	// Keep the names in SQUARE BRACKETS UNTRANSLATED!!!
	//
	// - Use the language feature of wikipedia (search the original tech in English
	//   and then choose your language on the left)
	//
	// - When in doubt a full rip of all translations from Civ5 can be found here:
	//   http://www.dndjunkie.com/civilopedia/default.aspx
	//   However, I advise you not to use this too much, as we don't want to infringe
	//   Firaxis copyright!
	// - If you see typos on other languages (e.g. one space too much) feel free to fix them
	//
	// - Try to have at least one round of proof reading before submission
	//
	// Cheers! :)
	
	"Working...":{ // Displayed when next turn is being...turned
		Italian:"Attendere..."
		Russian:"Работает..."
		French:"Patientez..."
		Romanian:"Lucru..."
		Dutch:"Verwerken..."
		Spanish:"Trabajando..."
		Simplified_Chinese:"进行中..."
		Portuguese:"Trabalhando..."
		German:"Bitte warten..."
		Japanese:"ワーキング..."
	}

	"in":{ // As in "Opera House in 3 turns"
		Italian:"tra"
		Russian:"через"
		French:"dans"
		Romanian:"în"
		German:"in"
		Dutch:"in"
		Spanish:"en"
		Simplified_Chinese:"建造或组建完成还需"
		Portuguese:"em"
		Japanese:"に"
	}

/////// Turn

	"Next turn":{
        	Dutch:"Volgende beurt"
        	French:"Prochain tour"
		German:"Nächste Runde"
		Italian:"Fine turno"
        	Japanese:"次のターン"
        	Portuguese:"Proximo turno"
		Romanian:"Runda următoare"
		Russian:"Следующий ход"
		Simplified_Chinese:"下一回合"
		Spanish:"Siguiente turno"
		
	}
	
	"Turn":{ // For main screen at top left, e.g. Turn 234
        	Dutch:"Beurt"
		French:"Tour"
		German:"Runde"
        	Italian:"Turno"
		Japanese:"順番"
        	Portuguese:"Turno"
		Romanian:"Runda"
        	Russian:"Ход"
        	Simplified_Chinese:"回合"
		Spanish:"Turno"
	}


	"turns":{ // for e.g. turns to technology
		Italian:"Turni"
		Russian:"Ходов"
		French:"Tours"
		Romanian:"Runde"
		German:"Runden"
		Dutch:"Beurten"
		Spanish:"turnos"
		Simplified_Chinese:"回合"
		Portuguese:"turnos"
		Japanese:"回る"
	}

/////// Unit

	"Movement":{
		Italian:"Movimento"
		Russian:"Передвижение"
		French:"Déplacer"
		Romanian:"Mișcare"
		German:"Bewegungen"
		Dutch:"Mobieliteit"
		Spanish:"Movimiento"
		Simplified_Chinese:"移动力"
		Portuguese:"Movimento"
		Japanese:"移動"
	}

	"Strength":{
		Italian:"Forza"
		Russian:"Сила"
		French:"Force"
		Romanian:"Putere"
		German:"Stärke"
		Dutch:"Kracht"
		Spanish:"Fuerza"
		Simplified_Chinese:"近战攻击"
		Portuguese:"Força"
		Japanese:"強さ"
	}

	"Ranged strength":{
		Italian:"Forza a distanza"
		Russian:"Сила в дальнем бою"
		French:"Force à distance"
		Romanian:"Putere la distanță"
		German:"Fernkampf-Stärke"
		Dutch:"Kracht op afstand"
		Spanish:"Fuerza a distancia"
		Simplified_Chinese:"远程攻击"
		Portuguese:"Força a distancia"
		Japanese:"範囲の強さ"
	}
	
	"Bombard strength":{ // for displaying city info
		Italian:"Forza bombardamento"
		Russian:"Бомбардная сила"
		French:"Force de bombardement"
		Romanian:"Puterea bombardamentului"
		German:"Bombardieren Sie die Stärke"
		Dutch:"Bombard sterkte"
		Spanish:"Fuerza de bombardeo"
		Simplified_Chinese:"远程轰击"
		Portuguese:"Força Bombard"
		Japanese:"爆撃力"
	}


/////// Unit actions

	"Move unit":{
		Italian:"Sposta unità"
		Russian:"Переместить юнит"
		French:"Déplacer l'unité"
		Romanian:"Mută unitatea"
		German:"Einheit bewegen"
		Dutch:"Eenheid verplaatsen"
		Spanish:"Mover unidad"
		Simplified_Chinese:"移动单位"
		Portuguese:"Mover unidade"
		Japanese:"移動ユニット"
	}

	"Stop movement":{
		Italian:"Ferma movimento"
		Russian:"Отменить действие"
		French:"Arrêter le mouvement"
		Romanian:"Oprește mișcarea"
		German:"Bewegen abbrechen"
		Dutch:"Verplaatsen stoppen"
		Spanish:"Parar movimiento"
		Simplified_Chinese:"停止移动"
		Portuguese:"Parar movimento"
		Japanese:"動きを止める"
	}

	"Construct improvement":{
		Italian:"Costruisci miglioramento"
		Russian:"Построить улучшение"
		French:"Bâtir une amélioration"
		Romanian:"Construiește îmbunătățire"
		German:"Verbesserung bauen"
		Dutch:"Verbetering bouwen"
		Spanish:"Construir mejora"
		Simplified_Chinese:"建造设施"
        	Portuguese:"Construir melhoria"
		Japanese:"構造改善"
	}

	"Automate":{
		Italian:"Automatizza"
		Russian:"Автоматизация"
		French:"Automatiser"
		Romanian:"Automatizează"
		German:"Automatisieren"
		Dutch:"Autoatiseren"
		Spanish:"Automatizar"
		Simplified_Chinese:"自动工作"
		Portuguese:"Automatizar"
		Japanese:"自動化する"
	}
	
	"Stop automation":{
		Italian:"Arresta automazione"
		Spanish:"Parar automatización"
		Romanian:"Oprește automatizarea"
		German:"Automatisieren anhalten"
		French:"Arrêtez automatisation"
		Portuguese:"Pare a automação"
		Simplified_Chinese:"停止自动化"
		Romanian:"Opriți automatizarea"
		Russian:"Стоп автоматизации"
		Japanese:"自動化を停止"
	}

	"Fortify":{
		Italian:"Fortifica"
		Russian:"Укрепить"
		French:"Fortifier"
		Romanian:"Fortifică"
		German:"Befestigen"
		Dutch:"Versterken"
		Spanish:"Fortificar"
		Simplified_Chinese:"驻守"
		Portuguese:"Fortificar"
		Japanese:"要塞化"
	}
	
	"Fortification":{ // as in "+40% Fortification"
		Italian:"Fortificazione"
		Russian:"от укрепления"
		French:"Fortification"
		Romanian:"Fortificație"
		German:"Befestigung"
		Dutch:"Versterking"
		Spanish:"Fortificación"
		Simplified_Chinese:"防御力加成"
		Portuguese:"Fortficação"
		Japanese:"要塞"
	}
	
	"Sleep":{
		Italian:"Riposa"
		Romanian:"Dormi"
		Simplified_Chinese:"休眠"
		Portuguese:"Dormir"
		German:"Schlafen legen"
		French:"Dormir"
		Japanese:"睡眠"
		Russian:"Спать"
		Dutch:"Slaap"
		Spanish:"Dormir"
	}

	"Set up":{ // For siege units
		Italian:"Monta"
		Russian:"Подготовится"
		French:"Installer"
		Romanian:"Montează"
		German:"Aufstellen"
		Dutch:"Opstellen"
		Spanish:"Montar"
		Simplified_Chinese:"架设"
		Portuguese:"Montar"
		Japanese:"セットアップ"
	}
	
	"Upgrade to [unitType] ([goldCost] gold)":{ // EG Upgrade to Cannon (140 gold)
		Italian:"Aggiorna a [unitType] ([goldCost] oro)"
		Russian:"Улучшить до [unitType] ([goldCost] золота)"
		French:"Mise à niveau vers [unitType] ([goldCost] or)" //or Amélioration en [unitType] ([goldCost] or)
		Romanian:"Avansare [unitType] ([goldCost] aur)"
		Spanish:"Mejorar a [unitType] ([goldCost] de oro)"
		Simplified_Chinese:"升级到[unitType](需要[goldCost]金钱)"
		Portuguese:"Melhoria a [unitType] custará ([goldCost] ouro)"
		German:"Verbessere [unitType] ([goldCost] Gold)"
		Japanese:"[unitType]（[goldCost] gold）にアップグレードする"
	}
	
	"Found city":{
		Italian:"Fonda città"
		Russian:"Основать город"
		French:"Fonder une ville"
		Romanian:"Fondează oraș"
		German:"Stadt gründen"
		Dutch:"Stad stichten"
		Spanish:"Fundar ciudad"
       		Simplified_Chinese:"建立城市"
		Portuguese:"Fundar Cidade"
		Japanese:"見つかった市"
	}
	
	"Promote":{
		Italian:"Promuovi"
		Russian:"Повысить"
		French:"Promouvoir"
		Romanian:"Promovează"
		German:"Befördern"
		Dutch:"Promoveren"
		Spanish:"Ascender"
       	 	Simplified_Chinese:"晋升"
		Portuguese:"Promover"
		Japanese:"促進する"
	}

	"Health":{
		Italian:"Salute"
		Russian:"Здоровье"
		French:"Santé"
		Romanian:"Sănătate"
		German:"Gesundheit"
		Dutch:"Gezondheid"
		Spanish:"Salud"
		Simplified_Chinese:"生命"
		Portuguese:"Saúde"
		Japanese:"健康"
	}

	"Disband unit":{
		Italian:"Sciogli"
		Russian:"Распустить юнит"
		French:"Dissoudre l'unité"
		Romanian:"Desființează unitatea"
		Dutch:"Eenheid opheffen"
		Spanish:"Disolver unidad"
		Simplified_Chinese:"解雇单位"
		Portuguese:"Desfazer unidade"
		German:"Einheit auflösen"
		Japanese:"解散ユニット"
	}
	
	"Explore":{
		Italian:"Esplora"
		Romanian:"Explorează"
		Spanish:"Explorar"
		German:"Erkunden"
		French:"Explorer"
		Portuguese:"Explorar"
		Japanese:"探検する"
		Simplified_Chinese:"自由探索"
		Russian:"обследовать"
		Dutch:"Onderzoeken"
	}
	
	"Stop exploration":{
		Italian:"Smetti di esplorare"
		Simplified_Chinese:"停止探索"
		French:"Arrêter l'exploration"
	}

	"Pillage":{
		Italian:"Saccheggia"
		German:"Plündern"
		French:"Pillage"
		Japanese:"略奪"
		Portuguese:"Pilhagem"
		Russian:"мародерство"
		Romanian:"Prădare"
		Dutch:"Plundering"
		Spanish:"Pillaje"
		Simplified_Chinese:"掠夺"
	}
	
	"Do you really want to disband this unit?":{
		Italian:"Vuoi davvero sciogliere questa unità?"
		Russian:"Вы действительно хотите распустить этот юнит?"
		French:"Voulez-vous vraiment dissoudre cette unité?"
		Romanian:"Sigur desființezi unitatea?"
		Dutch:"Wil je echt deze eenheid opheffen"
		Spanish:"¿Realmente quieres disolver esta unidad?"
		Simplified_Chinese:"您真的想解雇这个单位吗?"
		Portuguese:"Voçê realmente quer desfazer essa unidade?"
		German:"Wollen Sie diese Einheit wirklich auflösen?"
		Japanese:"あなたは本当にこのユニットを解散したいですか？"
	}
	"Disband this unit for [goldAmount] gold?":{
		Italian:"Vuoi sciogliere questa unità per [goldAmount] Oro?"
		Portuguese:"Desative esta unidade para ouro [goldAmount]?"
		French:"Dissoudre cette unité pour [goldAmount] gold?"
		German:"Diese Einheit für [goldAmount] Gold auflösen?"
		Spanish:"¿Disolver esta unidad para [goldAmount] gold?"
		Simplified_Chinese:"要解散这个单位获得[goldAmount]金钱吗？"
		Japanese:"このユニットを[goldAmount]ゴールドに解散させますか？"
		Romanian:"Dezactivați această unitate pentru aurul [goldAmount]?"
		Dutch:"Deze eenheid ontbinden voor [goldAmount] goud?"
	}
	
	"Yes":{
		Italian:"Sì"
		Russian:"Да"
		French:"Oui"
		Romanian:"Da"
		Dutch:"Ja"
		Spanish:"Sí"
		Simplified_Chinese:"是"
		Portuguese:"Sim"
		German:"Ja"
		Japanese:"はい"
	}
	"No":{
		Italian:"No"
		Russian:"Нет"
		French:"Non"
		Romanian:"Nu"
		Dutch:"Nee"
		Spanish:"No"
		Simplified_Chinese:"否"
		Portuguese:"Sim"
		German:"Nein"
		Japanese:"いいえ"
	}

/////// Stats / Basics ressources

	"Gold":{
		Italian:"Oro"
		Russian:"Золото"
		French:"Or"
		Romanian:"Aur"
		German:"Gold"
		Dutch:"Goud"
		Spanish:"Oro"
		Simplified_Chinese:"Gold"//the basic resource and the luxury resource have the same name,if we do not solve this problem,i will not translate it.
		Portuguese:"Ouro"
		Japanese:"ゴールド"
	}

	"Science":{
		Italian:"Scienza"
		Russian:"Наука"
		French:"Science"
		Romanian:"Ştiinţă"
		German:"Wissenschaft"
		Dutch:"Wetenschap"
		Spanish:"Ciencia"
		Simplified_Chinese:"科研"
		Portuguese:"Ciência"
		Japanese:"科学"
	}

	"Happiness":{
		Italian:"Felicità"
		Russian:"Счастье"
		French:"Bonheur"
		Romanian:"Fericire"
		German:"Zufriedenheit"
		Dutch:"Tevredenheid"
		Spanish:"Felicidad"
		Simplified_Chinese:"快乐"
		Portuguese:"Felicidade"
		Japanese:"幸福"
	}

	"Production":{
		Italian:"Produzione"
		Russian:"Производство"
		French:"Production"
		Romanian:"Producție"
		German:"Produktion"
		Dutch:"Productie"
		Spanish:"Producción"
		Simplified_Chinese:"产能"
		Portuguese:"Produção"
		Japanese:"製造"
	}

	"Culture":{
		Italian:"Cultura"
		Russian:"Культура"
		French:"Culture"
		Romanian:"Cultură"
		German:"Kultur"
		Dutch:"Cultuur"
		Spanish:"Cultura"
		Simplified_Chinese:"文化"
		Portuguese:"Cultura"
		Japanese:"文化"
	}

	"Food":{
		Italian:"Cibo"
		Russian:"Еда"
		French:"Nourriture"
		Romanian:"Hrană"
		German:"Nahrung"
		Dutch:"Eten"
		Spanish:"Comida"
		Simplified_Chinese:"食物"
		Portuguese:"Comida"
		Japanese:"フード"
	}
	
	"GOLDEN AGE":{
		Italian:"ETÀ DELL'ORO"
		Russian:"ЗОЛОТОЙ ВЕК"
		French:"ÂGE D'OR"
		Romanian:"EPOCA DE AUR"
		German:"GOLDENES ZEITALTER"
		Dutch:"GOUDEN EEUW"
		Spanish:"EDAD DORADA"
		Simplified_Chinese:"黄金时代"
		Portuguese:"IDADE DOURADA"
		Japanese:"黄金時代"
	}

	
/////// Menu table
	
	"Civilopedia":{
		Italian:"Civilopedia"
		Russian:"Цивилопедия"
		French:"Civilopédie"
		Romanian:"Civilopedie"
		Spanish:"Civilopedia"
		Simplified_Chinese:"文明百科"
		Portuguese:"Civilopédia"
		German:"Civilopedia"
		Japanese:"シビロペディア"
	}

	"Start new game":{
		Italian:"Nuova partita"
		Russian:"Новая игра"
		French:"Nouvelle partie"
		Romanian:"Joc nou"
		German:"Neues Spiel"
		Dutch:"Nieuw spel"
		Spanish:"Nueva partida"
		Simplified_Chinese:"开始新游戏"
		Portuguese:"Novo jogo"
		Japanese:"新しいゲームを始める"
	}
	
	"Save game":{
		Italian:"Salva partita"
		Russian:"Сохранить игру"
		French:"Sauvegarder la partie"
		Romanian:"Salvează jocul"
		German:"Spiel speichern"
		Dutch:"Spel opslaan"
		Spanish:"Salvar partida"
		Simplified_Chinese:"储存游戏"
		Portuguese:"Salvar jogo"
		Japanese:"ゲームを保存する"
	}
	
	"Load game":{
		Italian:"Carica partita"
		Russian:"Загрузить игру"
		French:"Charger une partie"
		Romanian:"Incarcă joc"
		German:"Spiel laden"
		Dutch:"Spel laden"
		Spanish:"Cargar partida"
		Simplified_Chinese:"载入游戏"
		Portuguese:"Carregar partida"
		Japanese:"ゲームをロード"
	}
	
	"Load copied data":{
		Italian:"Carica i dati copiati"
		Russian:"Загрузить скопированные данные"
		French:"Charger des données copiées"
		Romanian:"Încarcă date copiate"
		German:"Aus Zwischenablage laden"
		Dutch:"Gekopieerde data laden"
		Spanish:"Cargar datos copiados"
		Simplified_Chinese:"加载复制过的数据"
		Portuguese:"Carregar dados copiados"
		Japanese:"コピーしたデータを読み込む"
	}
	
	"Could not load game from clipboard!":{
		Italian:"Impossibile caricare partita dagli appunti!"
		Romanian:"Jocul nu a putut fi încărcat din clipboard!"
		Simplified_Chinese:"无法从剪贴板加载游戏!"
		Portuguese:"Não foi possivel carregar o jogo da prancheta"
		German:"Das Spiel konnte nicht aus der Zwischenablage geladen werden!"
		French:"Impossible de charger la partie depuis le presse-papier"
		Japanese:"クリップボードからゲームを読み込めませんでした。"
		Russian:"Не удалось загрузить игру из буфера обмена!"
		Dutch:"Kon game niet van klembord laden!"
		Spanish:"No se pudo cargar el juego desde el portapapeles!"
	}

////// New game screen - it looks like it's duplicated
/*
	"Civilization":{	
		Italian:"Civiltà"
		Russian:"Цивилизация"
		French:"Civilisation"
		Romanian:"Civilizaţie"
		Spanish:"Civilización"
		Simplified_Chinese:"文明"
		Portuguese:"Civilização"
		German:"Zivilisation"
	}

	"World size":{	 //feels like duplicate
		Italian:"Dimensione della mappa"
		Russian:"Размер мира"
		French:"Taille du monde"
		Romanian:"Mărime pământ"
		Spanish:"Tamaño del mundo"
		Simplified_Chinese:"世界大小"
		Portuguese:"Tamanho do mundo"
		German:"Kartengröße"
	}

*/
/////// New game screen
	
	"Start game!":{
		Italian:"Comincia la tua avventura!"
		Russian:"Начать игру!"
		French:"Démarrer la partie!"
		Romanian:"Începe jocul!"
		Spanish:"¡Empezar partida!"
		Simplified_Chinese:"开始游戏！"
		Portuguese:"Começar partida!"
		German:"Spiel starten!"
		Japanese:"ゲームを始める！"
	}

	"Civilization:":{
		Italian:"Civiltà:"
		Russian:"Цивилизация:"
		French:"Civilisation:"
		Romanian:"Civilizaţie:"
		Spanish:"Civilización"
		Simplified_Chinese:"文明"
		Portuguese:"Civilização"
		German:"Zivilisation"
		Japanese:"文明"
	}

	"World size:":{
		Italian:"Dimensione mappa:"
		Russian:"Размер мира:"
		French:"Taille du monde:"
		Romanian:"Mărime pământ:"
		Spanish:"Tamaño del mundo"
		Simplified_Chinese:"世界大小"
		Portuguese:"Tamanho do mundo"
		German:"Weltgröße"
		Japanese:"ワールドサイズ"
	}

	"Map type":{	
		Italian:"Tipo di mappa"
		Russian:"Тип карты"
		French:"Type de carte"
		Romanian:"Tipul hărții"
		Spanish:"Tipo de mapa"
		Simplified_Chinese:"地图类型"
		Portuguese:"Tipo de mapa"
		German:"Kartentyp"
		Dutch:"Kaarttype"
	}

	"Number of enemies:":{ //nummber of AI should be more accurate
		Italian:"Numero di nemici:"
		Russian:"Количество врагов:"
		French:"Nombre d'ennemies (AI):"
		Romanian:"Număr inamici:"
		Spanish:"Número de enemigos:"
		Simplified_Chinese:"AI智商："
		Portuguese:"Numero de inimigos:"
		German:"Anzahl der Gegner:"
		Japanese:"敵の数"
	}

/*
	"Number of enemies":{	//duplicated
		Italian:"Numero di avversari"
		Russian:"Количество врагов"
		French:"Nombre d'ennemies"
		Romanian:"Număr de inamici"
		Spanish:"Número de enemigos"
		Simplified_Chinese:"电脑玩家"
		Portuguese:"Número de inimigos"
		German:"Anzahl der Gegner"
	}
*/

	"Number of human players":{
		Italian:"Numero di giocatori"
		Russian:"Количество врагов"
		French:"Nombre de joueurs humains"
		Romanian:"Număr de inamici"
		Spanish:"Número de enemigos"
		Simplified_Chinese:"人类玩家"
		Portuguese:"Número de inimigos"
		German:"Anzahl der Gegner"
	}

	"Difficulty":{	
		Italian:"Difficoltà"
		Russian:"Сложность"
		French:"Difficulté"
		Romanian:"Dificultate"
		Spanish:"Dificultad"
		Simplified_Chinese:"难度"
		Portuguese:"Dificuldade"
		German:"Schwierigkeitsgrad"
	}

	"Victory status":{
		Italian:"Condizioni di vittoria"
		Russian:"Статус победы"
		French:"Conditions de victoire"
		Romanian:"Statut victorie"
		German:"Siegesstatus"
		Dutch:"Overwinning Status"
		Spanish:"Estatus de victoria"
		Simplified_Chinese:"胜利进程"
		Portuguese:"Status da vitória"
		Japanese:"勝利の地位"
	}

	"Social policies":{
		Italian:"Politiche sociali"
		Russian:"Общественные институты"
		French:"Doctrines" //official translate
		Romanian:"Politici sociale"
		German:"Sozialpolitiken"
		Dutch:"Sociaal beleid"
		Spanish:"Políticas sociales"
		Simplified_Chinese:"社会政策"
		Portuguese:"Políticas sociais"
		Japanese:"社会政策"
	}
	
	"Options":{
		Italian:"Opzioni"
		German:"Optionen"
		French:"Options"
		Japanese:"オプション"
		Russian:"Опции"
		Romanian:"Opțiuni"
		Dutch:"Opties"
		Spanish:"Opciones"
		Simplified_Chinese:"选项"
		Portuguese:"Opções"
	}

	"Display options":{
		Italian:"Opzioni"
		Russian:"Параметры экрана"
		French:"Options d'affichage"
		Romanian:"Opțiuni afișaj"
		German:"Anzeigeeinstellungen"
		Dutch:"Weergaveopties"
		Spanish:"Opciones de pantalla"
		Simplified_Chinese:"显示选项"
		Portuguese:"Opções de Vídeo"
		Japanese:"表示オプション"
	}
	
	"Turns between autosaves":{
		Italian:"Turni tra autosalvataggi"
		French:"Tours avant sauvegarde automatique"
		Simplified_Chinese:"自动存档回合数"
	}
	
	"Sound effects volume":{
		Italian:"Volume effetti"
		French:"Volume sonore"
		Simplified_Chinese:"声效大小"
	}
	
	"Show":{
		Italian:"Mostra"
		Russian:"Показать"
		French:"Montrer"
		Romanian:"Arată"
		German:"Anzeigen"
		Dutch:"Toon"
		Spanish:"Mostrar"
		Simplified_Chinese:"显示"
		Portuguese:"Mostrar"
		Japanese:"見せる"
	}

	"Hide":{
		Italian:"Nascondi"
		Russian:"Спрятать"
		French:"Cacher"
		Romanian:"Ascunde"
		German:"Verstecken"
		Dutch:"Verberg"
		Spanish:"Ocultar"
		Simplified_Chinese:"隐藏"
		Portuguese:"Ocultar"
		Japanese:"隠す"
	}
	
	"Worked tiles":{
		Italian:"Celle sfruttate"
		Russian:"обработанные клетки"
		French:"cases exploités"
		Romanian:"celule lucrate"
		German:"bearbeitete Felder"
		Dutch:"Bewerkte velden"
		Spanish:"casillas trabajadas"
		Simplified_Chinese:"工作的地块"
		Portuguese:"Terreno trabalhado"
		Japanese:"働いたタイル"
	}

	"Resources and improvements":{
		Italian:"Risorse e miglioramenti"
		Russian:"ресурсы и улучшения"
		French:"ressources et améliorations"
		Romanian:"resurse și îmbunătățiri"
		German:"Ressourcen und Verbesserungen"
		Dutch:"Grondstoffen en Verbeteringen"
		Spanish:"recursos y mejoras"
		Simplified_Chinese:"资源与设施"
		Portuguese:"recursos e melhorias"
		Japanese:"リソースと改善"
	}

	"Close":{
		Italian:"Chiudi"
		Russian:"Закрыть"
		French:"Fermer"
		Romanian:"Închide"
		German:"Schließen"
		Dutch:"Sluiten"
		Spanish:"Cerrar"
		Simplified_Chinese:"关闭"
		Portuguese:"Fechar"
		Japanese:"閉じる"
	}

/////// City screen

	"Exit city":{
		Italian:"Esci dalla città"
		Russian:"Выход из города"
		French:"Quitter la ville"
		Romanian:"Ieși din oraș"
		German:"Stadt verlassen"
		Dutch:"Stadscherm sluiten"
		Spanish:"Salir de la ciudad"
		Simplified_Chinese:"离开城市界面"
		Portuguese:"Sair da cidade"
		Japanese:"市を出る"
	}

	"Raze city":{
		Italian:"Demolisci città"
		Russian:"Разрушить город"
		French:"Démolir la ville"
		Romanian:"Demolează orașul"
		German:"Stadt zerstören"
		Dutch:"Stad vernietigen"
		Spanish:"Arrasar ciudad"
		Simplified_Chinese:"摧毁城市"
		Portuguese:"Saquear cidade"
		Japanese:"ラゼ市"
	}

	"Stop razing city":{
		Italian:"Anulla demolizione città"
		Russian:"Отменить разрушение города"
		French:"Annuler démolition de la ville"
		Romanian:"Anulează demolarea orașului"
		German:"Zerstörung anhalten"
		Dutch:"Stad vernieteging stoppen"
		Spanish:"Dejar de arrasar ciudad"
		Simplified_Chinese:"停止摧毁城市"
		Portuguese:"Parar de Saquear cidade"
		Japanese:"街をすくい止める"
	}

	"Buy for [amount] gold":{
		Italian:"Acquista con [amount] oro"
		Russian:"Купить за [amount] золота"
		French:"Acheter avec [amount] or"
		Romanian:"Cumpără cu [amount] aur"
		German:"Für [amount] Gold kaufen"
		Dutch:"Voor [amount] gold kopen"
		Spanish:"Comprar por [amount] de oro"
		Simplified_Chinese:"购买花费[amount]金钱"
		Portuguese:"Comprar por [amount] peças de ouro"
		Japanese:"[amount]ゴールドで購入する"
	}
	
	"Buy":{ // for when the construction is a wonder/special and can't be bought, the button is disabled but still displays text
		Italian:"Acquista"
		French:"Acheter"
		Romanian:"A cumpara"
		German:"Kaufen"
		Russian:"купить"
		Dutch:"Kopen"
		Spanish:"Comprar"
		Portuguese:"Comprar"
		Simplified_Chinese:"购买"
		Japanese:"購入"
	}
	
	"Would you like to purchase [constructionName] for [buildingGoldCost] gold?":{
		Italian:"Vorresti acquistare [constructionName] per [buildingGoldCost] oro?"
		Russian:"Хотите купить [constructionName] за [buildingGoldCost] золото?"
		French:"Souhaitez-vous acheter [constructionName] pour [buildingGoldCost] gold?"
		Romanian:"Doriți să achiziționați [buildingName] pentru aur [buildingGoldCost]?"
		German:"Möchten Sie [constructionName] für [buildingGoldCost] gold kaufen?"
		Dutch:"Wilt u [constructionName] kopen voor [buildGoldCost] goud?"
		Spanish:"¿Te gustaría comprar [constructionName] para [buildingGoldCost] gold?"
		Simplified_Chinese:"你想花费[buildingGoldCost]金钱购买[constructionName]吗？"
		Portuguese:"Gostaria de comprar o [constructionName] para o ouro [buildingGoldCost]?"
		Japanese:"[buildingGoldCost]ゴールドの[constructionName]を購入しますか？"
	}

	"Maintenance cost":{
		Italian:"Costi di mantenimento"
		Russian:"Стоимость обслуживания"
		French:"Coût de maintenance"
		Romanian:"Cost întreținere"
		German:"Wartungskosten"
		Dutch:"Onderhouskosten"
		Spanish:"Coste de mantenimiento"
		Simplified_Chinese:"维护费"
		Portuguese:"Custo de manutenção"
		Japanese:"メンテナンス費用"
	}
	
	"Pick construction":{
		Italian:"Scegli la costruzione"
		Russian:"Выбор здания"
		French:"Sélectionner la construction"
		Romanian:"Alege construcția"
		German:"Bauwerk auswählen"
		Dutch:"Bouwwerk kiezen"
		Spanish:"Elige la construcción"
		Simplified_Chinese:"选择建筑"
		Portuguese:"Escolher construção"
		Japanese:"ピック建設"
	}

	"Pick improvement":{
		Italian:"Scegli miglioramento"
		Simplified_Chinese:"选择设施"
		French:"Choisir une amélioration"
	}

	"Build [building]":{ // eg Build Granary
		Italian:"Costruisci [building]"
		Russian:"Строить [building]"
		French:"Construire [building]"
		Romanian:"Construiește [building]"
		German:"[building] bauen"
		Dutch:"[building] bouwen"
		Spanish:"Construir [building]"
		Simplified_Chinese:"建造[building]"
		Portuguese:"Construir [building]"
	}
	
	"Train [unit]":{ // eg Train Scout
		Italian:"Addestra [unit]"
		Russian:"Обучить [unit]"
		French:"Former [unit]"
		Romanian:"Antrenează [unit]"
		German:"[unit] ausbilden"
		Dutch:"[unit] rekruteren"
		Spanish:"Entrenar [unit]"
		Simplified_Chinese:"组建[unit]"
		Portuguese:"Treinar [unit]"
		Japanese:"電車[unit]"
	}
	
	"Produce [thingToProduce]":{ // eg Produce gold
		Italian:"Produci [thingToProduce]"
		Russian:"Производить [thingToProduce]"
		French:"Produire [thingToProduce]"
		Romanian:"Produce [thingToProduce]"
		German:"[thingToProduce] herstellen"
		Dutch:"[thingToProduce] produceren"
		Spanish:"Producir [thingToProduce]"
		Simplified_Chinese:"产能转化：[thingToProduce]"
		Portuguese:"Produzir [thingToProduce]"
		Japanese:"プロデュース[thingToProduce]"
	} 
	
	"Nothing":{ // A city can choose to "idle" and produce nothing
		Italian:"Niente"
		Russian:"Ничего"
		French:"Rien"
		Romanian:"Nimic"
		German:"Nichts"
		Dutch:"Niks"
		Spanish:"Nada"
		Simplified_Chinese:"无"
		Portuguese:"Nada"
		Japanese:"何もない"
	}
	
	"Specialist Buildings":{
		Italian:"Edifici specialisti"
		Russian:"Специализированные Здания"
		French:"Bâtiments spécialisés"
		Romanian:"Cladiri specializate"
		German:"Fachbauten"
		Dutch:"Gespecialiseerde gebouwen"
		Spanish:"Edificios especializados"
		Simplified_Chinese:"专业建筑"
		Portuguese:"Edifícios Especialistas"
		Japanese:"スペシャリストビル"
	}

	"Specialist Allocation":{
		Italian:"Assegna specialisti"
		Russian:"Распределение специалистов"
		French:"Affectation Spécialiste"
		Romanian:"Alocarea specialiștilor"
		German:"Spezialistzuordnung"
		Dutch:"Specialistische toewijzing"
		Spanish:"Asignación de especialistas"
		Simplified_Chinese:"专业人员分配"
		Portuguese:"Alocação de Especialistas"
		Japanese:"スペシャリスト割り当て"
	}

	"Specialists":{
		Italian:"Specialisti"
		Simplified_Chinese:"专业人员"
		French:"Spécialiste"
	}

	"Food eaten":{
		Italian:"Cibo consumato"
		Simplified_Chinese:"人口消耗"
		French:"Nourriture consommée"
	}

	"Growth bonus":{
		Italian:"Bonus crescita"
		Simplified_Chinese:"积累速率"
		French:"Bonus de Croissance"
	}

	"Free population":{ // as in "Free population: 2/13
		Italian:"Popolazione libera"
		Russian:"Свободное население"
		French:"Population libre"
		Romanian:"Populație liberă"
		German:"Freie Bevölkerung"
		Dutch:"Vrije bevolking"
		Spanish:"Población libre"
		Simplified_Chinese:"空闲人口"
		Portuguese:"População livre"
		Japanese:"無料の人口"
	} 

	"[turnsToExpansion] turns to expansion":{
		Italian:"La città si espanderà tra [turnsToExpansion] turni"
		Russian:"Город будет расширяться между раундами [turnsToExpansion]"
		French:"La ville se développera entre [turnsToExpansion] tours"
		Romanian:"Orașul se va extinde între rundă [turnsToExpansion]"
		German:"Die Stadt wird sich zwischen [turnsToExpansion]-Runden erweitern"
		Dutch:"De stad breidt zich uit tussen [turnsToExpansion]-rondes"
		Spanish:"La ciudad se expandirá entre [turnsToExpansion] rondas"
		Simplified_Chinese:"这座城市将在[turnsToExpansion]回合后扩张"
		Portuguese:"A cidade se expandirá entre [turnsToExpansion] turnos"
		Japanese:"[turnsToExpansion]が拡大に変わります"
	}

	"Stopped expansion":{ // if culture is 0
		Italian:"Espansione arrestata"
		Russian:"Расширение остановлено"
		French:"Expansion arrêtée"
		Romanian:"Expansiunea sa oprit"
		German:"Expansion gestoppt"
		Dutch:"Uitbreiding gestopt"
		Spanish:"Expansión detenida"
		Simplified_Chinese:"扩张停止了"
		Portuguese:"Expansão parada"
		Japanese:"拡張停止"
	}

	"[turnsToPopulation] turns to new population":{
		Italian:"La città avrà un nuovo abitante tra [turnsToPopulation] turni"
		Russian:"В городе будет новый житель в раундах [turnsToPopulation]"
		French:"La ville aura un nouveau résident dans [turnsToPopulation]"
		Romanian:"Orașul va avea un nou rezident în runde [turnsToPopulation]"
		German:"Die Stadt wird einen neuen Einwohner in [turnsToPopulation]-Runden haben"
		Dutch:"De stad krijgt een nieuwe inwoner in [turnsToPopulation]-rondes"
		Spanish:"La ciudad tendrá un nuevo residente en las rondas de [turnsToPopulation]"
		Simplified_Chinese:"这座城市将在[turnsToPopulation]轮后有1个新市民"
		Portuguese:"A cidade terá um novo residente nas [turnsToPopulation] turnos"
		Japanese:"[turnsToPopulation]新しい人口に目を向けます"
	}

	"[turnsToStarvation] turns to lose population":{
		Italian:"La città perderà un abitante tra [turnsToStarvation] turni"
		Russian:"Город потеряет жителя в [turnsToStarvation] смен"
		French:"La ville perdra un habitant [turnsToStarvation] tours"
		Romanian:"Orașul va pierde un locuitor în [turnsToStarvation] schimburi"
		German:"Die Stadt wird einen Einwohner in [turnsToStarvation]-Runden verlieren"
		Dutch:"De stad verliest een bewoner in [turnsToStarvation] ploegen"
		Spanish:"La ciudad pierde un habitante en [turnsToStarvation] turnos"
		Simplified_Chinese:"这座城市将在[turnsToStarvation]轮后失去1个市民"
		Portuguese:"A cidade perderá um habitante entre [turnsToStarvation] turnos"
		Japanese:"[turnsToStarvation]人口を減らす"
	}

	"Stopped population growth":{
		Italian:"Crescita della popolazione arrestata"
		French:"accroissement de la population arrêtée"
		German:"Bevölkerungswachstum gestoppt"
		Simplified_Chinese:"人口增长停止"
		Portuguese:"Crescimento populacional interrompido"
		Japanese:"人口増加の阻止"
	}

	"In resistance for another [numberOfTurns] turns":{ //It's when city get captured
		Italian:"La resistenza durerà per altri [numberOfTurns] turni"
        	Simplified_Chinese:"抵抗将持续额外[numberOfTurns]回合"
		Portuguese:"A resistência durará por outros [numberOfTurns] turnos"
		Japanese:"他の[numberOfTurns]ターンに抵抗"
		French:"En révolte pour [numberOfTurns] tours"
	}

	"Sell for [sellAmount] gold":{ // when selling a building
		Italian:"Vendi per [sellAmount] Oro" //es.
		Russian:"Продам за [sellAmount] золотых"
		French:"Vendre pour [sellAmount] or"
		Romanian:"Vindem [sellAmount] de aur"
		German:"Verkaufen Sie für [sellAmount] Gold"
		Dutch:"Verkopen voor [sellAmount] goud"
		Spanish:"Vender por [sellAmount] oro"
		Simplified_Chinese:"卖掉获得[sellAmount]金钱"
		Portuguese:"Vender por [sellAmount] ouro"
	}

	"Are you sure you want to sell this [building]?":{
		Italian:"Vuoi davvero vendere [building]?" //es.
		Russian:"Вы действительно хотите продать [building]?"
		French:"Voulez-vous vraiment vendre [building]?"
		Romanian:"Chiar vrei să vinzi [building]?"
		German:"Wollen Sie wirklich [building] verkaufen?"
		Dutch:"Wil je echt [building] verkopen?"
		Spanish:"¿Realmente quieres vender [building]?"
		Simplified_Chinese:"你真的想卖掉[building]吗？"
		Portuguese:"Você realmente quer vender [building]?"
	}

    "[greatPerson] points":{ // e.g "Great Scientist points"
		Italian:"Punti [greatPerson]" //es. "Punti Grande Scienziato"
		Portuguese:"[greatPerson] aponta"
		Japanese:"[greatPerson]ポイント"
		French:"[greatPerson] points"
		Simplified_Chinese:"[greatPerson]点数"
	}

	"Great person points":{ // e.g ?
		Italian:"Punti Grande Personaggio"
		Simplified_Chinese:"伟人点数"
		French:"Points de personnage illustre"
	}

	"Current points":{ 
		Italian:"Punti attuali"
		Simplified_Chinese:"当前点数"
		French:"Points actuelles"
	}

	"Points per turn":{ 
		Italian:"Punti per turno"
		Simplified_Chinese:"获得点数/回合"
		French:"Points par tours"
	}
	
////// Tech picker

	"Pick a tech":{
		Italian:"Scegli una tecnologia"
		Russian:"Выберите технологию"
		French:"Choisir une technologie"
		Romanian:"Alege o tehnologie"
		German:"Technologie auswählen"
		Dutch:"Technologie kiezen"
		Spanish:"Elige una tecnología"
		Simplified_Chinese:"选择一项科技"
		Portuguese:"Escolher uma tecnologia"
		Japanese:"技術を選ぶ"
	}
	
	"Pick a free tech":{
		Italian:"Scegli una tecnologia gratuita"
		Russian:"Выберите бесплатную технологию"
		French:"Choisir une technologie gratuite"
		Romanian:"Alege o tehnologie gratuită"
		Dutch:"Gratis technologie kiezen"
		Spanish:"Elige una tecnología gratis"
		Simplified_Chinese:"选择1项免费科技"
		Portuguese:"Escolher uma tecnologia gratuita"
		German:"Kostenlose Technologie auswählen"
		Japanese:"無料の技術を選ぶ"
	}

	"Research [technology]":{ // eg "Research Pottery"
		Italian:"Ricerca [technology]"
		Russian:"Исследование [technology]"
		French:"Rechercher [technology]"
		Romanian:"Cercetează [technology]"
		German:"[technology] erforschen"
		Dutch:"[technology] onderzoeken"
		Spanish:"Investigar [technology]"
		Simplified_Chinese:"研究[technology]"
		Portuguese:"Investigar [technology]"
		Japanese:"研究[technology]"
	}
	
	"Pick [technology] as free tech":{
		Italian:"Scegli [technology] come tecnologia gratuita"
		Russian:"Выбрать [technology] как бесплатную технологию"
		French:"Choisir [technology] comme technologie gratuite"
		Romanian:"Alege [technology] ca tehnologie gratuită"
		Dutch:"[technology] kiezen als gratis technologie"
		Spanish:"Elegir [technology] como tecnología gratis"
		Simplified_Chinese:"选择[technology]作为免费科技"
		Portuguese:"Escolher [technology] como tecnologia gratuita"
		German:"[technology] als kostenlose Technologie auswählen"
		Japanese:"無料の技術として[technology]を選ぶ"
	}

	"Units enabled":{
		Italian:"Unità sbloccate"
		Russian:"Активные юниты"
		French:"Unités activées"
		Romanian:"Unități active"
		German:"Freigeschaltete Einheiten"
		Dutch:"Eenheden vrijgespeeld"
		Spanish:"Unidades habilitadas"
		Simplified_Chinese:"解锁单位"
		Portuguese:"Unidades ativadas"
		Japanese:"有効な単位"
	}

	"Buildings enabled":{
		Italian:"Edifici sbloccati"
		Russian:"Активные здания"
		French:"Bâtiments activés"
		Romanian:"Clădiri active"
		German:"Freigeschaltete Bauwerke"
		Dutch:"Gebouwen vreijgespeeld"
		Spanish:"Edificios habilitados"
		Simplified_Chinese:"解锁建筑"
		Portuguese:"Construções habilitadas"
		Japanese:"有効な建物"
	}
	
	"Wonder":{
		Italian:"Meraviglia"
		Russian:"Чудо"
		French:"Merveille"
		Romanian:"Minune"
		German:"Wunder"
		Dutch:"Wonder"
		Spanish:"Maravilla"
		Simplified_Chinese:"奇观"
		Portuguese:"Maravilha"
		Japanese:"ワンダー"
	}
	
	"Wonders enabled":{
		Italian:"Meraviglie sbloccate"
		Russian:"Активные чудеса"
		French:"Merveilles activées"
		Romanian:"Minuni active"
		German:"Freigeschaltete Wunder"
		Dutch:"Wonders vrijgespeeld"
		Spanish:"Maravillas habilitadas"
		Simplified_Chinese:"解锁奇观"
		Portuguese:"Maravilhas habilitadas"
		Japanese:"有効不思議"
	}

	"Tile improvements enabled":{
		Italian:"Miglioramenti delle celle sbloccati"
		Russian:"Улучшения клеток включены"
		French:"Améliorations apportées aux cases"
		Romanian:"Îmbunătățiri celule active"
		German:"Freigschaltete Feldverbesserungen"
		Dutch:"Verbeteringen vrijgespeeld"
		Spanish:"Mejoras de casilla habilitadas"
		Simplified_Chinese:"解锁地块设施"
		Portuguese:"Melhorias de solo habilitadas"
		Japanese:"タイルの改善"
	}

	"Reveals [resource] on the map":{ // As in "Reveals Coal on the map"
		Italian:"Mostra [resource] sulla mappa"
		Russian:"Показывает [resource] на карте"
		French:"Révèle [resource] sur la carte"
		Romanian:"Dezvăluie [resource] pe hartă"
		German:"Zeigt [resource] auf der Karte an"
		Dutch:"Onthuld [resource] op de kaart"
		Spanish:"Descubre [resource] en el mapa"
		Simplified_Chinese:"在地图上显示[resource]"
		Portuguese:"Revela [resource] no mapa"
		Japanese:"地図上の[resource]を明らかにする"
	}
	
	"XP for new units":{
		Italian:"XP per nuove unità"
		Russian:"XP для новых юнитов"
		French:"XP pour les nouvelles unités"
		Romanian:"XP pentru unități noi"
		Dutch:"XP voor nieuwe eenheden"
		Spanish:"PX para unidades nuevas"
		Simplified_Chinese:"新组建单位的初始经验值"
		Portuguese:"Experiencia para novas unidades"
		German:"XP für neue Einheiten"
		Japanese:"新しいユニット用のXP"
	}
	
	"provide":{ // as in "Camp, Customs House provide +1 Gold"
		Italian:"forniscono"
		Russian:"даёт"
		French:"fournit"
		Romanian:"furnizează"
		German:"generieren"
		Dutch:"genereren"
		Spanish:"proporcionan"
		Simplified_Chinese:"提供"
		Portuguese:"Proporciona"
		Japanese:"提供する"
	}

	"provides":{ // as in "Camp provides +1 Gold" (singular of above)
		Italian:"fornisce"
		Russian:"обеспечивает"
		French:"fournit"
		Romanian:"furnizează"
		German:"generiert"
		Dutch:"genereert"
		Spanish:"proporciona"
		Simplified_Chinese:"提供"
		Portuguese:"Proporciona"
		Japanese:"提供する"
	}
	

////////////// 	Save and load game
	
	"Current saves":{
		Italian:"Salvataggio attuale"
		Russian:"Текущие сохранения"
		French:"Sauvegardes présentes"
		Romanian:"Salvări curente"
		German:"Gespeicherte Spiele"
		Dutch:"Huidige spellen"
		Spanish:"Partidas guardadas"
		Simplified_Chinese:"保存当前游戏"
		Portuguese:"Partidas salvas"
	}

	"Saved game name":{
		Italian:"Nome del salvataggio"
		Russian:"Название сохранённой игры"
		French:"Nom de la partie sauvegardée"
		Romanian:"Numele jocului salvat"
		German:"Name des gespeicherten Spiels"
		Dutch:"Naam van opgeslagen spellen"
		Spanish:"Nombre de partida guardada"
		Simplified_Chinese:"游戏存档名称"
		Portuguese:"Nome do jogo salvo"
	}

	"Copy to clipboard":{ //shouldn't it be "copy saved game to clipboard" ?
		Italian:"Copia su appunti"
		French:"Copier dans le presse-papier"
		Simplified_Chinese:"复制到剪贴板"
	}

	"Could not load game":{
		Italian:"Impossibile caricare partita"
		Russian:"Не удалось загрузить игру"
		French:"Impossible de charger la partie"
		Romanian:"Jocul nu a putut fi încărcat"
		German:"Spiel konnte nicht geladen werden"
		Dutch:"Spel kon niet geladen worden"
		Spanish:"Imposible cargar partida"
		Simplified_Chinese:"无法读档"
		Portuguese:"Não foi possivel carregar a partida"
	}

	"Load [saveFileName]":{ // as in "Load SaveFile2"
		Italian:"Carica [saveFileName]"
		Russian:"Загрузить [saveFileName]"
		French:"Charger [saveFileName]"
		Romanian:"Încarcă [saveFileName]"
		German:"[saveFileName] laden"
		Dutch:"[saveFileName] laden"
		Spanish:"Cargar [saveFileName]"
		Simplified_Chinese:"读取[saveFileName]"
		Portuguese:"Carregar [saveFileName]"
	}

	"Delete save":{
		Italian:"Elimina salvataggio"
		Russian:"Удалить сохранение"
		French:"Supprimer la sauvegarde"
		Romanian:"Șterge jocul salvat"
		German:"Spiel löschen"
		Dutch:"Spel verwijderen"
		Spanish:"Borrar partida"
		Simplified_Chinese:"删除存档"
		Portuguese:"Apargar jogo salvo"
	}

	"Saved at":{
		Italian:"Salvato su"
		Russian:"Сохранено в"
		French:"Enregistré sous"
		Romanian:"Salvat la"
		German:"Gespeichert um"
		Dutch:"Opgeslagen in"
		Spanish:"Guardado en"
		Simplified_Chinese:"保存在"
		Portuguese:"Salvo em"
	}
	
	
////////// Battle table
	
	"City strength":{
		Italian:"Forza della città"
		Russian:"Сила города"
		French:"Force de la ville"
		Romanian:"Puterea orașului"
		German:"Stärke der Stadt"
		Dutch:"Kracht van de stad"
		Spanish:"Fuerza de la ciudad"
		Simplified_Chinese:"城市强度"
		Portuguese:"Força da cidade"
	}
	
	"City health":{
		Italian:"Salute della città"
		Russian:"Здоровье города"
		French:"Santé de la ville"
		Romanian:"Sănătatea orașului"
		German:"Gesundheit der Stadt"
		Dutch:"Gezondheid van de stad"
		Spanish:"Salud de la ciudad"
		Simplified_Chinese:"城市耐久"
		Portuguese:"Saúde da cidade"
	}
	
	"Captured":{ // Shown in the battle table when attacking a civilian unit or a defeated city
		Italian:"Cattura"
		Russian:"Захвачен"
		French:"Capturé"
		Romanian:"Capturat"
		German:"Gefangen"
		Dutch:"Gevangen"
		Spanish:"Capturada"
		Simplified_Chinese:"被占领"
		Portuguese:"Capturado(a)"
	}
	
	"Attack":{
		Italian:"Attacca"
		Russian:"Атака"
		French:"Attaque"
		Romanian:"Atac"
		German:"Angreifen"
		Dutch:"Aanvallen"
		Spanish:"Ataque"
		Simplified_Chinese:"攻击"
		Portuguese:"Ataque"
	}

	/*
	"Attack":{ //As an order
		Italian:"Attacca"
		Russian:"Атака"
		French:"Attaque"
		Romanian:"Atac"
		German:"Angreifen"
		Dutch:"Aanvallen"
		Spanish:"Ataque"
		Simplified_Chinese:"攻击"
		Portuguese:"Ataque"
	}
	*/
	
	"[percentage] to unit defence":{ // e.g. +25% to unit defence
		Italian:"[percentage] di difesa dell'unità"
		Spanish:"[percentage] A la defensa"
		Italian:"[percentage] difesa dell'unità"
		Romanian:"[percentage] la defensiva unității"
		Simplified_Chinese:"[percentage]单位防御力"
		Portuguese:"[percentage] a defesa da unidade"
		German:"[percentage] erhöhte Verteidigungsstärke"
		French:"[percentage] de défense"
	} 
	
	
	
///////// Unit uniques

	//  - - - NOTE: These need to be moved to the "Units,Promotions" translation file, in their respective places! - - - 

	"Bonus vs [unitType]":{
		Italian:"Bonus contro unità [unitType]" // es. Bonus contro unità da tiro
		Russian:"Бонус против [unitType]"
		French:"Bonus contre [unitType]"
		Romanian:"Bonus contra [unitType]"
		German:"Im Vorteil gegen [unitType]" // Gender sensitive --> not necessary as we talk about "types" not specific units
		Dutch:"Voordeel tegen [unitType]"
		Spanish:"Bonus contra [unitType]"
		Simplified_Chinese:"对战[unitType]时战斗力加成："
		Portuguese:"Bonus contra [unitType]"
	}

	"Penalty vs [unitType]":{
		Italian:"Malus contro unità [unitType]"
		Russian:"Штраф против [unitType]"
		French:"Pénalité contre [unitType]"
		Romanian:"Penalizare contra [unitType]"
		German:"Im Nachteil gegen [unitType]" // Gender sensitive --> not necessary as we talk about "types" not specific units
		Dutch:"Nadeel tegen [unitType]"
		Spanish:"Penalización contra [unitType]"
		Simplified_Chinese:"对战[unitType]时战斗力减成："
		Portuguese:"Penalização contra [unitType]"
	}

///////// Old Great Person translations (for reference only)

	"Can start an 8-turn golden age or construct a Landmark (+6 Culture)":{
		Italian:"Può iniziare un'Età dell'Oro di 8 turni o costruire un Punto di riferimento (+6 Cultura)"
		Russian:"Может начать золотой век на 8 ходов или построить памятник (+6 культура)"
		French:"Peut commencer un âge d'or de 8 tours ou construire un monument (+6 Culture)"
		Romanian:"Poate începe o nouă epocă de aur sau construi un monument (Cultura + 6)"
		German:"Kann ein goldenes Zeitalter mit 8 Umdrehungen beginnen oder ein Wahrzeichen erstellen (+6 Kultur)"// German translation not sure
		Dutch:"Kan een gouden periode van acht beurten starten of een oriëntatiepunt bouwen (+6 Cultuur)"// Dutch translation not sure
		Spanish:"Puede comenzar una Edad de Oro de 8 turnos o construir un Edificio Emblemático (+6 cultura)"
		Portuguese:"Pode iniciar uma idade de ouro de 8 voltas ou construir um marco (+6 Cultura)"
		Simplified_Chinese:"开启8回合黄金时代或建造1座文化地标(+6文化)"
	}

	"Can discover a technology, or construct an Academy (+4 Science)" :{
		Italian:"Può scoprire una tecnologia o costruire un'Accademia (+4 Scienza)"
		Russian:"Может открыть технологию или построить Академию (+4 наука)"
		French:"Peut découvrir une technologie, ou construire une Académie (+4 science)"
		Romanian:"Poate să descopere o tehnologie sau să construiască o Academie (știință +4)"
		German:"Kann eine Technologie entdecken, oder eine Akademie (+4 Erforschung) bauen"
		Dutch:"Kan een technologie ontdekken, of een Academie (+4wetenschap) bouwen"
		Spanish:"Puede descubrir una tecnología o construir una Academia (+4 ciencia)"
		Portuguese:"Pode descobrir uma tecnologia ou construir uma academia (+4 Ciência)"
		Simplified_Chinese:"获得一项免费科技或建造1座学院(+4科研)"
	}

	"Can undertake a trade mission, giving a large sum of gold, or construct a Customs House (+4 Gold)":{
		Italian:"Può intraprendere una missione commerciale, dare una grande somma di oro, o costruire una Dogana (+4 Oro)"
		Russian:"Может предпринять торговую миссию, дать большую сумму золота или построить Таможенную палату (+4 золота)"
		French:"Peut entreprendre une mission commerciale, donner une grosse somme d'or, ou construire une maison de douane (+4 pièces d'or)"
		Romanian:"Poate să întreprindă o misiune comercială, să dea o sumă mare de aur sau să construiască o casă vamală (+4 de aur)"
		German:"Kann eine Handelsmission unternehmen, viel Gold geben oder ein Zollamt (+4 Gold) bauen"
		Dutch:"Kan een handelsmissie ondergaan, levert veel goud op, of bouwt een Douanekantoor (+4 goud) bouwen"
		Portuguese:"Pode realizar uma missão comercial, dando uma grande soma de ouro, ou construir uma Alfândega (+4 de Ouro)"
		Spanish:"Puede emprender una misión de comercio que proporciona una gran suma de oro, o construir una Aduana (+4 oro)"
		Simplified_Chinese:"通过开展贸易获得大笔金钱或建造1座海关(+4金)"
	}

	"Can speed up construction of a wonder, or construct a Manufactory (+4 Production)":{
		Italian:"Può velocizzare la costruzione di una meraviglia, o costruire una Manifattura (+4 Produzione)"
		Russian:"Может ускорить строительство чуда или построить Завод (+4 производства)"
		French:"Peut accélérer la construction d'une merveille, ou construire une manufacture (+4 production)"
		Romanian:"Poate accelera construcția unei minune sau poate construi o fabrică (+4 producție)"
		German:"Kann die Bauzeit eines Wunders verkürzen oder eine Fabrik (+4 Produktion) bauen"
		Dutch:"Kan de produtie van een wonder versnellen, of kan een Fabriek (+4 productie) bouwen"
		Spanish:"Puede acelerar la construción de una Maravilla o construir una Fábrica (+4 producción)"
		Portuguese:"Pode acelerar a construção de uma maravilha ou construir um Manufactory (+4 de Produção)"
		Simplified_Chinese:"加快奇观的建造速度或建造1座工厂(+4生产)"
	}
	
	
	"Create [improvementName]":{ // for unit action button - also used for "create fishing boats" and "create oil well"
		Italian:"Costruisci [improvementName]"
		Romanian:"Crează [improvementName]"
		Spanish:"Crear [improvmentName]"
		Simplified_Chinese:"建造[improvementName]"
		German:"[improvementName] anlegen"
		French:"Créer [improvementName]"
		Russian:"Создайте [improvementName]"
		Portuguese:"Crio [improvementName]"
	}

	"Start Golden Age":{
		Italian:"Avvia un'Età dell'Oro"
		Romanian:"Începe epoca de aur"
		Spanish:"Empezar Edad Dorada"
		Simplified_Chinese:"开启8回合黄金时代"
		German:"Starte Goldenes Zeitalter" //I chose to transl. as if Golden Age is a proper name
		French:"Commencer un âge d'Or"
		Russian:"Начать золотой век"
		Portuguese:"Comece a Idade de Ouro"
	}

	// for unit action button

	"Discover Technology":{
		Romanian:"Descoperă tehnologie"
		Spanish:"Descubrir Tecnologia"
		Simplified_Chinese:"发现科技"
		Italian:"Scopri tecnologia"
		German:"Entdecke Technologie"
		Portuguese:"Descubra a tecnologia"
		Russian:"Откройте для себя технологию"
		French:"Découvrir une technologie"
	}

	// for unit action button

	"Conduct Trade Mission":{
		Italian:"Conduci missione commerciale"
		Romanian:"Dirijează misiunea comercială"
		Spanish:"Tomar mision De Comercio"
		Simplified_Chinese:"开展贸易"
		German:"Handelsmission durchführen"
		French:"Faire une mission commerciale"
		Portuguese:"Realizar missão comercial"
		Russian:"Провести торговую миссию"
	} 

	// for unit action button
	"Your trade mission has earned you [goldGained] gold!":{
		Italian:"La tua missione commerciale ti ha fruttato [goldGained] Oro!"
		Romanian:"Misuiunea comercială ți-a adus [goldGained] aur!"
		Spanish:"¡La mision de comercio ha generado [goldGained] de oro!"
		Simplified_Chinese:"您开展贸易赚了[goldGained]金钱"
		Portuguese:"Sua missão comercial ganhou para voçê [goldGained] ouro!"
		German:"Die Handelsmission hat [goldGained] Gold eingebracht!"
		French:"Votre mission commerciale vous a rapporté [goldGained] ors"
		Russian:"Ваша торговая миссия принесла вам [goldGained] золота!"
	}

	"Hurry Wonder":{
		Italian:"Accellera Meraviglia"
		Romanian:"Grăbește minune"
		Spanish:"Acelerar Maravilla"
		Simplified_Chinese:"加速奇观建造"
		German:"Wunder beschleunigen"
		French:"Accélérer la construction"
		Russian:"Спешите, чудо"
		Portuguese:"Apresse-se Maravilha"
	} 
	
////// Policy picker screen

	"You have entered the [newEra] era!":{
		Italian:"Sei entrato in una nuova era, l'Epoca [newEra]!" //[newEra] not translated in Italian
		Russian:"Вы вошли в эпоху [newEra]!"
		French:"Vous êtes entré dans l'ère [newEra]!"
		Romanian:"Ai intrat în epoca [newEra]!"
		Dutch:"Jij bent in het/de [newEra] aangekomen!" // depends on what era it is 
		Spanish:"¡Has entrado en la [newEra]!"
		Simplified_Chinese:"您已经进入了[newEra]"
		Portuguese:"Voçê entrou na [newEra]!"
		German:"Zeitalter [newEra] ist eingeläutet!"
	}

	"[policyBranch] policy branch unlocked!":{
		Italian:"Ramo sociale [policyBranch] sbloccato!"
		Russian:"Ветвь общественных институтов [policyBranch] разблокирована!"
		French:"Doctrine [policyBranch] déverrouillée!"
		Romanian:"Ramura [policyBranch] deblocată!"
		Dutch:" Het/De [policyBranch] beleid is ontgrendeld!" // depends on what brach it is
		Spanish:"¡Rama política [policyBranch] desbloqueada!"
		Simplified_Chinese:"[policyBranch]政策分支解锁!"
		Portuguese:"[policyBranch] foi desbloqueado(a)"
		German:"[policyBranch] Grundsatzzweig wurde freigeschaltet"
	} // EG Rationalism policy branch unlocked!
	
////// Trade	

	"Trade":{	
		Italian:"Negozia"
		Russian:"Торговля"
		French:"Échanges"
		Romanian:"Comerț"
		Spanish:"Comerciar"
		Simplified_Chinese:"贸易"
		Portuguese:"Comércio"
		German:"Handel"
	}

	"Offer trade":{	
		Italian:"Offerta commerciale"
		Russian:"Предложить обмен"
		French:"Proposer un échange"
		Romanian:"Ofertă comercială"
		Spanish:"Ofrecer intercambio"
		Simplified_Chinese:"提供贸易"
		Portuguese:"Oferecer uma troca comercial" // can get rid of 'comercial' if you so wish
		German:"Handel anbieten"
	}

	"What do you have in mind?":{	
		Italian:"Cos'hai in mente?"
		Russian:"Что вы об этом думаете?"
		French:"À quoi pensez-vous?"
		Romanian:"La ce te gândești?"
		Spanish:"¿Qué tienes en mente?"
		Simplified_Chinese:"你有什么想法?"
		Portuguese:"O que está pensando?"
		German:"Was schwebt Ihnen vor?"
	}

	"Our items":{	
		Italian:"I nostri articoli"
		Russian:"Наши товары"
		French:"Nos articles"
		Romanian:"Articolele noastre"
		Spanish:"Nuestros ítems"
		Simplified_Chinese:"我们的物品"
		Portuguese:"Nossos itens/recursos"
		German:"Unsere Gegenstände"
	}
    
	"Our trade offer":{	
		Italian:"La nostra offerta"
		Russian:"Наше предложение\n  обмена"
		French:"Notre offre d'échange"
		Romanian:"Oferta noastră"
		Spanish:"Nuestra oferta"
		Simplified_Chinese:"我们的贸易提供"
		Portuguese:"Nossa oferta"
		German:"Unser Handelsangebot"
	}

	"[otherCiv]'s trade offer":{
		Italian:"Offerta di [otherCiv]"
		Russian:"Предложение обмена \n цивилизации [otherCiv]"
		French:"L'offre d'échange de [otherCiv]"
		Romanian:"Ofertă de schimb a [otherCiv]"
		Spanish:"Oferta de [otherCiv]"
		Simplified_Chinese:"[otherCiv]的贸易提供"
		Portuguese:"Oferta de [otherCiv]"
		German:"[otherCiv]s Handelsangebot"
	}

	"[otherCiv]'s items":{	
		Italian:"Gli articoli di [otherCiv]"
		Russian:"Товары цивилизации [otherCiv]"
		French:"Les articles de [otherCiv]"
		Romanian:"Articolele de la [otherCiv]"
		Spanish:"Ítems de [otherCiv]"
		Simplified_Chinese:"[otherCiv]的物品"
		Portuguese:"Itens de [otherCiv]"
		German:"[otherCiv]s Gegenstände"
	}

	"Pleasure doing business with you!":{
		Italian:"È un piacere fare affari con te!"
		Russian:"С вами приятно иметь дело!"
		French:"C'est un plaisir de faire des affaires avec vous!"
		Romanian:"Este o plăcere să facem afaceri împreună!"
		Spanish:"¡Un placer hacer negocios contigo!"
		Simplified_Chinese:"很高兴和您做生意!"
		Portuguese:"É um prazer fazer negócios com voçê" // can remove 'É um prazer' as it translates to 'it is as pleasure'
		German:"Angenehm mit Ihnen Geschäfte zu machen!"
	}

	"I think not.":{	
		Italian:"Non ci penso proprio!"
		Russian:"Думаю, нет."
		French:"Je ne crois pas."
		Romanian:"Nu cred."
		Spanish:"Creo que no."
		Simplified_Chinese:"我认为不可行."
		Portuguese:"Eu acho que não"
		German:"Lieber nicht."
	}

	"That is acceptable.":{	
		Italian:"È accettabile."
		Russian:"Это приемлемо."
		French:"C'est acceptable."
		Romanian:"E acceptabil."
		Spanish:"Es aceptable"
		Simplified_Chinese:"这是可以接受的."
		Portuguese:"Isso é aceitavel"
		German:"Das ist akzeptabel."
	}

	"Accept":{	
		Italian:"Accetta"
		Russian:"Принять"
		French:"Accepter"
		Romanian:"Acceptă"
		Spanish:"Aceptar"
		Simplified_Chinese:"同意"
		Portuguese:"Aceitar"
		German:"Annehmen"
	}

	"Keep going":{
		French:"Continuer..."
	}
	
	"There's nothing on the table":{
		Italian:"Non c'è niente da trattare"
		Russian:"Вы ничего не предложили" //Don't know how to properly translate this one, but i think this will do okay
		French:"Il n'y a rien a échangé" //if it's in case of empty trade it's accurate
		Romanian:"Nu e nimic pe masă"
		Spanish:"¿Estas de broma?"
		Simplified_Chinese:"表格上没有任何物品"
		Portuguese:"Não ha nada a mesa"
		German:"Der Verhandlungstisch ist leer"
	}

	"Peace treaty":{
		Italian:"Trattato di pace"
		Russian:"Мирный договор"
		French:"Traité de paix"
		Romanian:"Tratat de pace"
		Spanish:"Tratado de paz"
		Simplified_Chinese:"和平条约"
		Portuguese:"Tratado de paz"
		German:"Friedensabkommen"
	}

	"Agreements":{
		Italian:"Accordi"
		Simplified_Chinese:"协定"
		French:"Accords"
	}

	"Open Borders":{
		Italian:"Diritto di passaggio"
		Simplified_Chinese:"开放边境"
		French:"Accord de libre passage"
	}

	"Gold per turn":{
		Italian:"Oro per turno"
		Russian:"Золота за ход"
		French:"Or par tour"
		Romanian:"Aur per rundă"
		Spanish:"Oro por turno"
		Simplified_Chinese:"每回合得到金钱"
		Portuguese:"Ouro por turno"
		German:"Gold pro Runde"
	}

	"Cities":{ //You misses this translation, said Smashfanful //Don't translate in diplomacy view
		Italian:"Città"
		Romanian:"Orase"
		Spanish:"Ciudades"
		Simplified_Chinese:"城市"
		German:"Städte"
		Dutch:"Cities"
		French:"Villes"
		Portuguese:"Cidades"
		Russian:"Города"
	}

	"Technologies":{ //You misses this translation, said Smashfanful
		Italian:"Tecnologie"
		French:"Technologies"
		Simplified_Chinese:"科技"
	}

	"Declarations of war":{ //You misses this translation, said Smashfanful //Don't translate in diplomacy view
		Italian:"Dichiarazione di guerra"
		French:"Déclarations de guerre"
		Simplified_Chinese:"宣战"
	}

	"Luxury resources":{
		Italian:"Risorse di lusso" //You misses this translation, said Smashfanful
		French:"Ressources de luxes"
		Simplified_Chinese:"奢侈资源"
	}

	"Strategic resources":{ //Don't translate in diplomacy view
		Italian:"Risorse strategiche" //You misses this translation, said Smashfanful
		French:"Ressources stratégiques"
		Simplified_Chinese:"战略资源"
	}

	// Civilisations and uniques
	"replaces":{// As in "Camel Archer replaces Knight", "Krepost replaces Barracks"
		Italian:"sostituisce"
		Romanian:"înlocuiește"
		Spanish:"Remplaza"
		Simplified_Chinese:"替代"
		German:"ersetzt"
		French:"remplace"
		Portuguese:"substitui"
		Russian:"заменяет"
	}
	
	"[resourceName] not required":{
		Italian:"Risorsa [resourceName] non richiesta"
		Simplified_Chinese:"不需要[resourceName]"
		French:"[resourceName] non requis"
	}
	
	"National ability":{ // the unique ability that each nation has
		Italian:"Abilità della civiltà"
		Romanian:"Abilitate a națiunii"
		Spanish:"Bonus de nacion"
		German:"Nationalfähigkeit"
		French:"Capacité de la civilisation"
		Portuguese:"Habilidade nacional"
		Russian:"Национальная способность"
		Simplified_Chinese:"民族特性"
	}
	
	"Babylon":{	
		Italian:"Babilonia"
		Russian:"Вавилон"
		French:"Babylone"
		Romanian:"Babilonia"
		Spanish:"Babilonia"
		Simplified_Chinese:"巴比伦"
		Portuguese:"Babilonia"
		German:"Babylonien"
	}

	"Receive free Great Scientist when you discover Writing, Earn Great Scientists 50% faster":{
		Italian:"Ricevi un Grande Scienziato gratuito quando scopri la Scrittura, e ricevi i Grandi scenziati il 50% più in fretta"
		Romanian:"La descoperirea abilității Scriere primești un Mare om de știință gratuit, următorii fiind obținuți cu 50% mai repede"
		German:"Ein kostenloser Großer Wissenschaftler erscheint, wenn Schrift erforscht wurde; Große Wissenschaftler erscheinen 50% häufiger"
		French:"Gagner un scientifique illustre lorsque Ecriture est dévouvert, les scientifiques illustres apparaissent 50% plus vite"
		Portuguese:"Receba gratuitamente o Grande Cientista quando você descobrir Escrevendo, Ganhe Grandes Cientistas 50% mais rápido"
		Russian:"Получите бесплатно великого ученого, когда откроете для себя написание, заработайте великих ученых на 50% быстрее"
		Simplified_Chinese:"发明文字后立即获得一个大科学家，大科学家点数积累速率+50%"
		Spanish:"Reciba un Gran Científico gratis cuando descubra Escribir, Gane Grandes Científicos 50% más rápido"
	}
	
	"Greece":{	
		Italian:"Grecia"
		Russian:"Греция"
		French:"Grèce"
		Romanian:"Grecia"
		Spanish:"Grecia"
		Simplified_Chinese:"希腊"
		Portuguese:"Grécia"
		German:"Griechenland"
	}

	"China":{	
		Italian:"Cina"
		Russian:"Китай"
		French:"Chine"
		Romanian:"China"
		Spanish:"China"
		Simplified_Chinese:"中华"
		Portuguese:"China"
		German:"China"
	}

	"Great general provides double combat bonus, and spawns 50% faster":{
		Italian:"I Grandi Generali concedono nascono il 50% più in fretta e il loro bonus è raddoppiato"
		Romanian:"Marele general oferă bonus de luptă dublu și se crează cu 50% mai repede"
		Simplified_Chinese:"大军事家提供双倍战斗力加成，大军事家产生速率+50%"
		German:"Ein Großer General gibt den doppelten Kampfbonus und erscheint 50% häufiger"
		French:"Le général illustre donne deux fois plus de bonus de combat, et apparait 50% plus vite"
		Portuguese:"Grande general fornece bônus de combate duplo e gera 50% mais rápido"
		Russian:"Великий полководец дает двойной боевой бонус и появляется на 50% быстрее"
		Spanish:"El gran general proporciona bonificación de combate doble y genera un 50% más rápido."
	}
	
	"Egypt":{	
		Italian:"Egitto"
		Russian:"Египет"
		French:"Égypte"
		Romanian:"Egipt"
		Spanish:"Egipto"
		Simplified_Chinese:"埃及"
		Portuguese:"Egito"
		German:"Ägypten"
	}

	"+20% production towards Wonder construction":{
		Italian:"+20% Produzione per la costruzione di Meraviglie"
		German:"20% erhöhte Produktion beim Errichten von Wundern"
		French:"+20% vitesse de construction des merveilles"
		Spanish:"+ 20% de producción hacia la construcción de maravillas."
		Romanian:"+ 20% producție spre construcția de mirare"
		Portuguese:"+ 20% de produção para construção de maravilhas"
		Russian:"+20% производства на строительство чудес"
		Simplified_Chinese:"建造奇观时+20%产能积累速率"
	}
	
	"England":{	
		Italian:"Inghilterra"
		Russian:"Англия"
		French:"Angleterre"
		Romanian:"Anglia"
		Spanish:"Inglaterra"
		Simplified_Chinese:"英格兰"
		Portuguese:"Inglaterra"
		German:"England"
	}

	"+2 movement for all naval units":{
		Italian:"+2 movimento per tutte le unità navali"
		Romanian:"+2 deplasare pentru toate unitățile navale"
		Spanish:"+2 de movimiento a las unidades navales"
		Simplified_Chinese:"所有海军+2移动力"
		German:"+2 Bewegung für alle Marineeinheiten"
		French:"+2 mouvements pour les unités navales"
		Portuguese:"+2 movimento para todas as unidades navais"
		Russian:"+2 движение для всех военно-морских подразделений"
	}
	
	"France":{	
		Italian:"Francia"
		Russian:"Франция"
		French:"France"
		Romanian:"Franța"
		Spanish:"Francia"
		Simplified_Chinese:"法兰西"
		Portuguese:"França"
		German:"Frankreich"
	}

	"+2 Culture per turn from cities before discovering Steam Power":{
		Italian:"+2 Cultura al turno dalle città prima di scoprire l'Energia a Vapore"
		German:"+2 Kultur pro Runde von Städten (bevor Dampfkraft erforscht wurde)"
		French:"+2 culture par tour et par villes jusqu'à la découverte de la machine à vapeur"
		Spanish:"+2 Cultura por turno desde las ciudades antes de descubrir la Energía de Vapor."
		Romanian:"+2 Cultură pe turn de la orașe înainte de a descoperi puterea de abur"
		Portuguese:"+2 Cultura por turno das cidades antes de descobrir o poder do vapor"
		Russian:"+2 Культура за ход из городов, прежде чем открыть для себя силу пара"
		Simplified_Chinese:"在发明蒸汽机之前，每座城市的文化+2"
	}
	
	"Russia":{
		Italian:"Russia"
		Romanian:"Rusia"
		Spanish:"Rusia"
		Simplified_Chinese:"俄罗斯"
		German:"Russland"
		French:"Russie"
		Portuguese:"Rússia"
		Russian:"Россия"
	}

	"Strategic Resources provide +1 Production, and Horses, Iron and Uranium Resources provide double quantity":{
		Italian:"+1 Produzione dalle Risorse, e doppia quantità fornita da Cavalli, Ferro e Uranio"
		Romanian:"Resursele strategice oferă +1 Producție, resursele Cai, Fier și Uraniu oferind cantitate dublă"
		Spanish:"Los recursos estrategicos proporcionan +1 de produccion y los caballos, uranio y hierro proporcionan 4 envez de 2 recursos"
		Simplified_Chinese:"每处战略资源+1产能，并且马、铁和铀资源储量加倍"
		German:"Strategische Ressourcen geben +1 Produktion und Pferde, Eisen und Uran Ressourcen geben die doppelte Menge"
		French:"Les ressources stratégiques donnent +1 production, et les quantités de chevaux, fer et uranium sont doublés"
		Portuguese:"Recursos Estratégicos fornecem Produção de +1, e Cavalos, Ferro e Recursos de Urânio fornecem quantidade dupla"
		Russian:"Стратегические ресурсы дают +1 к добыче, а ресурсы для лошадей, железа и урана дают двойное количество"
	}
	
	"Rome":{
		Italian:"Roma"
		Romanian:"Roma"
		Spanish:"Roma"
		Simplified_Chinese:"罗马"
		German:"Rom"
		French:"Rome"
		Portuguese:"Roma"
		Russian:"Рим"
	}

	"+25% Production towards any buildings that already exist in the Capital":{
		Italian:"+25% Produzione per gli edifici già esistenti nella Capitale"
		Romanian:"+25% Producție pentru toate clădirile deja existente în capitală"
		Spanish:"+25% De producion a las construciones que ya existan en la capital "
		German:"+25% Produktion für alle Gebäude die bereits in der Hauptstadt existieren"
		French:"+25% de production pour tous les batiments déjà construits dans la capitale"
		Portuguese:"+ 25% Produção para quaisquer edifícios que já existam na Capital"
		Russian:"+ 25% к любым зданиям, которые уже существуют в столице"
		Simplified_Chinese:"在其他城市建造首都已建有的建筑时+25%产能积累"
	}
	
	"Arabia":{
		Italian:"Arabia"
		Romanian:"Arabia"
		Spanish:"Arabia"
		Simplified_Chinese:"阿拉伯"
		German:"Arabien"
		French:"Arabie"
		Portuguese:"Arabia"
		Russian:"Аравия"
		Dutch:"Saudi"
	}

	"+1 Gold from each Trade Route, Oil resources provide double quantity":{
		Italian:"+1 Oro da ogni rotta commerciale, e doppia quantità da ogni risorsa di Petrolio"
		Simplified_Chinese:"每条贸易路线+1金钱，石油储量加倍"
	}
	
	"America":{
		Italian:"Stati Uniti"
		Romanian:"Statele Unite"
		Spanish:"Estados Unidos"
		Simplified_Chinese:"美国"
		German:"Amerika"
		French:"Etats-Unis"
		Portuguese:"América"
		Russian:"Америка"
	}

	"All land military units have +1 sight, 50% discount when purchasing tiles":{
		Italian:"+1 Visione per le unità militari terrestri, e -50% costi in Oro quando acquisti una casella"
		Romanian:"Toate unitățile militare terestre au raza vizuală +1, 50% reducere la cumpărarea celulelor"
		Spanish:"Todas las unidades militares de tierra obtienen +1 de vision, 50% de descuento al comprar terrenos"
		Simplified_Chinese:"陆军单位+1视野，购买地块花费-50%"
		German:"Alle militärischen Landeinheiten haben +1 Sicht; 50% niedrigerer Preis beim Kauf von Feldern"
		French:"Toutes les unités terrestres ont +1 porté de vision, les cases coutent 50% de leurs prix à l'achat"
		Portuguese:"Todas as unidades militares terrestres têm uma vista, 50% de desconto na compra de telhas"
		Russian:"Все наземные воинские части имеют +1 прицел, скидка 50% при покупке плитки"
	}
	
	"Japan":{
		Italian:"Giappone"
		Romanian:"Japonia"
		Spanish:"Japón"
		Simplified_Chinese:"日本"
		German:"Japan"
		French:"Japon"
		Portuguese:"Japão"
		Russian:"Япония"
	}

	"Units fight as though they were at full strength even when damaged":{
		Italian:"Le unità combattono come se fossero perfettamente sane, anche quando gravemente ferite"
		Romanian:"Unitățile se luptă ca și cum ar fi la putere deplină chiar și atunci când sunt deteriorate"
		Spanish:"Las unidades luchan como si estuvieran con toda su fuerza incluso cuando están dañadas"
		Simplified_Chinese:"受伤单位战斗力不减"
		German:"Einheiten kämpfen so, als wären sie selbst bei Beschädigung in voller Stärke"
		French:"Les unités combattent comme si elles étaient à pleine force même lorsqu'elles sont endommagées"
		Portuguese:"Unidades lutam como se estivessem em força total, mesmo quando danificadas"
		Russian:"Юниты сражаются, как будто они в полной силе, даже когда повреждены"
	}

	"Germany":{
		Italian:"Germania"
		French:"Allemagne"
		Simplified_Chinese:"德意志"
	}
	
/*

	"India":{
		Italian:"India"
		French:"Inde"
	}

	"Irochese":{
		Italian:"Irochese"
		French:"Iroquois"
	}

	"Aztecs":{
		Italian:"Azteca"
		French:"Aztèques"
	}

	"Denmark":{
		Italian:"Danimarca"
		French:"Danemark"
	}

	"Inca":{
		Italian:"Inca"
		French:"Incas"
	}

	"Mongolia":{
		Italian:"Mongolia"
		French:"Mongolie"
	}

	"Korea":{
		Italian:"Corea"
		French:"Corée"
	}

	"Turkey":{
		Italian:"Turchia"
		French:"Turquie"
	}

	"Siam":{
		Italian:"Siam"
		French:"Siam"
	}

	"Songhai":{
		Italian:"Songhai"
		French:"Songhaï"
	}

	"Polynesia":{
		Italian:"Polinesia"
		French:"Polynésie"
	}

	"Persia":{
		Italian:"Persia"
		French:"Perse"
	}
	*/
	
	"Uniques":{ // unit uniques, displayed on the new game screen when choosing a civ
		Italian:"Abilità unica"
		Romanian:"Uniques"
		Spanish:"Uniques"
		Simplified_Chinese:"独有"
		German:"Unikate"
		French:"Uniques"
		Portuguese:"Únicos"
		Russian:"уникальный"
	}

	"Promotions":{
		Italian:"Promozioni"
		Romanian:"Promoţii"
		Spanish:"Promociones"
		Simplified_Chinese:"晋升"
		German:"Beförderungen"
		French:"Promotions"
		Portuguese:"Promoções"
		Russian:"промо акции"
	}
	
	"units in rough terrain":{
		Italian:"unità su terreno accidentato"
		Romanian:"unități în teren accidentat"
		Spanish:"unidades en terreno accidentado"
		Simplified_Chinese:"位于复杂地形的单位"
		German:"Einheiten in unwegsamem Gelände"
		French:"unités en terrain accidenté"
		Portuguese:"unidades em terreno acidentado"
		Russian:"юниты на пересеченной местности"
	}
	
	"Barbarians":{
		Italian:"Barbari"
		Romanian:"Barbari"
		Spanish:"Barbaros"
		Simplified_Chinese:"蛮族"
		German:"Barbaren"
		French:"Barbare"
		Portuguese:"Bárbaros"
		Russian:"Варвары"
	}
	
//////// Difficulty

	"Settler":{	
		Italian:"Colono"
		Russian:"Поселенец"
		French:"Colon"
		Romanian:"Colonist"
		Spanish:"Colono"
		Simplified_Chinese:"移民"
		Portuguese:"Colonizador"
		German:"Siedler"
	}

	"Chieftain":{	
		Italian:"Capo"
		Russian:"Вождь"
		French:"Chef de clan"
		Romanian:"Șef de trib"
		Spanish:"Cacique"
		Simplified_Chinese:"酋长"
		Portuguese:"Cacique"
		German:"Häuptling"
	}

	"Warlord":{	
		Italian:"Condottiero"
		Russian:"Военачальник"
		French:"Chef de guerre"
		Romanian:"Comandant"
		Spanish:"Señor de la guerra"
		Simplified_Chinese:"军阀"
		Portuguese:"General"
		German:"Kriegsherr"
	}

	"Prince":{	
		Italian:"Principe"
		Russian:"Принц"
		French:"Prince"
		Romanian:"Prinţ"
		Spanish:"Príncipe"
		Simplified_Chinese:"王子"
		Portuguese:"Príncipe"
		German:"Prinz"
	}

	"King":{	
		Italian:"Re"
		Russian:"Король"
		French:"Roi"
		Romanian:"Rege"
		Spanish:"Rey"
		Simplified_Chinese:"国王"
		Portuguese:"Rei"
		German:"König"
	}

	"Emperor":{	
		Italian:"Imperatore"
		Russian:"Император"
		French:"Empereur"
		Romanian:"Împărat"
		Spanish:"Emperador"
		Simplified_Chinese:"皇帝"
		Portuguese:"Imperador"
		German:"Kaiser"
	}

	"Immortal":{	
		Italian:"Immortale"
		Russian:"Бессмертный"
		French:"Immortel"
		Romanian:"Nemuritor"
		Spanish:"Inmortal"
		Simplified_Chinese:"不朽"
		Portuguese:"Imortal"
		German:"Unsterblicher"
	}

	"Deity":{	
		Italian:"Divinità"
		Russian:"Божество"
		French:"Déité" //or Divinité
		Romanian:"Zeitate"
		Spanish:"Deidad"
		Simplified_Chinese:"天神"
		Portuguese:"Semi-Dus"
		German:"Gott"
	}

////// world size

	"Tiny":{
		Italian:"Minuscola"
		Romanian:"Micuț"
		Spanish:"Micro"
		Simplified_Chinese:"极小"
		German:"Winzig"
		Russian:"крошечный"
		Portuguese:"Minúsculo"
		French:"Minuscule"
	}

	"Small":{	
		Italian:"Piccola"
		Russian:"Маленький"
		French:"Petit"
		Romanian:"Mic"
		Spanish:"Pequeño"
		Simplified_Chinese:"小"
		Portuguese:"Pequeno"
		German:"Klein"
	}

	"Medium":{	
		Italian:"Media"
		Russian:"Средний"
		French:"Moyen"
		Romanian:"Mediu"
		Spanish:"Mediano"
		Simplified_Chinese:"中"
		Portuguese:"Mediano"
		German:"Mittel"
	}

	"Large":{	
		Italian:"Grande"
		Russian:"Большой"
		French:"Grand"
		Romanian:"Mare"
		Spanish:"Grande"
		Simplified_Chinese:"大"
		Portuguese:"Grande"
		German:"Groß"
	}

	"Huge":{	
		Italian:"Enorme"
		Russian:"огромный"
		French:"Énorme"
		Romanian:"Imens"
		Spanish:"Enorme"
		Simplified_Chinese:"巨大"
		Portuguese:"Imensa"
		German:"Enorm"
	}
	
////// Diplomacy!
	
	"Diplomacy":{	
		Italian:"Diplomazia"
		Russian:"Дипломатия"
		French:"Diplomatie"
		Romanian:"Diplomaţie"
		Spanish:"Diplomacia"
		Simplified_Chinese:"外交"
		Portuguese:"Diplomacia"
		German:"Diplomatie"
	}

	"War":{
		Italian:"Guerra"
		Russian:"Война"
		French:"Guerre"
		Romanian:"Război"
		Spanish:"Guerra"
		Simplified_Chinese:"战争"
		Portuguese:"Guerra"
		German:"Krieg"
	}

	"Peace":{
		Italian:"Pace"
		Russian:"Мир"
		French:"Paix"
		Romanian:"Pace"
		Spanish:"Paz"
		Simplified_Chinese:"和平"
		Portuguese:"Paz"
		German:"Frieden"
	}
	
	"Declare war":{
		Italian:"Dichiara guerra"
		Russian:"Объявить войну"
		French:"Déclarer la guerre"
		Romanian:"Declară război"
		Spanish:"Declarar guerra"
		Simplified_Chinese:"宣战"
		Portuguese:"Declarar guerra"
		German:"Krieg erklären"
	}

	"Declare war on [civName]?":{ //Don't translate in diplomacy view
		Italian:"Vuoi dichiarare guerra a [civName]?"
		French:"Déclarer la guerre à [civName]?"
		Simplified_Chinese:"向[civName]宣战吗？"
	}
	
	"[civName] has declared war on us!":{
		Italian:"La civiltà [civName] ci ha dichiarato guerra!"
		Russian:"Цивилизация [civName]  объявила нам войну!"
		French:"[civName] nous a déclaré la guerre!"
		Romanian:"[civName] ne-au declarat război!"
		Spanish:"¡[civName] te ha declarado la guerra!"
		Simplified_Chinese:"[civName]已经对我们宣战！"
		Portuguese:"[civName] Declarou guerra contra nós!"
		German:"[civName] hat uns den Krieg erklärt!"
	}
	
	"[tradeOffer] from [otherCivName] has ended":{
		Italian:"Accordo di [tradeOffer] da [otherCivName] terminato"
		Simplified_Chinese:"与[civName]的[tradeOffer]协议已经结束"
		French:"[tradeOffer] de [otherCivName] a pris fin"
	}
	
	"[leaderName] of [nation]":{ // e.g. Ramasses of Egypt, Napoleon of France
		Italian:"[leaderName] dell'Impero [nation]" //es. Ramses II dell'Impero egiziano, Napoleone dell'Impero francese (so it should be [adjective] instead of [nation]
		German:"[leaderName] von [nation]"
		Spanish:"[leaderName] de [nation]"
		Portuguese:"[leaderName] do [nation]"
		Simplified_Chinese:"[leaderName]的[nation]"
		French:"[leaderName] de [nation]"
		Russian:"[leaderName] из [nation]"
		Romanian:"[leaderName] de [nation]"
	}
	
	"You'll pay for this!":{
		Italian:"Pagherai caro questo affronto!"
		German:"Sie werden dafür bezahlen!"
		French:"Vous allez payer pour cela!"
		Spanish:"¡Pagarás por esto!"
		Russian:"Вы заплатите за это!"
		Romanian:"Veți plăti pentru asta!"
		Portuguese:"Você vai pagar por isso!"
		Simplified_Chinese:"你会为此付出代价的！"
	}

	"Very well.":{
		Italian:"Molto bene."
		French:"Très bien."
		Simplified_Chinese:"很好。"
	}

	"Farewell.":{
		Italian:"Addio."
		French:"Adieu."
		Simplified_Chinese:"再见。"
	}
	
	"Not this time.":{ // declining trade text
		Italian:"Non questa volta."
		Simplified_Chinese:"这次不行，我只和有诚意的人交易。"
		French:"Pas cette fois."
	}

	"Excellent!":{ // AI statement after we accept a trade they proposed
		Italian:"Eccellente!"
		Simplified_Chinese:"好极了！和和气气才是生财之道。"
		French:"Excellent!"
	}

	"How about something else...":{ // Counteroffer to AI offer
		Italian:"Che ne dici di questa offerta?"
		Simplified_Chinese:"如果阁下再有点诚意的话，我愿意达成这笔交易。"
		French:"Pourquoi pas autre chose..."
	}
	
	"A pleasure to meet you.":{
		Italian:"Siamo lieti di incontrarvi."
		French:"Un plaisir de vous rencontrez"
		Simplified_Chinese:"很高兴见到你。"
	}
	
	"Our relationship: ":{
		Italian:"I nostri rapporti: "
		French:"Notre relation :" //or l'état de notre relation
		Simplified_Chinese:"我们的关系："
	}
	
	// Friendship declaration flavor texts
	"Declare Friendship ([numberOfTurns] turns)":{
		Italian:"Dichiarazione di Amicizia ([numberOfTurns] turni)"
<<<<<<< HEAD
=======
		French:"Déclaration d'Amitié ([numberOfTurns] tours)"
>>>>>>> 7c146f4a
		Simplified_Chinese:"宣布相互友善([numberOfTurns]回合)"
	}

	"May our nations forever remain united!":{
		Italian:"Possano le nostre nazioni rimanere per sempre unite!"
<<<<<<< HEAD
=======
		French:"Puissent nos nations rester unies pour toujours!"
>>>>>>> 7c146f4a
		Simplified_Chinese:"我们两个文明将永远肝胆相照、休戚与共地站在一起！"
	}

	"Indeed!":{
		Italian:"Perfetto!"
<<<<<<< HEAD
=======
		French:"Parfait!" //or En effet! , more accurate but harder to understand what it means
>>>>>>> 7c146f4a
		Simplified_Chinese:"这是无比正确的命运抉择！"
	}
	
	// Relationship states, from worst (Unforgivable) to best (Ally)
	
  "Unforgivable":{
		Italian:"Imperdonabile"
		French:"Impardonnable"
		Simplified_Chinese:"仇深似海"
  }

  "Enemy":{
		Italian:"Nemico"
		French:"Ennemi"
		Simplified_Chinese:"宿命之敌"
  }

  "Competitor":{
	  Italian:"Avversario"
		French:"Adversaire" //or en compétition
		Simplified_Chinese:"瑜亮之争"
  }

  "Neutral":{
    Italian:"Neutrale"
		French:"Neutre"
		Simplified_Chinese:"泛泛之交"
  }

  "Favorable":{
		Italian:"Favorevole"
		French:"Favorable"
		Simplified_Chinese:"惺惺相惜"
  }

  "Friend":{
		Italian:"Amichevole"
		French:"Ami"
		Simplified_Chinese:"秦晋之好"
  }

  "Ally":{
		Italian:"Alleato"
<<<<<<< HEAD
		French:"Allié"
		Simplified_Chinese:"歃血之盟"
=======
    French:"Allié"
	  Simplified_Chinese:"歃血之盟"
>>>>>>> 7c146f4a
  }

////// Diplomatic modifiers

	"You declared war on us!":{
		Italian:"Ci hai dichiarato guerra!"
		French:"Vous nous avez déclaré la guerre!"
		Simplified_Chinese:"不知死活的蠢货!你竟敢向我们宣战！"
	}

	"Your warmongering ways are unacceptable to us.":{
		Italian:"Non accettiamo i tuoi metodi da guerrafondaio!"
		French:"Votre bellicisme est inacceptable pour nous."
		Simplified_Chinese:"你的穷兵黩武行径是我们无法容忍的！"
	}

	"You have captured our cities!":{
		Italian:"Hai preso una delle nostre città!"
		French:"Vous avez capturé nos villes!"
		Simplified_Chinese:"多行不义必自毙！你竟敢占领我们的城市！"
	}

	"Years of peace have strengthened our relations.":{
		Italian:"Gli anni di pace hanno rafforzato i nostri rapporti."
		French:"Les années de paix ont renforcées notre relation"
		Simplified_Chinese:"多年的和平时光让我们更加珍视彼此的关系。"
	}

	"Our mutual military struggle brings us closer together.":{
		Italian:"I nostri nemici in comune ci hanno tenuti insieme."
		French:"Nos problèmes militaires communs nous ont rapprochés"
		Simplified_Chinese:"共同的戎马岁月拉近了彼此的距离。"
	}
	
	"We have signed a public declaration of friendship":{
		Italian:"Abbiamo segnato una dichiarazione pubblica d'amicizia!"
<<<<<<< HEAD
		Simplified_Chinese:"真是美好的一天！我们宣布：两个文明间将彼此尊重、相互友善！"
	}
	"You have declared friendship with our enemies!":{
		Italian:"Hai dichiarato un'amicizia con i nostri nemici!"
		Simplified_Chinese:"渡尽劫波兄弟在,相逢一笑泯恩仇！我们宣布：冰释前嫌、携手前进！"
	}
	"You have declared friendship with our allies":{
		Italian:"Hai dichiarato un'amicizia con i nostri alleati."
=======
		French:"Nous avons publiquement signé une Déclaration d'Amitié"
    		Simplified_Chinese:"渡尽劫波兄弟在,相逢一笑泯恩仇！我们宣布：冰释前嫌、携手前进！"

	}
	"You have declared friendship with our enemies!":{
		Italian:"Hai dichiarato un'amicizia con i nostri nemici!"
		French:"Vous avez signé une Déclaration d'Amitié avec nos ennemis!"
	}
	"You have declared friendship with our allies":{
		Italian:"Hai dichiarato un'amicizia con i nostri alleati."
		French:"Vous avez signé une Déclaration d'Amitié avec nos alliés"
>>>>>>> 7c146f4a
		Simplified_Chinese:"兄弟齐心、其利断金！我们宣布：我们与盟友间兄弟般的友谊永世长存！"
	}
	
	"Our open borders have brought us closer together.":{
		Italian:"I nostri accordi di passaggio hanno avvicinato le nostre nazioni."
<<<<<<< HEAD
=======
		French:"Notre Accord de libre passage nous a rapprochés"
>>>>>>> 7c146f4a
		Simplified_Chinese:"开放的边界促进了彼此的了解，让我们的人民心心相通！"
	}
	
////// Overview screen

	"Overview":{	
		Italian:"Panoramica"
		Russian:"Обзор"
		French:"Vue d'ensemble"
		Romanian:"Prezentare generală"
		Spanish:"Visión general"
		Simplified_Chinese:"概览"
		Portuguese:"Visão geral"
		German:"Überblick"
	}

/*
	"Cities":{ //duplicated
		Italian:"Città"
		Russian:"Города"
		French:"Villes"
		Romanian:"Orașe"
		Spanish:"Ciudades"
		Simplified_Chinese:"城市"
		Portuguese:"Cidades"
		German:"Städte"
	}
*/

	"Total":{
		Italian:"Totale"
		Russian:"Всего"
		French:"Total"
		Romanian:"Total"
		Spanish:"Total"
		Simplified_Chinese:"总计"
		Portuguese:"Total"
		German:"Gesamt"
	}

	"Stats":{	
		Italian:"Statistiche"
		Russian:"Статистика"
		French:"Statistiques"
		Romanian:"Statistici"
		Spanish:"Estadísticas"
		Simplified_Chinese:"统计"
		Portuguese:"Estatisticas"
		German:"Statistiken"
	}

	"Policies":{	
		Italian:"Politiche"
		Russian:"Общественные институты"
		French:"Doctrines"
		Romanian:"Politici"
		Spanish:"Políticas"
		Simplified_Chinese:"政策"
		Portuguese:"Políticas"
		German:"Grundsätze"
	}

	"Base happiness":{	
		Italian:"Felicità di base"
		Russian:"Базовое счастье"
		French:"Bonheur de base"
		Romanian:"Fericire de bază"
		Spanish:"Felicidad base"
		Simplified_Chinese:"基础快乐度"
		Portuguese:"Felicidade base"
		German:"Grundzufriedenheit"
	}

	"Buildings":{	
		Italian:"Edifici"
		Russian:"Здания"
		French:"Bâtiments"
		Romanian:"Clădiri"
		Spanish:"Edificios"
		Simplified_Chinese:"建筑"
		Portuguese:"Edifícios"
		German:"Gebäude"
	}

	"Wonders":{
		Italian:"Meraviglie"
		Romanian:"Minuni"
		Spanish:"Maravillas"
		German:"Wunder"
		French:"Merveilles"
		Simplified_Chinese:"奇观"
	}

	"Specialist Buildings":{
		Italian:"Edifici specialisti"
		Romanian:"Clădiri specializate"
		Spanish:"Edificios Ocupables"
		German:"Gebäude der Spezialisten"
		French:"Batiments spéciaux" //not sure
		Simplified_Chinese:"专业建筑"
	}

	"Other":{ // Used for "other constructions" - Gold, Science, Nothing
		Italian:"Altro"
		French:"Autre"
		German:"Andere"
		Spanish:"Otro"
		Russian:"Другой"
		Romanian:"Alte"
		Portuguese:"De outros"
		Simplified_Chinese:"其他"
	} 

	"Population":{	
		Italian:"Popolazione"
		Russian:"Население"
		French:"Population"
		Romanian:"Populație"
		Spanish:"Población"
		Simplified_Chinese:"人口"
		Portuguese:"População"
		German:"Bevölkerung"
	}

	"Luxury resources":{	
		Italian:"Risorse di lusso"
		Russian:"Редкие ресурсы"
		French:"Ressources de luxe"
		Romanian:"Resurse de lux"
		Spanish:"Recursos de lujo"
		Simplified_Chinese:"奢侈资源"
		Portuguese:"Recursos de luxo"
		German:"Luxusressource"
	}

	"Tile yields":{	
		Italian:"Resa delle celle"
		Russian:"Клетка дает"
		French:"Rendement des cases"
		Romanian:"Randamentele celulelor"
		Spanish:"Rendimiento de casillas"
		Simplified_Chinese:"地块产出"
		Portuguese:"Rendimento de terrenos"
		German:"Felderträge"
	}

	"Trade routes":{	
		Italian:"Rotte commerciali"
		Russian:"Торговые маршруты"
		French:"Routes commerciales"
		Romanian:"Rute commerciale"
		Spanish:"Rutas comerciales"
		Simplified_Chinese:"贸易路线"
		Portuguese:"Rotas comerciais"
		German:"Handelsrouten"
	}

	"Maintenance":{	
		Italian:"Manutenzione"
		Russian:"Обслуживание"
		French:"Entretien"
		Romanian:"Întreținere"
		Spanish:"Mantenimiento"
		Simplified_Chinese:"维护费"
		Portuguese:"Manutenção"
		German:"Wartung"
	}

	"Transportation upkeep":{	
		Italian:"Mantenimento dei trasporti"
		Russian:"Транспортировка"
		French:"Entretien des transports"
		Romanian:"Întreținere trasporturi"
		Spanish:"Mantenimiento de transporte"
		Simplified_Chinese:"道(铁)路维护"
		Portuguese:"Manutenção de transporte"
		German:"Unterhalt für Transport"
	}

	"Unit upkeep":{	
		Italian:"Mantenimento dell'unità"
		Russian:"Поддержание содержания"
		French:"Entretien des unités"
		Romanian:"Întreținere unități"
		Spanish:"Mantenimiento de unidades"
		Simplified_Chinese:"单位维护"
		Portuguese:"Manutenção de unidades"
		German:"Unterhalt für Einheiten"		
	}
	
	"Trades":{	
		Italian:"Commercio"
		Russian:"Соглашения"
		French:"Échanges"
		Romanian:"Tranzacții"
		Spanish:"Comercio"
		Simplified_Chinese:"贸易"
		Portuguese:"Comércio"
		German:"Handel"
	}

	"Units":{	
		Italian:"Unità"
		Russian:"Юниты"
		French:"Unités"
		Romanian:"Unități"
		Spanish:"Unidades"
		Simplified_Chinese:"单位"
		Portuguese:"Unidades"
		German:"Einheiten"
	}

	"Name":{	
		Italian:"Nome"
		Russian:"Имя"
		French:"Nom"
		Romanian:"Nume"
		Spanish:"Nombre"
		Simplified_Chinese:"名称"
		Portuguese:"Nome"
		German:"Name"
	}

	"Closest city":{	
		Italian:"Città più vicina"
		Russian:"Ближайший город"
		French:"Ville la plus proche"
		Romanian:"Cel mai apropiat oraș"
		Spanish:"Ciudad más cercana"
		Simplified_Chinese:"最靠近的城市"
		Portuguese:"Cidade mais próxima"
		German:"Nächstgelegene Stadt"
	}
	
	"Defeated":{
		Italian:"Sconfitto"
		Russian:"побежденный"
		French:"Vaincu"
		German:"Besiegt"
		Spanish:"Derrotado"
		Romanian:"Învins"
		Portuguese:"Derrotado"
		Simplified_Chinese:"战败"
	}
	
////// Victory Screen

	"Science victory":{
		Italian:"Vittoria Scientifica"
		German:"Wissenschaftssieg"
		French:"Victoire scientifique"
		Simplified_Chinese:"科技胜利"
	}

	"Cultural victory":{
		Italian:"Vittoria Culturale"
		German:"Kultursieg"
		French:"Victoire Culturelle"
		Simplified_Chinese:"文化胜利"
	}

	"Conquest victory":{
		Italian:"Vittoria per Dominazione"
		German:"Dominanzsieg"
		French:"Victoire militaire"
		Simplified_Chinese:"征服胜利"
	}

	"Complete all the spaceship parts\n to win!":{
		Italian:"Completa tutte le parti\n  dell'astronave per vincere!"
		German:"Um zu gewinnen vervollständigen\nSie alle Raumschiffteile!"
		French:"Construisez toutes les parties du \n vaisseau spatial pour gagner!"
		Russian:"Для победы\n завершите все части космического коробля"
		Simplified_Chinese:"完成建造太空飞船\n胜利！"
	}

	"Complete 4 policy branches\n to win!":{
		Italian:"Completa quattro rami\n  politici per vincere!"
		German:"Um zu gewinnen vervollständigen\nSie 4 Grundsatzzweige!"
		French:"Completer 4 Doctrines pour gagner!"
		Russian:"Для победы\n завершите 4 ветви общественных инстутов"
		Simplified_Chinese:"完全推行4项社会政策\n胜利！"
	}

	"Destroy all enemies\n to win!":{
		Italian:"Distruggi tutti gli avversari \n per vincere!"
		German:"Um zu gewinnen besiegen Sie alle Gegner!"
		French:"Eliminer tous vos adversaires pour gagner!"
		Russian:"Для победы, \n уничтожьте всех врагов"
		Simplified_Chinese:"消灭所有敌人\n胜利!"
	}

	"You have won a scientific victory!":{
		Italian:"Hai ottenuto una Vittoria Scientifica!"
		German:"Sie haben den Wissenschaftssieg errungen!"
		French:"Vous avez fait une victoire scientifique!"
		Russian:"Вы одержали научную победу!"
		Simplified_Chinese:"恭喜！你赢得了科技胜利！"
	}

	"You have won a cultural victory!":{
		Italian:"Hai ottenuto una Vittoria Culturale!"
		German:"Sie haben den Kultursieg errungen!"
		French:"Vous avez fait une victoire culturelle!"
		Russian:"Вы одержали культурную победу!"
		Simplified_Chinese:"恭喜！你赢得了文化胜利！"
	}

	"You have won a conquest victory!":{
		Italian:"Hai ottenuto una Vittoria per Dominazione!"
		German:"Sie haben den Dominanzsieg errungen!"
		French:"Vous avez fait une victoire militaire !"
		Russian:"Вы одержали победу завоевания!"
		Simplified_Chinese:"恭喜！你赢得了征服胜利！"
	}

	"One more turn...!":{
		Italian:"Aspetta! Solo un altro turno..."
		German:"Nur noch eine Runde..."
		French:"Un autre tour... !"
		Russian:"Еще один ход...!"
		Simplified_Chinese:"再来一回合...！"
	}

	"Built Apollo Program":{
		Italian:"Programma Apollo costruito"
		German:"Vollendete das Apollo-Programm" //not sure about the context here
		French:"Construiser le programme Apollo" //same, it could be "construire"
		Simplified_Chinese:"开启阿波罗计划"
	}

	"Destroy [civName]":{
		Italian:"Distruggi [civName]"
		German:"Zerstöre [civName]"
		French:"Détruiser [civName]"
		Russian:"Уничтожить [civName]"
		Simplified_Chinese:"摧毁[civName]文明"
	}	
	
	
////// Civilopedia texts

	"Basics":{
		Italian:"Basi"
		German:"Spielkonzepte"
		French:"Basiques"
		Simplified_Chinese:"基础"
	}

	"Resources":{
		Italian:"Risorse"
		German:"Ressourcen"
		French:"Ressources"
		Simplified_Chinese:"资源"
	}

	"Terrains":{
		Italian:"Terreni e caratteristiche"
		German:"Gelände und Geländearten"
		French:"Terrains"
		Simplified_Chinese:"地形"
	}

	"Tile Improvements":{
		Italian:"Miglioramenti"
		German:"Modernisierungen"
		French:"Améliorations de cases" 
		Simplified_Chinese:"地块设施"
	}
	
	"Unique to [civName], replaces [unitName]":{
		Italian:"Unico per la civiltà [civName], sostituisce [unitName]"
		Spanish:"Único a la civilización [civName], reemplaza [unitName]"
		Romanian:"Unic pentru civilizație [civName], înlocuiește [unitName]"
		Simplified_Chinese:"[civName]文明独有，取代[unitName]"
		Portuguese:"Exclusivo da civilização [civName], substitui [unitName]"
		Russian:"Уникальный для цивилизации [civName], заменяет [unitName]"
		German:"Einzigartig für Zivilisation [civName], ersetzt [unitName]"
		French:"Unique à la civilisation [civName], remplace [unitName]"
	}

	"Cost":{
		Italian:"Costo"
		Simplified_Chinese:"花费"
        	French:"Côte"
	}

	"Requires [buildingName] to be built in the city":{
		Italian:"Richiede la costruzione di [buildingName] nella città"
		French:"Requiert la construction de [buildingName] dans la ville"
		Simplified_Chinese:"需要城市建有[buildingName]"
	}

	"Requires [buildingName] to be built in all cities":{
		Italian:"Richiede la costruzione di [buildingName] in tutte le città"
		French:"Requiert la construction de [buildingName] dans toutes les villes"
		Simplified_Chinese:"需要所有城市建有[buildingName]"
	}

	"Provides a free [buildingName] in the city":{
		Italian:"Dona l'edificio gratuito [buildingName] nella città"
		French:"Construit un(e) [buildingName] gratuit(e) dans la ville"
		Simplified_Chinese:"城市获得一座免费的建筑：[buildingName]"
	}

	"Requires worked [resource] near city":{
		Italian:"Richiede che la città sfrutti [resource]"
		French:"Nécessite l'exploitation de [resource] près de la ville"
		Simplified_Chinese:"需要城市附近有已开发的资源：[resource]"
	}

	"Wonder is being built elsewhere":{
		Italian:"Meraviglia in costruzione altrove"
		Simplified_Chinese:"正在其他城市建造该奇观"
        	French:"Cette merveille est déjà en construction ailleurs"
	}

	"Requires a [buildingName] in all cities":{
		Italian:"Richiede [buildingName] in tutte le città"
		Simplified_Chinese:"需要所有城市建有[buildingName]"
        French:"Nécessite un(e) [buildingName] dans toutes les villes"
	}

	"Requires a [buildingName] in this city":{
		Italian:"Richiede [buildingName] nella città"
		Simplified_Chinese:"需要城市建有[buildingName]"
        French:"Nécessite un(e) [buildingName] dans cette ville"
	}

	"Requires [resource]":{
		Italian:"Richiede [resource]"
		Simplified_Chinese:"需要资源：[resource]"
        French:"[resource] requis(e)"
	}

	"Required tech: [requiredTech]":{
		Italian:"Tecnologie propedeutiche: [requiredTech]"
		French:"Nécessite la technologie: [requiredTech]"
		Simplified_Chinese:"需要科技：[requiredTech]"
	}

	"Upgrades to [upgradedUnit]":{
		Italian:"Aggiorna a [upgradedUnit]"
		French:"Améliorer en [upgradedUnit]"
		Simplified_Chinese:"可升级为[upgradedUnit]"
	}

	"Obsolete with [obsoleteTech]":{
		Italian:"Diventa obsoleta con [obsoleteTech]"
		French:"Obsolète avec [obsoleteTech]"
		Simplified_Chinese:"研发下列科技后过时：[obsoleteTech]"
	}

	"May contain [listOfResources]":{ //e.g ?
		Italian:"Può contenere [listOfResources]"
		French:"Peut contenir [listOfResources]"
		Simplified_Chinese:"可能拥有下列资源：[listOfResources]"
	}

	"Occurs on [listOfTerrains]":{
		Italian:"Può avvenire/avviene su [listOfTerrains]"
		French:"Doit possèder [listOfTerrains]"
		Simplified_Chinese:"可能出现在以下地形：[listOfTerrains]"
	}

	"Can be found on ":{
		Italian:"Può trovarsi su"
		Simplified_Chinese:"可能发现该资源的地形地貌："
		French:"Peut être trouver sur "
	}

	"Improved by ":{
		Italian:"Può essere migliorato/a da"
		Simplified_Chinese:"开发该资源所需要的设施："
		French:"Amélioré par "
	}

	"Bonus stats for improvement: ":{
		Italian:"Bonus per miglioramento: "
		Simplified_Chinese:"开发该资源后设施所获奖励效果："
		French:"Bonus de case améliorée: "
	}

	"Can be built on ":{
		Italian:"Può essere costruito/a su"
		Simplified_Chinese:"可以建造的地形地貌："
		French:"Peut être construit sur "
	}

	"Tech required: ":{
		Italian:"Tecnologie propedeutiche"
		Simplified_Chinese:"需要科技："
		French:"Technologie(s) requise(s): "
	}

	"Defence bonus":{
		Italian:"Bonus di Difesa"
		French:"Bonus de défence"
		Simplified_Chinese:"防御力加成"
	}

	"Movement cost":{
		Italian:"Costi di movimento"
		French:"Coût de mouvement"
		Simplified_Chinese:"移动力消耗"
    }

    " for ":{ //for example:+1Gold for Gems,Gold,Silver
		Italian:" per "
		Simplified_Chinese:"，当建造在拥有下列资源的地块上时："
		French:"par "
    }

    // Options menu, pointed out by Smashfanful

	"Missing translations:":{
		Italian:"Traduzioni mancanti:"
		Russian:"Отсутствующие переводы:"
	    	Simplified_Chinese:"未翻译的词条:"
		French:"Traductions manquantes:"
	}

	"Version":{
		Italian:"Versione"
		Russian:"Версия"
		Simplified_Chinese:"版本号"
		French:"Version"
	}

	"Resolution":{
		Italian:"Risoluzione"
		Russian:"Разрешения"
		Simplified_Chinese:"分辨率"
		French:"Résolution"
	}

	"Tileset":{
		Italian:"Set celle"
		Simplified_Chinese:"地块显示设置"
		French:"Taille des cases"
	}

	"Map editor":{
		Italian:"Editor mappe"
		Russian:"Редактор карт"
		Simplified_Chinese:"地图编辑器"
		French:"Editeur de carte"
	}

	"Language":{
		Italian:"Lingua"
		Simplified_Chinese:"语言设置"
		French:"langage"
	}

}<|MERGE_RESOLUTION|>--- conflicted
+++ resolved
@@ -2534,28 +2534,19 @@
 	// Friendship declaration flavor texts
 	"Declare Friendship ([numberOfTurns] turns)":{
 		Italian:"Dichiarazione di Amicizia ([numberOfTurns] turni)"
-<<<<<<< HEAD
-=======
 		French:"Déclaration d'Amitié ([numberOfTurns] tours)"
->>>>>>> 7c146f4a
 		Simplified_Chinese:"宣布相互友善([numberOfTurns]回合)"
 	}
 
 	"May our nations forever remain united!":{
 		Italian:"Possano le nostre nazioni rimanere per sempre unite!"
-<<<<<<< HEAD
-=======
 		French:"Puissent nos nations rester unies pour toujours!"
->>>>>>> 7c146f4a
 		Simplified_Chinese:"我们两个文明将永远肝胆相照、休戚与共地站在一起！"
 	}
 
 	"Indeed!":{
 		Italian:"Perfetto!"
-<<<<<<< HEAD
-=======
 		French:"Parfait!" //or En effet! , more accurate but harder to understand what it means
->>>>>>> 7c146f4a
 		Simplified_Chinese:"这是无比正确的命运抉择！"
 	}
 	
@@ -2599,13 +2590,8 @@
 
   "Ally":{
 		Italian:"Alleato"
-<<<<<<< HEAD
 		French:"Allié"
 		Simplified_Chinese:"歃血之盟"
-=======
-    French:"Allié"
-	  Simplified_Chinese:"歃血之盟"
->>>>>>> 7c146f4a
   }
 
 ////// Diplomatic modifiers
@@ -2642,37 +2628,24 @@
 	
 	"We have signed a public declaration of friendship":{
 		Italian:"Abbiamo segnato una dichiarazione pubblica d'amicizia!"
-<<<<<<< HEAD
 		Simplified_Chinese:"真是美好的一天！我们宣布：两个文明间将彼此尊重、相互友善！"
-	}
-	"You have declared friendship with our enemies!":{
-		Italian:"Hai dichiarato un'amicizia con i nostri nemici!"
-		Simplified_Chinese:"渡尽劫波兄弟在,相逢一笑泯恩仇！我们宣布：冰释前嫌、携手前进！"
-	}
-	"You have declared friendship with our allies":{
-		Italian:"Hai dichiarato un'amicizia con i nostri alleati."
-=======
 		French:"Nous avons publiquement signé une Déclaration d'Amitié"
-    		Simplified_Chinese:"渡尽劫波兄弟在,相逢一笑泯恩仇！我们宣布：冰释前嫌、携手前进！"
-
-	}
+	}
+
 	"You have declared friendship with our enemies!":{
 		Italian:"Hai dichiarato un'amicizia con i nostri nemici!"
 		French:"Vous avez signé une Déclaration d'Amitié avec nos ennemis!"
+		Simplified_Chinese:"渡尽劫波兄弟在,相逢一笑泯恩仇！我们宣布：冰释前嫌、携手前进！"
 	}
 	"You have declared friendship with our allies":{
 		Italian:"Hai dichiarato un'amicizia con i nostri alleati."
 		French:"Vous avez signé une Déclaration d'Amitié avec nos alliés"
->>>>>>> 7c146f4a
 		Simplified_Chinese:"兄弟齐心、其利断金！我们宣布：我们与盟友间兄弟般的友谊永世长存！"
 	}
 	
 	"Our open borders have brought us closer together.":{
 		Italian:"I nostri accordi di passaggio hanno avvicinato le nostre nazioni."
-<<<<<<< HEAD
-=======
 		French:"Notre Accord de libre passage nous a rapprochés"
->>>>>>> 7c146f4a
 		Simplified_Chinese:"开放的边界促进了彼此的了解，让我们的人民心心相通！"
 	}
 	
