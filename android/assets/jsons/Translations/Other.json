{
	// General Translation tips:
	// - Keep it uniform! Use the same word/style for the same thing when ever necessary.
	//   Otherwise it may be confusing to the user
	//
	// Keep the names in SQUARE BRACKETS UNTRANSLATED!!!
	//
	// - Use the language feature of wikipedia (search the original tech in English
	//   and then choose your language on the left)
	//
	// - When in doubt a full rip of all translations from Civ5 can be found here:
	//   http://www.dndjunkie.com/civilopedia/default.aspx
	//   However, I advise you not to use this too much, as we don't want to infringe
	//   Firaxis copyright!
	// - If you see typos on other languages (e.g. one space too much) feel free to fix them
	//
	// - Try to have at least one round of proof reading before submission
	//
	// Cheers! :)
	
	"Working...":{ // Displayed when next turn is being...turned
		Italian:"Attendere..."
		Russian:"Работает..."
		French:"Patientez..."
		Romanian:"Lucru..."
		Dutch:"Verwerken..."
		Spanish:"Trabajando..."
		Simplified_Chinese:"进行中..."
		Portuguese:"Trabalhando..."
		German:"Bitte warten..."
		Japanese:"ワーキング..."
	}

	"in":{ // As in "Opera House in 3 turns"
		Italian:"tra"
		Russian:"через"
		French:"dans"
		Romanian:"în"
		German:"in"
		Dutch:"in"
		Spanish:"en"
		Simplified_Chinese:"建造或组建完成还需"
		Portuguese:"em"
		Japanese:"に"
	}

/////// Turn

	"Next turn":{
        	Dutch:"Volgende beurt"
        	French:"Prochain tour"
		German:"Nächste Runde"
		Italian:"Fine turno"
        	Japanese:"次のターン"
        	Portuguese:"Proximo turno"
		Romanian:"Runda următoare"
		Russian:"Следующий ход"
		Simplified_Chinese:"下一回合"
		Spanish:"Siguiente turno"
		
	}
	
	"Turn":{ // For main screen at top left, e.g. Turn 234
        	Dutch:"Beurt"
		French:"Tour"
		German:"Runde"
        	Italian:"Turno"
		Japanese:"順番"
        	Portuguese:"Turno"
		Romanian:"Runda"
        	Russian:"Ход"
        	Simplified_Chinese:"回合"
		Spanish:"Turno"
	}


	"turns":{ // for e.g. turns to technology
		Italian:"Turni"
		Russian:"Ходов"
		French:"Tours"
		Romanian:"Runde"
		German:"Runden"
		Dutch:"Beurten"
		Spanish:"turnos"
		Simplified_Chinese:"回合"
		Portuguese:"turnos"
		Japanese:"回る"
	}

/////// Unit

	"Movement":{
		Italian:"Movimento"
		Russian:"Передвижение"
		French:"Déplacer"
		Romanian:"Mișcare"
		German:"Bewegungen"
		Dutch:"Mobieliteit"
		Spanish:"Movimiento"
		Simplified_Chinese:"移动力"
		Portuguese:"Movimento"
		Japanese:"移動"
	}

	"Strength":{
		Italian:"Forza"
		Russian:"Сила"
		French:"Force"
		Romanian:"Putere"
		German:"Stärke"
		Dutch:"Kracht"
		Spanish:"Fuerza"
		Simplified_Chinese:"近战攻击"
		Portuguese:"Força"
		Japanese:"強さ"
	}

	"Ranged strength":{
		Italian:"Forza a distanza"
		Russian:"Сила в дальнем бою"
		French:"Force à distance"
		Romanian:"Putere la distanță"
		German:"Fernkampf-Stärke"
		Dutch:"Kracht op afstand"
		Spanish:"Fuerza a distancia"
		Simplified_Chinese:"远程攻击"
		Portuguese:"Força a distancia"
		Japanese:"範囲の強さ"
	}
	
	"Bombard strength":{ // for displaying city info
		Italian:"Forza bombardamento"
		Russian:"Бомбардная сила"
		French:"Force de bombardement"
		Romanian:"Puterea bombardamentului"
		German:"Bombardieren Sie die Stärke"
		Dutch:"Bombard sterkte"
		Spanish:"Fuerza de bombardeo"
		Simplified_Chinese:"远程轰击"
		Portuguese:"Força Bombard"
		Japanese:"爆撃力"
	}


/////// Unit actions

	"Move unit":{
		Italian:"Sposta unità"
		Russian:"Переместить юнит"
		French:"Déplacer l'unité"
		Romanian:"Mută unitatea"
		German:"Einheit bewegen"
		Dutch:"Eenheid verplaatsen"
		Spanish:"Mover unidad"
		Simplified_Chinese:"移动单位"
		Portuguese:"Mover unidade"
		Japanese:"移動ユニット"
	}

	"Stop movement":{
		Italian:"Ferma movimento"
		Russian:"Отменить действие"
		French:"Arrêter le mouvement"
		Romanian:"Oprește mișcarea"
		German:"Bewegen abbrechen"
		Dutch:"Verplaatsen stoppen"
		Spanish:"Parar movimiento"
		Simplified_Chinese:"停止移动"
		Portuguese:"Parar movimento"
		Japanese:"動きを止める"
	}

	"Construct improvement":{
		Italian:"Costruisci miglioramento"
		Russian:"Построить улучшение"
		French:"Bâtir une amélioration"
		Romanian:"Construiește îmbunătățire"
		German:"Verbesserung bauen"
		Dutch:"Verbetering bouwen"
		Spanish:"Construir mejora"
		Simplified_Chinese:"建造设施"
        	Portuguese:"Construir melhoria"
		Japanese:"構造改善"
	}

	"Automate":{
		Italian:"Automatizza"
		Russian:"Автоматизация"
		French:"Automatiser"
		Romanian:"Automatizează"
		German:"Automatisieren"
		Dutch:"Autoatiseren"
		Spanish:"Automatizar"
		Simplified_Chinese:"自动工作"
		Portuguese:"Automatizar"
		Japanese:"自動化する"
	}
	
	"Stop automation":{
		Italian:"Arresta automazione"
		Spanish:"Parar automatización"
		Romanian:"Oprește automatizarea"
		German:"Automatisieren anhalten"
		French:"Arrêtez automatisation"
		Portuguese:"Pare a automação"
		Simplified_Chinese:"停止自动化"
		Romanian:"Opriți automatizarea"
		Russian:"Стоп автоматизации"
		Japanese:"自動化を停止"
	}

	"Fortify":{
		Italian:"Fortifica"
		Russian:"Укрепить"
		French:"Fortifier"
		Romanian:"Fortifică"
		German:"Befestigen"
		Dutch:"Versterken"
		Spanish:"Fortificar"
		Simplified_Chinese:"驻守"
		Portuguese:"Fortificar"
		Japanese:"要塞化"
	}
	
	"Fortification":{ // as in "+40% Fortification"
		Italian:"Fortificazione"
		Russian:"от укрепления"
		French:"Fortification"
		Romanian:"Fortificație"
		German:"Befestigung"
		Dutch:"Versterking"
		Spanish:"Fortificación"
		Simplified_Chinese:"防御力加成"
		Portuguese:"Fortficação"
		Japanese:"要塞"
	}
	
	"Sleep":{
		Italian:"Riposa"
		Romanian:"Dormi"
		Simplified_Chinese:"休眠"
		Portuguese:"Dormir"
		German:"Schlafen legen"
		French:"Dormir"
		Japanese:"睡眠"
		Russian:"Спать"
		Dutch:"Slaap"
		Spanish:"Dormir"
	}

	"Set up":{ // For siege units
		Italian:"Monta"
		Russian:"Подготовится"
		French:"Installer"
		Romanian:"Montează"
		German:"Aufstellen"
		Dutch:"Opstellen"
		Spanish:"Montar"
		Simplified_Chinese:"架设"
		Portuguese:"Montar"
		Japanese:"セットアップ"
	}
	
	"Upgrade to [unitType] ([goldCost] gold)":{ // EG Upgrade to Cannon (140 gold)
		Italian:"Aggiorna a [unitType] ([goldCost] oro)"
		Russian:"Улучшить до [unitType] ([goldCost] золота)"
		French:"Mise à niveau vers [unitType] ([goldCost] or)" //or Amélioration en [unitType] ([goldCost] or)
		Romanian:"Avansare [unitType] ([goldCost] aur)"
		Spanish:"Mejorar a [unitType] ([goldCost] de oro)"
		Simplified_Chinese:"升级到[unitType](需要[goldCost]金钱)"
		Portuguese:"Melhoria a [unitType] custará ([goldCost] ouro)"
		German:"Verbessere [unitType] ([goldCost] Gold)"
		Japanese:"[unitType]（[goldCost] gold）にアップグレードする"
	}
	
	"Found city":{
		Italian:"Fonda città"
		Russian:"Основать город"
		French:"Fonder une ville"
		Romanian:"Fondează oraș"
		German:"Stadt gründen"
		Dutch:"Stad stichten"
		Spanish:"Fundar ciudad"
       		Simplified_Chinese:"建立城市"
		Portuguese:"Fundar Cidade"
		Japanese:"見つかった市"
	}
	
	"Promote":{
		Italian:"Promuovi"
		Russian:"Повысить"
		French:"Promouvoir"
		Romanian:"Promovează"
		German:"Befördern"
		Dutch:"Promoveren"
		Spanish:"Ascender"
       	 	Simplified_Chinese:"晋升"
		Portuguese:"Promover"
		Japanese:"促進する"
	}

	"Health":{
		Italian:"Salute"
		Russian:"Здоровье"
		French:"Santé"
		Romanian:"Sănătate"
		German:"Gesundheit"
		Dutch:"Gezondheid"
		Spanish:"Salud"
		Simplified_Chinese:"生命"
		Portuguese:"Saúde"
		Japanese:"健康"
	}

	"Disband unit":{
		Italian:"Sciogli"
		Russian:"Распустить юнит"
		French:"Dissoudre l'unité"
		Romanian:"Desființează unitatea"
		Dutch:"Eenheid opheffen"
		Spanish:"Disolver unidad"
		Simplified_Chinese:"解雇单位"
		Portuguese:"Desfazer unidade"
		German:"Einheit auflösen"
		Japanese:"解散ユニット"
	}
	
	"Explore":{
		Italian:"Esplora"
		Romanian:"Explorează"
		Spanish:"Explorar"
		German:"Erkunden"
		French:"Explorer"
		Portuguese:"Explorar"
		Japanese:"探検する"
		Simplified_Chinese:"自由探索"
		Russian:"обследовать"
		Dutch:"Onderzoeken"
	}
	
	"Stop exploration":{
		Italian:"Smetti di esplorare"
		Simplified_Chinese:"停止探索"
		French:"Arrêter l'exploration"
	}

	"Pillage":{
		Italian:"Saccheggia"
		German:"Plündern"
		French:"Pillage"
		Japanese:"略奪"
		Portuguese:"Pilhagem"
		Russian:"мародерство"
		Romanian:"Prădare"
		Dutch:"Plundering"
		Spanish:"Pillaje"
		Simplified_Chinese:"掠夺"
	}
	
	"Do you really want to disband this unit?":{
		Italian:"Vuoi davvero sciogliere questa unità?"
		Russian:"Вы действительно хотите распустить этот юнит?"
		French:"Voulez-vous vraiment dissoudre cette unité?"
		Romanian:"Sigur desființezi unitatea?"
		Dutch:"Wil je echt deze eenheid opheffen"
		Spanish:"¿Realmente quieres disolver esta unidad?"
		Simplified_Chinese:"您真的想解雇这个单位吗?"
		Portuguese:"Voçê realmente quer desfazer essa unidade?"
		German:"Wollen Sie diese Einheit wirklich auflösen?"
		Japanese:"あなたは本当にこのユニットを解散したいですか？"
	}
	"Disband this unit for [goldAmount] gold?":{
		Italian:"Vuoi sciogliere questa unità per [goldAmount] Oro?"
		Portuguese:"Desative esta unidade para ouro [goldAmount]?"
		French:"Dissoudre cette unité pour [goldAmount] gold?"
		German:"Diese Einheit für [goldAmount] Gold auflösen?"
		Spanish:"¿Disolver esta unidad para [goldAmount] gold?"
		Simplified_Chinese:"要解散这个单位获得[goldAmount]金钱吗？"
		Japanese:"このユニットを[goldAmount]ゴールドに解散させますか？"
		Romanian:"Dezactivați această unitate pentru aurul [goldAmount]?"
		Dutch:"Deze eenheid ontbinden voor [goldAmount] goud?"
	}
	
	"Yes":{
		Italian:"Sì"
		Russian:"Да"
		French:"Oui"
		Romanian:"Da"
		Dutch:"Ja"
		Spanish:"Sí"
		Simplified_Chinese:"是"
		Portuguese:"Sim"
		German:"Ja"
		Japanese:"はい"
	}
	"No":{
		Italian:"No"
		Russian:"Нет"
		French:"Non"
		Romanian:"Nu"
		Dutch:"Nee"
		Spanish:"No"
		Simplified_Chinese:"否"
		Portuguese:"Sim"
		German:"Nein"
		Japanese:"いいえ"
	}

/////// Stats / Basics ressources

	"Gold":{
		Italian:"Oro"
		Russian:"Золото"
		French:"Or"
		Romanian:"Aur"
		German:"Gold"
		Dutch:"Goud"
		Spanish:"Oro"
		Simplified_Chinese:"Gold"//the basic resource and the luxury resource have the same name,if we do not solve this problem,i will not translate it.
		Portuguese:"Ouro"
		Japanese:"ゴールド"
	}

	"Science":{
		Italian:"Scienza"
		Russian:"Наука"
		French:"Science"
		Romanian:"Ştiinţă"
		German:"Wissenschaft"
		Dutch:"Wetenschap"
		Spanish:"Ciencia"
		Simplified_Chinese:"科研"
		Portuguese:"Ciência"
		Japanese:"科学"
	}

	"Happiness":{
		Italian:"Felicità"
		Russian:"Счастье"
		French:"Bonheur"
		Romanian:"Fericire"
		German:"Zufriedenheit"
		Dutch:"Tevredenheid"
		Spanish:"Felicidad"
		Simplified_Chinese:"快乐"
		Portuguese:"Felicidade"
		Japanese:"幸福"
	}

	"Production":{
		Italian:"Produzione"
		Russian:"Производство"
		French:"Production"
		Romanian:"Producție"
		German:"Produktion"
		Dutch:"Productie"
		Spanish:"Producción"
		Simplified_Chinese:"产能"
		Portuguese:"Produção"
		Japanese:"製造"
	}

	"Culture":{
		Italian:"Cultura"
		Russian:"Культура"
		French:"Culture"
		Romanian:"Cultură"
		German:"Kultur"
		Dutch:"Cultuur"
		Spanish:"Cultura"
		Simplified_Chinese:"文化"
		Portuguese:"Cultura"
		Japanese:"文化"
	}

	"Food":{
		Italian:"Cibo"
		Russian:"Еда"
		French:"Nourriture"
		Romanian:"Hrană"
		German:"Nahrung"
		Dutch:"Eten"
		Spanish:"Comida"
		Simplified_Chinese:"食物"
		Portuguese:"Comida"
		Japanese:"フード"
	}
	
	"GOLDEN AGE":{
		Italian:"ETÀ DELL'ORO"
		Russian:"ЗОЛОТОЙ ВЕК"
		French:"ÂGE D'OR"
		Romanian:"EPOCA DE AUR"
		German:"GOLDENES ZEITALTER"
		Dutch:"GOUDEN EEUW"
		Spanish:"EDAD DORADA"
		Simplified_Chinese:"黄金时代"
		Portuguese:"IDADE DOURADA"
		Japanese:"黄金時代"
	}

	
/////// Menu table
	
	"Civilopedia":{
		Italian:"Civilopedia"
		Russian:"Цивилопедия"
		French:"Civilopédie"
		Romanian:"Civilopedie"
		Spanish:"Civilopedia"
		Simplified_Chinese:"文明百科"
		Portuguese:"Civilopédia"
		German:"Civilopedia"
		Japanese:"シビロペディア"
	}

	"Start new game":{
		Italian:"Nuova partita"
		Russian:"Новая игра"
		French:"Nouvelle partie"
		Romanian:"Joc nou"
		German:"Neues Spiel"
		Dutch:"Nieuw spel"
		Spanish:"Nueva partida"
		Simplified_Chinese:"开始新游戏"
		Portuguese:"Novo jogo"
		Japanese:"新しいゲームを始める"
	}
	
	"Save game":{
		Italian:"Salva partita"
		Russian:"Сохранить игру"
		French:"Sauvegarder la partie"
		Romanian:"Salvează jocul"
		German:"Spiel speichern"
		Dutch:"Spel opslaan"
		Spanish:"Salvar partida"
		Simplified_Chinese:"储存游戏"
		Portuguese:"Salvar jogo"
		Japanese:"ゲームを保存する"
	}
	
	"Load game":{
		Italian:"Carica partita"
		Russian:"Загрузить игру"
		French:"Charger une partie"
		Romanian:"Incarcă joc"
		German:"Spiel laden"
		Dutch:"Spel laden"
		Spanish:"Cargar partida"
		Simplified_Chinese:"载入游戏"
		Portuguese:"Carregar partida"
		Japanese:"ゲームをロード"
	}
	
	"Load copied data":{
		Italian:"Carica i dati copiati"
		Russian:"Загрузить скопированные данные"
		French:"Charger des données copiées"
		Romanian:"Încarcă date copiate"
		German:"Aus Zwischenablage laden"
		Dutch:"Gekopieerde data laden"
		Spanish:"Cargar datos copiados"
		Simplified_Chinese:"加载复制过的数据"
		Portuguese:"Carregar dados copiados"
		Japanese:"コピーしたデータを読み込む"
	}
	
	"Could not load game from clipboard!":{
		Italian:"Impossibile caricare partita dagli appunti!"
		Romanian:"Jocul nu a putut fi încărcat din clipboard!"
		Simplified_Chinese:"无法从剪贴板加载游戏!"
		Portuguese:"Não foi possivel carregar o jogo da prancheta"
		German:"Das Spiel konnte nicht aus der Zwischenablage geladen werden!"
		French:"Impossible de charger la partie depuis le presse-papier"
		Japanese:"クリップボードからゲームを読み込めませんでした。"
		Russian:"Не удалось загрузить игру из буфера обмена!"
		Dutch:"Kon game niet van klembord laden!"
		Spanish:"No se pudo cargar el juego desde el portapapeles!"
	}

////// New game screen - it looks like it's duplicated
/*
	"Civilization":{	
		Italian:"Civiltà"
		Russian:"Цивилизация"
		French:"Civilisation"
		Romanian:"Civilizaţie"
		Spanish:"Civilización"
		Simplified_Chinese:"文明"
		Portuguese:"Civilização"
		German:"Zivilisation"
	}

	"World size":{	 //feels like duplicate
		Italian:"Dimensione della mappa"
		Russian:"Размер мира"
		French:"Taille du monde"
		Romanian:"Mărime pământ"
		Spanish:"Tamaño del mundo"
		Simplified_Chinese:"世界大小"
		Portuguese:"Tamanho do mundo"
		German:"Kartengröße"
	}

*/
/////// New game screen
	
	"Start game!":{
		Italian:"Comincia la tua avventura!"
		Russian:"Начать игру!"
		French:"Démarrer la partie!"
		Romanian:"Începe jocul!"
		Spanish:"¡Empezar partida!"
		Simplified_Chinese:"开始游戏！"
		Portuguese:"Começar partida!"
		German:"Spiel starten!"
		Japanese:"ゲームを始める！"
	}

	"Civilization:":{
		Italian:"Civiltà:"
		Russian:"Цивилизация:"
		French:"Civilisation:"
		Romanian:"Civilizaţie:"
		Spanish:"Civilización"
		Simplified_Chinese:"文明"
		Portuguese:"Civilização"
		German:"Zivilisation"
		Japanese:"文明"
	}

	"World size:":{
		Italian:"Dimensione mappa:"
		Russian:"Размер мира:"
		French:"Taille du monde:"
		Romanian:"Mărime pământ:"
		Spanish:"Tamaño del mundo"
		Simplified_Chinese:"世界大小"
		Portuguese:"Tamanho do mundo"
		German:"Weltgröße"
		Japanese:"ワールドサイズ"
	}

	"Map type":{	
		Italian:"Tipo di mappa"
		Russian:"Тип карты"
		French:"Type de carte"
		Romanian:"Tipul hărții"
		Spanish:"Tipo de mapa"
		Simplified_Chinese:"地图类型"
		Portuguese:"Tipo de mapa"
		German:"Kartentyp"
		Dutch:"Kaarttype"
	}

	"Number of enemies:":{ //nummber of AI should be more accurate
		Italian:"Numero di nemici:"
		Russian:"Количество врагов:"
		French:"Nombre d'ennemies (AI):"
		Romanian:"Număr inamici:"
		Spanish:"Número de enemigos:"
		Simplified_Chinese:"AI智商："
		Portuguese:"Numero de inimigos:"
		German:"Anzahl der Gegner:"
		Japanese:"敵の数"
	}

/*
	"Number of enemies":{	//duplicated
		Italian:"Numero di avversari"
		Russian:"Количество врагов"
		French:"Nombre d'ennemies"
		Romanian:"Număr de inamici"
		Spanish:"Número de enemigos"
		Simplified_Chinese:"电脑玩家"
		Portuguese:"Número de inimigos"
		German:"Anzahl der Gegner"
	}
*/

	"Number of human players":{
		Italian:"Numero di giocatori"
		Russian:"Количество врагов"
		French:"Nombre de joueurs humains"
		Romanian:"Număr de inamici"
		Spanish:"Número de enemigos"
		Simplified_Chinese:"人类玩家"
		Portuguese:"Número de inimigos"
		German:"Anzahl der Gegner"
	}

	"Difficulty":{	
		Italian:"Difficoltà"
		Russian:"Сложность"
		French:"Difficulté"
		Romanian:"Dificultate"
		Spanish:"Dificultad"
		Simplified_Chinese:"难度"
		Portuguese:"Dificuldade"
		German:"Schwierigkeitsgrad"
	}

	"Victory status":{
		Italian:"Condizioni di vittoria"
		Russian:"Статус победы"
		French:"Conditions de victoire"
		Romanian:"Statut victorie"
		German:"Siegesstatus"
		Dutch:"Overwinning Status"
		Spanish:"Estatus de victoria"
		Simplified_Chinese:"胜利进程"
		Portuguese:"Status da vitória"
		Japanese:"勝利の地位"
	}

	"Social policies":{
		Italian:"Politiche sociali"
		Russian:"Общественные институты"
		French:"Doctrines" //official translate
		Romanian:"Politici sociale"
		German:"Sozialpolitiken"
		Dutch:"Sociaal beleid"
		Spanish:"Políticas sociales"
		Simplified_Chinese:"社会政策"
		Portuguese:"Políticas sociais"
		Japanese:"社会政策"
	}
	
	"Options":{
		Italian:"Opzioni"
		German:"Optionen"
		French:"Options"
		Japanese:"オプション"
		Russian:"Опции"
		Romanian:"Opțiuni"
		Dutch:"Opties"
		Spanish:"Opciones"
		Simplified_Chinese:"选项"
		Portuguese:"Opções"
	}

	"Display options":{
		Italian:"Opzioni"
		Russian:"Параметры экрана"
		French:"Options d'affichage"
		Romanian:"Opțiuni afișaj"
		German:"Anzeigeeinstellungen"
		Dutch:"Weergaveopties"
		Spanish:"Opciones de pantalla"
		Simplified_Chinese:"显示选项"
		Portuguese:"Opções de Vídeo"
		Japanese:"表示オプション"
	}
	
	"Turns between autosaves":{
		Italian:"Turni tra autosalvataggi"
		French:"Tours avant sauvegarde automatique"
		Simplified_Chinese:"自动存档回合数"
	}
	
	"Sound effects volume":{
		Italian:"Volume effetti"
		French:"Volume sonore"
		Simplified_Chinese:"声效大小"
	}
	
	"Show":{
		Italian:"Mostra"
		Russian:"Показать"
		French:"Montrer"
		Romanian:"Arată"
		German:"Anzeigen"
		Dutch:"Toon"
		Spanish:"Mostrar"
		Simplified_Chinese:"显示"
		Portuguese:"Mostrar"
		Japanese:"見せる"
	}

	"Hide":{
		Italian:"Nascondi"
		Russian:"Спрятать"
		French:"Cacher"
		Romanian:"Ascunde"
		German:"Verstecken"
		Dutch:"Verberg"
		Spanish:"Ocultar"
		Simplified_Chinese:"隐藏"
		Portuguese:"Ocultar"
		Japanese:"隠す"
	}
	
	"Worked tiles":{
		Italian:"Celle sfruttate"
		Russian:"обработанные клетки"
		French:"cases exploités"
		Romanian:"celule lucrate"
		German:"bearbeitete Felder"
		Dutch:"Bewerkte velden"
		Spanish:"casillas trabajadas"
		Simplified_Chinese:"工作的地块"
		Portuguese:"Terreno trabalhado"
		Japanese:"働いたタイル"
	}

	"Resources and improvements":{
		Italian:"Risorse e miglioramenti"
		Russian:"ресурсы и улучшения"
		French:"ressources et améliorations"
		Romanian:"resurse și îmbunătățiri"
		German:"Ressourcen und Verbesserungen"
		Dutch:"Grondstoffen en Verbeteringen"
		Spanish:"recursos y mejoras"
		Simplified_Chinese:"资源与设施"
		Portuguese:"recursos e melhorias"
		Japanese:"リソースと改善"
	}

	"Close":{
		Italian:"Chiudi"
		Russian:"Закрыть"
		French:"Fermer"
		Romanian:"Închide"
		German:"Schließen"
		Dutch:"Sluiten"
		Spanish:"Cerrar"
		Simplified_Chinese:"关闭"
		Portuguese:"Fechar"
		Japanese:"閉じる"
	}

/////// City screen

	"Exit city":{
		Italian:"Esci dalla città"
		Russian:"Выход из города"
		French:"Quitter la ville"
		Romanian:"Ieși din oraș"
		German:"Stadt verlassen"
		Dutch:"Stadscherm sluiten"
		Spanish:"Salir de la ciudad"
		Simplified_Chinese:"离开城市界面"
		Portuguese:"Sair da cidade"
		Japanese:"市を出る"
	}

	"Raze city":{
		Italian:"Demolisci città"
		Russian:"Разрушить город"
		French:"Démolir la ville"
		Romanian:"Demolează orașul"
		German:"Stadt zerstören"
		Dutch:"Stad vernietigen"
		Spanish:"Arrasar ciudad"
		Simplified_Chinese:"摧毁城市"
		Portuguese:"Saquear cidade"
		Japanese:"ラゼ市"
	}

	"Stop razing city":{
		Italian:"Anulla demolizione città"
		Russian:"Отменить разрушение города"
		French:"Annuler démolition de la ville"
		Romanian:"Anulează demolarea orașului"
		German:"Zerstörung anhalten"
		Dutch:"Stad vernieteging stoppen"
		Spanish:"Dejar de arrasar ciudad"
		Simplified_Chinese:"停止摧毁城市"
		Portuguese:"Parar de Saquear cidade"
		Japanese:"街をすくい止める"
	}

	"Buy for [amount] gold":{
		Italian:"Acquista con [amount] oro"
		Russian:"Купить за [amount] золота"
		French:"Acheter avec [amount] or"
		Romanian:"Cumpără cu [amount] aur"
		German:"Für [amount] Gold kaufen"
		Dutch:"Voor [amount] gold kopen"
		Spanish:"Comprar por [amount] de oro"
		Simplified_Chinese:"购买花费[amount]金钱"
		Portuguese:"Comprar por [amount] peças de ouro"
		Japanese:"[amount]ゴールドで購入する"
	}
	
	"Buy":{ // for when the construction is a wonder/special and can't be bought, the button is disabled but still displays text
		Italian:"Acquista"
		French:"Acheter"
		Romanian:"A cumpara"
		German:"Kaufen"
		Russian:"купить"
		Dutch:"Kopen"
		Spanish:"Comprar"
		Portuguese:"Comprar"
		Simplified_Chinese:"购买"
		Japanese:"購入"
	}
	
	"Would you like to purchase [constructionName] for [buildingGoldCost] gold?":{
		Italian:"Vorresti acquistare [constructionName] per [buildingGoldCost] oro?"
		Russian:"Хотите купить [constructionName] за [buildingGoldCost] золото?"
		French:"Souhaitez-vous acheter [constructionName] pour [buildingGoldCost] gold?"
		Romanian:"Doriți să achiziționați [buildingName] pentru aur [buildingGoldCost]?"
		German:"Möchten Sie [constructionName] für [buildingGoldCost] gold kaufen?"
		Dutch:"Wilt u [constructionName] kopen voor [buildGoldCost] goud?"
		Spanish:"¿Te gustaría comprar [constructionName] para [buildingGoldCost] gold?"
		Simplified_Chinese:"你想花费[buildingGoldCost]金钱购买[constructionName]吗？"
		Portuguese:"Gostaria de comprar o [constructionName] para o ouro [buildingGoldCost]?"
		Japanese:"[buildingGoldCost]ゴールドの[constructionName]を購入しますか？"
	}

	"Maintenance cost":{
		Italian:"Costi di mantenimento"
		Russian:"Стоимость обслуживания"
		French:"Coût de maintenance"
		Romanian:"Cost întreținere"
		German:"Wartungskosten"
		Dutch:"Onderhouskosten"
		Spanish:"Coste de mantenimiento"
		Simplified_Chinese:"维护费"
		Portuguese:"Custo de manutenção"
		Japanese:"メンテナンス費用"
	}
	
	"Pick construction":{
		Italian:"Scegli la costruzione"
		Russian:"Выбор здания"
		French:"Sélectionner la construction"
		Romanian:"Alege construcția"
		German:"Bauwerk auswählen"
		Dutch:"Bouwwerk kiezen"
		Spanish:"Elige la construcción"
		Simplified_Chinese:"选择建筑"
		Portuguese:"Escolher construção"
		Japanese:"ピック建設"
	}

	"Pick improvement":{
		Italian:"Scegli miglioramento"
		Simplified_Chinese:"选择设施"
		French:"Choisir une amélioration"
	}

	"Build [building]":{ // eg Build Granary
		Italian:"Costruisci [building]"
		Russian:"Строить [building]"
		French:"Construire [building]"
		Romanian:"Construiește [building]"
		German:"[building] bauen"
		Dutch:"[building] bouwen"
		Spanish:"Construir [building]"
		Simplified_Chinese:"建造[building]"
		Portuguese:"Construir [building]"
	}
	
	"Train [unit]":{ // eg Train Scout
		Italian:"Addestra [unit]"
		Russian:"Обучить [unit]"
		French:"Former [unit]"
		Romanian:"Antrenează [unit]"
		German:"[unit] ausbilden"
		Dutch:"[unit] rekruteren"
		Spanish:"Entrenar [unit]"
		Simplified_Chinese:"组建[unit]"
		Portuguese:"Treinar [unit]"
		Japanese:"電車[unit]"
	}
	
	"Produce [thingToProduce]":{ // eg Produce gold
		Italian:"Produci [thingToProduce]"
		Russian:"Производить [thingToProduce]"
		French:"Produire [thingToProduce]"
		Romanian:"Produce [thingToProduce]"
		German:"[thingToProduce] herstellen"
		Dutch:"[thingToProduce] produceren"
		Spanish:"Producir [thingToProduce]"
		Simplified_Chinese:"产能转化：[thingToProduce]"
		Portuguese:"Produzir [thingToProduce]"
		Japanese:"プロデュース[thingToProduce]"
	} 
	
	"Nothing":{ // A city can choose to "idle" and produce nothing
		Italian:"Niente"
		Russian:"Ничего"
		French:"Rien"
		Romanian:"Nimic"
		German:"Nichts"
		Dutch:"Niks"
		Spanish:"Nada"
		Simplified_Chinese:"无"
		Portuguese:"Nada"
		Japanese:"何もない"
	}
	
	"Specialist Buildings":{
		Italian:"Edifici specialisti"
		Russian:"Специализированные Здания"
		French:"Bâtiments spécialisés"
		Romanian:"Cladiri specializate"
		German:"Fachbauten"
		Dutch:"Gespecialiseerde gebouwen"
		Spanish:"Edificios especializados"
		Simplified_Chinese:"专业建筑"
		Portuguese:"Edifícios Especialistas"
		Japanese:"スペシャリストビル"
	}

	"Specialist Allocation":{
		Italian:"Assegna specialisti"
		Russian:"Распределение специалистов"
		French:"Affectation Spécialiste"
		Romanian:"Alocarea specialiștilor"
		German:"Spezialistzuordnung"
		Dutch:"Specialistische toewijzing"
		Spanish:"Asignación de especialistas"
		Simplified_Chinese:"专业人员分配"
		Portuguese:"Alocação de Especialistas"
		Japanese:"スペシャリスト割り当て"
	}

	"Specialists":{
		Italian:"Specialisti"
		Simplified_Chinese:"专业人员"
		French:"Spécialiste"
	}

	"Food eaten":{
		Italian:"Cibo consumato"
		Simplified_Chinese:"人口消耗"
		French:"Nourriture consommée"
	}

	"Growth bonus":{
		Italian:"Bonus crescita"
		Simplified_Chinese:"积累速率"
		French:"Bonus de Croissance"
	}

	"Free population":{ // as in "Free population: 2/13
		Italian:"Popolazione libera"
		Russian:"Свободное население"
		French:"Population libre"
		Romanian:"Populație liberă"
		German:"Freie Bevölkerung"
		Dutch:"Vrije bevolking"
		Spanish:"Población libre"
		Simplified_Chinese:"空闲人口"
		Portuguese:"População livre"
		Japanese:"無料の人口"
	} 

	"[turnsToExpansion] turns to expansion":{
		Italian:"La città si espanderà tra [turnsToExpansion] turni"
		Russian:"Город будет расширяться между раундами [turnsToExpansion]"
		French:"La ville se développera entre [turnsToExpansion] tours"
		Romanian:"Orașul se va extinde între rundă [turnsToExpansion]"
		German:"Die Stadt wird sich zwischen [turnsToExpansion]-Runden erweitern"
		Dutch:"De stad breidt zich uit tussen [turnsToExpansion]-rondes"
		Spanish:"La ciudad se expandirá entre [turnsToExpansion] rondas"
		Simplified_Chinese:"这座城市将在[turnsToExpansion]回合后扩张"
		Portuguese:"A cidade se expandirá entre [turnsToExpansion] turnos"
		Japanese:"[turnsToExpansion]が拡大に変わります"
	}

	"Stopped expansion":{ // if culture is 0
		Italian:"Espansione arrestata"
		Russian:"Расширение остановлено"
		French:"Expansion arrêtée"
		Romanian:"Expansiunea sa oprit"
		German:"Expansion gestoppt"
		Dutch:"Uitbreiding gestopt"
		Spanish:"Expansión detenida"
		Simplified_Chinese:"扩张停止了"
		Portuguese:"Expansão parada"
		Japanese:"拡張停止"
	}

	"[turnsToPopulation] turns to new population":{
		Italian:"La città avrà un nuovo abitante tra [turnsToPopulation] turni"
		Russian:"В городе будет новый житель в раундах [turnsToPopulation]"
		French:"La ville aura un nouveau résident dans [turnsToPopulation]"
		Romanian:"Orașul va avea un nou rezident în runde [turnsToPopulation]"
		German:"Die Stadt wird einen neuen Einwohner in [turnsToPopulation]-Runden haben"
		Dutch:"De stad krijgt een nieuwe inwoner in [turnsToPopulation]-rondes"
		Spanish:"La ciudad tendrá un nuevo residente en las rondas de [turnsToPopulation]"
		Simplified_Chinese:"这座城市将在[turnsToPopulation]轮后有1个新市民"
		Portuguese:"A cidade terá um novo residente nas [turnsToPopulation] turnos"
		Japanese:"[turnsToPopulation]新しい人口に目を向けます"
	}

	"[turnsToStarvation] turns to lose population":{
		Italian:"La città perderà un abitante tra [turnsToStarvation] turni"
		Russian:"Город потеряет жителя в [turnsToStarvation] смен"
		French:"La ville perdra un habitant [turnsToStarvation] tours"
		Romanian:"Orașul va pierde un locuitor în [turnsToStarvation] schimburi"
		German:"Die Stadt wird einen Einwohner in [turnsToStarvation]-Runden verlieren"
		Dutch:"De stad verliest een bewoner in [turnsToStarvation] ploegen"
		Spanish:"La ciudad pierde un habitante en [turnsToStarvation] turnos"
		Simplified_Chinese:"这座城市将在[turnsToStarvation]轮后失去1个市民"
		Portuguese:"A cidade perderá um habitante entre [turnsToStarvation] turnos"
		Japanese:"[turnsToStarvation]人口を減らす"
	}

	"Stopped population growth":{
		Italian:"Crescita della popolazione arrestata"
		French:"accroissement de la population arrêtée"
		German:"Bevölkerungswachstum gestoppt"
		Simplified_Chinese:"人口增长停止"
		Portuguese:"Crescimento populacional interrompido"
		Japanese:"人口増加の阻止"
	}

	"In resistance for another [numberOfTurns] turns":{ //It's when city get captured
		Italian:"La resistenza durerà per altri [numberOfTurns] turni"
        	Simplified_Chinese:"抵抗将持续额外[numberOfTurns]回合"
		Portuguese:"A resistência durará por outros [numberOfTurns] turnos"
		Japanese:"他の[numberOfTurns]ターンに抵抗"
		French:"En révolte pour [numberOfTurns] tours"
	}

	"Sell for [sellAmount] gold":{ // when selling a building
		Italian:"Vendi per [sellAmount] Oro" //es.
		Russian:"Продам за [sellAmount] золотых"
		French:"Vendre pour [sellAmount] or"
		Romanian:"Vindem [sellAmount] de aur"
		German:"Verkaufen Sie für [sellAmount] Gold"
		Dutch:"Verkopen voor [sellAmount] goud"
		Spanish:"Vender por [sellAmount] oro"
		Simplified_Chinese:"卖掉获得[sellAmount]金钱"
		Portuguese:"Vender por [sellAmount] ouro"
	}

	"Are you sure you want to sell this [building]?":{
		Italian:"Vuoi davvero vendere [building]?" //es.
		Russian:"Вы действительно хотите продать [building]?"
		French:"Voulez-vous vraiment vendre [building]?"
		Romanian:"Chiar vrei să vinzi [building]?"
		German:"Wollen Sie wirklich [building] verkaufen?"
		Dutch:"Wil je echt [building] verkopen?"
		Spanish:"¿Realmente quieres vender [building]?"
		Simplified_Chinese:"你真的想卖掉[building]吗？"
		Portuguese:"Você realmente quer vender [building]?"
	}

    "[greatPerson] points":{ // e.g "Great Scientist points"
		Italian:"Punti [greatPerson]" //es. "Punti Grande Scienziato"
		Portuguese:"[greatPerson] aponta"
		Japanese:"[greatPerson]ポイント"
		French:"[greatPerson] points"
		Simplified_Chinese:"[greatPerson]点数"
	}

	"Great person points":{ // e.g ?
		Italian:"Punti Grande Personaggio"
		Simplified_Chinese:"伟人点数"
		French:"Points de personnage illustre"
	}

	"Current points":{ 
		Italian:"Punti attuali"
		Simplified_Chinese:"当前点数"
		French:"Points actuelles"
	}

	"Points per turn":{ 
		Italian:"Punti per turno"
		Simplified_Chinese:"获得点数/回合"
		French:"Points par tours"
	}
	
////// Tech picker

	"Pick a tech":{
		Italian:"Scegli una tecnologia"
		Russian:"Выберите технологию"
		French:"Choisir une technologie"
		Romanian:"Alege o tehnologie"
		German:"Technologie auswählen"
		Dutch:"Technologie kiezen"
		Spanish:"Elige una tecnología"
		Simplified_Chinese:"选择一项科技"
		Portuguese:"Escolher uma tecnologia"
		Japanese:"技術を選ぶ"
	}
	
	"Pick a free tech":{
		Italian:"Scegli una tecnologia gratuita"
		Russian:"Выберите бесплатную технологию"
		French:"Choisir une technologie gratuite"
		Romanian:"Alege o tehnologie gratuită"
		Dutch:"Gratis technologie kiezen"
		Spanish:"Elige una tecnología gratis"
		Simplified_Chinese:"选择1项免费科技"
		Portuguese:"Escolher uma tecnologia gratuita"
		German:"Kostenlose Technologie auswählen"
		Japanese:"無料の技術を選ぶ"
	}

	"Research [technology]":{ // eg "Research Pottery"
		Italian:"Ricerca [technology]"
		Russian:"Исследование [technology]"
		French:"Rechercher [technology]"
		Romanian:"Cercetează [technology]"
		German:"[technology] erforschen"
		Dutch:"[technology] onderzoeken"
		Spanish:"Investigar [technology]"
		Simplified_Chinese:"研究[technology]"
		Portuguese:"Investigar [technology]"
		Japanese:"研究[technology]"
	}
	
	"Pick [technology] as free tech":{
		Italian:"Scegli [technology] come tecnologia gratuita"
		Russian:"Выбрать [technology] как бесплатную технологию"
		French:"Choisir [technology] comme technologie gratuite"
		Romanian:"Alege [technology] ca tehnologie gratuită"
		Dutch:"[technology] kiezen als gratis technologie"
		Spanish:"Elegir [technology] como tecnología gratis"
		Simplified_Chinese:"选择[technology]作为免费科技"
		Portuguese:"Escolher [technology] como tecnologia gratuita"
		German:"[technology] als kostenlose Technologie auswählen"
		Japanese:"無料の技術として[technology]を選ぶ"
	}

	"Units enabled":{
		Italian:"Unità sbloccate"
		Russian:"Активные юниты"
		French:"Unités activées"
		Romanian:"Unități active"
		German:"Freigeschaltete Einheiten"
		Dutch:"Eenheden vrijgespeeld"
		Spanish:"Unidades habilitadas"
		Simplified_Chinese:"解锁单位"
		Portuguese:"Unidades ativadas"
		Japanese:"有効な単位"
	}

	"Buildings enabled":{
		Italian:"Edifici sbloccati"
		Russian:"Активные здания"
		French:"Bâtiments activés"
		Romanian:"Clădiri active"
		German:"Freigeschaltete Bauwerke"
		Dutch:"Gebouwen vreijgespeeld"
		Spanish:"Edificios habilitados"
		Simplified_Chinese:"解锁建筑"
		Portuguese:"Construções habilitadas"
		Japanese:"有効な建物"
	}
	
	"Wonder":{
		Italian:"Meraviglia"
		Russian:"Чудо"
		French:"Merveille"
		Romanian:"Minune"
		German:"Wunder"
		Dutch:"Wonder"
		Spanish:"Maravilla"
		Simplified_Chinese:"奇观"
		Portuguese:"Maravilha"
		Japanese:"ワンダー"
	}
	
	"Wonders enabled":{
		Italian:"Meraviglie sbloccate"
		Russian:"Активные чудеса"
		French:"Merveilles activées"
		Romanian:"Minuni active"
		German:"Freigeschaltete Wunder"
		Dutch:"Wonders vrijgespeeld"
		Spanish:"Maravillas habilitadas"
		Simplified_Chinese:"解锁奇观"
		Portuguese:"Maravilhas habilitadas"
		Japanese:"有効不思議"
	}

	"Tile improvements enabled":{
		Italian:"Miglioramenti delle celle sbloccati"
		Russian:"Улучшения клеток включены"
		French:"Améliorations apportées aux cases"
		Romanian:"Îmbunătățiri celule active"
		German:"Freigschaltete Feldverbesserungen"
		Dutch:"Verbeteringen vrijgespeeld"
		Spanish:"Mejoras de casilla habilitadas"
		Simplified_Chinese:"解锁地块设施"
		Portuguese:"Melhorias de solo habilitadas"
		Japanese:"タイルの改善"
	}

	"Reveals [resource] on the map":{ // As in "Reveals Coal on the map"
		Italian:"Mostra [resource] sulla mappa"
		Russian:"Показывает [resource] на карте"
		French:"Révèle [resource] sur la carte"
		Romanian:"Dezvăluie [resource] pe hartă"
		German:"Zeigt [resource] auf der Karte an"
		Dutch:"Onthuld [resource] op de kaart"
		Spanish:"Descubre [resource] en el mapa"
		Simplified_Chinese:"在地图上显示[resource]"
		Portuguese:"Revela [resource] no mapa"
		Japanese:"地図上の[resource]を明らかにする"
	}
	
	"XP for new units":{
		Italian:"XP per nuove unità"
		Russian:"XP для новых юнитов"
		French:"XP pour les nouvelles unités"
		Romanian:"XP pentru unități noi"
		Dutch:"XP voor nieuwe eenheden"
		Spanish:"PX para unidades nuevas"
		Simplified_Chinese:"新组建单位的初始经验值"
		Portuguese:"Experiencia para novas unidades"
		German:"XP für neue Einheiten"
		Japanese:"新しいユニット用のXP"
	}
	
	"provide":{ // as in "Camp, Customs House provide +1 Gold"
		Italian:"forniscono"
		Russian:"даёт"
		French:"fournit"
		Romanian:"furnizează"
		German:"generieren"
		Dutch:"genereren"
		Spanish:"proporcionan"
		Simplified_Chinese:"提供"
		Portuguese:"Proporciona"
		Japanese:"提供する"
	}

	"provides":{ // as in "Camp provides +1 Gold" (singular of above)
		Italian:"fornisce"
		Russian:"обеспечивает"
		French:"fournit"
		Romanian:"furnizează"
		German:"generiert"
		Dutch:"genereert"
		Spanish:"proporciona"
		Simplified_Chinese:"提供"
		Portuguese:"Proporciona"
		Japanese:"提供する"
	}
	

////////////// 	Save and load game
	
	"Current saves":{
		Italian:"Salvataggio attuale"
		Russian:"Текущие сохранения"
		French:"Sauvegardes présentes"
		Romanian:"Salvări curente"
		German:"Gespeicherte Spiele"
		Dutch:"Huidige spellen"
		Spanish:"Partidas guardadas"
		Simplified_Chinese:"保存当前游戏"
		Portuguese:"Partidas salvas"
	}

	"Saved game name":{
		Italian:"Nome del salvataggio"
		Russian:"Название сохранённой игры"
		French:"Nom de la partie sauvegardée"
		Romanian:"Numele jocului salvat"
		German:"Name des gespeicherten Spiels"
		Dutch:"Naam van opgeslagen spellen"
		Spanish:"Nombre de partida guardada"
		Simplified_Chinese:"游戏存档名称"
		Portuguese:"Nome do jogo salvo"
	}

	"Copy to clipboard":{ //shouldn't it be "copy saved game to clipboard" ?
		Italian:"Copia su appunti"
		French:"Copier dans le presse-papier"
		Simplified_Chinese:"复制到剪贴板"
	}

	"Could not load game":{
		Italian:"Impossibile caricare partita"
		Russian:"Не удалось загрузить игру"
		French:"Impossible de charger la partie"
		Romanian:"Jocul nu a putut fi încărcat"
		German:"Spiel konnte nicht geladen werden"
		Dutch:"Spel kon niet geladen worden"
		Spanish:"Imposible cargar partida"
		Simplified_Chinese:"无法读档"
		Portuguese:"Não foi possivel carregar a partida"
	}

	"Load [saveFileName]":{ // as in "Load SaveFile2"
		Italian:"Carica [saveFileName]"
		Russian:"Загрузить [saveFileName]"
		French:"Charger [saveFileName]"
		Romanian:"Încarcă [saveFileName]"
		German:"[saveFileName] laden"
		Dutch:"[saveFileName] laden"
		Spanish:"Cargar [saveFileName]"
		Simplified_Chinese:"读取[saveFileName]"
		Portuguese:"Carregar [saveFileName]"
	}

	"Delete save":{
		Italian:"Elimina salvataggio"
		Russian:"Удалить сохранение"
		French:"Supprimer la sauvegarde"
		Romanian:"Șterge jocul salvat"
		German:"Spiel löschen"
		Dutch:"Spel verwijderen"
		Spanish:"Borrar partida"
		Simplified_Chinese:"删除存档"
		Portuguese:"Apargar jogo salvo"
	}

	"Saved at":{
		Italian:"Salvato su"
		Russian:"Сохранено в"
		French:"Enregistré sous"
		Romanian:"Salvat la"
		German:"Gespeichert um"
		Dutch:"Opgeslagen in"
		Spanish:"Guardado en"
		Simplified_Chinese:"保存在"
		Portuguese:"Salvo em"
	}
	
	
////////// Battle table
	
	"City strength":{
		Italian:"Forza della città"
		Russian:"Сила города"
		French:"Force de la ville"
		Romanian:"Puterea orașului"
		German:"Stärke der Stadt"
		Dutch:"Kracht van de stad"
		Spanish:"Fuerza de la ciudad"
		Simplified_Chinese:"城市强度"
		Portuguese:"Força da cidade"
	}
	
	"City health":{
		Italian:"Salute della città"
		Russian:"Здоровье города"
		French:"Santé de la ville"
		Romanian:"Sănătatea orașului"
		German:"Gesundheit der Stadt"
		Dutch:"Gezondheid van de stad"
		Spanish:"Salud de la ciudad"
		Simplified_Chinese:"城市耐久"
		Portuguese:"Saúde da cidade"
	}
	
	"Captured":{ // Shown in the battle table when attacking a civilian unit or a defeated city
		Italian:"Cattura"
		Russian:"Захвачен"
		French:"Capturé"
		Romanian:"Capturat"
		German:"Gefangen"
		Dutch:"Gevangen"
		Spanish:"Capturada"
		Simplified_Chinese:"被占领"
		Portuguese:"Capturado(a)"
	}
	
	"Attack":{
		Italian:"Attacca"
		Russian:"Атака"
		French:"Attaque"
		Romanian:"Atac"
		German:"Angreifen"
		Dutch:"Aanvallen"
		Spanish:"Ataque"
		Simplified_Chinese:"攻击"
		Portuguese:"Ataque"
	}

	/*
	"Attack":{ //As an order
		Italian:"Attacca"
		Russian:"Атака"
		French:"Attaque"
		Romanian:"Atac"
		German:"Angreifen"
		Dutch:"Aanvallen"
		Spanish:"Ataque"
		Simplified_Chinese:"攻击"
		Portuguese:"Ataque"
	}
	*/
	
	"[percentage] to unit defence":{ // e.g. +25% to unit defence
		Italian:"[percentage] di difesa dell'unità"
		Spanish:"[percentage] A la defensa"
		Italian:"[percentage] difesa dell'unità"
		Romanian:"[percentage] la defensiva unității"
		Simplified_Chinese:"[percentage]单位防御力"
		Portuguese:"[percentage] a defesa da unidade"
		German:"[percentage] erhöhte Verteidigungsstärke"
		French:"[percentage] de défense"
	} 
	
	
	
///////// Unit uniques

	//  - - - NOTE: These need to be moved to the "Units,Promotions" translation file, in their respective places! - - - 

	"Bonus vs [unitType]":{
		Italian:"Bonus contro unità [unitType]" // es. Bonus contro unità da tiro
		Russian:"Бонус против [unitType]"
		French:"Bonus contre [unitType]"
		Romanian:"Bonus contra [unitType]"
		German:"Im Vorteil gegen [unitType]" // Gender sensitive --> not necessary as we talk about "types" not specific units
		Dutch:"Voordeel tegen [unitType]"
		Spanish:"Bonus contra [unitType]"
		Simplified_Chinese:"对战[unitType]时战斗力加成："
		Portuguese:"Bonus contra [unitType]"
	}

	"Penalty vs [unitType]":{
		Italian:"Malus contro unità [unitType]"
		Russian:"Штраф против [unitType]"
		French:"Pénalité contre [unitType]"
		Romanian:"Penalizare contra [unitType]"
		German:"Im Nachteil gegen [unitType]" // Gender sensitive --> not necessary as we talk about "types" not specific units
		Dutch:"Nadeel tegen [unitType]"
		Spanish:"Penalización contra [unitType]"
		Simplified_Chinese:"对战[unitType]时战斗力减成："
		Portuguese:"Penalização contra [unitType]"
	}

///////// Old Great Person translations (for reference only)

	"Can start an 8-turn golden age or construct a Landmark (+6 Culture)":{
		Italian:"Può iniziare un'Età dell'Oro di 8 turni o costruire un Punto di riferimento (+6 Cultura)"
		Russian:"Может начать золотой век на 8 ходов или построить памятник (+6 культура)"
		French:"Peut commencer un âge d'or de 8 tours ou construire un monument (+6 Culture)"
		Romanian:"Poate începe o nouă epocă de aur sau construi un monument (Cultura + 6)"
		German:"Kann ein goldenes Zeitalter mit 8 Umdrehungen beginnen oder ein Wahrzeichen erstellen (+6 Kultur)"// German translation not sure
		Dutch:"Kan een gouden periode van acht beurten starten of een oriëntatiepunt bouwen (+6 Cultuur)"// Dutch translation not sure
		Spanish:"Puede comenzar una Edad de Oro de 8 turnos o construir un Edificio Emblemático (+6 cultura)"
		Portuguese:"Pode iniciar uma idade de ouro de 8 voltas ou construir um marco (+6 Cultura)"
		Simplified_Chinese:"开启8回合黄金时代或建造1座文化地标(+6文化)"
	}

	"Can discover a technology, or construct an Academy (+4 Science)" :{
		Italian:"Può scoprire una tecnologia o costruire un'Accademia (+4 Scienza)"
		Russian:"Может открыть технологию или построить Академию (+4 наука)"
		French:"Peut découvrir une technologie, ou construire une Académie (+4 science)"
		Romanian:"Poate să descopere o tehnologie sau să construiască o Academie (știință +4)"
		German:"Kann eine Technologie entdecken, oder eine Akademie (+4 Erforschung) bauen"
		Dutch:"Kan een technologie ontdekken, of een Academie (+4wetenschap) bouwen"
		Spanish:"Puede descubrir una tecnología o construir una Academia (+4 ciencia)"
		Portuguese:"Pode descobrir uma tecnologia ou construir uma academia (+4 Ciência)"
		Simplified_Chinese:"获得一项免费科技或建造1座学院(+4科研)"
	}

	"Can undertake a trade mission, giving a large sum of gold, or construct a Customs House (+4 Gold)":{
		Italian:"Può intraprendere una missione commerciale, dare una grande somma di oro, o costruire una Dogana (+4 Oro)"
		Russian:"Может предпринять торговую миссию, дать большую сумму золота или построить Таможенную палату (+4 золота)"
		French:"Peut entreprendre une mission commerciale, donner une grosse somme d'or, ou construire une maison de douane (+4 pièces d'or)"
		Romanian:"Poate să întreprindă o misiune comercială, să dea o sumă mare de aur sau să construiască o casă vamală (+4 de aur)"
		German:"Kann eine Handelsmission unternehmen, viel Gold geben oder ein Zollamt (+4 Gold) bauen"
		Dutch:"Kan een handelsmissie ondergaan, levert veel goud op, of bouwt een Douanekantoor (+4 goud) bouwen"
		Portuguese:"Pode realizar uma missão comercial, dando uma grande soma de ouro, ou construir uma Alfândega (+4 de Ouro)"
		Spanish:"Puede emprender una misión de comercio que proporciona una gran suma de oro, o construir una Aduana (+4 oro)"
		Simplified_Chinese:"通过开展贸易获得大笔金钱或建造1座海关(+4金)"
	}

	"Can speed up construction of a wonder, or construct a Manufactory (+4 Production)":{
		Italian:"Può velocizzare la costruzione di una meraviglia, o costruire una Manifattura (+4 Produzione)"
		Russian:"Может ускорить строительство чуда или построить Завод (+4 производства)"
		French:"Peut accélérer la construction d'une merveille, ou construire une manufacture (+4 production)"
		Romanian:"Poate accelera construcția unei minune sau poate construi o fabrică (+4 producție)"
		German:"Kann die Bauzeit eines Wunders verkürzen oder eine Fabrik (+4 Produktion) bauen"
		Dutch:"Kan de produtie van een wonder versnellen, of kan een Fabriek (+4 productie) bouwen"
		Spanish:"Puede acelerar la construción de una Maravilla o construir una Fábrica (+4 producción)"
		Portuguese:"Pode acelerar a construção de uma maravilha ou construir um Manufactory (+4 de Produção)"
		Simplified_Chinese:"加快奇观的建造速度或建造1座工厂(+4生产)"
	}
	
	
	"Create [improvementName]":{ // for unit action button - also used for "create fishing boats" and "create oil well"
		Italian:"Costruisci [improvementName]"
		Romanian:"Crează [improvementName]"
		Spanish:"Crear [improvmentName]"
		Simplified_Chinese:"建造[improvementName]"
		German:"[improvementName] anlegen"
		French:"Créer [improvementName]"
		Russian:"Создайте [improvementName]"
		Portuguese:"Crio [improvementName]"
	}

	"Start Golden Age":{
		Italian:"Avvia un'Età dell'Oro"
		Romanian:"Începe epoca de aur"
		Spanish:"Empezar Edad Dorada"
		Simplified_Chinese:"开启8回合黄金时代"
		German:"Starte Goldenes Zeitalter" //I chose to transl. as if Golden Age is a proper name
		French:"Commencer un âge d'Or"
		Russian:"Начать золотой век"
		Portuguese:"Comece a Idade de Ouro"
	}

	// for unit action button

	"Discover Technology":{
		Romanian:"Descoperă tehnologie"
		Spanish:"Descubrir Tecnologia"
		Simplified_Chinese:"发现科技"
		Italian:"Scopri tecnologia"
		German:"Entdecke Technologie"
		Portuguese:"Descubra a tecnologia"
		Russian:"Откройте для себя технологию"
		French:"Découvrir une technologie"
	}

	// for unit action button

	"Conduct Trade Mission":{
		Italian:"Conduci missione commerciale"
		Romanian:"Dirijează misiunea comercială"
		Spanish:"Tomar mision De Comercio"
		Simplified_Chinese:"开展贸易"
		German:"Handelsmission durchführen"
		French:"Faire une mission commerciale"
		Portuguese:"Realizar missão comercial"
		Russian:"Провести торговую миссию"
	} 

	// for unit action button
	"Your trade mission has earned you [goldGained] gold!":{
		Italian:"La tua missione commerciale ti ha fruttato [goldGained] Oro!"
		Romanian:"Misuiunea comercială ți-a adus [goldGained] aur!"
		Spanish:"¡La mision de comercio ha generado [goldGained] de oro!"
		Simplified_Chinese:"您开展贸易赚了[goldGained]金钱"
		Portuguese:"Sua missão comercial ganhou para voçê [goldGained] ouro!"
		German:"Die Handelsmission hat [goldGained] Gold eingebracht!"
		French:"Votre mission commerciale vous a rapporté [goldGained] ors"
		Russian:"Ваша торговая миссия принесла вам [goldGained] золота!"
	}

	"Hurry Wonder":{
		Italian:"Accellera Meraviglia"
		Romanian:"Grăbește minune"
		Spanish:"Acelerar Maravilla"
		Simplified_Chinese:"加速奇观建造"
		German:"Wunder beschleunigen"
		French:"Accélérer la construction"
		Russian:"Спешите, чудо"
		Portuguese:"Apresse-se Maravilha"
	} 
	
////// Policy picker screen

	"You have entered the [newEra] era!":{
		Italian:"Sei entrato in una nuova era, l'Epoca [newEra]!" //[newEra] not translated in Italian
		Russian:"Вы вошли в эпоху [newEra]!"
		French:"Vous êtes entré dans l'ère [newEra]!"
		Romanian:"Ai intrat în epoca [newEra]!"
		Dutch:"Jij bent in het/de [newEra] aangekomen!" // depends on what era it is 
		Spanish:"¡Has entrado en la [newEra]!"
		Simplified_Chinese:"您已经进入了[newEra]"
		Portuguese:"Voçê entrou na [newEra]!"
		German:"Zeitalter [newEra] ist eingeläutet!"
	}

	"[policyBranch] policy branch unlocked!":{
		Italian:"Ramo sociale [policyBranch] sbloccato!"
		Russian:"Ветвь общественных институтов [policyBranch] разблокирована!"
		French:"Doctrine [policyBranch] déverrouillée!"
		Romanian:"Ramura [policyBranch] deblocată!"
		Dutch:" Het/De [policyBranch] beleid is ontgrendeld!" // depends on what brach it is
		Spanish:"¡Rama política [policyBranch] desbloqueada!"
		Simplified_Chinese:"[policyBranch]政策分支解锁!"
		Portuguese:"[policyBranch] foi desbloqueado(a)"
		German:"[policyBranch] Grundsatzzweig wurde freigeschaltet"
	} // EG Rationalism policy branch unlocked!
	
////// Trade	

	"Trade":{	
		Italian:"Negozia"
		Russian:"Торговля"
		French:"Échanges"
		Romanian:"Comerț"
		Spanish:"Comerciar"
		Simplified_Chinese:"贸易"
		Portuguese:"Comércio"
		German:"Handel"
	}

	"Offer trade":{	
		Italian:"Offerta commerciale"
		Russian:"Предложить обмен"
		French:"Proposer un échange"
		Romanian:"Ofertă comercială"
		Spanish:"Ofrecer intercambio"
		Simplified_Chinese:"提供贸易"
		Portuguese:"Oferecer uma troca comercial" // can get rid of 'comercial' if you so wish
		German:"Handel anbieten"
	}

	"What do you have in mind?":{	
		Italian:"Cos'hai in mente?"
		Russian:"Что вы об этом думаете?"
		French:"À quoi pensez-vous?"
		Romanian:"La ce te gândești?"
		Spanish:"¿Qué tienes en mente?"
		Simplified_Chinese:"你有什么想法?"
		Portuguese:"O que está pensando?"
		German:"Was schwebt Ihnen vor?"
	}

	"Our items":{	
		Italian:"I nostri articoli"
		Russian:"Наши товары"
		French:"Nos articles"
		Romanian:"Articolele noastre"
		Spanish:"Nuestros ítems"
		Simplified_Chinese:"我们的物品"
		Portuguese:"Nossos itens/recursos"
		German:"Unsere Gegenstände"
	}
    
	"Our trade offer":{	
		Italian:"La nostra offerta"
		Russian:"Наше предложение\n  обмена"
		French:"Notre offre d'échange"
		Romanian:"Oferta noastră"
		Spanish:"Nuestra oferta"
		Simplified_Chinese:"我们的贸易提供"
		Portuguese:"Nossa oferta"
		German:"Unser Handelsangebot"
	}

	"[otherCiv]'s trade offer":{
		Italian:"Offerta di [otherCiv]"
		Russian:"Предложение обмена \n цивилизации [otherCiv]"
		French:"L'offre d'échange de [otherCiv]"
		Romanian:"Ofertă de schimb a [otherCiv]"
		Spanish:"Oferta de [otherCiv]"
		Simplified_Chinese:"[otherCiv]的贸易提供"
		Portuguese:"Oferta de [otherCiv]"
		German:"[otherCiv]s Handelsangebot"
	}

	"[otherCiv]'s items":{	
		Italian:"Gli articoli di [otherCiv]"
		Russian:"Товары цивилизации [otherCiv]"
		French:"Les articles de [otherCiv]"
		Romanian:"Articolele de la [otherCiv]"
		Spanish:"Ítems de [otherCiv]"
		Simplified_Chinese:"[otherCiv]的物品"
		Portuguese:"Itens de [otherCiv]"
		German:"[otherCiv]s Gegenstände"
	}

	"Pleasure doing business with you!":{
		Italian:"È un piacere fare affari con te!"
		Russian:"С вами приятно иметь дело!"
		French:"C'est un plaisir de faire des affaires avec vous!"
		Romanian:"Este o plăcere să facem afaceri împreună!"
		Spanish:"¡Un placer hacer negocios contigo!"
		Simplified_Chinese:"很高兴和您做生意!"
		Portuguese:"É um prazer fazer negócios com voçê" // can remove 'É um prazer' as it translates to 'it is as pleasure'
		German:"Angenehm mit Ihnen Geschäfte zu machen!"
	}

	"I think not.":{	
		Italian:"Non ci penso proprio!"
		Russian:"Думаю, нет."
		French:"Je ne crois pas."
		Romanian:"Nu cred."
		Spanish:"Creo que no."
		Simplified_Chinese:"我认为不可行."
		Portuguese:"Eu acho que não"
		German:"Lieber nicht."
	}

	"That is acceptable.":{	
		Italian:"È accettabile."
		Russian:"Это приемлемо."
		French:"C'est acceptable."
		Romanian:"E acceptabil."
		Spanish:"Es aceptable"
		Simplified_Chinese:"这是可以接受的."
		Portuguese:"Isso é aceitavel"
		German:"Das ist akzeptabel."
	}

	"Accept":{	
		Italian:"Accetta"
		Russian:"Принять"
		French:"Accepter"
		Romanian:"Acceptă"
		Spanish:"Aceptar"
		Simplified_Chinese:"同意"
		Portuguese:"Aceitar"
		German:"Annehmen"
	}

	"Keep going":{
		French:"Continuer..."
	}
	
	"There's nothing on the table":{
		Italian:"Non c'è niente da trattare"
		Russian:"Вы ничего не предложили" //Don't know how to properly translate this one, but i think this will do okay
		French:"Il n'y a rien a échangé" //if it's in case of empty trade it's accurate
		Romanian:"Nu e nimic pe masă"
		Spanish:"¿Estas de broma?"
		Simplified_Chinese:"表格上没有任何物品"
		Portuguese:"Não ha nada a mesa"
		German:"Der Verhandlungstisch ist leer"
	}

	"Peace treaty":{
		Italian:"Trattato di pace"
		Russian:"Мирный договор"
		French:"Traité de paix"
		Romanian:"Tratat de pace"
		Spanish:"Tratado de paz"
		Simplified_Chinese:"和平条约"
		Portuguese:"Tratado de paz"
		German:"Friedensabkommen"
	}

	"Agreements":{
		Italian:"Accordi"
		Simplified_Chinese:"协定"
		French:"Accords"
	}

	"Open Borders":{
		Italian:"Diritto di passaggio"
		Simplified_Chinese:"开放边境"
		French:"Accord de libre passage"
	}

	"Gold per turn":{
		Italian:"Oro per turno"
		Russian:"Золота за ход"
		French:"Or par tour"
		Romanian:"Aur per rundă"
		Spanish:"Oro por turno"
		Simplified_Chinese:"每回合得到金钱"
		Portuguese:"Ouro por turno"
		German:"Gold pro Runde"
	}

	"Cities":{ //You misses this translation, said Smashfanful //Don't translate in diplomacy view
		Italian:"Città"
		Romanian:"Orase"
		Spanish:"Ciudades"
		Simplified_Chinese:"城市"
		German:"Städte"
		Dutch:"Cities"
		French:"Villes"
		Portuguese:"Cidades"
		Russian:"Города"
	}

	"Technologies":{ //You misses this translation, said Smashfanful
		Italian:"Tecnologie"
		French:"Technologies"
		Simplified_Chinese:"科技"
	}

	"Declarations of war":{ //You misses this translation, said Smashfanful //Don't translate in diplomacy view
		Italian:"Dichiarazione di guerra"
		French:"Déclarations de guerre"
		Simplified_Chinese:"宣战"
	}

	"Luxury resources":{
		Italian:"Risorse di lusso" //You misses this translation, said Smashfanful
		French:"Ressources de luxes"
		Simplified_Chinese:"奢侈资源"
	}

	"Strategic resources":{ //Don't translate in diplomacy view
		Italian:"Risorse strategiche" //You misses this translation, said Smashfanful
		French:"Ressources stratégiques"
		Simplified_Chinese:"战略资源"
	}

	// Civilisations and uniques
	"replaces":{// As in "Camel Archer replaces Knight", "Krepost replaces Barracks"
		Italian:"sostituisce"
		Romanian:"înlocuiește"
		Spanish:"Remplaza"
		Simplified_Chinese:"替代"
		German:"ersetzt"
		French:"remplace"
		Portuguese:"substitui"
		Russian:"заменяет"
	}
	
	"[resourceName] not required":{
		Italian:"Risorsa [resourceName] non richiesta"
		Simplified_Chinese:"不需要[resourceName]"
		French:"[resourceName] non requis"
	}
	
	"National ability":{ // the unique ability that each nation has
		Italian:"Abilità della civiltà"
		Romanian:"Abilitate a națiunii"
		Spanish:"Bonus de nacion"
		German:"Nationalfähigkeit"
		French:"Capacité de la civilisation"
		Portuguese:"Habilidade nacional"
		Russian:"Национальная способность"
		Simplified_Chinese:"民族特性"
	}
	
	"Babylon":{	
		Italian:"Babilonia"
		Russian:"Вавилон"
		French:"Babylone"
		Romanian:"Babilonia"
		Spanish:"Babilonia"
		Simplified_Chinese:"巴比伦"
		Portuguese:"Babilonia"
		German:"Babylonien"
	}

	"Receive free Great Scientist when you discover Writing, Earn Great Scientists 50% faster":{
		Italian:"Ricevi un Grande Scienziato gratuito quando scopri la Scrittura, e ricevi i Grandi scenziati il 50% più in fretta"
		Romanian:"La descoperirea abilității Scriere primești un Mare om de știință gratuit, următorii fiind obținuți cu 50% mai repede"
		German:"Ein kostenloser Großer Wissenschaftler erscheint, wenn Schrift erforscht wurde; Große Wissenschaftler erscheinen 50% häufiger"
		French:"Gagner un scientifique illustre lorsque Ecriture est dévouvert, les scientifiques illustres apparaissent 50% plus vite"
		Portuguese:"Receba gratuitamente o Grande Cientista quando você descobrir Escrevendo, Ganhe Grandes Cientistas 50% mais rápido"
		Russian:"Получите бесплатно великого ученого, когда откроете для себя написание, заработайте великих ученых на 50% быстрее"
		Simplified_Chinese:"发明文字后立即获得一位大科学家，大科学家点数积累速率+50%"
		Spanish:"Reciba un Gran Científico gratis cuando descubra Escribir, Gane Grandes Científicos 50% más rápido"
	}
	
	"Greece":{	
		Italian:"Grecia"
		Russian:"Греция"
		French:"Grèce"
		Romanian:"Grecia"
		Spanish:"Grecia"
		Simplified_Chinese:"希腊"
		Portuguese:"Grécia"
		German:"Griechenland"
	}

	"China":{	
		Italian:"Cina"
		Russian:"Китай"
		French:"Chine"
		Romanian:"China"
		Spanish:"China"
		Simplified_Chinese:"中华"
		Portuguese:"China"
		German:"China"
	}

	"Great general provides double combat bonus, and spawns 50% faster":{
		Italian:"I Grandi Generali concedono nascono il 50% più in fretta e il loro bonus è raddoppiato"
		Romanian:"Marele general oferă bonus de luptă dublu și se crează cu 50% mai repede"
		Simplified_Chinese:"大军事家提供双倍战斗力加成，大军事家产生速率+50%"
		German:"Ein Großer General gibt den doppelten Kampfbonus und erscheint 50% häufiger"
		French:"Le général illustre donne deux fois plus de bonus de combat, et apparait 50% plus vite"
		Portuguese:"Grande general fornece bônus de combate duplo e gera 50% mais rápido"
		Russian:"Великий полководец дает двойной боевой бонус и появляется на 50% быстрее"
		Spanish:"El gran general proporciona bonificación de combate doble y genera un 50% más rápido."
	}
	
	"Egypt":{	
		Italian:"Egitto"
		Russian:"Египет"
		French:"Égypte"
		Romanian:"Egipt"
		Spanish:"Egipto"
		Simplified_Chinese:"埃及"
		Portuguese:"Egito"
		German:"Ägypten"
	}

	"+20% production towards Wonder construction":{
		Italian:"+20% Produzione per la costruzione di Meraviglie"
		German:"20% erhöhte Produktion beim Errichten von Wundern"
		French:"+20% vitesse de construction des merveilles"
		Spanish:"+ 20% de producción hacia la construcción de maravillas."
		Romanian:"+ 20% producție spre construcția de mirare"
		Portuguese:"+ 20% de produção para construção de maravilhas"
		Russian:"+20% производства на строительство чудес"
		Simplified_Chinese:"建造奇观时+20%产能积累速率"
	}
	
	"England":{	
		Italian:"Inghilterra"
		Russian:"Англия"
		French:"Angleterre"
		Romanian:"Anglia"
		Spanish:"Inglaterra"
		Simplified_Chinese:"英格兰"
		Portuguese:"Inglaterra"
		German:"England"
	}

	"+2 movement for all naval units":{
		Italian:"+2 movimento per tutte le unità navali"
		Romanian:"+2 deplasare pentru toate unitățile navale"
		Spanish:"+2 de movimiento a las unidades navales"
		Simplified_Chinese:"所有海军+2移动力"
		German:"+2 Bewegung für alle Marineeinheiten"
		French:"+2 mouvements pour les unités navales"
		Portuguese:"+2 movimento para todas as unidades navais"
		Russian:"+2 движение для всех военно-морских подразделений"
	}
	
	"France":{	
		Italian:"Francia"
		Russian:"Франция"
		French:"France"
		Romanian:"Franța"
		Spanish:"Francia"
		Simplified_Chinese:"法兰西"
		Portuguese:"França"
		German:"Frankreich"
	}

	"+2 Culture per turn from cities before discovering Steam Power":{
		Italian:"+2 Cultura al turno dalle città prima di scoprire l'Energia a Vapore"
		German:"+2 Kultur pro Runde von Städten (bevor Dampfkraft erforscht wurde)"
		French:"+2 culture par tour et par villes jusqu'à la découverte de la machine à vapeur"
		Spanish:"+2 Cultura por turno desde las ciudades antes de descubrir la Energía de Vapor."
		Romanian:"+2 Cultură pe turn de la orașe înainte de a descoperi puterea de abur"
		Portuguese:"+2 Cultura por turno das cidades antes de descobrir o poder do vapor"
		Russian:"+2 Культура за ход из городов, прежде чем открыть для себя силу пара"
		Simplified_Chinese:"在发明蒸汽机之前，每座城市的文化+2"
	}
	
	"Russia":{
		Italian:"Russia"
		Romanian:"Rusia"
		Spanish:"Rusia"
		Simplified_Chinese:"俄罗斯"
		German:"Russland"
		French:"Russie"
		Portuguese:"Rússia"
		Russian:"Россия"
	}

	"Strategic Resources provide +1 Production, and Horses, Iron and Uranium Resources provide double quantity":{
		Italian:"+1 Produzione dalle Risorse, e doppia quantità fornita da Cavalli, Ferro e Uranio"
		Romanian:"Resursele strategice oferă +1 Producție, resursele Cai, Fier și Uraniu oferind cantitate dublă"
		Spanish:"Los recursos estrategicos proporcionan +1 de produccion y los caballos, uranio y hierro proporcionan 4 envez de 2 recursos"
		Simplified_Chinese:"每处战略资源+1产能，并且马、铁和铀资源储量加倍"
		German:"Strategische Ressourcen geben +1 Produktion und Pferde, Eisen und Uran Ressourcen geben die doppelte Menge"
		French:"Les ressources stratégiques donnent +1 production, et les quantités de chevaux, fer et uranium sont doublés"
		Portuguese:"Recursos Estratégicos fornecem Produção de +1, e Cavalos, Ferro e Recursos de Urânio fornecem quantidade dupla"
		Russian:"Стратегические ресурсы дают +1 к добыче, а ресурсы для лошадей, железа и урана дают двойное количество"
	}
	
	"Rome":{
		Italian:"Roma"
		Romanian:"Roma"
		Spanish:"Roma"
		Simplified_Chinese:"罗马"
		German:"Rom"
		French:"Rome"
		Portuguese:"Roma"
		Russian:"Рим"
	}

	"+25% Production towards any buildings that already exist in the Capital":{
		Italian:"+25% Produzione per gli edifici già esistenti nella Capitale"
		Romanian:"+25% Producție pentru toate clădirile deja existente în capitală"
		Spanish:"+25% De producion a las construciones que ya existan en la capital "
		German:"+25% Produktion für alle Gebäude die bereits in der Hauptstadt existieren"
		French:"+25% de production pour tous les batiments déjà construits dans la capitale"
		Portuguese:"+ 25% Produção para quaisquer edifícios que já existam na Capital"
		Russian:"+ 25% к любым зданиям, которые уже существуют в столице"
		Simplified_Chinese:"在其他城市建造首都已建有的建筑时+25%产能积累"
	}
	
	"Arabia":{
		Italian:"Arabia"
		Romanian:"Arabia"
		Spanish:"Arabia"
		Simplified_Chinese:"阿拉伯"
		German:"Arabien"
		French:"Arabie"
		Portuguese:"Arabia"
		Russian:"Аравия"
		Dutch:"Saudi"
	}

	"+1 Gold from each Trade Route, Oil resources provide double quantity":{
		Italian:"+1 Oro da ogni rotta commerciale, e doppia quantità da ogni risorsa di Petrolio"
		Simplified_Chinese:"每条贸易路线+1金钱，石油储量加倍"
	}
	
	"America":{
		Italian:"Stati Uniti"
		Romanian:"Statele Unite"
		Spanish:"Estados Unidos"
		Simplified_Chinese:"美国"
		German:"Amerika"
		French:"Etats-Unis"
		Portuguese:"América"
		Russian:"Америка"
	}

	"All land military units have +1 sight, 50% discount when purchasing tiles":{
		Italian:"+1 Visione per le unità militari terrestri, e -50% costi in Oro quando acquisti una casella"
		Romanian:"Toate unitățile militare terestre au raza vizuală +1, 50% reducere la cumpărarea celulelor"
		Spanish:"Todas las unidades militares de tierra obtienen +1 de vision, 50% de descuento al comprar terrenos"
		Simplified_Chinese:"陆军单位+1视野，购买地块花费-50%"
		German:"Alle militärischen Landeinheiten haben +1 Sicht; 50% niedrigerer Preis beim Kauf von Feldern"
		French:"Toutes les unités terrestres ont +1 porté de vision, les cases coutent 50% de leurs prix à l'achat"
		Portuguese:"Todas as unidades militares terrestres têm uma vista, 50% de desconto na compra de telhas"
		Russian:"Все наземные воинские части имеют +1 прицел, скидка 50% при покупке плитки"
	}
	
	"Japan":{
		Italian:"Giappone"
		Romanian:"Japonia"
		Spanish:"Japón"
		Simplified_Chinese:"日本"
		German:"Japan"
		French:"Japon"
		Portuguese:"Japão"
		Russian:"Япония"
	}

	"Units fight as though they were at full strength even when damaged":{
		Italian:"Le unità combattono come se fossero perfettamente sane, anche quando gravemente ferite"
		Romanian:"Unitățile se luptă ca și cum ar fi la putere deplină chiar și atunci când sunt deteriorate"
		Spanish:"Las unidades luchan como si estuvieran con toda su fuerza incluso cuando están dañadas"
		Simplified_Chinese:"受伤单位战斗力不减"
		German:"Einheiten kämpfen so, als wären sie selbst bei Beschädigung in voller Stärke"
		French:"Les unités combattent comme si elles étaient à pleine force même lorsqu'elles sont endommagées"
		Portuguese:"Unidades lutam como se estivessem em força total, mesmo quando danificadas"
		Russian:"Юниты сражаются, как будто они в полной силе, даже когда повреждены"
	}

	"Germany":{
		Italian:"Germania"
		French:"Allemagne"
		Simplified_Chinese:"德意志"
	}
	
/*

	"India":{
		Italian:"India"
		French:"Inde"
	}

	"Irochese":{
		Italian:"Irochese"
		French:"Iroquois"
	}

	"Aztecs":{
		Italian:"Azteca"
		French:"Aztèques"
	}

	"Denmark":{
		Italian:"Danimarca"
		French:"Danemark"
	}

	"Inca":{
		Italian:"Inca"
		French:"Incas"
	}

	"Mongolia":{
		Italian:"Mongolia"
		French:"Mongolie"
	}

	"Korea":{
		Italian:"Corea"
		French:"Corée"
	}

	"Turkey":{
		Italian:"Turchia"
		French:"Turquie"
	}

	"Siam":{
		Italian:"Siam"
		French:"Siam"
	}

	"Songhai":{
		Italian:"Songhai"
		French:"Songhaï"
	}

	"Polynesia":{
		Italian:"Polinesia"
		French:"Polynésie"
	}

	"Persia":{
		Italian:"Persia"
		French:"Perse"
	}
	*/
	
	"Uniques":{ // unit uniques, displayed on the new game screen when choosing a civ
		Italian:"Abilità unica"
		Romanian:"Uniques"
		Spanish:"Uniques"
		Simplified_Chinese:"独有"
		German:"Unikate"
		French:"Uniques"
		Portuguese:"Únicos"
		Russian:"уникальный"
	}

	"Promotions":{
		Italian:"Promozioni"
		Romanian:"Promoţii"
		Spanish:"Promociones"
		Simplified_Chinese:"晋升"
		German:"Beförderungen"
		French:"Promotions"
		Portuguese:"Promoções"
		Russian:"промо акции"
	}
	
	"units in rough terrain":{
		Italian:"unità su terreno accidentato"
		Romanian:"unități în teren accidentat"
		Spanish:"unidades en terreno accidentado"
		Simplified_Chinese:"位于复杂地形的单位"
		German:"Einheiten in unwegsamem Gelände"
		French:"unités en terrain accidenté"
		Portuguese:"unidades em terreno acidentado"
		Russian:"юниты на пересеченной местности"
	}
	
	"Barbarians":{
		Italian:"Barbari"
		Romanian:"Barbari"
		Spanish:"Barbaros"
		Simplified_Chinese:"蛮族"
		German:"Barbaren"
		French:"Barbare"
		Portuguese:"Bárbaros"
		Russian:"Варвары"
	}
	
//////// Difficulty

	"Settler":{	
		Italian:"Colono"
		Russian:"Поселенец"
		French:"Colon"
		Romanian:"Colonist"
		Spanish:"Colono"
		Simplified_Chinese:"移民"
		Portuguese:"Colonizador"
		German:"Siedler"
	}

	"Chieftain":{	
		Italian:"Capo"
		Russian:"Вождь"
		French:"Chef de clan"
		Romanian:"Șef de trib"
		Spanish:"Cacique"
		Simplified_Chinese:"酋长"
		Portuguese:"Cacique"
		German:"Häuptling"
	}

	"Warlord":{	
		Italian:"Condottiero"
		Russian:"Военачальник"
		French:"Chef de guerre"
		Romanian:"Comandant"
		Spanish:"Señor de la guerra"
		Simplified_Chinese:"军阀"
		Portuguese:"General"
		German:"Kriegsherr"
	}

	"Prince":{	
		Italian:"Principe"
		Russian:"Принц"
		French:"Prince"
		Romanian:"Prinţ"
		Spanish:"Príncipe"
		Simplified_Chinese:"王子"
		Portuguese:"Príncipe"
		German:"Prinz"
	}

	"King":{	
		Italian:"Re"
		Russian:"Король"
		French:"Roi"
		Romanian:"Rege"
		Spanish:"Rey"
		Simplified_Chinese:"国王"
		Portuguese:"Rei"
		German:"König"
	}

	"Emperor":{	
		Italian:"Imperatore"
		Russian:"Император"
		French:"Empereur"
		Romanian:"Împărat"
		Spanish:"Emperador"
		Simplified_Chinese:"皇帝"
		Portuguese:"Imperador"
		German:"Kaiser"
	}

	"Immortal":{	
		Italian:"Immortale"
		Russian:"Бессмертный"
		French:"Immortel"
		Romanian:"Nemuritor"
		Spanish:"Inmortal"
		Simplified_Chinese:"不朽"
		Portuguese:"Imortal"
		German:"Unsterblicher"
	}

	"Deity":{	
		Italian:"Divinità"
		Russian:"Божество"
		French:"Déité" //or Divinité
		Romanian:"Zeitate"
		Spanish:"Deidad"
		Simplified_Chinese:"天神"
		Portuguese:"Semi-Dus"
		German:"Gott"
	}

////// world size

	"Tiny":{
		Italian:"Minuscola"
		Romanian:"Micuț"
		Spanish:"Micro"
		Simplified_Chinese:"极小"
		German:"Winzig"
		Russian:"крошечный"
		Portuguese:"Minúsculo"
		French:"Minuscule"
	}

	"Small":{	
		Italian:"Piccola"
		Russian:"Маленький"
		French:"Petit"
		Romanian:"Mic"
		Spanish:"Pequeño"
		Simplified_Chinese:"小"
		Portuguese:"Pequeno"
		German:"Klein"
	}

	"Medium":{	
		Italian:"Media"
		Russian:"Средний"
		French:"Moyen"
		Romanian:"Mediu"
		Spanish:"Mediano"
		Simplified_Chinese:"中"
		Portuguese:"Mediano"
		German:"Mittel"
	}

	"Large":{	
		Italian:"Grande"
		Russian:"Большой"
		French:"Grand"
		Romanian:"Mare"
		Spanish:"Grande"
		Simplified_Chinese:"大"
		Portuguese:"Grande"
		German:"Groß"
	}

	"Huge":{	
		Italian:"Enorme"
		Russian:"огромный"
		French:"Énorme"
		Romanian:"Imens"
		Spanish:"Enorme"
		Simplified_Chinese:"巨大"
		Portuguese:"Imensa"
		German:"Enorm"
	}
	
////// Diplomacy!
	
	"Diplomacy":{	
		Italian:"Diplomazia"
		Russian:"Дипломатия"
		French:"Diplomatie"
		Romanian:"Diplomaţie"
		Spanish:"Diplomacia"
		Simplified_Chinese:"外交"
		Portuguese:"Diplomacia"
		German:"Diplomatie"
	}

	"War":{
		Italian:"Guerra"
		Russian:"Война"
		French:"Guerre"
		Romanian:"Război"
		Spanish:"Guerra"
		Simplified_Chinese:"战争"
		Portuguese:"Guerra"
		German:"Krieg"
	}

	"Peace":{
		Italian:"Pace"
		Russian:"Мир"
		French:"Paix"
		Romanian:"Pace"
		Spanish:"Paz"
		Simplified_Chinese:"和平"
		Portuguese:"Paz"
		German:"Frieden"
	}
	
	"Declare war":{
		Italian:"Dichiara guerra"
		Russian:"Объявить войну"
		French:"Déclarer la guerre"
		Romanian:"Declară război"
		Spanish:"Declarar guerra"
		Simplified_Chinese:"宣战"
		Portuguese:"Declarar guerra"
		German:"Krieg erklären"
	}

	"Declare war on [civName]?":{ //Don't translate in diplomacy view
		Italian:"Vuoi dichiarare guerra a [civName]?"
		French:"Déclarer la guerre à [civName]?"
		Simplified_Chinese:"向[civName]宣战吗？"
	}
	
	"[civName] has declared war on us!":{
		Italian:"La civiltà [civName] ci ha dichiarato guerra!"
		Russian:"Цивилизация [civName]  объявила нам войну!"
		French:"[civName] nous a déclaré la guerre!"
		Romanian:"[civName] ne-au declarat război!"
		Spanish:"¡[civName] te ha declarado la guerra!"
		Simplified_Chinese:"[civName]已经对我们宣战！"
		Portuguese:"[civName] Declarou guerra contra nós!"
		German:"[civName] hat uns den Krieg erklärt!"
	}
	
	"[tradeOffer] from [otherCivName] has ended":{
		Italian:"Accordo di [tradeOffer] da [otherCivName] terminato"
		Simplified_Chinese:"与[civName]的[tradeOffer]协议已经结束"
		French:"[tradeOffer] de [otherCivName] a pris fin"
	}
	
	"[leaderName] of [nation]":{ // e.g. Ramasses of Egypt, Napoleon of France
		Italian:"[leaderName] dell'Impero [nation]" //es. Ramses II dell'Impero egiziano, Napoleone dell'Impero francese (so it should be [adjective] instead of [nation]
		German:"[leaderName] von [nation]"
		Spanish:"[leaderName] de [nation]"
		Portuguese:"[leaderName] do [nation]"
		Simplified_Chinese:"[leaderName]的[nation]"
		French:"[leaderName] de [nation]"
		Russian:"[leaderName] из [nation]"
		Romanian:"[leaderName] de [nation]"
	}
	
	"You'll pay for this!":{
		Italian:"Pagherai caro questo affronto!"
		German:"Sie werden dafür bezahlen!"
		French:"Vous allez payer pour cela!"
		Spanish:"¡Pagarás por esto!"
		Russian:"Вы заплатите за это!"
		Romanian:"Veți plăti pentru asta!"
		Portuguese:"Você vai pagar por isso!"
		Simplified_Chinese:"你会为此付出代价的！"
	}

	"Very well.":{
		Italian:"Molto bene."
		French:"Très bien."
		Simplified_Chinese:"很好。"
	}

	"Farewell.":{
		Italian:"Addio."
		French:"Adieu."
		Simplified_Chinese:"再见。"
	}
	
	"Not this time.":{ // declining trade text
		Italian:"Non questa volta."
		Simplified_Chinese:"这次不行，我只和有诚意的人交易。"
		French:"Pas cette fois."
	}

	"Excellent!":{ // AI statement after we accept a trade they proposed
		Italian:"Eccellente!"
		Simplified_Chinese:"好极了！和和气气才是生财之道。"
		French:"Excellent!"
	}

	"How about something else...":{ // Counteroffer to AI offer
		Italian:"Che ne dici di questa offerta?"
		Simplified_Chinese:"如果阁下再有点诚意的话，我愿意达成这笔交易。"
		French:"Pourquoi pas autre chose..."
	}
	
	"A pleasure to meet you.":{
		Italian:"Siamo lieti di incontrarvi."
		French:"Un plaisir de vous rencontrez"
		Simplified_Chinese:"很高兴见到你。"
	}
	
	"Our relationship: ":{
		Italian:"I nostri rapporti: "
		French:"Notre relation :" //or l'état de notre relation
		Simplified_Chinese:"我们的关系："
	}
	
	// Friendship declaration flavor texts
	"Declare Friendship ([numberOfTurns] turns)":{
		Italian:"Dichiarazione di Amicizia ([numberOfTurns] turni)"
<<<<<<< HEAD
		French:"Déclaration d'Amitié ([numberOfTurns] tours)"
=======
		Simplified_Chinese:"宣布相互友善([numberOfTurns]回合)"
>>>>>>> 0e68a23d
	}

	"May our nations forever remain united!":{
		Italian:"Possano le nostre nazioni rimanere per sempre unite!"
<<<<<<< HEAD
		French:"Puissent nos nations rester unies pour toujours!"
=======
		Simplified_Chinese:"我们两个文明将永远肝胆相照、休戚与共地站在一起！"
>>>>>>> 0e68a23d
	}

	"Indeed!":{
		Italian:"Perfetto!"
<<<<<<< HEAD
		French:"Parfait!" //or En effet! , more accurate but harder to understand what it means
=======
		Simplified_Chinese:"这是无比正确的命运抉择！"
>>>>>>> 0e68a23d
	}
	
	// Relationship states, from worst (Unforgivable) to best (Ally)
	
  "Unforgivable":{
		Italian:"Imperdonabile"
		French:"Impardonnable"
		Simplified_Chinese:"仇深似海"
  }

  "Enemy":{
		Italian:"Nemico"
		French:"Ennemi"
		Simplified_Chinese:"宿命之敌"
  }

  "Competitor":{
	  Italian:"Avversario"
		French:"Adversaire" //or en compétition
		Simplified_Chinese:"瑜亮之争"
  }

  "Neutral":{
    Italian:"Neutrale"
		French:"Neutre"
		Simplified_Chinese:"泛泛之交"
  }

  "Favorable":{
		Italian:"Favorevole"
		French:"Favorable"
		Simplified_Chinese:"惺惺相惜"
  }

  "Friend":{
		Italian:"Amichevole"
		French:"Ami"
		Simplified_Chinese:"秦晋之好"
  }

  "Ally":{
		Italian:"Alleato"
<<<<<<< HEAD
    French:"Allié"
	  Simplified_Chinese:"歃血之盟"
=======
		French:"Allié"
		Simplified_Chinese:"歃血之盟"
>>>>>>> 0e68a23d
  }

////// Diplomatic modifiers

	"You declared war on us!":{
		Italian:"Ci hai dichiarato guerra!"
		French:"Vous nous avez déclaré la guerre!"
		Simplified_Chinese:"不知死活的蠢货!你竟敢向我们宣战！"
	}

	"Your warmongering ways are unacceptable to us.":{
		Italian:"Non accettiamo i tuoi metodi da guerrafondaio!"
		French:"Votre bellicisme est inacceptable pour nous."
		Simplified_Chinese:"你的穷兵黩武行径是我们无法容忍的！"
	}

	"You have captured our cities!":{
		Italian:"Hai preso una delle nostre città!"
		French:"Vous avez capturé nos villes!"
		Simplified_Chinese:"多行不义必自毙！你竟敢占领我们的城市！"
	}

	"Years of peace have strengthened our relations.":{
		Italian:"Gli anni di pace hanno rafforzato i nostri rapporti."
		French:"Les années de paix ont renforcées notre relation"
		Simplified_Chinese:"多年的和平时光让我们更加珍视彼此的关系。"
	}

	"Our mutual military struggle brings us closer together.":{
		Italian:"I nostri nemici in comune ci hanno tenuti insieme."
		French:"Nos problèmes militaires communs nous ont rapprochés"
		Simplified_Chinese:"共同的戎马岁月拉近了彼此的距离。"
	}
	
	"We have signed a public declaration of friendship":{
		Italian:"Abbiamo segnato una dichiarazione pubblica d'amicizia!"
<<<<<<< HEAD
		French:"Nous avons publiquement signé une Déclaration d'Amitié"
	}
	"You have declared friendship with our enemies!":{
		Italian:"Hai dichiarato un'amicizia con i nostri nemici!"
		French:"Vous avez signé une Déclaration d'Amitié avec nos ennemis!"
	}
	"You have declared friendship with our allies":{
		Italian:"Hai dichiarato un'amicizia con i nostri alleati."
		French:"Vous avez signé une Déclaration d'Amitié avec nos alliés"
=======
		Simplified_Chinese:"真是美好的一天！我们宣布：两个文明间将彼此尊重、相互友善！"
	}
	"You have declared friendship with our enemies!":{
		Italian:"Hai dichiarato un'amicizia con i nostri nemici!"
		Simplified_Chinese:"渡尽劫波兄弟在,相逢一笑泯恩仇！我们宣布：冰释前嫌、携手前进！"
	}
	"You have declared friendship with our allies":{
		Italian:"Hai dichiarato un'amicizia con i nostri alleati."
		Simplified_Chinese:"兄弟齐心、其利断金！我们宣布：我们与盟友间兄弟般的友谊永世长存！"
>>>>>>> 0e68a23d
	}
	
	"Our open borders have brought us closer together.":{
		Italian:"I nostri accordi di passaggio hanno avvicinato le nostre nazioni."
<<<<<<< HEAD
		French:"Notre Accord de libre passage nous a rapprochés"
=======
		Simplified_Chinese:"开放的边界促进了彼此的了解，让我们的人民心心相通！"
>>>>>>> 0e68a23d
	}
	
////// Overview screen

	"Overview":{	
		Italian:"Panoramica"
		Russian:"Обзор"
		French:"Vue d'ensemble"
		Romanian:"Prezentare generală"
		Spanish:"Visión general"
		Simplified_Chinese:"概览"
		Portuguese:"Visão geral"
		German:"Überblick"
	}

/*
	"Cities":{ //duplicated
		Italian:"Città"
		Russian:"Города"
		French:"Villes"
		Romanian:"Orașe"
		Spanish:"Ciudades"
		Simplified_Chinese:"城市"
		Portuguese:"Cidades"
		German:"Städte"
	}
*/

	"Total":{
		Italian:"Totale"
		Russian:"Всего"
		French:"Total"
		Romanian:"Total"
		Spanish:"Total"
		Simplified_Chinese:"总计"
		Portuguese:"Total"
		German:"Gesamt"
	}

	"Stats":{	
		Italian:"Statistiche"
		Russian:"Статистика"
		French:"Statistiques"
		Romanian:"Statistici"
		Spanish:"Estadísticas"
		Simplified_Chinese:"统计"
		Portuguese:"Estatisticas"
		German:"Statistiken"
	}

	"Policies":{	
		Italian:"Politiche"
		Russian:"Общественные институты"
		French:"Doctrines"
		Romanian:"Politici"
		Spanish:"Políticas"
		Simplified_Chinese:"政策"
		Portuguese:"Políticas"
		German:"Grundsätze"
	}

	"Base happiness":{	
		Italian:"Felicità di base"
		Russian:"Базовое счастье"
		French:"Bonheur de base"
		Romanian:"Fericire de bază"
		Spanish:"Felicidad base"
		Simplified_Chinese:"基础快乐度"
		Portuguese:"Felicidade base"
		German:"Grundzufriedenheit"
	}

	"Buildings":{	
		Italian:"Edifici"
		Russian:"Здания"
		French:"Bâtiments"
		Romanian:"Clădiri"
		Spanish:"Edificios"
		Simplified_Chinese:"建筑"
		Portuguese:"Edifícios"
		German:"Gebäude"
	}

	"Wonders":{
		Italian:"Meraviglie"
		Romanian:"Minuni"
		Spanish:"Maravillas"
		German:"Wunder"
		French:"Merveilles"
		Simplified_Chinese:"奇观"
	}

	"Specialist Buildings":{
		Italian:"Edifici specialisti"
		Romanian:"Clădiri specializate"
		Spanish:"Edificios Ocupables"
		German:"Gebäude der Spezialisten"
		French:"Batiments spéciaux" //not sure
		Simplified_Chinese:"专业建筑"
	}

	"Other":{ // Used for "other constructions" - Gold, Science, Nothing
		Italian:"Altro"
		French:"Autre"
		German:"Andere"
		Spanish:"Otro"
		Russian:"Другой"
		Romanian:"Alte"
		Portuguese:"De outros"
		Simplified_Chinese:"其他"
	} 

	"Population":{	
		Italian:"Popolazione"
		Russian:"Население"
		French:"Population"
		Romanian:"Populație"
		Spanish:"Población"
		Simplified_Chinese:"人口"
		Portuguese:"População"
		German:"Bevölkerung"
	}

	"Luxury resources":{	
		Italian:"Risorse di lusso"
		Russian:"Редкие ресурсы"
		French:"Ressources de luxe"
		Romanian:"Resurse de lux"
		Spanish:"Recursos de lujo"
		Simplified_Chinese:"奢侈资源"
		Portuguese:"Recursos de luxo"
		German:"Luxusressource"
	}

	"Tile yields":{	
		Italian:"Resa delle celle"
		Russian:"Клетка дает"
		French:"Rendement des cases"
		Romanian:"Randamentele celulelor"
		Spanish:"Rendimiento de casillas"
		Simplified_Chinese:"地块产出"
		Portuguese:"Rendimento de terrenos"
		German:"Felderträge"
	}

	"Trade routes":{	
		Italian:"Rotte commerciali"
		Russian:"Торговые маршруты"
		French:"Routes commerciales"
		Romanian:"Rute commerciale"
		Spanish:"Rutas comerciales"
		Simplified_Chinese:"贸易路线"
		Portuguese:"Rotas comerciais"
		German:"Handelsrouten"
	}

	"Maintenance":{	
		Italian:"Manutenzione"
		Russian:"Обслуживание"
		French:"Entretien"
		Romanian:"Întreținere"
		Spanish:"Mantenimiento"
		Simplified_Chinese:"维护费"
		Portuguese:"Manutenção"
		German:"Wartung"
	}

	"Transportation upkeep":{	
		Italian:"Mantenimento dei trasporti"
		Russian:"Транспортировка"
		French:"Entretien des transports"
		Romanian:"Întreținere trasporturi"
		Spanish:"Mantenimiento de transporte"
		Simplified_Chinese:"道(铁)路维护"
		Portuguese:"Manutenção de transporte"
		German:"Unterhalt für Transport"
	}

	"Unit upkeep":{	
		Italian:"Mantenimento dell'unità"
		Russian:"Поддержание содержания"
		French:"Entretien des unités"
		Romanian:"Întreținere unități"
		Spanish:"Mantenimiento de unidades"
		Simplified_Chinese:"单位维护"
		Portuguese:"Manutenção de unidades"
		German:"Unterhalt für Einheiten"		
	}
	
	"Trades":{	
		Italian:"Commercio"
		Russian:"Соглашения"
		French:"Échanges"
		Romanian:"Tranzacții"
		Spanish:"Comercio"
		Simplified_Chinese:"贸易"
		Portuguese:"Comércio"
		German:"Handel"
	}

	"Units":{	
		Italian:"Unità"
		Russian:"Юниты"
		French:"Unités"
		Romanian:"Unități"
		Spanish:"Unidades"
		Simplified_Chinese:"单位"
		Portuguese:"Unidades"
		German:"Einheiten"
	}

	"Name":{	
		Italian:"Nome"
		Russian:"Имя"
		French:"Nom"
		Romanian:"Nume"
		Spanish:"Nombre"
		Simplified_Chinese:"名称"
		Portuguese:"Nome"
		German:"Name"
	}

	"Closest city":{	
		Italian:"Città più vicina"
		Russian:"Ближайший город"
		French:"Ville la plus proche"
		Romanian:"Cel mai apropiat oraș"
		Spanish:"Ciudad más cercana"
		Simplified_Chinese:"最靠近的城市"
		Portuguese:"Cidade mais próxima"
		German:"Nächstgelegene Stadt"
	}
	
	"Defeated":{
		Italian:"Sconfitto"
		Russian:"побежденный"
		French:"Vaincu"
		German:"Besiegt"
		Spanish:"Derrotado"
		Romanian:"Învins"
		Portuguese:"Derrotado"
		Simplified_Chinese:"战败"
	}
	
////// Victory Screen

	"Science victory":{
		Italian:"Vittoria Scientifica"
		German:"Wissenschaftssieg"
		French:"Victoire scientifique"
		Simplified_Chinese:"科技胜利"
	}

	"Cultural victory":{
		Italian:"Vittoria Culturale"
		German:"Kultursieg"
		French:"Victoire Culturelle"
		Simplified_Chinese:"文化胜利"
	}

	"Conquest victory":{
		Italian:"Vittoria per Dominazione"
		German:"Dominanzsieg"
		French:"Victoire militaire"
		Simplified_Chinese:"征服胜利"
	}

	"Complete all the spaceship parts\n to win!":{
		Italian:"Completa tutte le parti\n  dell'astronave per vincere!"
		German:"Um zu gewinnen vervollständigen\nSie alle Raumschiffteile!"
		French:"Construisez toutes les parties du \n vaisseau spatial pour gagner!"
		Russian:"Для победы\n завершите все части космического коробля"
		Simplified_Chinese:"完成建造太空飞船\n胜利！"
	}

	"Complete 4 policy branches\n to win!":{
		Italian:"Completa quattro rami\n  politici per vincere!"
		German:"Um zu gewinnen vervollständigen\nSie 4 Grundsatzzweige!"
		French:"Completer 4 Doctrines pour gagner!"
		Russian:"Для победы\n завершите 4 ветви общественных инстутов"
		Simplified_Chinese:"完全推行4项社会政策\n胜利！"
	}

	"Destroy all enemies\n to win!":{
		Italian:"Distruggi tutti gli avversari \n per vincere!"
		German:"Um zu gewinnen besiegen Sie alle Gegner!"
		French:"Eliminer tous vos adversaires pour gagner!"
		Russian:"Для победы, \n уничтожьте всех врагов"
		Simplified_Chinese:"消灭所有敌人\n胜利!"
	}

	"You have won a scientific victory!":{
		Italian:"Hai ottenuto una Vittoria Scientifica!"
		German:"Sie haben den Wissenschaftssieg errungen!"
		French:"Vous avez fait une victoire scientifique!"
		Russian:"Вы одержали научную победу!"
		Simplified_Chinese:"恭喜！你赢得了科技胜利！"
	}

	"You have won a cultural victory!":{
		Italian:"Hai ottenuto una Vittoria Culturale!"
		German:"Sie haben den Kultursieg errungen!"
		French:"Vous avez fait une victoire culturelle!"
		Russian:"Вы одержали культурную победу!"
		Simplified_Chinese:"恭喜！你赢得了文化胜利！"
	}

	"You have won a conquest victory!":{
		Italian:"Hai ottenuto una Vittoria per Dominazione!"
		German:"Sie haben den Dominanzsieg errungen!"
		French:"Vous avez fait une victoire militaire !"
		Russian:"Вы одержали победу завоевания!"
		Simplified_Chinese:"恭喜！你赢得了征服胜利！"
	}

	"One more turn...!":{
		Italian:"Aspetta! Solo un altro turno..."
		German:"Nur noch eine Runde..."
		French:"Un autre tour... !"
		Russian:"Еще один ход...!"
		Simplified_Chinese:"再来一回合...！"
	}

	"Built Apollo Program":{
		Italian:"Programma Apollo costruito"
		German:"Vollendete das Apollo-Programm" //not sure about the context here
		French:"Construiser le programme Apollo" //same, it could be "construire"
		Simplified_Chinese:"开启阿波罗计划"
	}

	"Destroy [civName]":{
		Italian:"Distruggi [civName]"
		German:"Zerstöre [civName]"
		French:"Détruiser [civName]"
		Russian:"Уничтожить [civName]"
		Simplified_Chinese:"摧毁[civName]文明"
	}	
	
	
////// Civilopedia texts

	"Basics":{
		Italian:"Basi"
		German:"Spielkonzepte"
		French:"Basiques"
		Simplified_Chinese:"基础"
	}

	"Resources":{
		Italian:"Risorse"
		German:"Ressourcen"
		French:"Ressources"
		Simplified_Chinese:"资源"
	}

	"Terrains":{
		Italian:"Terreni e caratteristiche"
		German:"Gelände und Geländearten"
		French:"Terrains"
		Simplified_Chinese:"地形"
	}

	"Tile Improvements":{
		Italian:"Miglioramenti"
		German:"Modernisierungen"
		French:"Améliorations de cases" 
		Simplified_Chinese:"地块设施"
	}
	
	"Unique to [civName], replaces [unitName]":{
		Italian:"Unico per la civiltà [civName], sostituisce [unitName]"
		Spanish:"Único a la civilización [civName], reemplaza [unitName]"
		Romanian:"Unic pentru civilizație [civName], înlocuiește [unitName]"
		Simplified_Chinese:"[civName]文明独有，取代[unitName]"
		Portuguese:"Exclusivo da civilização [civName], substitui [unitName]"
		Russian:"Уникальный для цивилизации [civName], заменяет [unitName]"
		German:"Einzigartig für Zivilisation [civName], ersetzt [unitName]"
		French:"Unique à la civilisation [civName], remplace [unitName]"
	}

	"Cost":{
		Italian:"Costo"
		Simplified_Chinese:"花费"
        	French:"Côte"
	}

	"Requires [buildingName] to be built in the city":{
		Italian:"Richiede la costruzione di [buildingName] nella città"
		French:"Requiert la construction de [buildingName] dans la ville"
		Simplified_Chinese:"需要城市建有[buildingName]"
	}

	"Requires [buildingName] to be built in all cities":{
		Italian:"Richiede la costruzione di [buildingName] in tutte le città"
		French:"Requiert la construction de [buildingName] dans toutes les villes"
		Simplified_Chinese:"需要所有城市建有[buildingName]"
	}

	"Provides a free [buildingName] in the city":{
		Italian:"Dona l'edificio gratuito [buildingName] nella città"
		French:"Construit un(e) [buildingName] gratuit(e) dans la ville"
		Simplified_Chinese:"城市获得一座免费的建筑：[buildingName]"
	}

	"Requires worked [resource] near city":{
		Italian:"Richiede che la città sfrutti [resource]"
		French:"Nécessite l'exploitation de [resource] près de la ville"
		Simplified_Chinese:"需要城市附近有已开发的资源：[resource]"
	}

	"Wonder is being built elsewhere":{
		Italian:"Meraviglia in costruzione altrove"
		Simplified_Chinese:"正在其他城市建造该奇观"
        	French:"Cette merveille est déjà en construction ailleurs"
	}

	"Requires a [buildingName] in all cities":{
		Italian:"Richiede [buildingName] in tutte le città"
		Simplified_Chinese:"需要所有城市建有[buildingName]"
        French:"Nécessite un(e) [buildingName] dans toutes les villes"
	}

	"Requires a [buildingName] in this city":{
		Italian:"Richiede [buildingName] nella città"
		Simplified_Chinese:"需要城市建有[buildingName]"
        French:"Nécessite un(e) [buildingName] dans cette ville"
	}

	"Requires [resource]":{
		Italian:"Richiede [resource]"
		Simplified_Chinese:"需要资源：[resource]"
        French:"[resource] requis(e)"
	}

	"Required tech: [requiredTech]":{
		Italian:"Tecnologie propedeutiche: [requiredTech]"
		French:"Nécessite la technologie: [requiredTech]"
		Simplified_Chinese:"需要科技：[requiredTech]"
	}

	"Upgrades to [upgradedUnit]":{
		Italian:"Aggiorna a [upgradedUnit]"
		French:"Améliorer en [upgradedUnit]"
		Simplified_Chinese:"可升级为[upgradedUnit]"
	}

	"Obsolete with [obsoleteTech]":{
		Italian:"Diventa obsoleta con [obsoleteTech]"
		French:"Obsolète avec [obsoleteTech]"
		Simplified_Chinese:"研发下列科技后过时：[obsoleteTech]"
	}

	"May contain [listOfResources]":{ //e.g ?
		Italian:"Può contenere [listOfResources]"
		French:"Peut contenir [listOfResources]"
		Simplified_Chinese:"可能拥有下列资源：[listOfResources]"
	}

	"Occurs on [listOfTerrains]":{
		Italian:"Può avvenire/avviene su [listOfTerrains]"
		French:"Doit possèder [listOfTerrains]"
		Simplified_Chinese:"可能出现在以下地形：[listOfTerrains]"
	}

	"Can be found on ":{
		Italian:"Può trovarsi su"
		Simplified_Chinese:"可能发现该资源的地形地貌："
		French:"Peut être trouver sur "
	}

	"Improved by ":{
		Italian:"Può essere migliorato/a da"
		Simplified_Chinese:"开发该资源所需要的设施："
		French:"Amélioré par "
	}

	"Bonus stats for improvement: ":{
		Italian:"Bonus per miglioramento: "
		Simplified_Chinese:"开发该资源后设施所获奖励效果："
		French:"Bonus de case améliorée: "
	}

	"Can be built on ":{
		Italian:"Può essere costruito/a su"
		Simplified_Chinese:"可以建造的地形地貌："
		French:"Peut être construit sur "
	}

	"Tech required: ":{
		Italian:"Tecnologie propedeutiche"
		Simplified_Chinese:"需要科技："
		French:"Technologie(s) requise(s): "
	}

	"Defence bonus":{
		Italian:"Bonus di Difesa"
		French:"Bonus de défence"
		Simplified_Chinese:"防御力加成"
	}

	"Movement cost":{
		Italian:"Costi di movimento"
		French:"Coût de mouvement"
		Simplified_Chinese:"移动力消耗"
    }

    " for ":{ //for example:+1Gold for Gems,Gold,Silver
		Italian:" per "
		Simplified_Chinese:"，当建造在拥有下列资源的地块上时："
		French:"par "
    }

    // Options menu, pointed out by Smashfanful

	"Missing translations:":{
		Italian:"Traduzioni mancanti:"
		Russian:"Отсутствующие переводы:"
	    	Simplified_Chinese:"未翻译的词条:"
		French:"Traductions manquantes:"
	}

	"Version":{
		Italian:"Versione"
		Russian:"Версия"
		Simplified_Chinese:"版本号"
		French:"Version"
	}

	"Resolution":{
		Italian:"Risoluzione"
		Russian:"Разрешения"
		Simplified_Chinese:"分辨率"
		French:"Résolution"
	}

	"Tileset":{
		Italian:"Set celle"
		Simplified_Chinese:"地块显示设置"
		French:"Taille des cases"
	}

	"Map editor":{
		Italian:"Editor mappe"
		Russian:"Редактор карт"
		Simplified_Chinese:"地图编辑器"
		French:"Editeur de carte"
	}

	"Language":{
		Italian:"Lingua"
		Simplified_Chinese:"语言设置"
		French:"langage"
	}

}<|MERGE_RESOLUTION|>--- conflicted
+++ resolved
@@ -2534,29 +2534,20 @@
 	// Friendship declaration flavor texts
 	"Declare Friendship ([numberOfTurns] turns)":{
 		Italian:"Dichiarazione di Amicizia ([numberOfTurns] turni)"
-<<<<<<< HEAD
 		French:"Déclaration d'Amitié ([numberOfTurns] tours)"
-=======
 		Simplified_Chinese:"宣布相互友善([numberOfTurns]回合)"
->>>>>>> 0e68a23d
 	}
 
 	"May our nations forever remain united!":{
 		Italian:"Possano le nostre nazioni rimanere per sempre unite!"
-<<<<<<< HEAD
 		French:"Puissent nos nations rester unies pour toujours!"
-=======
 		Simplified_Chinese:"我们两个文明将永远肝胆相照、休戚与共地站在一起！"
->>>>>>> 0e68a23d
 	}
 
 	"Indeed!":{
 		Italian:"Perfetto!"
-<<<<<<< HEAD
 		French:"Parfait!" //or En effet! , more accurate but harder to understand what it means
-=======
 		Simplified_Chinese:"这是无比正确的命运抉择！"
->>>>>>> 0e68a23d
 	}
 	
 	// Relationship states, from worst (Unforgivable) to best (Ally)
@@ -2599,13 +2590,8 @@
 
   "Ally":{
 		Italian:"Alleato"
-<<<<<<< HEAD
     French:"Allié"
 	  Simplified_Chinese:"歃血之盟"
-=======
-		French:"Allié"
-		Simplified_Chinese:"歃血之盟"
->>>>>>> 0e68a23d
   }
 
 ////// Diplomatic modifiers
@@ -2642,8 +2628,9 @@
 	
 	"We have signed a public declaration of friendship":{
 		Italian:"Abbiamo segnato una dichiarazione pubblica d'amicizia!"
-<<<<<<< HEAD
 		French:"Nous avons publiquement signé une Déclaration d'Amitié"
+    		Simplified_Chinese:"渡尽劫波兄弟在,相逢一笑泯恩仇！我们宣布：冰释前嫌、携手前进！"
+
 	}
 	"You have declared friendship with our enemies!":{
 		Italian:"Hai dichiarato un'amicizia con i nostri nemici!"
@@ -2652,26 +2639,13 @@
 	"You have declared friendship with our allies":{
 		Italian:"Hai dichiarato un'amicizia con i nostri alleati."
 		French:"Vous avez signé une Déclaration d'Amitié avec nos alliés"
-=======
-		Simplified_Chinese:"真是美好的一天！我们宣布：两个文明间将彼此尊重、相互友善！"
-	}
-	"You have declared friendship with our enemies!":{
-		Italian:"Hai dichiarato un'amicizia con i nostri nemici!"
-		Simplified_Chinese:"渡尽劫波兄弟在,相逢一笑泯恩仇！我们宣布：冰释前嫌、携手前进！"
-	}
-	"You have declared friendship with our allies":{
-		Italian:"Hai dichiarato un'amicizia con i nostri alleati."
 		Simplified_Chinese:"兄弟齐心、其利断金！我们宣布：我们与盟友间兄弟般的友谊永世长存！"
->>>>>>> 0e68a23d
 	}
 	
 	"Our open borders have brought us closer together.":{
 		Italian:"I nostri accordi di passaggio hanno avvicinato le nostre nazioni."
-<<<<<<< HEAD
 		French:"Notre Accord de libre passage nous a rapprochés"
-=======
 		Simplified_Chinese:"开放的边界促进了彼此的了解，让我们的人民心心相通！"
->>>>>>> 0e68a23d
 	}
 	
 ////// Overview screen
