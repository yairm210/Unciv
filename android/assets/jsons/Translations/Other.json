--- conflicted
+++ resolved
@@ -729,11 +729,8 @@
 		Czech:"[year] př. n. l."
 		Simplified_Chinese:"公元前[year]年"
 		Traditional_Chinese:"公元前[year]年"
-<<<<<<< HEAD
-=======
 		Russian:"[year] до н.э."
 		Ukrainian:"до н.е."
->>>>>>> 57b0040d
 	}
 
 	"[year] AD":{ // Anno Domini
@@ -741,11 +738,8 @@
 		Czech:"[year] n. l."
 		Simplified_Chinese:"公元[year]年"
 		Traditional_Chinese:"公元[year]年"
-<<<<<<< HEAD
-=======
 		Russian:"[year] н.э."
 		Ukrainian:"після н.е."
->>>>>>> 57b0040d
 	}
 
 /////// Menu table
@@ -1016,14 +1010,10 @@
 	"Provides [resource]":{
 		Italian:"Dona [resource]"
 		Simplified_Chinese:"获得资源：[resource]"
-<<<<<<< HEAD
 		Traditional_Chinese:"獲得資源：[resource]"
-		Czech:"Poskytuje [resource]"
-=======
 		Czech:"Poskytuje [resource]"
 		Russian:"Обеспечивает [resource]"
 		Ukrainian:"Забезпечити [resource]"
->>>>>>> 57b0040d
 	}
 
 	"Replaces [improvement]":{
@@ -1250,15 +1240,10 @@
 	"Food converts to production":{
 		Italian:"Converte il Cibo in Produzione"
 		Czech:"Jídlo směnit za produkci"
-<<<<<<< HEAD
-		Simplified_Chinese:"食物转化为产能",
+		Simplified_Chinese:"食物转化为产能"
 		Traditional_Chinese:"食物轉化為產能"
-=======
-		Simplified_Chinese:"食物转化为产能"
 		Ukrainian:"Їжа перетворюється на виробництво"
-		Traditional_Chinese:"食物轉化為產能"
 		Russian:"Обмен еды на производство"
->>>>>>> 57b0040d
 }
 
 	"[turnsToStarvation] turns to lose population":{
@@ -1974,13 +1959,9 @@
 		Italian:"Città occupata"
 		Czech:"Obsazená města"
 		Simplified_Chinese:"吞并的城市"
-<<<<<<< HEAD
 		Traditional_Chinese:"併吞的城市"
-=======
 		Ukrainian:"Окуповане місто"
-		Traditional_Chinese:"併吞的城市"
 		Russian:"Базовое счастье"
->>>>>>> 57b0040d
 	}
 
 	"Buildings":{
@@ -2038,13 +2019,9 @@
 		Italian:"Bonus"
 		Czech:"Bonusy"
 		Simplified_Chinese:"相关加成"
-<<<<<<< HEAD
 		Traditional_Chinese:"相關加成"
-=======
 		Ukrainian:"Бонуси"
-		Traditional_Chinese:"相關加成"
 		Russian:"Бонусы"
->>>>>>> 57b0040d
 }
 
 
@@ -2240,13 +2217,9 @@
 		Italian:"Azione"
 		Czech:"Činnost"
 		Simplified_Chinese:"行动"
-<<<<<<< HEAD
 		Traditional_Chinese:"行動"
-=======
-		Ukrainian:"Дія"		
-		Traditional_Chinese:"行動"
+		Ukrainian:"Дія"
 		Russian:"Действие"
->>>>>>> 57b0040d
 }
 
 	"Defeated":{
@@ -2526,23 +2499,17 @@
 	"Annexed cities become part of your regular empire.":{
 		Italian:"Le città annesse faranno parte regolare del tuo impero."
 		Czech:"Anektované města se stanou regulérní součástí naší říše."
-		Simplified_Chinese:"“吞并城市”意味着该城市将成为您的帝国直辖的一部分。"
-<<<<<<< HEAD
-=======
+		Simplified_Chinese:"“吞并城市”意味着该城市将成为您的帝国直辖的一部分。",
+		Traditional_Chinese:"“併吞城市”意味著該城市將成為您的帝國的一部分。",
 		Ukrainian:"Анексовані міста стануть частиною вашою імперією."
->>>>>>> 57b0040d
-		Traditional_Chinese:"“併吞城市”意味著該城市將成為您的帝國的一部分。"
 }
 
 	"Their citizens generate 2x the unhappiness, unless you build a courthouse.":{
 		Italian:"I loro cittadini genereranno il doppio dell'Infelicità, fino a quando non costruirai un Palazzo di giustizia."
 		Czech:"Jejich obyvatelé produkují 2x tolik nespokojenosti dokud napostavíte Soud."
 		Simplified_Chinese:"该城市人口产生的不满将是正常值的2倍，建造“法庭”可以使该值降低到正常值。"
-<<<<<<< HEAD
-=======
+		Traditional_Chinese:"該城市人口產生的不滿將是一般城市的2倍，建造“法院”可以使其降低到正常值。"
 		Ukrainian:"Їх громадяни породжують 2x нещастя, якщо ви не побудуєте будинок суду."
->>>>>>> 57b0040d
-		Traditional_Chinese:"該城市人口產生的不滿將是一般城市的2倍，建造“法院”可以使其降低到正常值。"
 }
 
 	"Puppet":{
@@ -2556,46 +2523,33 @@
 	"Puppeted cities do not increase your tech or policy cost, but their citizens generate 1.5x the regular unhappiness.":{
 		Italian:"Le città fantoccio non incrementano i costi di Scienza e Cultura, ma i loro cittadini generano Infelicità pari a una volta e mezzo."
 		Czech:"Města s loutkovou vládou nezvyšují náklady na výzkum a kulturu, ale jejich obyvatelé generují 1,5x tolik nespokojenosti."
-<<<<<<< HEAD
 		Simplified_Chinese:"“傀儡城市”不会额外增加您研发科技和推行社会政策时的花费，但其人口产生的不满是正常值的1.5倍。",
-=======
-		Simplified_Chinese:"“傀儡城市”不会额外增加您研发科技和推行社会政策时的花费，但其人口产生的不满是正常值的1.5倍。"
+		Traditional_Chinese:"“傀儡城市”不會額外增加您研發科技和推行社會政策時的花費，但其人口產生的不滿是一般城市的1.5倍。",
 		Ukrainian:"Маріонеткові міста не збільшують ваші витрати на техніку чи політику, але їхні жителі створюють у 1.5 рази регулярне нещастя."
->>>>>>> 57b0040d
-		Traditional_Chinese:"“傀儡城市”不會額外增加您研發科技和推行社會政策時的花費，但其人口產生的不滿是一般城市的1.5倍。"
 }
 
 	"You have no control over the the production of puppeted cities.":{
 		Italian:"Non hai alcun controllo sulla produzione delle città fantoccio."
 		Czech:"Nemáme kontrolu nad produkcí ve městech s loutkovou vládou."
 		Simplified_Chinese:"您无法控制已傀儡城市的产能。"
-<<<<<<< HEAD
-=======
+		Traditional_Chinese:"您無法控制傀儡城市的產能。"
 		Ukrainian:"Ви не маєте контролю над виробництвом маріонеткових міст."
->>>>>>> 57b0040d
-		Traditional_Chinese:"您無法控制傀儡城市的產能。"
 }
 
 	"Puppeted cities also generate 25% less Gold and Science.":{
 		Italian:"Gli stati fantoccio generano anche il 25% di Oro e Scienza in meno."
 		Czech:"Města s loutkovou vládou také generují o 25% méně Zlata a Výzkumu."
 		Simplified_Chinese:"已傀儡城市的金钱和科研产出-25%。"
-<<<<<<< HEAD
-=======
+		Traditional_Chinese:"傀儡城市的金錢和科研產出-25%。"
 		Ukrainian:"маріонеткові міста також генерують на 25% менше золота та науки."
->>>>>>> 57b0040d
-		Traditional_Chinese:"傀儡城市的金錢和科研產出-25%。"
 }
 
 	"A puppeted city can be annexed at any time.":{
 		Italian:"Puoi annettere una città fantoccio ogni volta che vuoi"
 		Czech:"Město s loutkovou vládou lze kdykoliv anektovat."
+		Traditional_Chinese:"可以在任何時候併吞傀儡城市。"
 		Simplified_Chinese:"可以在任何时候选择吞并已傀儡城市。"
-<<<<<<< HEAD
-=======
 		Ukrainian:"Маріонеткові міста можуть бути анексованими будь-коли"
->>>>>>> 57b0040d
-		Traditional_Chinese:"可以在任何時候併吞傀儡城市。"
 }
 
 	"Liberate":{
@@ -2610,11 +2564,8 @@
 		Italian:"Liberare una città la restituirà al suo possessore originale, dandoti un'enorme bonus diplomatico nei loro confronti!"
 		Czech:"Osvobozené město se vrátí zpět k původnímu majiteli, což nám přinese masivní zlepšení vzájemných vztahů."
 		Simplified_Chinese:"“解放城市”会将该城市归还给初始拥有者，这样做会极大增进两者的关系！"
-<<<<<<< HEAD
-=======
+		Traditional_Chinese:"“解放城市”會將該城市歸還給初始擁有者，這樣做會極大增進兩者的關係！"
 		Ukrainian:"Визволення міста повертає його своєму первісному власнику, надаючи вам масовий приріст відносин з ними!"
->>>>>>> 57b0040d
-		Traditional_Chinese:"“解放城市”會將該城市歸還給初始擁有者，這樣做會極大增進兩者的關係！"
 }
 
 	"Raze":{
@@ -2630,12 +2581,8 @@
 	"Razing the city annexes it, and starts razing the city to the ground.":{
 		Italian:"Questa opzione ti permetterà di annettere la città e poi di raderla al suolo."
 		Czech:"Vyhlazování města zároveň způsobí jeho anektování a započne srovnávání města ze zemí."
-<<<<<<< HEAD
-=======
+		Ukrainian:"Анексуючи місто ви можете його зруйнувати."
 		Simplified_Chinese:"“摧毁城市”意味着吞并该城市，同时开始将该城市夷为平地。"
-		Ukrainian:"Анексуючи місто ви можете його зруйнувати."
->>>>>>> 57b0040d
-		Simplified_Chinese:"“摧毁城市”意味着吞并该城市，同时开始将该城市夷为平地。",
 		Traditional_Chinese:"“摧毀城市”意味著併吞該城市，同時開始將該城市夷為平地。"
 }
 
@@ -2643,11 +2590,8 @@
 		Italian:"La popolazione diminuirà gradualmente fino alla distruzione della città."
 		Czech:"Populace se bude postupně snižovat, až do úplného zmizení z mapy.."
 		Simplified_Chinese:"城市人口将会持续地减少直至该城市被完全摧毁。"
-<<<<<<< HEAD
-=======
+		Traditional_Chinese:"城市人口將會持續減少直到該城市被完全摧毀。"
 		Ukrainian:"Населення поступово зменшиться, поки місто не буде зруйновано."
->>>>>>> 57b0040d
-		Traditional_Chinese:"城市人口將會持續減少直到該城市被完全摧毀。"
 }
 
 
@@ -2750,13 +2694,9 @@
 		Italian:"Tutorial"
 		Czech:"Návody"
 		Simplified_Chinese:"教程"
-<<<<<<< HEAD
 		Traditional_Chinese:"教學"
-=======
-    Ukrainian:"Навчальні посібники"
-		Traditional_Chinese:"教學"
+    	Ukrainian:"Навчальні посібники"
 		Russian:"Советы"
->>>>>>> 57b0040d
 }
 
 	"Cost":{
@@ -2997,65 +2937,45 @@
 		Italian:"Ripulisci mappa"
 		Czech:"Vyčistit mapu"
 		Simplified_Chinese:"清除当前地图"
-<<<<<<< HEAD
 		Traditional_Chinese:"清除目前地圖"
-=======
 		Ukrainian:"Очистити поточну мапу"
-		Traditional_Chinese:"清除目前地圖"
 		Russian:"Очистить карту"
->>>>>>> 57b0040d
 }
 
 	"Save map":{
 		Italian:"Salva mappa"
 		Czech:"Uložit mapu"
 		Simplified_Chinese:"保存地图"
-<<<<<<< HEAD
 		Traditional_Chinese:"儲存地圖"
-=======
 		Ukrainian:"Зберегти мапу"
-		Traditional_Chinese:"儲存地圖"
 		Russian:"Сохранить карту"
->>>>>>> 57b0040d
 }
 
 	"Load map":{
 		Italian:"Carica mappa"
 		Czech:"Načíst mapu"
 		Simplified_Chinese:"读取地图"
-<<<<<<< HEAD
 		Traditional_Chinese:"讀取地圖"
-=======
 		Ukrainian:"Завантажити мапу"
-		Traditional_Chinese:"讀取地圖"
 		Russian:"Загрузить карту"
->>>>>>> 57b0040d
 }
 
 	"Download map":{
 		Italian:"Scarica mappa"
 		Czech:"Stáhnout mapu"
 		Simplified_Chinese:"下载地图"
-<<<<<<< HEAD
 		Traditional_Chinese:"下載地圖"
-=======
 		Ukrainian:"Завантажити мапу"
-		Traditional_Chinese:"下載地圖"
 		Russian:"Скачать карту"
->>>>>>> 57b0040d
 }
 
 	"Exit map editor":{
 		Italian:"Esci dall'editor"
 		Czech:"Ukončit editování mapy"
 		Simplified_Chinese:"退出地图编辑器"
-<<<<<<< HEAD
 		Traditional_Chinese:"退出地圖編輯器"
-=======
 		Ukrainian:"Вийти з редактора мап"
-		Traditional_Chinese:"退出地圖編輯器"
 		Russian:"Выйти из редактора карт"
->>>>>>> 57b0040d
 }
 
 	"[nation] starting location":{
