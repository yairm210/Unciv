{
	// General Translation tips:
	// - Keep it uniform! Use the same word/style for the same thing when ever necessary.
	//   Otherwise it may be confusing to the user
	//
	// Keep the names in SQUARE BRACKETS UNTRANSLATED!!!
	//
	// - Use the language feature of wikipedia (search the original tech in English
	//   and then choose your language on the left)
	//
	// - When in doubt a full rip of all translations from Civ5 can be found here:
	//   http://www.dndjunkie.com/civilopedia/default.aspx
	//   However, I advise you not to use this too much, as we don't want to infringe
	//   Firaxis copyright!
	// - If you see typos on other languages (e.g. one space too much) feel free to fix them
	//
	// - Try to have at least one round of proof reading before submission
	//
	// Cheers! :)
	
	"Working...":{ // Displayed when next turn is being...turned
		Italian:"Attendere..."
		Russian:"Работает..."
		French:"Patientez..."
		Romanian:"Lucru..."
		Dutch:"Verwerken..."
		Spanish:"Trabajando..."
		Simplified_Chinese:"进行中..."
		Portuguese:"Trabalhando..."
		German:"Bitte warten..."
		Japanese:"ワーキング..."
	}

	"in":{ // As in "Opera House in 3 turns"
		Italian:"tra"
		Russian:"через"
		French:"dans"
		Romanian:"în"
		German:"in"
		Dutch:"in"
		Spanish:"en"
		Simplified_Chinese:"建造/组建完成还需"
		Portuguese:"em"
		Japanese:"に"
	}

/////// Turn

	"Next turn":{
        	Dutch:"Volgende beurt"
        	French:"Prochain tour"
		German:"Nächste Runde"
		Italian:"Fine turno"
        	Japanese:"次のターン"
        	Portuguese:"Proximo turno"
		Romanian:"Runda următoare"
		Russian:"Следующий ход"
		Simplified_Chinese:"下一回合"
		Spanish:"Siguiente turno"
		
	}
	
	"Turn":{ // For main screen at top left, e.g. Turn 234
        	Dutch:"Beurt"
		French:"Tour"
		German:"Runde"
        	Italian:"Turno"
		Japanese:"順番"
        	Portuguese:"Turno"
		Romanian:"Runda"
        	Russian:"Ход"
        	Simplified_Chinese:"回合"
		Spanish:"Turno"
	}


	"turns":{ // for e.g. turns to technology
		Italian:"Turni"
		Russian:"Ходов"
		French:"Tours"
		Romanian:"Runde"
		German:"Runden"
		Dutch:"Beurten"
		Spanish:"turnos"
		Simplified_Chinese:"回合"
		Portuguese:"turnos"
		Japanese:"回る"
	}

	"turn":{ // for e.g. "1 turn" to technology
		Italian:"turno"
		Simplified_Chinese:"回合"
		Portuguese:"Turno"
	}

	"Next unit":{
		Italian:"Prossima unità"
		Simplified_Chinese:"下个未行动单位"
		Portuguese:"Próxima unidade"
	}

	"Pick a policy":{
		Italian:"Scegli Politica"
		Simplified_Chinese:"选择一项社会政策"
		Portuguese:"Escolha uma política"
	}

/////// Unit

	"Movement":{
		Italian:"Movimento"
		Russian:"Передвижение"
		French:"Déplacer"
		Romanian:"Mișcare"
		German:"Bewegungen"
		Dutch:"Mobieliteit"
		Spanish:"Movimiento"
		Simplified_Chinese:"移动力"
		Portuguese:"Movimento"
		Japanese:"移動"
	}

	"Strength":{
		Italian:"Forza"
		Russian:"Сила"
		French:"Force"
		Romanian:"Putere"
		German:"Stärke"
		Dutch:"Kracht"
		Spanish:"Fuerza"
		Simplified_Chinese:"近战攻击"
		Portuguese:"Força"
		Japanese:"強さ"
	}

	"Ranged strength":{
		Italian:"Forza a distanza"
		Russian:"Сила в дальнем бою"
		French:"Force à distance"
		Romanian:"Putere la distanță"
		German:"Fernkampf-Stärke"
		Dutch:"Kracht op afstand"
		Spanish:"Fuerza a distancia"
		Simplified_Chinese:"远程攻击"
		Portuguese:"Força a distancia"
		Japanese:"範囲の強さ"
	}
	
	"Bombard strength":{ // for displaying city info
		Italian:"Forza bombardamento"
		Russian:"Бомбардная сила"
		French:"Force de bombardement"
		Romanian:"Puterea bombardamentului"
		German:"Bombardieren Sie die Stärke"
		Dutch:"Bombard sterkte"
		Spanish:"Fuerza de bombardeo"
		Simplified_Chinese:"远程轰击"
		Portuguese:"Força de bombardeio"
		Japanese:"爆撃力"
	}


/////// Unit actions

	"Move unit":{
		Italian:"Sposta unità"
		Russian:"Переместить юнит"
		French:"Déplacer l'unité"
		Romanian:"Mută unitatea"
		German:"Einheit bewegen"
		Dutch:"Eenheid verplaatsen"
		Spanish:"Mover unidad"
		Simplified_Chinese:"移动单位"
		Portuguese:"Mover a unidade"
		Japanese:"移動ユニット"
	}

	"Stop movement":{
		Italian:"Ferma movimento"
		Russian:"Отменить действие"
		French:"Arrêter le mouvement"
		Romanian:"Oprește mișcarea"
		German:"Bewegen abbrechen"
		Dutch:"Verplaatsen stoppen"
		Spanish:"Parar movimiento"
		Simplified_Chinese:"停止移动"
		Portuguese:"Parar o movimento"
		Japanese:"動きを止める"
	}

	"Construct improvement":{
		Italian:"Costruisci miglioramento"
		Russian:"Построить улучшение"
		French:"Bâtir une amélioration"
		Romanian:"Construiește îmbunătățire"
		German:"Verbesserung bauen"
		Dutch:"Verbetering bouwen"
		Spanish:"Construir mejora"
		Simplified_Chinese:"建造设施"
        	Portuguese:"Construir melhoria"
		Japanese:"構造改善"
	}

	"Automate":{
		Italian:"Automatizza"
		Russian:"Автоматизация"
		French:"Automatiser"
		Romanian:"Automatizează"
		German:"Automatisieren"
		Dutch:"Autoatiseren"
		Spanish:"Automatizar"
		Simplified_Chinese:"自动工作"
		Portuguese:"Automatizar"
		Japanese:"自動化する"
	}
	
	"Stop automation":{
		Italian:"Arresta automazione"
		Spanish:"Parar automatización"
		Romanian:"Oprește automatizarea"
		German:"Automatisieren anhalten"
		French:"Arrêtez automatisation"
		Portuguese:"Pare a automação"
		Simplified_Chinese:"停止自动化"
		Romanian:"Opriți automatizarea"
		Russian:"Стоп автоматизации"
		Japanese:"自動化を停止"
	}

	"Fortify":{
		Italian:"Fortifica"
		Russian:"Укрепить"
		French:"Fortifier"
		Romanian:"Fortifică"
		German:"Befestigen"
		Dutch:"Versterken"
		Spanish:"Fortificar"
		Simplified_Chinese:"驻守"
		Portuguese:"Fortificar"
		Japanese:"要塞化"
	}
	
	"Fortification":{ // as in "+40% Fortification"
		Italian:"Fortificazione"
		Russian:"от укрепления"
		French:"Fortification"
		Romanian:"Fortificație"
		German:"Befestigung"
		Dutch:"Versterking"
		Spanish:"Fortificación"
		Simplified_Chinese:"驻守防御力+"
		Portuguese:"Fortficação"
		Japanese:"要塞"
	}
	
	"Sleep":{
		Italian:"Riposa"
		Romanian:"Dormi"
		Simplified_Chinese:"休眠"
		Portuguese:"Dormir"
		German:"Schlafen legen"
		French:"Dormir"
		Japanese:"睡眠"
		Russian:"Спать"
		Dutch:"Slaap"
		Spanish:"Dormir"
	}

	"Set up":{ // For siege units
		Italian:"Monta"
		Russian:"Подготовится"
		French:"Installer"
		Romanian:"Montează"
		German:"Aufstellen"
		Dutch:"Opstellen"
		Spanish:"Montar"
		Simplified_Chinese:"架设"
		Portuguese:"Montar"
		Japanese:"セットアップ"
	}
	
	"Upgrade to [unitType] ([goldCost] gold)":{ // EG Upgrade to Cannon (140 gold)
		Italian:"Aggiorna a [unitType] ([goldCost] oro)"
		Russian:"Улучшить до [unitType] ([goldCost] золота)"
		French:"Mise à niveau vers [unitType] ([goldCost] or)" //or Amélioration en [unitType] ([goldCost] or)
		Romanian:"Avansare [unitType] ([goldCost] aur)"
		Spanish:"Mejorar a [unitType] ([goldCost] de oro)"
		Simplified_Chinese:"升级到[unitType](需要[goldCost]金钱)"
		Portuguese:"Melhoria a [unitType] ([goldCost] ouro)"
		German:"Verbessere [unitType] ([goldCost] Gold)"
		Japanese:"[unitType]（[goldCost] gold）にアップグレードする"
	}
	
	"Found city":{
		Italian:"Fonda città"
		Russian:"Основать город"
		French:"Fonder une ville"
		Romanian:"Fondează oraș"
		German:"Stadt gründen"
		Dutch:"Stad stichten"
		Spanish:"Fundar ciudad"
       		Simplified_Chinese:"建立城市"
		Portuguese:"Fundar Cidade"
		Japanese:"見つかった市"
	}
	
	"Promote":{
		Italian:"Promuovi"
		Russian:"Повысить"
		French:"Promouvoir"
		Romanian:"Promovează"
		German:"Befördern"
		Dutch:"Promoveren"
		Spanish:"Ascender"
       	 	Simplified_Chinese:"晋升"
		Portuguese:"Promover"
		Japanese:"促進する"
	}

	"Health":{
		Italian:"Salute"
		Russian:"Здоровье"
		French:"Santé"
		Romanian:"Sănătate"
		German:"Gesundheit"
		Dutch:"Gezondheid"
		Spanish:"Salud"
		Simplified_Chinese:"生命"
		Portuguese:"Saúde"
		Japanese:"健康"
	}

	"Disband unit":{
		Italian:"Sciogli"
		Russian:"Распустить юнит"
		French:"Dissoudre l'unité"
		Romanian:"Desființează unitatea"
		Dutch:"Eenheid opheffen"
		Spanish:"Disolver unidad"
		Simplified_Chinese:"解雇单位"
		Portuguese:"Desfazer unidade"
		German:"Einheit auflösen"
		Japanese:"解散ユニット"
	}
	
	"Explore":{
		Italian:"Esplora"
		Romanian:"Explorează"
		Spanish:"Explorar"
		German:"Erkunden"
		French:"Explorer"
		Portuguese:"Explorar"
		Japanese:"探検する"
		Simplified_Chinese:"自由探索"
		Russian:"обследовать"
		Dutch:"Onderzoeken"
	}
	
	"Stop exploration":{
		Italian:"Smetti di esplorare"
		Simplified_Chinese:"停止探索"
		French:"Arrêter l'exploration"
		Portuguese:"Parar a exploração"
	}

	"Pillage":{
		Italian:"Saccheggia"
		German:"Plündern"
		French:"Pillage"
		Japanese:"略奪"
		Portuguese:"Pilhar"
		Russian:"мародерство"
		Romanian:"Prădare"
		Dutch:"Plundering"
		Spanish:"Pillaje"
		Simplified_Chinese:"掠夺"
	}
	
	"Do you really want to disband this unit?":{
		Italian:"Vuoi davvero sciogliere questa unità?"
		Russian:"Вы действительно хотите распустить этот юнит?"
		French:"Voulez-vous vraiment dissoudre cette unité?"
		Romanian:"Sigur desființezi unitatea?"
		Dutch:"Wil je echt deze eenheid opheffen"
		Spanish:"¿Realmente quieres disolver esta unidad?"
		Simplified_Chinese:"您真的想解雇这个单位吗?"
		Portuguese:"Voçê realmente quer desfazer essa unidade?"
		German:"Wollen Sie diese Einheit wirklich auflösen?"
		Japanese:"あなたは本当にこのユニットを解散したいですか？"
	}
	"Disband this unit for [goldAmount] gold?":{
		Italian:"Vuoi sciogliere questa unità per [goldAmount] Oro?"
		Portuguese:"Desfazer esta unidade por  [goldAmount] ouro?"
		French:"Dissoudre cette unité pour [goldAmount] gold?"
		German:"Diese Einheit für [goldAmount] Gold auflösen?"
		Spanish:"¿Disolver esta unidad para [goldAmount] gold?"
		Simplified_Chinese:"要解散这个单位获得[goldAmount]金钱吗？"
		Japanese:"このユニットを[goldAmount]ゴールドに解散させますか？"
		Romanian:"Dezactivați această unitate pentru aurul [goldAmount]?"
		Dutch:"Deze eenheid ontbinden voor [goldAmount] goud?"
	}
	
	"Yes":{
		Italian:"Sì"
		Russian:"Да"
		French:"Oui"
		Romanian:"Da"
		Dutch:"Ja"
		Spanish:"Sí"
		Simplified_Chinese:"是"
		Portuguese:"Sim"
		German:"Ja"
		Japanese:"はい"
	}
	"No":{
		Italian:"No"
		Russian:"Нет"
		French:"Non"
		Romanian:"Nu"
		Dutch:"Nee"
		Spanish:"No"
		Simplified_Chinese:"否"
		Portuguese:"Não"
		German:"Nein"
		Japanese:"いいえ"
	}

/////// Stats / Basics ressources

	"Gold":{
		Italian:"Oro"
		Russian:"Золото"
		French:"Or"
		Romanian:"Aur"
		German:"Gold"
		Dutch:"Goud"
		Spanish:"Oro"
		Simplified_Chinese:"Gold"//the basic resource and the luxury resource have the same name,if we do not solve this problem,i will not translate it.
		Portuguese:"Ouro"
		Japanese:"ゴールド"
	}

	"Science":{
		Italian:"Scienza"
		Russian:"Наука"
		French:"Science"
		Romanian:"Ştiinţă"
		German:"Wissenschaft"
		Dutch:"Wetenschap"
		Spanish:"Ciencia"
		Simplified_Chinese:"科研"
		Portuguese:"Ciência"
		Japanese:"科学"
	}

	"Happiness":{
		Italian:"Felicità"
		Russian:"Счастье"
		French:"Bonheur"
		Romanian:"Fericire"
		German:"Zufriedenheit"
		Dutch:"Tevredenheid"
		Spanish:"Felicidad"
		Simplified_Chinese:"快乐"
		Portuguese:"Felicidade"
		Japanese:"幸福"
	}

	"Production":{
		Italian:"Produzione"
		Russian:"Производство"
		French:"Production"
		Romanian:"Producție"
		German:"Produktion"
		Dutch:"Productie"
		Spanish:"Producción"
		Simplified_Chinese:"产能"
		Portuguese:"Produção"
		Japanese:"製造"
	}

	"Culture":{
		Italian:"Cultura"
		Russian:"Культура"
		French:"Culture"
		Romanian:"Cultură"
		German:"Kultur"
		Dutch:"Cultuur"
		Spanish:"Cultura"
		Simplified_Chinese:"文化"
		Portuguese:"Cultura"
		Japanese:"文化"
	}

	"Food":{
		Italian:"Cibo"
		Russian:"Еда"
		French:"Nourriture"
		Romanian:"Hrană"
		German:"Nahrung"
		Dutch:"Eten"
		Spanish:"Comida"
		Simplified_Chinese:"食物"
		Portuguese:"Comida"
		Japanese:"フード"
	}
	
	"GOLDEN AGE":{
		Italian:"ETÀ DELL'ORO"
		Russian:"ЗОЛОТОЙ ВЕК"
		French:"ÂGE D'OR"
		Romanian:"EPOCA DE AUR"
		German:"GOLDENES ZEITALTER"
		Dutch:"GOUDEN EEUW"
		Spanish:"EDAD DORADA"
		Simplified_Chinese:"黄金时代"
		Portuguese:"IDADE DOURADA"
		Japanese:"黄金時代"
	}

	
/////// Menu table
	
	"Civilopedia":{
		Italian:"Civilopedia"
		Russian:"Цивилопедия"
		French:"Civilopédie"
		Romanian:"Civilopedie"
		Spanish:"Civilopedia"
		Simplified_Chinese:"文明百科"
		Portuguese:"Civilopédia"
		German:"Civilopedia"
		Japanese:"シビロペディア"
	}

	"Start new game":{
		Italian:"Nuova partita"
		Russian:"Новая игра"
		French:"Nouvelle partie"
		Romanian:"Joc nou"
		German:"Neues Spiel"
		Dutch:"Nieuw spel"
		Spanish:"Nueva partida"
		Simplified_Chinese:"开始新游戏"
		Portuguese:"Novo jogo"
		Japanese:"新しいゲームを始める"
	}
	
	"Save game":{
		Italian:"Salva partita"
		Russian:"Сохранить игру"
		French:"Sauvegarder la partie"
		Romanian:"Salvează jocul"
		German:"Spiel speichern"
		Dutch:"Spel opslaan"
		Spanish:"Salvar partida"
		Simplified_Chinese:"储存游戏"
		Portuguese:"Salvar jogo"
		Japanese:"ゲームを保存する"
	}
	
	"Load game":{
		Italian:"Carica partita"
		Russian:"Загрузить игру"
		French:"Charger une partie"
		Romanian:"Incarcă joc"
		German:"Spiel laden"
		Dutch:"Spel laden"
		Spanish:"Cargar partida"
		Simplified_Chinese:"载入游戏"
		Portuguese:"Carregar partida"
		Japanese:"ゲームをロード"
	}
	
	"Load copied data":{
		Italian:"Carica i dati copiati"
		Russian:"Загрузить скопированные данные"
		French:"Charger des données copiées"
		Romanian:"Încarcă date copiate"
		German:"Aus Zwischenablage laden"
		Dutch:"Gekopieerde data laden"
		Spanish:"Cargar datos copiados"
		Simplified_Chinese:"加载复制过的数据"
		Portuguese:"Carregar dados copiados"
		Japanese:"コピーしたデータを読み込む"
	}
	
	"Could not load game from clipboard!":{
		Italian:"Impossibile caricare partita dagli appunti!"
		Romanian:"Jocul nu a putut fi încărcat din clipboard!"
		Simplified_Chinese:"无法从剪贴板加载游戏!"
		Portuguese:"Não foi possivel carregar o jogo da prancheta"
		German:"Das Spiel konnte nicht aus der Zwischenablage geladen werden!"
		French:"Impossible de charger la partie depuis le presse-papier"
		Japanese:"クリップボードからゲームを読み込めませんでした。"
		Russian:"Не удалось загрузить игру из буфера обмена!"
		Dutch:"Kon game niet van klembord laden!"
		Spanish:"No se pudo cargar el juego desde el portapapeles!"
	}

////// New game screen - not duplicated,the other word is wrong.
/*
	"Civilization":{	//this word is not used in the game.
		Italian:"Civiltà"
		Russian:"Цивилизация"
		French:"Civilisation"
		Romanian:"Civilizaţie"
		Spanish:"Civilización"
		Simplified_Chinese:"文明"
		Portuguese:"Civilização"
		German:"Zivilisation"
	}
*/

	"World size":{	 //not duplicate,the other one is wrong.
		Italian:"Dimensione della mappa"
		Russian:"Размер мира"
		French:"Taille du monde"
		Romanian:"Mărime pământ"
		Spanish:"Tamaño del mundo"
		Simplified_Chinese:"世界大小"
		Portuguese:"Tamanho do mundo"
		German:"Kartengröße"
	}


/////// New game screen
	
	"Start game!":{
		Italian:"Comincia la tua avventura!"
		Russian:"Начать игру!"
		French:"Démarrer la partie!"
		Romanian:"Începe jocul!"
		Spanish:"¡Empezar partida!"
		Simplified_Chinese:"开始游戏！"
		Portuguese:"Começar partida!"
		German:"Spiel starten!"
		Japanese:"ゲームを始める！"
	}

	"Map type":{	
		Italian:"Tipo di mappa"
		Russian:"Тип карты"
		French:"Type de carte"
		Romanian:"Tipul hărții"
		Spanish:"Tipo de mapa"
		Simplified_Chinese:"地图类型"
		Portuguese:"Tipo de mapa"
		German:"Kartentyp"
		Dutch:"Kaarttype"
	}

	"Number of enemies":{	///not duplicated,the word above this one is wrong.
		Italian:"Numero di avversari"
		Russian:"Количество врагов"
		French:"Nombre d'ennemies"
		Romanian:"Număr de inamici"
		Spanish:"Número de enemigos"
		Simplified_Chinese:"电脑玩家"
		Portuguese:"Número de inimigos"
		German:"Anzahl der Gegner"
	}

	"Number of human players":{
		Italian:"Numero di giocatori"
		Russian:"Количество врагов"
		French:"Nombre de joueurs humains"
		Romanian:"Număr de inamici"
		Spanish:"Número de enemigos"
		Simplified_Chinese:"人类玩家"
		Portuguese:"Número de jogadores"
		German:"Anzahl der Gegner"
	}

	"Difficulty":{	
		Italian:"Difficoltà"
		Russian:"Сложность"
		French:"Difficulté"
		Romanian:"Dificultate"
		Spanish:"Dificultad"
		Simplified_Chinese:"难度"
		Portuguese:"Dificuldade"
		German:"Schwierigkeitsgrad"
	}

	"Victory status":{
		Italian:"Condizioni di vittoria"
		Russian:"Статус победы"
		French:"Conditions de victoire"
		Romanian:"Statut victorie"
		German:"Siegesstatus"
		Dutch:"Overwinning Status"
		Spanish:"Estatus de victoria"
		Simplified_Chinese:"胜利进程"
		Portuguese:"Status da vitória"
		Japanese:"勝利の地位"
	}

	"Social policies":{
		Italian:"Politiche sociali"
		Russian:"Общественные институты"
		French:"Doctrines" //official translate
		Romanian:"Politici sociale"
		German:"Sozialpolitiken"
		Dutch:"Sociaal beleid"
		Spanish:"Políticas sociales"
		Simplified_Chinese:"社会政策"
		Portuguese:"Políticas sociais"
		Japanese:"社会政策"
	}
	
	"Options":{
		Italian:"Opzioni"
		German:"Optionen"
		French:"Options"
		Japanese:"オプション"
		Russian:"Опции"
		Romanian:"Opțiuni"
		Dutch:"Opties"
		Spanish:"Opciones"
		Simplified_Chinese:"选项"
		Portuguese:"Opções"
	}

	"Display options":{
		Italian:"Opzioni"
		Russian:"Параметры экрана"
		French:"Options d'affichage"
		Romanian:"Opțiuni afișaj"
		German:"Anzeigeeinstellungen"
		Dutch:"Weergaveopties"
		Spanish:"Opciones de pantalla"
		Simplified_Chinese:"显示选项"
		Portuguese:"Opções de Vídeo"
		Japanese:"表示オプション"
	}
	
	"Turns between autosaves":{
		Italian:"Turni tra autosalvataggi"
		French:"Tours avant sauvegarde automatique"
		Simplified_Chinese:"自动存档回合数"
		Português:"Turnos entre autosaves"
	}
	
	"Sound effects volume":{
		Italian:"Volume effetti"
		French:"Volume sonore"
		Simplified_Chinese:"声效大小"
	}
	
	"Show":{
		Italian:"Mostra"
		Russian:"Показать"
		French:"Montrer"
		Romanian:"Arată"
		German:"Anzeigen"
		Dutch:"Toon"
		Spanish:"Mostrar"
		Simplified_Chinese:"显示"
		Portuguese:"Mostrar"
		Japanese:"見せる"
	}

	"Hide":{
		Italian:"Nascondi"
		Russian:"Спрятать"
		French:"Cacher"
		Romanian:"Ascunde"
		German:"Verstecken"
		Dutch:"Verberg"
		Spanish:"Ocultar"
		Simplified_Chinese:"隐藏"
		Portuguese:"Ocultar"
		Japanese:"隠す"
	}
	
	"Worked tiles":{
		Italian:"Celle sfruttate"
		Russian:"обработанные клетки"
		French:"cases exploités"
		Romanian:"celule lucrate"
		German:"bearbeitete Felder"
		Dutch:"Bewerkte velden"
		Spanish:"casillas trabajadas"
		Simplified_Chinese:"工作的地块"
		Portuguese:"Terrenos trabalhados"
		Japanese:"働いたタイル"
	}

	"Resources and improvements":{
		Italian:"Risorse e miglioramenti"
		Russian:"ресурсы и улучшения"
		French:"ressources et améliorations"
		Romanian:"resurse și îmbunătățiri"
		German:"Ressourcen und Verbesserungen"
		Dutch:"Grondstoffen en Verbeteringen"
		Spanish:"recursos y mejoras"
		Simplified_Chinese:"资源与设施"
		Portuguese:"recursos e melhorias"
		Japanese:"リソースと改善"
	}
	
	"Check for idle units":{
		Italian:"Controlla unità inutilizzate"
		Simplified_Chinese:"查看未行动单位"
		Portuguese:"Cheque por unidades sem ordens"
	}

	"Close":{
		Italian:"Chiudi"
		Russian:"Закрыть"
		French:"Fermer"
		Romanian:"Închide"
		German:"Schließen"
		Dutch:"Sluiten"
		Spanish:"Cerrar"
		Simplified_Chinese:"关闭"
		Portuguese:"Fechar"
		Japanese:"閉じる"
	}

/////// City screen

	"Exit city":{
		Italian:"Esci dalla città"
		Russian:"Выход из города"
		French:"Quitter la ville"
		Romanian:"Ieși din oraș"
		German:"Stadt verlassen"
		Dutch:"Stadscherm sluiten"
		Spanish:"Salir de la ciudad"
		Simplified_Chinese:"离开城市界面"
		Portuguese:"Sair da cidade"
		Japanese:"市を出る"
	}

	"Raze city":{
		Italian:"Demolisci città"
		Russian:"Разрушить город"
		French:"Démolir la ville"
		Romanian:"Demolează orașul"
		German:"Stadt zerstören"
		Dutch:"Stad vernietigen"
		Spanish:"Arrasar ciudad"
		Simplified_Chinese:"摧毁城市"
		Portuguese:"Saquear cidade"
		Japanese:"ラゼ市"
	}

	"Stop razing city":{
		Italian:"Anulla demolizione città"
		Russian:"Отменить разрушение города"
		French:"Annuler démolition de la ville"
		Romanian:"Anulează demolarea orașului"
		German:"Zerstörung anhalten"
		Dutch:"Stad vernieteging stoppen"
		Spanish:"Dejar de arrasar ciudad"
		Simplified_Chinese:"停止摧毁城市"
		Portuguese:"Parar de saquear cidade"
		Japanese:"街をすくい止める"
	}

	"Buy for [amount] gold":{
		Italian:"Acquista con [amount] oro"
		Russian:"Купить за [amount] золота"
		French:"Acheter avec [amount] or"
		Romanian:"Cumpără cu [amount] aur"
		German:"Für [amount] Gold kaufen"
		Dutch:"Voor [amount] gold kopen"
		Spanish:"Comprar por [amount] de oro"
		Simplified_Chinese:"购买花费[amount]金钱"
		Portuguese:"Comprar por [amount] ouro" 
		Japanese:"[amount]ゴールドで購入する"
	}
	
	"Buy":{ // for when the construction is a wonder/special and can't be bought, the button is disabled but still displays text
		Italian:"Acquista"
		French:"Acheter"
		Romanian:"A cumpara"
		German:"Kaufen"
		Russian:"купить"
		Dutch:"Kopen"
		Spanish:"Comprar"
		Portuguese:"Comprar"
		Simplified_Chinese:"购买"
		Japanese:"購入"
	}
	
	"Would you like to purchase [constructionName] for [buildingGoldCost] gold?":{
		Italian:"Vorresti acquistare [constructionName] per [buildingGoldCost] oro?"
		Russian:"Хотите купить [constructionName] за [buildingGoldCost] золото?"
		French:"Souhaitez-vous acheter [constructionName] pour [buildingGoldCost] gold?"
		Romanian:"Doriți să achiziționați [buildingName] pentru aur [buildingGoldCost]?"
		German:"Möchten Sie [constructionName] für [buildingGoldCost] gold kaufen?"
		Dutch:"Wilt u [constructionName] kopen voor [buildGoldCost] goud?"
		Spanish:"¿Te gustaría comprar [constructionName] para [buildingGoldCost] gold?"
		Simplified_Chinese:"你想花费[buildingGoldCost]金钱购买[constructionName]吗？"
		Portuguese:"Gostaria de comprar o [constructionName] por [buildingGoldCost] ouro?"
		Japanese:"[buildingGoldCost]ゴールドの[constructionName]を購入しますか？"
	}

	"Maintenance cost":{
		Italian:"Costi di mantenimento"
		Russian:"Стоимость обслуживания"
		French:"Coût de maintenance"
		Romanian:"Cost întreținere"
		German:"Wartungskosten"
		Dutch:"Onderhouskosten"
		Spanish:"Coste de mantenimiento"
		Simplified_Chinese:"维护费"
		Portuguese:"Custo de manutenção"
		Japanese:"メンテナンス費用"
	}
	
	"Pick construction":{
		Italian:"Scegli la costruzione"
		Russian:"Выбор здания"
		French:"Sélectionner la construction"
		Romanian:"Alege construcția"
		German:"Bauwerk auswählen"
		Dutch:"Bouwwerk kiezen"
		Spanish:"Elige la construcción"
		Simplified_Chinese:"选择建筑"
		Portuguese:"Escolher construção"
		Japanese:"ピック建設"
	}

	"Pick improvement":{
		Italian:"Scegli miglioramento"
		Simplified_Chinese:"选择设施"
		French:"Choisir une amélioration"
		Portuguese:"Escolha uma melhoria"
	}

	"Build [building]":{ // eg Build Granary
		Italian:"Costruisci [building]"
		Russian:"Строить [building]"
		French:"Construire [building]"
		Romanian:"Construiește [building]"
		German:"[building] bauen"
		Dutch:"[building] bouwen"
		Spanish:"Construir [building]"
		Simplified_Chinese:"建造[building]"
		Portuguese:"Construir [building]"
	}
	
	"Train [unit]":{ // eg Train Scout
		Italian:"Addestra [unit]"
		Russian:"Обучить [unit]"
		French:"Former [unit]"
		Romanian:"Antrenează [unit]"
		German:"[unit] ausbilden"
		Dutch:"[unit] rekruteren"
		Spanish:"Entrenar [unit]"
		Simplified_Chinese:"组建[unit]"
		Portuguese:"Treinar [unit]"
		Japanese:"電車[unit]"
	}
	
	"Produce [thingToProduce]":{ // eg Produce gold
		Italian:"Produci [thingToProduce]"
		Russian:"Производить [thingToProduce]"
		French:"Produire [thingToProduce]"
		Romanian:"Produce [thingToProduce]"
		German:"[thingToProduce] herstellen"
		Dutch:"[thingToProduce] produceren"
		Spanish:"Producir [thingToProduce]"
		Simplified_Chinese:"产能转化：[thingToProduce]"
		Portuguese:"Produzir [thingToProduce]"
		Japanese:"プロデュース[thingToProduce]"
	} 
	
	"Nothing":{ // A city can choose to "idle" and produce nothing
		Italian:"Niente"
		Russian:"Ничего"
		French:"Rien"
		Romanian:"Nimic"
		German:"Nichts"
		Dutch:"Niks"
		Spanish:"Nada"
		Simplified_Chinese:"无"
		Portuguese:"Nada"
		Japanese:"何もない"
	}
	
	"Specialist Buildings":{
		Italian:"Edifici specialisti"
		Russian:"Специализированные Здания"
		French:"Bâtiments spécialisés"
		Romanian:"Cladiri specializate"
		German:"Fachbauten"
		Dutch:"Gespecialiseerde gebouwen"
		Spanish:"Edificios especializados"
		Simplified_Chinese:"专业建筑"
		Portuguese:"Edifícios Especialistas"
		Japanese:"スペシャリストビル"
	}

	"Specialist Allocation":{
		Italian:"Assegna specialisti"
		Russian:"Распределение специалистов"
		French:"Affectation Spécialiste"
		Romanian:"Alocarea specialiștilor"
		German:"Spezialistzuordnung"
		Dutch:"Specialistische toewijzing"
		Spanish:"Asignación de especialistas"
		Simplified_Chinese:"专业人员分配"
		Portuguese:"Alocação de Especialistas"
		Japanese:"スペシャリスト割り当て"
	}

	"Specialists":{
		Italian:"Specialisti"
		Simplified_Chinese:"专业人员"
		French:"Spécialiste"
		Portuguese:"Especialistas"
	}

	"Food eaten":{
		Italian:"Cibo consumato"
		Simplified_Chinese:"人口消耗"
		French:"Nourriture consommée"
		Portuguese:"Comida consumida"
	}

	"Growth bonus":{
		Italian:"Bonus crescita"
		Simplified_Chinese:"积累速率"
		French:"Bonus de Croissance"
		Portuguese:"Bonus de crescimento"
	}

	"Free population":{ // as in "Free population: 2/13
		Italian:"Popolazione libera"
		Russian:"Свободное население"
		French:"Population libre"
		Romanian:"Populație liberă"
		German:"Freie Bevölkerung"
		Dutch:"Vrije bevolking"
		Spanish:"Población libre"
		Simplified_Chinese:"空闲人口"
		Portuguese:"População livre"
		Japanese:"無料の人口"
	} 

	"[turnsToExpansion] turns to expansion":{
		Italian:"La città si espanderà tra [turnsToExpansion] turni"
		Russian:"Город будет расширяться между раундами [turnsToExpansion]"
		French:"La ville se développera entre [turnsToExpansion] tours"
		Romanian:"Orașul se va extinde între rundă [turnsToExpansion]"
		German:"Erweiterung in [turnsToExpansion] Runden"
		Dutch:"De stad breidt zich uit tussen [turnsToExpansion]-rondes"
		Spanish:"La ciudad se expandirá entre [turnsToExpansion] rondas"
		Simplified_Chinese:"这座城市将在[turnsToExpansion]回合后扩张"
		Portuguese:"A cidade se expandirá em [turnsToExpansion] turnos"
		Japanese:"[turnsToExpansion]が拡大に変わります"
	}

	"Stopped expansion":{ // if culture is 0
		Italian:"Espansione arrestata"
		Russian:"Расширение остановлено"
		French:"Expansion arrêtée"
		Romanian:"Expansiunea sa oprit"
		German:"Expansion gestoppt"
		Dutch:"Uitbreiding gestopt"
		Spanish:"Expansión detenida"
		Simplified_Chinese:"扩张停止了"
		Portuguese:"Expansão parada"
		Japanese:"拡張停止"
	}

	"[turnsToPopulation] turns to new population":{
		Italian:"La città avrà un nuovo abitante tra [turnsToPopulation] turni"
		Russian:"В городе будет новый житель в раундах [turnsToPopulation]"
		French:"La ville aura un nouveau résident dans [turnsToPopulation]"
		Romanian:"Orașul va avea un nou rezident în runde [turnsToPopulation]"
		German:"Neuer Einwohner in [turnsToPopulation] Runden"
		Dutch:"De stad krijgt een nieuwe inwoner in [turnsToPopulation]-rondes"
		Spanish:"La ciudad tendrá un nuevo residente en las rondas de [turnsToPopulation]"
		Simplified_Chinese:"这座城市将在[turnsToPopulation]轮后有1个新市民"
		Portuguese:"A cidade terá um novo residente em [turnsToPopulation] turnos"
		Japanese:"[turnsToPopulation]新しい人口に目を向けます"
	}

	"[turnsToStarvation] turns to lose population":{
		Italian:"La città perderà un abitante tra [turnsToStarvation] turni"
		Russian:"Город потеряет жителя в [turnsToStarvation] смен"
		French:"La ville perdra un habitant [turnsToStarvation] tours"
		Romanian:"Orașul va pierde un locuitor în [turnsToStarvation] schimburi"
		German:"Die Stadt wird einen Einwohner in [turnsToStarvation]-Runden verlieren"
		Dutch:"De stad verliest een bewoner in [turnsToStarvation] ploegen"
		Spanish:"La ciudad pierde un habitante en [turnsToStarvation] turnos"
		Simplified_Chinese:"这座城市将在[turnsToStarvation]轮后失去1个市民"
		Portuguese:"A cidade perderá um habitante em [turnsToStarvation] turnos"
		Japanese:"[turnsToStarvation]人口を減らす"
	}

	"Stopped population growth":{
		Italian:"Crescita della popolazione arrestata"
		French:"accroissement de la population arrêtée"
		German:"Bevölkerungswachstum gestoppt"
		Simplified_Chinese:"人口增长停止"
		Portuguese:"Crescimento populacional interrompido"
		Japanese:"人口増加の阻止"
	}

	"In resistance for another [numberOfTurns] turns":{ //It's when city get captured
		Italian:"La resistenza durerà per altri [numberOfTurns] turni."
        	Simplified_Chinese:"抵抗将持续额外[numberOfTurns]回合."
		Portuguese:"A resistência durará por [numberOfTurns] turnos mais."
		Japanese:"他の[numberOfTurns]ターンに抵抗."
		French:"En révolte pour [numberOfTurns] tours."
	}

	"Sell for [sellAmount] gold":{ // when selling a building
		Italian:"Vendi per [sellAmount] Oro" //es.
		Russian:"Продам за [sellAmount] золотых"
		French:"Vendre pour [sellAmount] or"
		Romanian:"Vindem [sellAmount] de aur"
		German:"Verkaufen Sie für [sellAmount] Gold"
		Dutch:"Verkopen voor [sellAmount] goud"
		Spanish:"Vender por [sellAmount] oro"
		Simplified_Chinese:"卖掉获得[sellAmount]金钱"
		Portuguese:"Vender por [sellAmount] ouro"
	}

	"Are you sure you want to sell this [building]?":{
		Italian:"Vuoi davvero vendere [building]?" //es.
		Russian:"Вы действительно хотите продать [building]?"
		French:"Voulez-vous vraiment vendre [building]?"
		Romanian:"Chiar vrei să vinzi [building]?"
		German:"Wollen Sie wirklich [building] verkaufen?"
		Dutch:"Wil je echt [building] verkopen?"
		Spanish:"¿Realmente quieres vender [building]?"
		Simplified_Chinese:"你真的想卖掉[building]吗？"
		Portuguese:"Você realmente quer vender o(a) [building]?" //i remember i did this for about 6 hours straight in 2018 so i guess i was sleepy
	}

    "[greatPerson] points":{ // e.g "Great Scientist points"
		Italian:"Punti [greatPerson]" //es. "Punti Grande Scienziato"
		Portuguese:"Pontos de [greatPerson]"
		Japanese:"[greatPerson]ポイント"
		French:"[greatPerson] points"
		Simplified_Chinese:"[greatPerson]点数"
	}

	"Great person points":{ // e.g ?
		Italian:"Punti Grande Personaggio"
		Simplified_Chinese:"伟人点数"
		French:"Points de personnage illustre"
		Portuguese:"Pontos de grandes pessoas"
	}

	"Current points":{ 
		Italian:"Punti attuali"
		Simplified_Chinese:"当前点数"
		French:"Points actuelles"
		Portuguese:"Pontos atuais"
	}

	"Points per turn":{ 
		Italian:"Punti per turno"
		Simplified_Chinese:"获得点数/回合"
		French:"Points par tours"
		Portuguese:"Pontos por turno"
	}
	
////// Tech picker

	"Pick a tech":{
		Italian:"Scegli una tecnologia"
		Russian:"Выберите технологию"
		French:"Choisir une technologie"
		Romanian:"Alege o tehnologie"
		German:"Technologie auswählen"
		Dutch:"Technologie kiezen"
		Spanish:"Elige una tecnología"
		Simplified_Chinese:"选择一项科技"
		Portuguese:"Escolha uma tecnologia"
		Japanese:"技術を選ぶ"
	}
	
	"Pick a free tech":{
		Italian:"Scegli una tecnologia gratuita"
		Russian:"Выберите бесплатную технологию"
		French:"Choisir une technologie gratuite"
		Romanian:"Alege o tehnologie gratuită"
		Dutch:"Gratis technologie kiezen"
		Spanish:"Elige una tecnología gratis"
		Simplified_Chinese:"选择1项免费科技"
		Portuguese:"Escolha uma tecnologia gratuita"
		German:"Kostenlose Technologie auswählen"
		Japanese:"無料の技術を選ぶ"
	}

	"Research [technology]":{ // eg "Research Pottery"
		Italian:"Ricerca [technology]"
		Russian:"Исследование [technology]"
		French:"Rechercher [technology]"
		Romanian:"Cercetează [technology]"
		German:"[technology] erforschen"
		Dutch:"[technology] onderzoeken"
		Spanish:"Investigar [technology]"
		Simplified_Chinese:"研究[technology]"
		Portuguese:"Investigar o(a) [technology]" //o(a) means the in this case
		Japanese:"研究[technology]"
	}
	
	"Pick [technology] as free tech":{
		Italian:"Scegli [technology] come tecnologia gratuita"
		Russian:"Выбрать [technology] как бесплатную технологию"
		French:"Choisir [technology] comme technologie gratuite"
		Romanian:"Alege [technology] ca tehnologie gratuită"
		Dutch:"[technology] kiezen als gratis technologie"
		Spanish:"Elegir [technology] como tecnología gratis"
		Simplified_Chinese:"选择[technology]作为免费科技"
		Portuguese:"Escolher [technology] como tecnologia gratuita"
		German:"[technology] als kostenlose Technologie auswählen"
		Japanese:"無料の技術として[technology]を選ぶ"
	}

	"Units enabled":{
		Italian:"Unità sbloccate"
		Russian:"Активные юниты"
		French:"Unités activées"
		Romanian:"Unități active"
		German:"Freigeschaltete Einheiten"
		Dutch:"Eenheden vrijgespeeld"
		Spanish:"Unidades habilitadas"
		Simplified_Chinese:"解锁单位"
		Portuguese:"Unidades ativadas"
		Japanese:"有効な単位"
	}

	"Buildings enabled":{
		Italian:"Edifici sbloccati"
		Russian:"Активные здания"
		French:"Bâtiments activés"
		Romanian:"Clădiri active"
		German:"Freigeschaltete Bauwerke"
		Dutch:"Gebouwen vreijgespeeld"
		Spanish:"Edificios habilitados"
		Simplified_Chinese:"解锁建筑"
		Portuguese:"Construções habilitadas"
		Japanese:"有効な建物"
	}
	
	"Wonder":{
		Italian:"Meraviglia"
		Russian:"Чудо"
		French:"Merveille"
		Romanian:"Minune"
		German:"Wunder"
		Dutch:"Wonder"
		Spanish:"Maravilla"
		Simplified_Chinese:"奇观"
		Portuguese:"Maravilha"
		Japanese:"ワンダー"
	}
	
	"Wonders enabled":{
		Italian:"Meraviglie sbloccate"
		Russian:"Активные чудеса"
		French:"Merveilles activées"
		Romanian:"Minuni active"
		German:"Freigeschaltete Wunder"
		Dutch:"Wonders vrijgespeeld"
		Spanish:"Maravillas habilitadas"
		Simplified_Chinese:"解锁奇观"
		Portuguese:"Maravilhas habilitadas"
		Japanese:"有効不思議"
	}

	"Tile improvements enabled":{
		Italian:"Miglioramenti delle celle sbloccati"
		Russian:"Улучшения клеток включены"
		French:"Améliorations apportées aux cases"
		Romanian:"Îmbunătățiri celule active"
		German:"Freigschaltete Feldverbesserungen"
		Dutch:"Verbeteringen vrijgespeeld"
		Spanish:"Mejoras de casilla habilitadas"
		Simplified_Chinese:"解锁地块设施"
		Portuguese:"Melhorias de solo habilitadas"
		Japanese:"タイルの改善"
	}

	"Reveals [resource] on the map":{ // As in "Reveals Coal on the map"
		Italian:"Mostra [resource] sulla mappa"
		Russian:"Показывает [resource] на карте"
		French:"Révèle [resource] sur la carte"
		Romanian:"Dezvăluie [resource] pe hartă"
		German:"Zeigt [resource] auf der Karte an"
		Dutch:"Onthuld [resource] op de kaart"
		Spanish:"Descubre [resource] en el mapa"
		Simplified_Chinese:"在地图上显示[resource]"
		Portuguese:"Revela [resource] no mapa"
		Japanese:"地図上の[resource]を明らかにする"
	}
	
	"XP for new units":{
		Italian:"XP per nuove unità"
		Russian:"XP для новых юнитов"
		French:"XP pour les nouvelles unités"
		Romanian:"XP pentru unități noi"
		Dutch:"XP voor nieuwe eenheden"
		Spanish:"PX para unidades nuevas"
		Simplified_Chinese:"新组建单位的初始经验值"
		Portuguese:"Experiencia para novas unidades"
		German:"XP für neue Einheiten"
		Japanese:"新しいユニット用のXP"
	}
	
	"provide":{ // as in "Camp, Customs House provide +1 Gold"
		Italian:"forniscono"
		Russian:"даёт"
		French:"fournit"
		Romanian:"furnizează"
		German:"generieren"
		Dutch:"genereren"
		Spanish:"proporcionan"
		Simplified_Chinese:"提供"
		Portuguese:"Proporciona"
		Japanese:"提供する"
	}

	"provides":{ // as in "Camp provides +1 Gold" (singular of above)
		Italian:"fornisce"
		Russian:"обеспечивает"
		French:"fournit"
		Romanian:"furnizează"
		German:"generiert"
		Dutch:"genereert"
		Spanish:"proporciona"
		Simplified_Chinese:"提供"
		Portuguese:"Proporciona"
		Japanese:"提供する"
	}
	

////////////// 	Save and load game
	
	"Current saves":{
		Italian:"Salvataggio attuale"
		Russian:"Текущие сохранения"
		French:"Sauvegardes présentes"
		Romanian:"Salvări curente"
		German:"Gespeicherte Spiele"
		Dutch:"Huidige spellen"
		Spanish:"Partidas guardadas"
		Simplified_Chinese:"保存当前游戏"
		Portuguese:"Partidas salvas"
	}

	"Saved game name":{
		Italian:"Nome del salvataggio"
		Russian:"Название сохранённой игры"
		French:"Nom de la partie sauvegardée"
		Romanian:"Numele jocului salvat"
		German:"Name des gespeicherten Spiels"
		Dutch:"Naam van opgeslagen spellen"
		Spanish:"Nombre de partida guardada"
		Simplified_Chinese:"游戏存档名称"
		Portuguese:"Nome do jogo salvo"
	}

	"Copy to clipboard":{ //shouldn't it be "copy saved game to clipboard" ? //Y: technichally yes, but that's longer so doesn't fit as well into the button-space
		Italian:"Copia su appunti"
		French:"Copier dans le presse-papier"
		Simplified_Chinese:"复制到剪贴板"
		Portuguese:"Copiar" //means copy but it is correct because you can actually paste it as text
	}

	"Could not load game":{
		Italian:"Impossibile caricare partita"
		Russian:"Не удалось загрузить игру"
		French:"Impossible de charger la partie"
		Romanian:"Jocul nu a putut fi încărcat"
		German:"Spiel konnte nicht geladen werden"
		Dutch:"Spel kon niet geladen worden"
		Spanish:"Imposible cargar partida"
		Simplified_Chinese:"无法读档"
		Portuguese:"Não foi possivel carregar a partida salva"
	}

	"Load [saveFileName]":{ // as in "Load SaveFile2"
		Italian:"Carica [saveFileName]"
		Russian:"Загрузить [saveFileName]"
		French:"Charger [saveFileName]"
		Romanian:"Încarcă [saveFileName]"
		German:"[saveFileName] laden"
		Dutch:"[saveFileName] laden"
		Spanish:"Cargar [saveFileName]"
		Simplified_Chinese:"读取[saveFileName]"
		Portuguese:"Carregar [saveFileName]"
	}

	"Delete save":{
		Italian:"Elimina salvataggio"
		Russian:"Удалить сохранение"
		French:"Supprimer la sauvegarde"
		Romanian:"Șterge jocul salvat"
		German:"Spiel löschen"
		Dutch:"Spel verwijderen"
		Spanish:"Borrar partida"
		Simplified_Chinese:"删除存档"
		Portuguese:"Apagar jogo salvo"
	}

	"Saved at":{
		Italian:"Salvato su"
		Russian:"Сохранено в"
		French:"Enregistré sous"
		Romanian:"Salvat la"
		German:"Gespeichert um"
		Dutch:"Opgeslagen in"
		Spanish:"Guardado en"
		Simplified_Chinese:"保存在"
		Portuguese:"Salvo em"
	}
	
	
////////// Battle table
	
	"City strength":{
		Italian:"Forza della città"
		Russian:"Сила города"
		French:"Force de la ville"
		Romanian:"Puterea orașului"
		German:"Stärke der Stadt"
		Dutch:"Kracht van de stad"
		Spanish:"Fuerza de la ciudad"
		Simplified_Chinese:"城市强度"
		Portuguese:"Força da cidade"
	}
	
	"City health":{
		Italian:"Salute della città"
		Russian:"Здоровье города"
		French:"Santé de la ville"
		Romanian:"Sănătatea orașului"
		German:"Gesundheit der Stadt"
		Dutch:"Gezondheid van de stad"
		Spanish:"Salud de la ciudad"
		Simplified_Chinese:"城市耐久"
		Portuguese:"Resistencia da cidade" // Are we treating cities as beings here? Just want to know // Y: Not sure what you mean, but I assume we are?
	}
	
	"Captured":{ // Shown in the battle table when attacking a civilian unit or a defeated city
		Italian:"Cattura"
		Russian:"Захвачен"
		French:"Capturé"
		Romanian:"Capturat"
		German:"Gefangen"
		Dutch:"Gevangen"
		Spanish:"Capturada"
		Simplified_Chinese:"被占领"
		Portuguese:"Capturado(a)"
	}
	
	"Attack":{
		Italian:"Attacca"
		Russian:"Атака"
		French:"Attaque"
		Romanian:"Atac"
		German:"Angreifen"
		Dutch:"Aanvallen"
		Spanish:"Ataque"
		Simplified_Chinese:"攻击"
		Portuguese:"Ataque"
	}
	
	"[percentage] to unit defence":{ // e.g. +25% to unit defence
		Italian:"[percentage] di difesa dell'unità"
		Spanish:"[percentage] A la defensa"
		Italian:"[percentage] difesa dell'unità"
		Romanian:"[percentage] la defensiva unității"
		Simplified_Chinese:"[percentage]单位防御力"
		Portuguese:"[percentage] a defesa da unidade"
		German:"[percentage] erhöhte Verteidigungsstärke"
		French:"[percentage] de défense"
	} 
	
	
///////// Unit uniques

	//  - - - NOTE: These need to be moved to the "Units,Promotions" translation file, in their respective places! - - - 

	"Bonus vs [unitType]":{
		Italian:"Bonus contro unità [unitType]" // es. Bonus contro unità da tiro
		Russian:"Бонус против [unitType]"
		French:"Bonus contre [unitType]"
		Romanian:"Bonus contra [unitType]"
		German:"Im Vorteil gegen [unitType]" // Gender sensitive --> not necessary as we talk about "types" not specific units
		Dutch:"Voordeel tegen [unitType]"
		Spanish:"Bonus contra [unitType]"
		Simplified_Chinese:"对战[unitType]时战斗力加成："
		Portuguese:"Bonus contra [unitType]"
	}

	"Penalty vs [unitType]":{
		Italian:"Malus contro unità [unitType]"
		Russian:"Штраф против [unitType]"
		French:"Pénalité contre [unitType]"
		Romanian:"Penalizare contra [unitType]"
		German:"Im Nachteil gegen [unitType]" // Gender sensitive --> not necessary as we talk about "types" not specific units
		Dutch:"Nadeel tegen [unitType]"
		Spanish:"Penalización contra [unitType]"
		Simplified_Chinese:"对战[unitType]时战斗力减成："
		Portuguese:"Penalidade contra [unitType]"
	}

///////// Old Great Person translations (for reference only)

	"Can start an 8-turn golden age or construct a Landmark (+6 Culture)":{
		Italian:"Può iniziare un'Età dell'Oro di 8 turni o costruire un Punto di riferimento (+6 Cultura)"
		Russian:"Может начать золотой век на 8 ходов или построить памятник (+6 культура)"
		French:"Peut commencer un âge d'or de 8 tours ou construire un monument (+6 Culture)"
		Romanian:"Poate începe o nouă epocă de aur sau construi un monument (Cultura + 6)"
		German:"Kann ein goldenes Zeitalter mit 8 Umdrehungen beginnen oder ein Wahrzeichen erstellen (+6 Kultur)"// German translation not sure
		Dutch:"Kan een gouden periode van acht beurten starten of een oriëntatiepunt bouwen (+6 Cultuur)"// Dutch translation not sure
		Spanish:"Puede comenzar una Edad de Oro de 8 turnos o construir un Edificio Emblemático (+6 cultura)"
		Portuguese:"Pode iniciar uma idade dourada de 8 turnos ou construir uma maravilha (+6 Cultura)"
		Simplified_Chinese:"开启8回合黄金时代或建造1座文化地标(+6文化)"
	}

	"Can discover a technology, or construct an Academy (+4 Science)" :{
		Italian:"Può scoprire una tecnologia o costruire un'Accademia (+4 Scienza)"
		Russian:"Может открыть технологию или построить Академию (+4 наука)"
		French:"Peut découvrir une technologie, ou construire une Académie (+4 science)"
		Romanian:"Poate să descopere o tehnologie sau să construiască o Academie (știință +4)"
		German:"Kann eine Technologie entdecken, oder eine Akademie (+4 Erforschung) bauen"
		Dutch:"Kan een technologie ontdekken, of een Academie (+4wetenschap) bouwen"
		Spanish:"Puede descubrir una tecnología o construir una Academia (+4 ciencia)"
		Portuguese:"Pode descobrir uma tecnologia ou construir uma academia (+4 Ciência)"
		Simplified_Chinese:"获得一项免费科技或建造1座学院(+4科研)"
	}

	"Can undertake a trade mission, giving a large sum of gold, or construct a Customs House (+4 Gold)":{
		Italian:"Può intraprendere una missione commerciale, dare una grande somma di oro, o costruire una Dogana (+4 Oro)"
		Russian:"Может предпринять торговую миссию, дать большую сумму золота или построить Таможенную палату (+4 золота)"
		French:"Peut entreprendre une mission commerciale, donner une grosse somme d'or, ou construire une maison de douane (+4 pièces d'or)"
		Romanian:"Poate să întreprindă o misiune comercială, să dea o sumă mare de aur sau să construiască o casă vamală (+4 de aur)"
		German:"Kann eine Handelsmission unternehmen, viel Gold geben oder ein Zollamt (+4 Gold) bauen"
		Dutch:"Kan een handelsmissie ondergaan, levert veel goud op, of bouwt een Douanekantoor (+4 goud) bouwen"
		Portuguese:"Pode realizar uma missão comercial, dando uma grande soma de ouro, ou construir uma Alfândega (+4 de Ouro)"
		Spanish:"Puede emprender una misión de comercio que proporciona una gran suma de oro, o construir una Aduana (+4 oro)"
		Simplified_Chinese:"通过开展贸易获得大笔金钱或建造1座海关(+4金)"
	}

	"Can speed up construction of a wonder, or construct a Manufactory (+4 Production)":{
		Italian:"Può velocizzare la costruzione di una meraviglia, o costruire una Manifattura (+4 Produzione)"
		Russian:"Может ускорить строительство чуда или построить Завод (+4 производства)"
		French:"Peut accélérer la construction d'une merveille, ou construire une manufacture (+4 production)"
		Romanian:"Poate accelera construcția unei minune sau poate construi o fabrică (+4 producție)"
		German:"Kann die Bauzeit eines Wunders verkürzen oder eine Fabrik (+4 Produktion) bauen"
		Dutch:"Kan de produtie van een wonder versnellen, of kan een Fabriek (+4 productie) bouwen"
		Spanish:"Puede acelerar la construción de una Maravilla o construir una Fábrica (+4 producción)"
		Portuguese:"Pode acelerar a construção de uma maravilha ou construir uma manufatura (+4 de Produção)"
		Simplified_Chinese:"加快奇观的建造速度或建造1座工厂(+4生产)"
	}
	
	
	"Create [improvementName]":{ // for unit action button - also used for "create fishing boats" and "create oil well"
		Italian:"Costruisci [improvementName]"
		Romanian:"Crează [improvementName]"
		Spanish:"Crear [improvmentName]"
		Simplified_Chinese:"建造[improvementName]"
		German:"[improvementName] anlegen"
		French:"Créer [improvementName]"
		Russian:"Создайте [improvementName]"
		Portuguese:"Cria [improvementName]"
	}

	"Start Golden Age":{
		Italian:"Avvia un'Età dell'Oro"
		Romanian:"Începe epoca de aur"
		Spanish:"Empezar Edad Dorada"
		Simplified_Chinese:"开启8回合黄金时代"
		German:"Starte Goldenes Zeitalter" //I chose to transl. as if Golden Age is a proper name
		French:"Commencer un âge d'Or"
		Russian:"Начать золотой век"
		Portuguese:"Começar a Idade Dourada" // ç=ss or depending on situation just s
	}

	// for unit action button

	"Discover Technology":{ 
		Romanian:"Descoperă tehnologie"
		Spanish:"Descubrir Tecnologia"
		Simplified_Chinese:"发现科技"
		Italian:"Scopri tecnologia"
		German:"Entdecke Technologie"
		Portuguese:"Descobrir uma tecnologia" //do you mean discover "a" tecnology?
		Russian:"Откройте для себя технологию"
		French:"Découvrir une technologie"
	}

	// for unit action button

	"Conduct Trade Mission":{
		Italian:"Conduci missione commerciale"
		Romanian:"Dirijează misiunea comercială"
		Spanish:"Tomar mision De Comercio"
		Simplified_Chinese:"开展贸易"
		German:"Handelsmission durchführen"
		French:"Faire une mission commerciale"
		Portuguese:"Realizar uma missão comercial"
		Russian:"Провести торговую миссию"
	} 

	// for unit action button
	"Your trade mission has earned you [goldGained] gold!":{
		Italian:"La tua missione commerciale ti ha fruttato [goldGained] Oro!"
		Romanian:"Misuiunea comercială ți-a adus [goldGained] aur!"
		Spanish:"¡La mision de comercio ha generado [goldGained] de oro!"
		Simplified_Chinese:"您开展贸易赚了[goldGained]金钱"
		Portuguese:"Sua missão comercial deu-lhe [goldGained] ouro!"
		German:"Die Handelsmission hat [goldGained] Gold eingebracht!"
		French:"Votre mission commerciale vous a rapporté [goldGained] ors"
		Russian:"Ваша торговая миссия принесла вам [goldGained] золота!"
	}

	"Hurry Wonder":{
		Italian:"Accellera Meraviglia"
		Romanian:"Grăbește minune"
		Spanish:"Acelerar Maravilla"
		Simplified_Chinese:"加速奇观建造"
		German:"Wunder beschleunigen"
		French:"Accélérer la construction"
		Russian:"Спешите, чудо"
		Portuguese:"Apressar a contrução Maravilha" //whoever did that please jump from a dingy on a calm river with no crocodiles whatsoever
	} 
	
////// Policy picker screen

	"You have entered the [newEra] era!":{
		Italian:"Sei entrato in una nuova era, l'Epoca [newEra]!" //[newEra] not translated in Italian
		Russian:"Вы вошли в эпоху [newEra]!"
		French:"Vous êtes entré dans l'ère [newEra]!"
		Romanian:"Ai intrat în epoca [newEra]!"
		Dutch:"Jij bent in het/de [newEra] aangekomen!" // depends on what era it is 
		Spanish:"¡Has entrado en la [newEra]!"
		Simplified_Chinese:"您已经进入了[newEra]"
		Portuguese:"Voçê entrou na [newEra]!"
		German:"Zeitalter [newEra] ist eingeläutet!"
	}

	"[policyBranch] policy branch unlocked!":{ // EG Rationalism policy branch unlocked!
		Italian:"Ramo sociale [policyBranch] sbloccato!"
		Russian:"Ветвь общественных институтов [policyBranch] разблокирована!"
		French:"Doctrine [policyBranch] déverrouillée!"
		Romanian:"Ramura [policyBranch] deblocată!"
		Dutch:" Het/De [policyBranch] beleid is ontgrendeld!" // depends on what brach it is
		Spanish:"¡Rama política [policyBranch] desbloqueada!"
		Simplified_Chinese:"[policyBranch]政策分支解锁!"
		Portuguese:"[policyBranch] foi desbloqueado(a)"
		German:"[policyBranch] Grundsatzzweig wurde freigeschaltet"
	} 
	
////// Trade	

	"Trade":{	
		Italian:"Negozia"
		Russian:"Торговля"
		French:"Échanges"
		Romanian:"Comerț"
		Spanish:"Comerciar"
		Simplified_Chinese:"贸易"
		Portuguese:"Comércio"
		German:"Handel"
	}

	"Offer trade":{	
		Italian:"Offerta commerciale"
		Russian:"Предложить обмен"
		French:"Proposer un échange"
		Romanian:"Ofertă comercială"
		Spanish:"Ofrecer intercambio"
		Simplified_Chinese:"提供贸易"
		Portuguese:"Oferecer uma troca comercial" // seems like not one person wants to :D
		German:"Handel anbieten"
	}

	"What do you have in mind?":{	
		Italian:"Cos'hai in mente?"
		Russian:"Что вы об этом думаете?"
		French:"À quoi pensez-vous?"
		Romanian:"La ce te gândești?"
		Spanish:"¿Qué tienes en mente?"
		Simplified_Chinese:"你有什么想法?"
		Portuguese:"O que tens em mente?" //tens as in have or has nor tens of thousands of course
		German:"Was schwebt Ihnen vor?"
	}

	"Our items":{	
		Italian:"I nostri articoli"
		Russian:"Наши товары"
		French:"Nos articles"
		Romanian:"Articolele noastre"
		Spanish:"Nuestros ítems"
		Simplified_Chinese:"我们的物品"
		Portuguese:"Nossos itens/recursos"
		German:"Unsere Gegenstände"
	}
    
	"Our trade offer":{	
		Italian:"La nostra offerta"
		Russian:"Наше предложение\n  обмена"
		French:"Notre offre d'échange"
		Romanian:"Oferta noastră"
		Spanish:"Nuestra oferta"
		Simplified_Chinese:"我们的贸易提供"
		Portuguese:"Nossa oferta"
		German:"Unser Handelsangebot"
	}

	"[otherCiv]'s trade offer":{
		Italian:"Offerta di [otherCiv]"
		Russian:"Предложение обмена \n цивилизации [otherCiv]"
		French:"L'offre d'échange de [otherCiv]"
		Romanian:"Ofertă de schimb a [otherCiv]"
		Spanish:"Oferta de [otherCiv]"
		Simplified_Chinese:"[otherCiv]的贸易提供"
		Portuguese:"Oferta da(o/e) [otherCiv]" // da(o/e) meaning of in diffenrent genders
		German:"[otherCiv]s Handelsangebot"
	}

	"[otherCiv]'s items":{	
		Italian:"Gli articoli di [otherCiv]"
		Russian:"Товары цивилизации [otherCiv]"
		French:"Les articles de [otherCiv]"
		Romanian:"Articolele de la [otherCiv]"
		Spanish:"Ítems de [otherCiv]"
		Simplified_Chinese:"[otherCiv]的物品"
		Portuguese:"Itens da(o/e) [otherCiv]"
		German:"[otherCiv]s Gegenstände"
	}

	"Pleasure doing business with you!":{
		Italian:"È un piacere fare affari con te!"
		Russian:"С вами приятно иметь дело!"
		French:"C'est un plaisir de faire des affaires avec vous!"
		Romanian:"Este o plăcere să facem afaceri împreună!"
		Spanish:"¡Un placer hacer negocios contigo!"
		Simplified_Chinese:"很高兴和您做生意!"
		Portuguese:"É um prazer fazer negócios com voçê" // can remove 'É um prazer' as it translates to 'it is a pleasure'
		German:"Angenehm mit Ihnen Geschäfte zu machen!"
	}

	"I think not.":{	
		Italian:"Non ci penso proprio!"
		Russian:"Думаю, нет."
		French:"Je ne crois pas."
		Romanian:"Nu cred."
		Spanish:"Creo que no."
		Simplified_Chinese:"我认为不可行."
		Portuguese:"Acho que não"
		German:"Lieber nicht."
	}

	"That is acceptable.":{	
		Italian:"È accettabile."
		Russian:"Это приемлемо."
		French:"C'est acceptable."
		Romanian:"E acceptabil."
		Spanish:"Es aceptable"
		Simplified_Chinese:"这是可以接受的."
		Portuguese:"Isto é aceitavel"
		German:"Das ist akzeptabel."
	}

	"Accept":{	
		Italian:"Accetta"
		Russian:"Принять"
		French:"Accepter"
		Romanian:"Acceptă"
		Spanish:"Aceptar"
		Simplified_Chinese:"同意"
		Portuguese:"Aceitar"
		German:"Annehmen"
	}

	"Keep going":{
		Italian:"Continua..."
		French:"Continuer..."
		Simplified_Chinese:"继续..."
		Portuguese:"Prossiga"
	}
	
	"There's nothing on the table":{
		Italian:"Non c'è niente da trattare"
		Russian:"Вы ничего не предложили" //Don't know how to properly translate this one, but i think this will do okay
		French:"Il n'y a rien a échangé" //if it's in case of empty trade it's accurate
		Romanian:"Nu e nimic pe masă"
		Spanish:"¿Estas de broma?"
		Simplified_Chinese:"表格上没有任何物品"
		Portuguese:"Não ha nada á mesa"
		German:"Der Verhandlungstisch ist leer"
	}

	"Peace treaty":{
		Italian:"Trattato di pace"
		Russian:"Мирный договор"
		French:"Traité de paix"
		Romanian:"Tratat de pace"
		Spanish:"Tratado de paz"
		Simplified_Chinese:"和平条约"
		Portuguese:"Tratado de paz"
		German:"Friedensabkommen"
	}

	"Agreements":{
		Italian:"Accordi"
		Simplified_Chinese:"协定"
		French:"Accords"
		Portuguese:"Acordos"
	}

	"Open Borders":{
		Italian:"Diritto di passaggio"
		Simplified_Chinese:"开放边境"
		French:"Accord de libre passage"
		Portuguese:"Acordo de fronteiras abertas"
	}

	"Gold per turn":{
		Italian:"Oro per turno"
		Russian:"Золота за ход"
		French:"Or par tour"
		Romanian:"Aur per rundă"
		Spanish:"Oro por turno"
		Simplified_Chinese:"每回合得到金钱"
		Portuguese:"Ouro por turno"
		German:"Gold pro Runde"
	}

	"Cities":{ //You misses this translation, said Smashfanful //Don't translate in diplomacy view
		Italian:"Città"
		Romanian:"Orase"
		Spanish:"Ciudades"
		Simplified_Chinese:"城市"
		German:"Städte"
		Dutch:"Cities"
		French:"Villes"
		Portuguese:"Cidades"
		Russian:"Города"
	}

	"Technologies":{
		Italian:"Tecnologie",
		German:"Technologien",
		French:"Technologies",
		Simplified_Chinese:"科技"
		Portuguese:"Tecnologias"
	}

	"Declarations of war":{
		Italian:"Dichiarazione di guerra"
		French:"Déclarations de guerre"
		Simplified_Chinese:"宣战"
		Portuguese:"Declarações de guerra"
	}

	"Luxury resources":{
		Italian:"Risorse di lusso"
		French:"Ressources de luxes"
		Simplified_Chinese:"奢侈资源"
		Portuguese:"Recursos raros/luxuosos" //raros = rare luxuosos = luxurious
	}

	"Strategic resources":{
		Italian:"Risorse strategiche"
		French:"Ressources stratégiques"
		Simplified_Chinese:"战略资源"
		Portuguese:"Recursos estratégicos"
	}

	// Civilisations and uniques
	"replaces":{// As in "Camel Archer replaces Knight", "Krepost replaces Barracks"
		Italian:"sostituisce"
		Romanian:"înlocuiește"
		Spanish:"Remplaza"
		Simplified_Chinese:"替代"
		German:"ersetzt"
		French:"remplace"
		Portuguese:"substitui"
		Russian:"заменяет"
	}
	
	"[resourceName] not required":{
		Italian:"Risorsa [resourceName] non richiesta"
		Simplified_Chinese:"不需要[resourceName]"
		French:"[resourceName] non requis"
		Portuguese:"[resourceName] não requirido"
	}
	
	"National ability":{ // the unique ability that each nation has
		Italian:"Abilità della civiltà"
		Romanian:"Abilitate a națiunii"
		Spanish:"Bonus de nacion"
		German:"Nationalfähigkeit"
		French:"Capacité de la civilisation"
		Portuguese:"Habilidade nacional"
		Russian:"Национальная способность"
		Simplified_Chinese:"民族特性"
	}
	
	"Babylon":{	
		Italian:"Babilonia"
		Russian:"Вавилон"
		French:"Babylone"
		Romanian:"Babilonia"
		Spanish:"Babilonia"
		Simplified_Chinese:"巴比伦"
		Portuguese:"Babilônia"
		German:"Babylonien"
	}

	"Receive free Great Scientist when you discover Writing, Earn Great Scientists 50% faster":{
		Italian:"Ricevi un Grande Scienziato gratuito quando scopri la Scrittura, e ricevi i Grandi scenziati il 50% più in fretta"
		Romanian:"La descoperirea abilității Scriere primești un Mare om de știință gratuit, următorii fiind obținuți cu 50% mai repede"
		German:"Ein kostenloser Großer Wissenschaftler erscheint, wenn Schrift erforscht wurde; Große Wissenschaftler erscheinen 50% häufiger"
		French:"Gagner un scientifique illustre lorsque Ecriture est dévouvert, les scientifiques illustres apparaissent 50% plus vite"
		Portuguese:"Receba gratuitamente um grande cientista quando você descobrir Escritura, ganhe grandes cientistas 50% mais rápido"
		Russian:"Получите бесплатно великого ученого, когда откроете для себя написание, заработайте великих ученых на 50% быстрее"
		Simplified_Chinese:"发明文字后立即获得一个大科学家，大科学家点数积累速率+50%"
		Spanish:"Reciba un Gran Científico gratis cuando descubra Escribir, Gane Grandes Científicos 50% más rápido"
	}
	
	"Greece":{	
		Italian:"Grecia"
		Russian:"Греция"
		French:"Grèce"
		Romanian:"Grecia"
		Spanish:"Grecia"
		Simplified_Chinese:"希腊"
		Portuguese:"Grécia"
		German:"Griechenland"
	}

	"China":{	
		Italian:"Cina"
		Russian:"Китай"
		French:"Chine"
		Romanian:"China"
		Spanish:"China"
		Simplified_Chinese:"中华"
		Portuguese:"China"
		German:"China"
	}

	"Great general provides double combat bonus, and spawns 50% faster":{
		Italian:"I Grandi Generali concedono nascono il 50% più in fretta e il loro bonus è raddoppiato"
		Romanian:"Marele general oferă bonus de luptă dublu și se crează cu 50% mai repede"
		Simplified_Chinese:"大军事家提供双倍战斗力加成，大军事家产生速率+50%"
		German:"Ein Großer General gibt den doppelten Kampfbonus und erscheint 50% häufiger"
		French:"Le général illustre donne deux fois plus de bonus de combat, et apparait 50% plus vite"
		Portuguese:"Grande general fornece bônus de combate duplo e é gerado 50% mais rápido"
		Russian:"Великий полководец дает двойной боевой бонус и появляется на 50% быстрее"
		Spanish:"El gran general proporciona bonificación de combate doble y genera un 50% más rápido."
	}
	
	"Egypt":{	
		Italian:"Egitto"
		Russian:"Египет"
		French:"Égypte"
		Romanian:"Egipt"
		Spanish:"Egipto"
		Simplified_Chinese:"埃及"
		Portuguese:"Egíto"
		German:"Ägypten"
	}

	"+20% production towards Wonder construction":{
		Italian:"+20% Produzione per la costruzione di Meraviglie"
		German:"20% erhöhte Produktion beim Errichten von Wundern"
		French:"+20% vitesse de construction des merveilles"
		Spanish:"+ 20% de producción hacia la construcción de maravillas."
		Romanian:"+ 20% producție spre construcția de mirare"
		Portuguese:"+ 20% de produção para construção de maravilhas"
		Russian:"+20% производства на строительство чудес"
		Simplified_Chinese:"建造奇观时+20%产能积累速率"
	}
	
	"England":{	
		Italian:"Inghilterra"
		Russian:"Англия"
		French:"Angleterre"
		Romanian:"Anglia"
		Spanish:"Inglaterra"
		Simplified_Chinese:"英格兰"
		Portuguese:"Inglaterra"
		German:"England"
	}

	"+2 movement for all naval units":{
		Italian:"+2 movimento per tutte le unità navali"
		Romanian:"+2 deplasare pentru toate unitățile navale"
		Spanish:"+2 de movimiento a las unidades navales"
		Simplified_Chinese:"所有海军+2移动力"
		German:"+2 Bewegung für alle Marineeinheiten"
		French:"+2 mouvements pour les unités navales"
		Portuguese:"+2 movimento para todas as unidades navais"
		Russian:"+2 движение для всех военно-морских подразделений"
	}
	
	"France":{	
		Italian:"Francia"
		Russian:"Франция"
		French:"France"
		Romanian:"Franța"
		Spanish:"Francia"
		Simplified_Chinese:"法兰西"
		Portuguese:"França"
		German:"Frankreich"
	}

	"+2 Culture per turn from cities before discovering Steam Power":{
		Italian:"+2 Cultura al turno dalle città prima di scoprire l'Energia a Vapore"
		German:"+2 Kultur pro Runde von Städten (bevor Dampfkraft erforscht wurde)"
		French:"+2 culture par tour et par villes jusqu'à la découverte de la machine à vapeur"
		Spanish:"+2 Cultura por turno desde las ciudades antes de descubrir la Energía de Vapor."
		Romanian:"+2 Cultură pe turn de la orașe înainte de a descoperi puterea de abur"
		Portuguese:"+2 Cultura por turno das cidades antes de descobrir o poder do vapor" //'poder do vapor' means the power of steam
		Russian:"+2 Культура за ход из городов, прежде чем открыть для себя силу пара"
		Simplified_Chinese:"在发明蒸汽机之前，每座城市的文化+2"
	}
	
	"Russia":{
		Italian:"Russia"
		Romanian:"Rusia"
		Spanish:"Rusia"
		Simplified_Chinese:"俄罗斯"
		German:"Russland"
		French:"Russie"
		Portuguese:"Rússia"
		Russian:"Россия"
	}

	"Strategic Resources provide +1 Production, and Horses, Iron and Uranium Resources provide double quantity":{
		Italian:"+1 Produzione dalle Risorse, e doppia quantità fornita da Cavalli, Ferro e Uranio"
		Romanian:"Resursele strategice oferă +1 Producție, resursele Cai, Fier și Uraniu oferind cantitate dublă"
		Spanish:"Los recursos estrategicos proporcionan +1 de produccion y los caballos, uranio y hierro proporcionan 4 envez de 2 recursos"
		Simplified_Chinese:"每处战略资源+1产能，并且马、铁和铀资源储量加倍"
		German:"Strategische Ressourcen geben +1 Produktion und Pferde, Eisen und Uran Ressourcen geben die doppelte Menge"
		French:"Les ressources stratégiques donnent +1 production, et les quantités de chevaux, fer et uranium sont doublés"
		Portuguese:"Recursos Estratégicos fornecem Produção de +1, recursos de cavalos, ferro e urânio fornecem quantidade dupla"
		Russian:"Стратегические ресурсы дают +1 к добыче, а ресурсы для лошадей, железа и урана дают двойное количество"
	}
	
	"Rome":{
		Italian:"Roma"
		Romanian:"Roma"
		Spanish:"Roma"
		Simplified_Chinese:"罗马"
		German:"Rom"
		French:"Rome"
		Portuguese:"Roma"
		Russian:"Рим"
	}

	"+25% Production towards any buildings that already exist in the Capital":{
		Italian:"+25% Produzione per gli edifici già esistenti nella Capitale"
		Romanian:"+25% Producție pentru toate clădirile deja existente în capitală"
		Spanish:"+25% De producion a las construciones que ya existan en la capital "
		German:"+25% Produktion für alle Gebäude die bereits in der Hauptstadt existieren"
		French:"+25% de production pour tous les batiments déjà construits dans la capitale"
		Portuguese:"+ 25% Produção para quaisquer edifícios que já existam na Capital"
		Russian:"+ 25% к любым зданиям, которые уже существуют в столице"
		Simplified_Chinese:"在其他城市建造首都已建有的建筑时+25%产能积累"
	}
	
	"Arabia":{
		Italian:"Arabia"
		Romanian:"Arabia"
		Spanish:"Arabia"
		Simplified_Chinese:"阿拉伯"
		German:"Arabien"
		French:"Arabie"
		Portuguese:"Arábia"
		Russian:"Аравия"
		Dutch:"Saudi"
	}

	"+1 Gold from each Trade Route, Oil resources provide double quantity":{
		Italian:"+1 Oro da ogni rotta commerciale, e doppia quantità da ogni risorsa di Petrolio"
		Simplified_Chinese:"每条贸易路线+1金钱，石油储量加倍"
		Portuguese:"1 ouro adicional de rotas comerciais e recursos de petróleo geram o dobro" // óleo could mean normal kitchen oil and even fuel from sugar cane 
	}
	
	"America":{
		Italian:"Stati Uniti"
		Romanian:"Statele Unite"
		Spanish:"Estados Unidos"
		Simplified_Chinese:"美国"
		German:"Amerika"
		French:"Etats-Unis"
		Portuguese:"América"
		Russian:"Америка"
	}

	"All land military units have +1 sight, 50% discount when purchasing tiles":{
		Italian:"+1 Visione per le unità militari terrestri, e -50% costi in Oro quando acquisti una casella"
		Romanian:"Toate unitățile militare terestre au raza vizuală +1, 50% reducere la cumpărarea celulelor"
		Spanish:"Todas las unidades militares de tierra obtienen +1 de vision, 50% de descuento al comprar terrenos"
		Simplified_Chinese:"陆军单位+1视野，购买地块花费-50%"
		German:"Alle militärischen Landeinheiten haben +1 Sicht; 50% niedrigerer Preis beim Kauf von Feldern"
		French:"Toutes les unités terrestres ont +1 porté de vision, les cases coutent 50% de leurs prix à l'achat"
		Portuguese:"Todas as unidades militares terrestres ganham +1 alcançe devisão e 50% de desconto na compra de terrenos" //i don't remember my translations being this bad? who was the monster?
		Russian:"Все наземные воинские части имеют +1 прицел, скидка 50% при покупке плитки"
	}
	
	"Japan":{
		Italian:"Giappone"
		Romanian:"Japonia"
		Spanish:"Japón"
		Simplified_Chinese:"日本"
		German:"Japan"
		French:"Japon"
		Portuguese:"Japão"
		Russian:"Япония"
	}

	"Units fight as though they were at full strength even when damaged":{
		Italian:"Le unità combattono come se fossero perfettamente sane, anche quando gravemente ferite"
		Romanian:"Unitățile se luptă ca și cum ar fi la putere deplină chiar și atunci când sunt deteriorate"
		Spanish:"Las unidades luchan como si estuvieran con toda su fuerza incluso cuando están dañadas"
		Simplified_Chinese:"受伤单位战斗力不减"
		German:"Einheiten kämpfen so, als wären sie selbst bei Beschädigung in voller Stärke"
		French:"Les unités combattent comme si elles étaient à pleine force même lorsqu'elles sont endommagées"
		Portuguese:"Unidades lutam como se estivessem em força total mesmo quando danificadas"
		Russian:"Юниты сражаются, как будто они в полной силе, даже когда повреждены"
	}

	"Germany":{
		Italian:"Germania"
		French:"Allemagne"
		Simplified_Chinese:"德意志"
		Portuguese:"Alemanha"
	}
	
/*

	"India":{
		Italian:"India"
		French:"Inde"
		Portuguese:"Índia"
	}

	"Unhappiness from number of Cities doubled. Unhappiness from number of Citizens halved.":{
		Italian:"Raddoppia l'Infelicità dal numero di Città, ma la dimezza dal numero di Cittadini."
		Portugue:"Tristeza por número de cidades dobrada e tristeza por número de cidadões reduzida pela metade"
	}

	"Iroquois":{
		Italian:"Irochese"
		French:"Iroquois"
		Portuguese:"Tribo Iroquois" //tribo meaning tribe of course
	}

	"Units move through Forest and Jungle in friendly territory as if it is a Road. These tiles can be used to establish Trade Routes upon searching The Wheel.":{
		Italian:"Le caselle di Foreste e Giungle in territorio amico agiscono come strade, e sono usate per stabilire Rotte Commerciali quando si scopre la Ruota."
		Portuguese:"Mova-se por florestas e selvas em território amigo como se fossem estradas. Estas terras podem ser usadas para estabelecer rotas de comércio após pesquisar a roda."
	}

	"Aztecs":{
		Italian:"Azteca"
		French:"Aztèques"
		Portuguese:"Astecas"
	}

	"Gain Culture for the empire from each enemy unit killed.":{
		Italian:"Ogni unità nemica eliminata frutta Cultura per il tuo impero."
		Portuguese:"Ganhe cultura para seu império por cada inimigo morto"
	}

	"Denmark":{
		Italian:"Danimarca"
		French:"Danemark"
		Portuguese:"Dinamarca"
	}

	"Embarked Units have +1 Movement and pay just 1 movement point to move from sea to land. Melee Units pay no movement point cost to pillage.":{
		Italian:"+1 Movimento per le Unità imbarcate, che pagano solo 1 Movimento per sbarcare. Le Unità da mischia non spendono alcun Movimento per saccheggiare."
		Portuguese:"Unidades embarcadas tem um movimento a mais e usam apenas 1 ponto de movimento para se mover de terra a mar. Unidades corpo-a-corpo não gastam pontos de movimento para pilhar"
	}

	"Inca":{
		Italian:"Inca"
		French:"Incas"
		Portuguese:"Inca"
	}

	"Mongolia":{
		Italian:"Mongolia"
		French:"Mongolie"
		Portuguese:"Mongolia"
	}

	"+30% Combat Strenght when fighting City-State units or attacking a City-State. +1 Movement for all Mounted Units.":{
		Italian:"+30% Forza contro le Città-stato e le loro unità. +1 Movimento per le Unità a cavallo."
		Portuguese:"Força de combate adicional de +30% quando lutando cidades-estado ou atacando uma cidade-estado. Um movimento extra para todas as unidades montadas"
		}

	"Korea":{
		Italian:"Corea"
		French:"Corée"
		Portuguese:"Coréia"
	}

	"+1 Science for all Specialists and Great Person tile improvements. Receive a tech boost each time a scientific building/Wonder is built in the Korean Capital.":{
		Italian:"+1 Scienza per ogni Specialista e miglioramento Grande Personaggio. Ricevi uno sprint tecnologico ogni volta che la tua Capitale costruisce un edificio o una Meraviglia scientifica."
		Portuguese:"+1 ciência por todas as melhorias de terras de especialístas e grandes pessoas. Receba um bonus de pesquisa a cada construção/maravilha ciêntifica é construida na capital"
	}

	"Turkey":{
		Italian:"Turchia"
		French:"Turquie"
		Portuguese:"Turquia"
	}

	"50% chance of converting a barbarian naval unit to your side and earning 25 Gold. Pay only one-third the usual cost for naval unit maintenance.":{
		Italian:"50% di chance di convertire un'unita navale barbarica dalla tua parte e ottenere 25 Oro. Mantenimento delle unità navali ridotte a un terzo."
		Portuguese:"50% de chance de converter uma unidade naval bárbara para ti e ganhar 25 ouro. Gaste apenas 1/3 do custo normal para manter unidades navais."
	}

	"Siam":{
		Italian:"Siam"
		French:"Siam"
		Portuguese:"Siam" //not sure but will do
	}

	"Food and Culture from friendly City-States increased by 50%.":{
		Italian:"+50% Cibo e Cultura ricevute dalle Città-Stato amiche o alleate."
		Portuguese:"Comida e cultura de cidades-estado amigas aumentada em 50%."
	}

	"Songhai":{
		Italian:"Songhai"
		French:"Songhaï"
		Portuguese:"Songhai" //not sure but will do
	}

	"Receive triple Gold from Barbarian encampments and pillaging Cities. Embarked units can defend themselves.":{
		Italian:"Saccheggiare città o conquistare accampamenti barbari frutta una quantità tripla di Oro. Le unità imbarcate possono difendersi da sole."
		Portuguese:"Receba 3x mais ouro de campos bárbaros e ao pilhar cidades. Unidades embarcadas podem se defender."
	}

	"Polynesia":{
		Italian:"Polinesia"
		French:"Polynésie"
		Portuguese:"Polinésia"
	}

	"Can embark and move over Oceans immediately. +1 Sight when embarked.":{
		Italian:"Le unità possono imbarcarsi e attraversare gli oceani fin da subito, e ricevono +1 Visione quando imbarcate."
		Portuguese:"Pode embarcar e mover unidades sobre oceanos imediatamente. +1 visão quando embarcado"
	}

	"Persia":{
		Italian:"Persia"
		French:"Perse"
		Portuguese:"Pérsia"
	}

	"Golden Ages last 50% longer. During a Golden Age, units receive +1 Movement and a +10% Combat Strenght bonus.":{
		Italian:"+50% durata delle Età dell'Oro, durante le quali le unità ricevono +1 Movimento e +10% Forza."
		Portuguese:"Idades douradas duram 50% mais, unidades recebem 1 movimento a mais e um bonus de +10% em força de combate."
	}
	
	*/
	
	"Uniques":{ // unit uniques, displayed on the new game screen when choosing a civ
		Italian:"Abilità unica"
		Romanian:"Uniques"
		Spanish:"Uniques"
		Simplified_Chinese:"独有"
		German:"Unikate"
		French:"Uniques"
		Portuguese:"Únicos(a)"
		Russian:"уникальный"
	}

	"Promotions":{
		Italian:"Promozioni"
		Romanian:"Promoţii"
		Spanish:"Promociones"
		Simplified_Chinese:"晋升"
		German:"Beförderungen"
		French:"Promotions"
		Portuguese:"Promoções"
		Russian:"промо акции"
	}
	
	"units in rough terrain":{
		Italian:"unità su terreno accidentato"
		Romanian:"unități în teren accidentat"
		Spanish:"unidades en terreno accidentado"
		Simplified_Chinese:"位于复杂地形的单位"
		German:"Einheiten in unwegsamem Gelände"
		French:"unités en terrain accidenté"
		Portuguese:"unidades em terreno acidentado"
		Russian:"юниты на пересеченной местности"
	}
	
	"Barbarians":{
		Italian:"Barbari"
		Romanian:"Barbari"
		Spanish:"Barbaros"
		Simplified_Chinese:"蛮族"
		German:"Barbaren"
		French:"Barbare"
		Portuguese:"Bárbaros"
		Russian:"Варвары"
	}
	
//////// Difficulty

	"Settler":{	
		Italian:"Colono"
		Russian:"Поселенец"
		French:"Colon"
		Romanian:"Colonist"
		Spanish:"Colono"
		Simplified_Chinese:"移民"
		Portuguese:"Colonizador"
		German:"Siedler"
	}

	"Chieftain":{	
		Italian:"Capo"
		Russian:"Вождь"
		French:"Chef de clan"
		Romanian:"Șef de trib"
		Spanish:"Cacique"
		Simplified_Chinese:"酋长"
		Portuguese:"Cacique"
		German:"Häuptling"
	}

	"Warlord":{	
		Italian:"Condottiero"
		Russian:"Военачальник"
		French:"Chef de guerre"
		Romanian:"Comandant"
		Spanish:"Señor de la guerra"
		Simplified_Chinese:"军阀"
		Portuguese:"General"
		German:"Kriegsherr"
	}

	"Prince":{	
		Italian:"Principe"
		Russian:"Принц"
		French:"Prince"
		Romanian:"Prinţ"
		Spanish:"Príncipe"
		Simplified_Chinese:"王子"
		Portuguese:"Príncipe"
		German:"Prinz"
	}

	"King":{	
		Italian:"Re"
		Russian:"Король"
		French:"Roi"
		Romanian:"Rege"
		Spanish:"Rey"
		Simplified_Chinese:"国王"
		Portuguese:"Rei"
		German:"König"
	}

	"Emperor":{	
		Italian:"Imperatore"
		Russian:"Император"
		French:"Empereur"
		Romanian:"Împărat"
		Spanish:"Emperador"
		Simplified_Chinese:"皇帝"
		Portuguese:"Imperador"
		German:"Kaiser"
	}

	"Immortal":{	
		Italian:"Immortale"
		Russian:"Бессмертный"
		French:"Immortel"
		Romanian:"Nemuritor"
		Spanish:"Inmortal"
		Simplified_Chinese:"不朽"
		Portuguese:"Imortal"
		German:"Unsterblicher"
	}

	"Deity":{	
		Italian:"Divinità"
		Russian:"Божество"
		French:"Déité" //or Divinité
		Romanian:"Zeitate"
		Spanish:"Deidad"
		Simplified_Chinese:"天神"
		Portuguese:"Semi-Deus"
		German:"Gott"
	}

////// world size

	"Tiny":{
		Italian:"Minuscola"
		Romanian:"Micuț"
		Spanish:"Micro"
		Simplified_Chinese:"极小"
		German:"Winzig"
		Russian:"крошечный"
		Portuguese:"Minúsculo"
		French:"Minuscule"
	}

	"Small":{	
		Italian:"Piccola"
		Russian:"Маленький"
		French:"Petit"
		Romanian:"Mic"
		Spanish:"Pequeño"
		Simplified_Chinese:"小"
		Portuguese:"Pequeno"
		German:"Klein"
	}

	"Medium":{	
		Italian:"Media"
		Russian:"Средний"
		French:"Moyen"
		Romanian:"Mediu"
		Spanish:"Mediano"
		Simplified_Chinese:"中"
		Portuguese:"Médio"
		German:"Mittel"
	}

	"Large":{	
		Italian:"Grande"
		Russian:"Большой"
		French:"Grand"
		Romanian:"Mare"
		Spanish:"Grande"
		Simplified_Chinese:"大"
		Portuguese:"Grande"
		German:"Groß"
	}

	"Huge":{	
		Italian:"Enorme"
		Russian:"огромный"
		French:"Énorme"
		Romanian:"Imens"
		Spanish:"Enorme"
		Simplified_Chinese:"巨大"
		Portuguese:"Imenso"
		German:"Enorm"
	}
	
////// Diplomacy!
	
	"Diplomacy":{	
		Italian:"Diplomazia"
		Russian:"Дипломатия"
		French:"Diplomatie"
		Romanian:"Diplomaţie"
		Spanish:"Diplomacia"
		Simplified_Chinese:"外交"
		Portuguese:"Diplomacia"
		German:"Diplomatie"
	}

	"War":{
		Italian:"Guerra"
		Russian:"Война"
		French:"Guerre"
		Romanian:"Război"
		Spanish:"Guerra"
		Simplified_Chinese:"战争"
		Portuguese:"Guerra"
		German:"Krieg"
	}

	"Peace":{
		Italian:"Pace"
		Russian:"Мир"
		French:"Paix"
		Romanian:"Pace"
		Spanish:"Paz"
		Simplified_Chinese:"和平"
		Portuguese:"Paz"
		German:"Frieden"
	}
	
	"Declare war":{
		Italian:"Dichiara guerra"
		Russian:"Объявить войну"
		French:"Déclarer la guerre"
		Romanian:"Declară război"
		Spanish:"Declarar guerra"
		Simplified_Chinese:"宣战"
		Portuguese:"Declarar guerra"
		German:"Krieg erklären"
	}

	"Declare war on [civName]?":{ //Don't translate in diplomacy view
		Italian:"Vuoi dichiarare guerra a [civName]?"
		French:"Déclarer la guerre à [civName]?"
		Simplified_Chinese:"向[civName]宣战吗？"
		Portuguese:"Deseja declarar guerra a [civName]?"
	}
	
	"[civName] has declared war on us!":{
		Italian:"La civiltà [civName] ci ha dichiarato guerra!"
		Russian:"Цивилизация [civName]  объявила нам войну!"
		French:"[civName] nous a déclaré la guerre!"
		Romanian:"[civName] ne-au declarat război!"
		Spanish:"¡[civName] te ha declarado la guerra!"
		Simplified_Chinese:"[civName]已经对我们宣战！"
		Portuguese:"[civName] declarou guerra contra nós!"
		German:"[civName] hat uns den Krieg erklärt!"
	}
	
	"[tradeOffer] from [otherCivName] has ended":{
		Italian:"Accordo di [tradeOffer] da [otherCivName] terminato"
		Simplified_Chinese:"与[civName]的[tradeOffer]协议已经结束"
		French:"[tradeOffer] de [otherCivName] a pris fin"
		Portuguese:"[tradeOffer] de [otherCivName] terminou"
	}
	
	"[leaderName] of [nation]":{ // e.g. Ramasses of Egypt, Napoleon of France
		Italian:"[leaderName] dell'Impero [nation]" //es. Ramses II dell'Impero egiziano, Napoleone dell'Impero francese (so it should be [adjective] instead of [nation]
		German:"[leaderName] von [nation]"
		Spanish:"[leaderName] de [nation]"
		Portuguese:"[leaderName] do [nation]"
		Simplified_Chinese:"[leaderName]的[nation]"
		French:"[leaderName] de [nation]"
		Russian:"[leaderName] из [nation]"
		Romanian:"[leaderName] de [nation]"
	}
	
	"You'll pay for this!":{
		Italian:"Pagherai caro questo affronto!"
		German:"Sie werden dafür bezahlen!"
		French:"Vous allez payer pour cela!"
		Spanish:"¡Pagarás por esto!"
		Russian:"Вы заплатите за это!"
		Romanian:"Veți plăti pentru asta!"
		Portuguese:"Você vai pagar por isso!"
		Simplified_Chinese:"你会为此付出代价的！"
	}
	
	"Negotiate Peace":{
		Italian:"Negozia una pace"
		Simplified_Chinese:"议和"
		Portuguese:"Negociar paz"
	}

	"Very well.":{
		Italian:"Molto bene."
		French:"Très bien."
		Simplified_Chinese:"很好。"
		Portuguese:"Muito bem."
	}

	"Farewell.":{
		Italian:"Addio."
		French:"Adieu."
		Simplified_Chinese:"再见。"
		Portuguese:"Adeus."
	}
	
	"Not this time.":{ // declining trade text
		Italian:"Non questa volta."
		Simplified_Chinese:"这次不行，我只和有诚意的人交易。"
		French:"Pas cette fois."
		Portuguese:"Dessa vez não."
	}

	"Excellent!":{ // AI statement after we accept a trade they proposed, and when we meet a city state
		Italian:"Eccellente!"
		Simplified_Chinese:"好极了！和和气气才是生财之道。"
		French:"Excellent!"
		Portuguese:"Excelente!"
	}

	"How about something else...":{ // Counteroffer to AI offer //shouldn't it be 'How about somenthing else?' ?
		Italian:"Che ne dici di questa offerta?"
		Simplified_Chinese:"如果阁下再有点诚意的话，我愿意达成这笔交易。"
		French:"Pourquoi pas autre chose..."
		Portuguese:"Porque não algo mais..."
	}
	
	"A pleasure to meet you.":{
		Italian:"Siamo lieti di incontrarvi."
		French:"Un plaisir de vous rencontrez"
		Simplified_Chinese:"很高兴见到你。"
		Portuguese:"Prazer conhece-lo"
	}
	
	"Our relationship: ":{
		Italian:"I nostri rapporti: "
		French:"Notre relation :" //or l'état de notre relation
		Simplified_Chinese:"我们的关系："
		Portuguese:"Nossas relações"
	}
	
	"We have encountered the City-State of [name]!":{ // e.g. the Cultured city state of Vienna
<<<<<<< HEAD
		Italian:"Abbiamo incontrato la Citta-Stato di [name]!"
=======
		Portuguese:"Nós encontramos a cidade-estado de [name]"
>>>>>>> 85e0f892
	}
	
	// Friendship declaration flavor texts
	"Declare Friendship ([numberOfTurns] turns)":{
		Italian:"Dichiarazione di Amicizia ([numberOfTurns] turni)"
		French:"Déclaration d'Amitié ([numberOfTurns] tours)"
		Simplified_Chinese:"宣布相互友善([numberOfTurns]回合)"
		Portuguese:"Declarar amizade ([numberOfTurns] turns)"
	}

	"May our nations forever remain united!":{
		Italian:"Possano le nostre nazioni rimanere per sempre unite!"
		French:"Puissent nos nations rester unies pour toujours!"
		Simplified_Chinese:"我们两个文明将永远肝胆相照、休戚与共地站在一起！"
		Portuguese:"Que nossas nações se mantenho unidas para sempre!"
	}

	"Indeed!":{
		Italian:"Perfetto!"
		French:"Parfait!" //or En effet! , more accurate but harder to understand what it means
		Simplified_Chinese:"这是无比正确的命运抉择！"
		Portuguese:"Perfeito!"
	}
	
	// Relationship states, from worst (Unforgivable) to best (Ally)
	
  	"Unforgivable":{
		Italian:"Imperdonabile!"
		French:"Impardonnable"
		Simplified_Chinese:"仇深似海"
		Portuguese:"Imperdoável"
  	}

  	"Enemy":{
		Italian:"Nemico"
		French:"Ennemi"
		Simplified_Chinese:"宿命之敌"
		Portuguese:"Inimigos" //as in 'we are enemies' not just 'they are our enemy'
  	}

  	"Competitor":{
	  	Italian:"Avversario"
		French:"Adversaire" //or en compétition
		Simplified_Chinese:"瑜亮之争"
		Portuguese:"Adversários"
  	}

  	"Neutral":{
    		Italian:"Neutrale"
		French:"Neutre"
		Simplified_Chinese:"泛泛之交"
		Portuguese:"Neutra" // relation=relação relação is in feminine so therefore neutral(= neutro/neutra) deve ser feminino
  	}

  	"Favorable":{
		Italian:"Favorevole"
		French:"Favorable"
		Simplified_Chinese:"惺惺相惜"
		Portuguese:"Favorável"
  	}

  	"Friend":{
		Italian:"Amichevole"
		French:"Ami"
		Simplified_Chinese:"秦晋之好"
		Portuguese:"Amigos"
 	 }

  	"Ally":{
		Italian:"Alleato"
		French:"Allié"
		Simplified_Chinese:"歃血之盟"
		Portuguese:"Aliado"
  	}

////// Diplomatic modifiers

	"You declared war on us!":{
		Italian:"Ci hai dichiarato guerra!"
		French:"Vous nous avez déclaré la guerre!"
		Simplified_Chinese:"不知死活的蠢货!你竟敢向我们宣战！"
		Portuguese:"Você declarou guerra contra nós!"
	}

	"Your warmongering ways are unacceptable to us.":{
		Italian:"Non accettiamo i tuoi metodi da guerrafondaio!"
		French:"Votre bellicisme est inacceptable pour nous."
		Simplified_Chinese:"你的穷兵黩武行径是我们无法容忍的！"
		Portuguese:"Seus costumes de guerra são inaceitáveis para nós."
	}

	"You have captured our cities!":{
		Italian:"Hai preso una delle nostre città!"
		French:"Vous avez capturé nos villes!"
		Simplified_Chinese:"多行不义必自毙！你竟敢占领我们的城市！"
		Portuguese:"Você capturou nossas(nossa) cidades(cidade)!"
	}

	"Years of peace have strengthened our relations.":{
		Italian:"Gli anni di pace hanno rafforzato i nostri rapporti."
		French:"Les années de paix ont renforcées notre relation"
		Simplified_Chinese:"多年的和平时光让我们更加珍视彼此的关系。"
		Portuguese:"Anos de paz fortaleceram nossas relações."
	}

	"Our mutual military struggle brings us closer together.":{
		Italian:"I nostri nemici in comune ci hanno tenuti insieme."
		French:"Nos problèmes militaires communs nous ont rapprochés"
		Simplified_Chinese:"共同的戎马岁月拉近了彼此的距离。"
		Portuguese:"Nossas lutas mutuas nos fazem mais próximos."
	}
	
	"We have signed a public declaration of friendship":{
		Italian:"Abbiamo segnato una dichiarazione pubblica d'amicizia!"
		Simplified_Chinese:"真是美好的一天！我们宣布：两个文明间将彼此尊重、相互友善！"
		French:"Nous avons publiquement signé une Déclaration d'Amitié"
		Portuguese:"Assinamos uma declaração pública de amizade"
	}

	"You have declared friendship with our enemies!":{
		Italian:"Hai dichiarato un'amicizia con i nostri nemici!"
		French:"Vous avez signé une Déclaration d'Amitié avec nos ennemis!"
		Simplified_Chinese:"渡尽劫波兄弟在,相逢一笑泯恩仇！我们宣布：冰释前嫌、携手前进！"
		Portuguese:"Voçê declarou amizade a um de nossos inimigos!"
	}
	"You have declared friendship with our allies":{
		Italian:"Hai dichiarato un'amicizia con i nostri alleati."
		French:"Vous avez signé une Déclaration d'Amitié avec nos alliés"
		Simplified_Chinese:"兄弟齐心、其利断金！我们宣布：我们与盟友间兄弟般的友谊永世长存！"
		Portuguese:"Voçê declarou amizade a um de nossos aliados"
	}
	
	"Our open borders have brought us closer together.":{
		Italian:"I nostri accordi di passaggio hanno avvicinato le nostre nazioni."
		French:"Notre Accord de libre passage nous a rapprochés"
		Simplified_Chinese:"开放的边界促进了彼此的了解，让我们的人民心心相通！"
		Portuguese:"Nossa fronteiras abertas nos fizeram mais próximos."
	}
	
<<<<<<< HEAD
=======
	"Your so-called 'friendship' is worth nothing.":{ // When we have a decleration of friendship to someone and we declare war on them
		Portuguese:"Sua chamada 'amizade' não vale nada."
	}
	
>>>>>>> 85e0f892
////// Overview screen

	"Overview":{	
		Italian:"Panoramica"
		Russian:"Обзор"
		French:"Vue d'ensemble"
		Romanian:"Prezentare generală"
		Spanish:"Visión general"
		Simplified_Chinese:"概览"
		Portuguese:"Visão geral"
		German:"Überblick"
	}

	"Total":{
		Italian:"Totale"
		Russian:"Всего"
		French:"Total"
		Romanian:"Total"
		Spanish:"Total"
		Simplified_Chinese:"总计"
		Portuguese:"Total"
		German:"Gesamt"
	}

	"Stats":{	
		Italian:"Statistiche"
		Russian:"Статистика"
		French:"Statistiques"
		Romanian:"Statistici"
		Spanish:"Estadísticas"
		Simplified_Chinese:"统计"
		Portuguese:"Estatisticas"
		German:"Statistiken"
	}

	"Policies":{	
		Italian:"Politiche"
		Russian:"Общественные институты"
		French:"Doctrines"
		Romanian:"Politici"
		Spanish:"Políticas"
		Simplified_Chinese:"政策"
		Portuguese:"Políticas"
		German:"Grundsätze"
	}

	"Base happiness":{	
		Italian:"Felicità di base"
		Russian:"Базовое счастье"
		French:"Bonheur de base"
		Romanian:"Fericire de bază"
		Spanish:"Felicidad base"
		Simplified_Chinese:"基础快乐度"
		Portuguese:"Felicidade base"
		German:"Grundzufriedenheit"
	}

	"Buildings":{	
		Italian:"Edifici"
		Russian:"Здания"
		French:"Bâtiments"
		Romanian:"Clădiri"
		Spanish:"Edificios"
		Simplified_Chinese:"建筑"
		Portuguese:"Edifícios"
		German:"Gebäude"
	}

	"Wonders":{
		Italian:"Meraviglie"
		Romanian:"Minuni"
		Spanish:"Maravillas"
		German:"Wunder"
		French:"Merveilles"
		Simplified_Chinese:"奇观"
		Portuguese:"Maravilhas"
	}

	"Specialist Buildings":{
		Italian:"Edifici specialisti"
		Romanian:"Clădiri specializate"
		Spanish:"Edificios Ocupables"
		German:"Gebäude der Spezialisten"
		French:"Batiments spéciaux" //not sure
		Simplified_Chinese:"专业建筑"
		Portuguese:"Construções especializadas"
	}

	"Other":{ // Used for "other constructions" - Gold, Science, Nothing
		Italian:"Altro"
		French:"Autre"
		German:"Andere"
		Spanish:"Otro"
		Russian:"Другой"
		Romanian:"Alte"
		Portuguese:"De outros"
		Simplified_Chinese:"其他"
		Portuguese:"Outros"
	} 

	"Population":{	
		Italian:"Popolazione"
		Russian:"Население"
		French:"Population"
		Romanian:"Populație"
		Spanish:"Población"
		Simplified_Chinese:"人口"
		Portuguese:"População"
		German:"Bevölkerung"
	}

	"Luxury resources":{	
		Italian:"Risorse di lusso"
		Russian:"Редкие ресурсы"
		French:"Ressources de luxe"
		Romanian:"Resurse de lux"
		Spanish:"Recursos de lujo"
		Simplified_Chinese:"奢侈资源"
		Portuguese:"Recursos luxuosos"
		German:"Luxusressource"
	}

	"Tile yields":{	
		Italian:"Resa delle celle"
		Russian:"Клетка дает"
		French:"Rendement des cases"
		Romanian:"Randamentele celulelor"
		Spanish:"Rendimiento de casillas"
		Simplified_Chinese:"地块产出"
		Portuguese:"Rendimento das terras"
		German:"Felderträge"
	}

	"Trade routes":{	
		Italian:"Rotte commerciali"
		Russian:"Торговые маршруты"
		French:"Routes commerciales"
		Romanian:"Rute commerciale"
		Spanish:"Rutas comerciales"
		Simplified_Chinese:"贸易路线"
		Portuguese:"Rotas comerciais"
		German:"Handelsrouten"
	}

	"Maintenance":{	
		Italian:"Manutenzione"
		Russian:"Обслуживание"
		French:"Entretien"
		Romanian:"Întreținere"
		Spanish:"Mantenimiento"
		Simplified_Chinese:"维护费"
		Portuguese:"Manutenção"
		German:"Wartung"
	}

	"Transportation upkeep":{	
		Italian:"Mantenimento dei trasporti"
		Russian:"Транспортировка"
		French:"Entretien des transports"
		Romanian:"Întreținere trasporturi"
		Spanish:"Mantenimiento de transporte"
		Simplified_Chinese:"道(铁)路维护"
		Portuguese:"Manutenção de transporte"
		German:"Unterhalt für Transport"
	}

	"Unit upkeep":{	
		Italian:"Mantenimento dell'unità"
		Russian:"Поддержание содержания"
		French:"Entretien des unités"
		Romanian:"Întreținere unități"
		Spanish:"Mantenimiento de unidades"
		Simplified_Chinese:"单位维护"
		Portuguese:"Manutenção de unidades"
		German:"Unterhalt für Einheiten"		
	}
	
	"Trades":{	
		Italian:"Commercio"
		Russian:"Соглашения"
		French:"Échanges"
		Romanian:"Tranzacții"
		Spanish:"Comercio"
		Simplified_Chinese:"贸易"
		Portuguese:"Comércio"
		German:"Handel"
	}

	"Units":{	
		Italian:"Unità"
		Russian:"Юниты"
		French:"Unités"
		Romanian:"Unități"
		Spanish:"Unidades"
		Simplified_Chinese:"单位"
		Portuguese:"Unidades"
		German:"Einheiten"
	}

	"Name":{	
		Italian:"Nome"
		Russian:"Имя"
		French:"Nom"
		Romanian:"Nume"
		Spanish:"Nombre"
		Simplified_Chinese:"名称"
		Portuguese:"Nome"
		German:"Name"
	}

	"Closest city":{	
		Italian:"Città più vicina"
		Russian:"Ближайший город"
		French:"Ville la plus proche"
		Romanian:"Cel mai apropiat oraș"
		Spanish:"Ciudad más cercana"
		Simplified_Chinese:"最靠近的城市"
		Portuguese:"Cidade mais próxima"
		German:"Nächstgelegene Stadt"
	}

	"Go to unit":{	
		Italian:"Vai a unità"
		Simplified_Chinese:"跳转至所在地图位置"
		Portuguese:"Ir para a unidade"
	}

	"Defeated":{
		Italian:"Sconfitto"
		Russian:"побежденный"
		French:"Vaincu"
		German:"Besiegt"
		Spanish:"Derrotado"
		Romanian:"Învins"
		Portuguese:"Derrotado"
		Simplified_Chinese:"战败"
	}
	
////// Victory Screen

	"Science victory":{
		Italian:"Vittoria Scientifica"
		German:"Wissenschaftssieg"
		French:"Victoire scientifique"
		Simplified_Chinese:"科技胜利"
		Portuguese:"Vitória ciêntifica"
	}

	"Cultural victory":{
		Italian:"Vittoria Culturale"
		German:"Kultursieg"
		French:"Victoire Culturelle"
		Simplified_Chinese:"文化胜利"
		Portuguese:"Vitória cultural"
	}

	"Conquest victory":{
		Italian:"Vittoria per Dominazione"
		German:"Dominanzsieg"
		French:"Victoire militaire"
		Simplified_Chinese:"征服胜利 "
		Portuguese:"Vitória por conquista"
	}

	"Complete all the spaceship parts\n to win!":{
		Italian:"Completa tutte le parti\n  dell'astronave per vincere!"
		German:"Um zu gewinnen vervollständigen\nSie alle Raumschiffteile!"
		French:"Construisez toutes les parties du \n vaisseau spatial pour gagner!"
		Russian:"Для победы\n завершите все части космического коробля"
		Simplified_Chinese:"完成建造太空飞船\n胜利 "
		Portuguese:"Complete todas as partes da nave para ganhar"
	}

	"Complete 4 policy branches\n to win!":{
		Italian:"Completa quattro rami\n  politici per vincere!"
		German:"Um zu gewinnen vervollständigen\nSie 4 Grundsatzzweige!"
		French:"Completer 4 Doctrines pour gagner!"
		Russian:"Для победы\n завершите 4 ветви общественных инстутов"
		Simplified_Chinese:"完全推行4项社会政策\n胜利！"
		Portuguese:"Complete 4 árvores de politicas para ganhar"
	}

	"Destroy all enemies\n to win!":{
		Italian:"Distruggi tutti gli avversari \n per vincere!"
		German:"Um zu gewinnen besiegen Sie alle Gegner!"
		French:"Eliminer tous vos adversaires pour gagner!"
		Russian:"Для победы, \n уничтожьте всех врагов"
		Simplified_Chinese:"消灭所有敌人\n胜利!"
		Portuguese:"Destrua todos os inimigos para ganhar"
	}

	"You have won a scientific victory!":{
		Italian:"Hai ottenuto una Vittoria Scientifica!"
		German:"Sie haben den Wissenschaftssieg errungen!"
		French:"Vous avez fait une victoire scientifique!"
		Russian:"Вы одержали научную победу!"
		Simplified_Chinese:"恭喜！你赢得了科技胜利!"
		Portuguese:"Você ganhou uma vitória ciêntifica!"
	}

	"You have won a cultural victory!":{
		Italian:"Hai ottenuto una Vittoria Culturale!"
		German:"Sie haben den Kultursieg errungen!"
		French:"Vous avez fait une victoire culturelle!"
		Russian:"Вы одержали культурную победу!"
		Simplified_Chinese:"恭喜！你赢得了文化胜利！"
		Portuguese:"Você ganhou uma vitória cultural!"
	}

	"You have won a conquest victory!":{
		Italian:"Hai ottenuto una Vittoria per Dominazione!"
		German:"Sie haben den Dominanzsieg errungen!"
		French:"Vous avez fait une victoire militaire !"
		Russian:"Вы одержали победу завоевания!"
		Simplified_Chinese:"恭喜！你赢得了征服胜利！"
		Portuguese:"Você ganhou uma vitória de dominação!"
	}

	"One more turn...!":{
		Italian:"Aspetta! Solo un altro turno..."
		German:"Nur noch eine Runde..."
		French:"Un autre tour... !"
		Russian:"Еще один ход...!"
		Simplified_Chinese:"再来一回合...！"
		Portuguese:"Um turno mais...!"
	}

	"Built Apollo Program":{
		Italian:"Programma Apollo costruito"
		German:"Vollendete das Apollo-Programm" //not sure about the context here
		French:"Construiser le programme Apollo" //same, it could be "construire"
		Simplified_Chinese:"开启阿波罗计划"
		Portuguese:"Completou o programa Apollo" //wound't make sense to say built as the program wasan't 'built' per se, it was the sequence of spaceship launches, america dind't launch the program itself into space...
	}

	"Destroy [civName]":{
		Italian:"Distruggi [civName]"
		German:"Zerstöre [civName]"
		French:"Détruiser [civName]"
		Russian:"Уничтожить [civName]"
		Simplified_Chinese:"摧毁[civName]文明"
		Portuguese:"Destruir [civName]" //what's the context? as in it being a question, or a pre-requisite for conquest victory? 
	}	
	
	
////// Civilopedia texts

	"Basics":{
		Italian:"Basi"
		German:"Spielkonzepte"
		French:"Basiques"
		Simplified_Chinese:"基础"
		Portuguese:"Básicos"
	}

	"Resources":{
		Italian:"Risorse"
		German:"Ressourcen"
		French:"Ressources"
		Simplified_Chinese:"资源"
		Portuguese:"Recursos"
	}

	"Terrains":{
		Italian:"Terreni e caratteristiche"
		German:"Gelände"
		French:"Terrains"
		Simplified_Chinese:"地形"
		Portuguese:"Terrenos"
	}

	"Tile Improvements":{
		Italian:"Miglioramenti"
		German:"Modernisierungen"
		French:"Améliorations de cases" 
		Simplified_Chinese:"地块设施"
	}
	
	"Unique to [civName], replaces [unitName]":{
		Italian:"Unico per la civiltà [civName], sostituisce [unitName]"
		Spanish:"Único a la civilización [civName], reemplaza [unitName]"
		Romanian:"Unic pentru civilizație [civName], înlocuiește [unitName]"
		Simplified_Chinese:"[civName]文明独有，取代[unitName]"
		Portuguese:"Exclusivo da civilização [civName], substitui [unitName]"
		Russian:"Уникальный для цивилизации [civName], заменяет [unitName]"
		German:"Einzigartig für Zivilisation [civName], ersetzt [unitName]"
		French:"Unique à la civilisation [civName], remplace [unitName]"
	}

	"Cost":{
		Italian:"Costo"
		Simplified_Chinese:"花费"
        	French:"Côte"
		Portuguese:"Custo"
	}

	"Requires [buildingName] to be built in the city":{
		Italian:"Richiede la costruzione di [buildingName] nella città"
		French:"Requiert la construction de [buildingName] dans la ville"
		Simplified_Chinese:"需要城市建有[buildingName]"
		Portuguese:"Requer [buildingName] para ser construido na cidade"
	}

	"Requires [buildingName] to be built in all cities":{
		Italian:"Richiede la costruzione di [buildingName] in tutte le città"
		French:"Requiert la construction de [buildingName] dans toutes les villes"
		Simplified_Chinese:"需要所有城市建有[buildingName]"
		Portuguese:"Requer [buildingName] para ser construido em todas as cidades"
	}

	"Provides a free [buildingName] in the city":{
		Italian:"Dona l'edificio gratuito [buildingName] nella città"
		French:"Construit un(e) [buildingName] gratuit(e) dans la ville"
		Simplified_Chinese:"城市获得一座免费的建筑：[buildingName]"
		Portuguese:"Provê um(a) [buildingName] grátis na cidade"
	}

	"Requires worked [resource] near city":{
		Italian:"Richiede che la città sfrutti [resource]"
		French:"Nécessite l'exploitation de [resource] près de la ville"
		Simplified_Chinese:"需要城市附近有已开发的资源：[resource]"
		Portuguese:"Requer [resource] trabalhado perto da cidade"
	}

	"Wonder is being built elsewhere":{
		Italian:"Meraviglia in costruzione altrove"
		Simplified_Chinese:"正在其他城市建造该奇观"
        	French:"Cette merveille est déjà en construction ailleurs"
		Portuguese:"A maravilha está sendo construida em uma cidade estrangeira"
	}

	"Requires a [buildingName] in all cities":{
		Italian:"Richiede [buildingName] in tutte le città"
		Simplified_Chinese:"需要所有城市建有[buildingName]"
        	French:"Nécessite un(e) [buildingName] dans toutes les villes"
		Portuguese:"Requer um(a) [buildingName] em todas as cidades"
	}

	"Requires a [buildingName] in this city":{
		Italian:"Richiede [buildingName] nella città"
		Simplified_Chinese:"需要城市建有[buildingName]"
        	French:"Nécessite un(e) [buildingName] dans cette ville"
		Portuguese:"Requer um [buildingName] nessa cidade"
	}

	"Requires [resource]":{
		Italian:"Richiede [resource]"
		Simplified_Chinese:"需要资源：[resource]"
        	French:"[resource] requis(e)"
		Portuguese:"Requer [resource]"
	}

	"Required tech: [requiredTech]":{
		Italian:"Tecnologie propedeutiche: [requiredTech]"
		French:"Nécessite la technologie: [requiredTech]"
		Simplified_Chinese:"需要科技：[requiredTech]"
		Portuguese:"Requer tecnologia: [requiredTech]"
	}

	"Upgrades to [upgradedUnit]":{
		Italian:"Aggiorna a [upgradedUnit]"
		French:"Améliorer en [upgradedUnit]"
		Simplified_Chinese:"可升级为[upgradedUnit]"
		Portuguese:"Melhorar para [upgradedUnit]"
	}

	"Obsolete with [obsoleteTech]":{
		Italian:"Diventa obsoleta con [obsoleteTech]"
		French:"Obsolète avec [obsoleteTech]"
		Simplified_Chinese:"研发下列科技后过时：[obsoleteTech]"
		Portuguese:"Obsoleta(0) com [obsoleteTech]"
	}

	"May contain [listOfResources]":{ //For civilopedia, e.g coast "May Contain Plearls, Whale"
		Italian:"Può contenere [listOfResources]"
		French:"Peut contenir [listOfResources]"
		Simplified_Chinese:"可能拥有下列资源：[listOfResources]"
		Portuguese:"Pode conter [listOfResources]"
	}

	"Occurs on [listOfTerrains]":{ //For civilopedia again
		Italian:"Può avvenire/avviene su [listOfTerrains]"
		French:"Doit possèder [listOfTerrains]"
		Simplified_Chinese:"可能出现在以下地形：[listOfTerrains]"
		Portuguese:"Ocorre em [listOfTerrains]"
	}

	"Can be found on ":{ //?
		Italian:"Può trovarsi su"
		Simplified_Chinese:"可能发现该资源的地形地貌："
		French:"Peut être trouver sur "
		Portuguese:"Pode ser encontrado em "
	}

	"Improved by ":{
		Italian:"Può essere migliorato/a da"
		Simplified_Chinese:"开发该资源所需要的设施："
		French:"Amélioré par "
		Portuguese:"Melhorado por "
	}

	"Bonus stats for improvement: ":{
		Italian:"Bonus per miglioramento: "
		Simplified_Chinese:"开发该资源后设施所获奖励效果："
		French:"Bonus de case améliorée: "
		Portuguese:"Bonus de estatisticas por melhoria: "
	}

	"Can be built on ":{
		Italian:"Può essere costruito/a su"
		Simplified_Chinese:"可以建造的地形地貌："
		French:"Peut être construit sur "
		Portuguese:"Pode ser construido em "
	}

	"Tech required: ":{
		Italian:"Tecnologie propedeutiche"
		Simplified_Chinese:"需要科技："
		French:"Technologie(s) requise(s): "
		Portuguese:"Tecnologia(s) requirida(s): "
	}

	"Defence bonus":{
		Italian:"Bonus di Difesa"
		French:"Bonus de défence"
		Simplified_Chinese:"防御力加成"
		Portuguese:"Bonus de defesa"
	}

	"Movement cost":{
		Italian:"Costi di movimento"
		French:"Coût de mouvement"
		Simplified_Chinese:"移动力消耗"
		Portuguese:"Custo de movimento"
    }

    " for ":{ //for example:+1 Gold for Gems,Gold,Silver
		Italian:" per "
		Simplified_Chinese:"，当建造在拥有下列资源的地块上时："
		French:"par "
	    Portuguese:"Por "
    }

    // Options menu, pointed out by Smashfanful

	"Missing translations:":{
		Italian:"Traduzioni mancanti:"
		Russian:"Отсутствующие переводы:"
		Simplified_Chinese:"未翻译的词条:"
		French:"Traductions manquantes:"
		Portuguese:"Traduções faltando:"
	}

	"Version":{
		Italian:"Versione"
		Russian:"Версия"
		Simplified_Chinese:"版本号"
		French:"Version"
		Portuguese:"Versão"
	}

	"Resolution":{
		Italian:"Risoluzione"
		Russian:"Разрешения"
		Simplified_Chinese:"分辨率"
		French:"Résolution"
		Portuguese:"Resolução"
	}

	"Tileset":{
		Italian:"Set celle"
		Simplified_Chinese:"地块显示设置"
		French:"Taille des cases"
		Portuguese:"Estilo mapa"
	}

	"Map editor":{
		Italian:"Editor mappe"
		Russian:"Редактор карт"
		Simplified_Chinese:"地图编辑器"
		French:"Editeur de carte"
		Portuguese:"Editor de mapa"
	}

	"Language":{
		Italian:"Lingua"
		Simplified_Chinese:"语言设置"
		French:"langage"
		Portuguese:"Língua"
	}

}<|MERGE_RESOLUTION|>--- conflicted
+++ resolved
@@ -2610,11 +2610,10 @@
 	}
 	
 	"We have encountered the City-State of [name]!":{ // e.g. the Cultured city state of Vienna
-<<<<<<< HEAD
+
 		Italian:"Abbiamo incontrato la Citta-Stato di [name]!"
-=======
 		Portuguese:"Nós encontramos a cidade-estado de [name]"
->>>>>>> 85e0f892
+
 	}
 	
 	// Friendship declaration flavor texts
@@ -2692,6 +2691,7 @@
 
 ////// Diplomatic modifiers
 
+
 	"You declared war on us!":{
 		Italian:"Ci hai dichiarato guerra!"
 		French:"Vous nous avez déclaré la guerre!"
@@ -2754,13 +2754,13 @@
 		Portuguese:"Nossa fronteiras abertas nos fizeram mais próximos."
 	}
 	
-<<<<<<< HEAD
-=======
+
+
 	"Your so-called 'friendship' is worth nothing.":{ // When we have a decleration of friendship to someone and we declare war on them
+    Italian:"La tua cosiddetta 'amicizia' non vale nulla!"  
 		Portuguese:"Sua chamada 'amizade' não vale nada."
 	}
-	
->>>>>>> 85e0f892
+
 ////// Overview screen
 
 	"Overview":{	
