{
	// General Translation tips:
	// - Keep it uniform! Use the same word/style for the same thing when ever necessary.
	//   Otherwise it may be confusing to the user
	//
	// Keep the names in SQUARE BRACKETS UNTRANSLATED!!!
	//
	// - Use the language feature of wikipedia (search the original tech in English
	//   and then choose your language on the left)
	//
	// - When in doubt a full rip of all translations from Civ5 can be found here:
	//   http://www.dndjunkie.com/civilopedia/default.aspx
	//   However, I advise you not to use this too much, as we don't want to infringe
	//   Firaxis copyright!
	// - If you see typos on other languages (e.g. one space too much) feel free to fix them
	//
	// - Try to have at least one round of proof reading before submission
	//
	// Cheers! :)

	"Working...":{ // Displayed when next turn is being...turned
		Italian:"Attendere..."
		Russian:"Обработка..."
		French:"Patientez..."
		Romanian:"Lucru..."
		Dutch:"Verwerken..."
		Spanish:"Trabajando..."
		Simplified_Chinese:"进行中...",
		Traditional_Chinese:"進行中...",
		Portuguese:"Trabalhando..."
		German:"Bitte warten..."
		Japanese:"ワーキング..."
		Czech:"Počítám..."
		Ukrainian:"Обробка…"
}

	"Waiting for other players...":{ // Displayed when next turn is being...turned
		Italian:"In attesa degli altri giocatori..."
		Simplified_Chinese:"等待其他玩家...",
		Traditional_Chinese:"等待其他玩家...",
		Russian:"Ожидание других игроков..."
		Czech:"Čekáme na ostatní hráče..."
		Ukrainian:"Очікування інших гравців…"
}

	"in":{ // As in "Opera House in 3 turns"
		Italian:"tra"
		Russian:"через"
		French:"dans"
		Romanian:"în"
		German:"in"
		Dutch:"in"
		Spanish:"en"
		Simplified_Chinese:"完成需",
		Traditional_Chinese:"完成需",
		Portuguese:"em"
		Japanese:"に"
		Czech:"za"
		Ukrainian:"через"
}

/////// Turn

	"Next turn":{
		Dutch:"Volgende beurt"
		French:"Prochain tour"
		German:"Nächste Runde"
		Italian:"Fine turno"
		Japanese:"次のターン"
		Portuguese:"Proximo turno"
		Romanian:"Runda următoare"
		Russian:"Следующий ход"
		Simplified_Chinese:"下一回合",
		Traditional_Chinese:"下一回合",
		Spanish:"Siguiente turno"
		Thai:"เริ่มเกมใหม่"
		Czech:"Další tah"
		Ukrainian:"Наступний хід"
}

	"Turn":{ // For main screen at top left, e.g. Turn 234
		Dutch:"Beurt"
		French:"Tour"
		German:"Runde"
		Italian:"Turno"
		Japanese:"順番"
		Portuguese:"Turno"
		Romanian:"Runda"
		Russian:"Ход"
		Simplified_Chinese:"回合"
		Traditional_Chinese:"回合"
		Spanish:"Turno"
		Czech:"Tah"
		Ukrainian:"Хід"
}


	"turns":{ // for e.g. turns to technology
		Italian:"turni"
		Russian:"ходов"
		French:"Tours"
		Romanian:"Runde"
		German:"Runden"
		Dutch:"Beurten"
		Spanish:"turnos"
		Simplified_Chinese:"回合",
		Traditional_Chinese:"回合",
		Portuguese:"turnos"
		Japanese:"回る"
		Czech:"tah(y/ů)"
		Ukrainian:"ходів"
}

	"turn":{ // for e.g. "1 turn" to technology
		Italian:"turno"
		Simplified_Chinese:"回合",
		Traditional_Chinese:"回合",
		Portuguese:"Turno"
                Russian:"ход"
		French:"tour"
		Czech:"tah"
		Ukrainian:"ходів"
}

	"Next unit":{
		Italian:"Prossima unità"
		Simplified_Chinese:"下个闲置单位",
		Traditional_Chinese:"下個閒置單位",
		Portuguese:"Próxima unidade"
		French:"Unité suivante"
                Russian:"Следующий юнит"
		Czech:"Další jednotka"
		Ukrainian:"Наступний підрозділ"
}

	"Pick a policy":{
		Italian:"Scegli Politica"
		Simplified_Chinese:"选择一项社会政策",
		Traditional_Chinese:"選擇一項社會政策",
		Portuguese:"Escolha uma política"
		French:"Choisir une Doctrine"
		Russian:"Выбрать институт"
		Czech:"Vyberme politiku"
		Ukrainian:"Вибрати політику"
}

/////// Unit

	"Movement":{
		Italian:"Movimento"
		Russian:"Передвижение"
		French:"Déplacer"
		Romanian:"Mișcare"
		German:"Bewegungen"
		Dutch:"Mobieliteit"
		Spanish:"Movimiento"
		Simplified_Chinese:"移动力",
		Traditional_Chinese:"移動力",
		Portuguese:"Movimento"
		Japanese:"移動"
		Czech:"Pohyb"
		Ukrainian:"Рух"
}

	"Strength":{
		Italian:"Forza"
		Russian:"Сила"
		French:"Force"
		Romanian:"Putere"
		German:"Stärke"
		Dutch:"Kracht"
		Spanish:"Fuerza"
		Simplified_Chinese:"战斗力",
		Traditional_Chinese:"戰鬥力",
		Portuguese:"Força"
		Japanese:"強さ"
		Czech:"Síla"
		Ukrainian:"Сила"
}

	"Ranged strength":{
		Italian:"Forza a distanza"
		Russian:"Сила в дальнем бою"
		French:"Force à distance"
		Romanian:"Putere la distanță"
		German:"Fernkampf-Stärke"
		Dutch:"Kracht op afstand"
		Spanish:"Fuerza a distancia"
		Simplified_Chinese:"远程战斗力",
		Traditional_Chinese:"遠程戰鬥力",
		Portuguese:"Força a distancia"
		Japanese:"範囲の強さ"
		Czech:"Síla na dálku"
		Ukrainian:"Сила в дальному бою"
}

	"Bombard strength":{ // for displaying city info
		Italian:"Forza bombardamento"
		Russian:"Сила обстрела"
		French:"Force de bombardement"
		Romanian:"Puterea bombardamentului"
		German:"Stärke Bombardierung"
		Dutch:"Bombard sterkte"
		Spanish:"Fuerza de bombardeo"
		Simplified_Chinese:"轰击战斗力",
		Traditional_Chinese:"轟擊戰鬥力",
		Portuguese:"Força de bombardeio"
		Japanese:"爆撃力"
		Czech:"Bombardovací síla"
		Ukrainian:"Сила обстрілу"
}

	"Range":{
		Italian:"Raggio"
		Simplified_Chinese:"攻击范围",
		Traditional_Chinese:"攻擊範圍",
		Czech:"Vzdálenost"
<<<<<<< HEAD
		Russian:"Радиус"
=======
		Ukrainian:"Дальність"
>>>>>>> 94a0228e
	}

/////// Unit actions

	"Move unit":{
		Italian:"Sposta unità"
		Russian:"Переместить юнит"
		French:"Déplacer l'unité"
		Romanian:"Mută unitatea"
		German:"Einheit bewegen"
		Dutch:"Eenheid verplaatsen"
		Spanish:"Mover unidad"
		Simplified_Chinese:"移动单位",
		Traditional_Chinese:"移動單位",
		Portuguese:"Mover a unidade"
		Japanese:"移動ユニット"
		Czech:"Pohnout jednotkou"
		Ukrainian:"Перемістити підрозділ"
}

	"Stop movement":{
		Italian:"Ferma movimento"
		Russian:"Отменить действие"
		French:"Arrêter le mouvement"
		Romanian:"Oprește mișcarea"
		German:"Bewegen abbrechen"
		Dutch:"Verplaatsen stoppen"
		Spanish:"Parar movimiento"
		Simplified_Chinese:"停止移动",
		Traditional_Chinese:"停止移動",
		Portuguese:"Parar o movimento"
		Japanese:"動きを止める"
		Czech:"Zastavit pohyb"
		Ukrainian:"Скасувати переміщення"
}

	"Construct improvement":{
		Italian:"Costruisci miglioramento"
		Russian:"Построить улучшение"
		French:"Bâtir une amélioration"
		Romanian:"Construiește îmbunătățire"
		German:"Verbesserung bauen"
		Dutch:"Verbetering bouwen"
		Spanish:"Construir mejora"
		Simplified_Chinese:"建造设施",
		Traditional_Chinese:"建造設施",
		Portuguese:"Construir melhoria"
		Japanese:"構造改善"
		Czech:"Vybudovat vylepšení"
		Ukrainian:"Удосконалити"
}

	"Automate":{
		Italian:"Automatizza"
		Russian:"Автоматизировать"
		French:"Automatiser"
		Romanian:"Automatizează"
		German:"Automatisieren"
		Dutch:"Autoatiseren"
		Spanish:"Automatizar"
		Simplified_Chinese:"自动工作",
		Traditional_Chinese:"自動工作",
		Portuguese:"Automatizar"
		Japanese:"自動化する"
		Czech:"Automatizovat"
		Ukrainian:"Автоматизувати"
}

	"Stop automation":{
		Italian:"Arresta automazione"
		Spanish:"Parar automatización"
		Romanian:"Oprește automatizarea"
		German:"Automatisieren anhalten"
		French:"Arrêtez automatisation"
		Portuguese:"Pare a automação"
		Simplified_Chinese:"停止自动工作",
		Traditional_Chinese:"停止自動工作",
		Romanian:"Opriți automatizarea"
		Russian:"Остановить автоматизацию"
		Japanese:"自動化を停止"
		Czech:"Konec automatizace"
		Ukrainian:"Зупинити автоматизацію"
}

	"Construct road": {
		Italian: "Costruisci strada"
		German: "Straße bauen"
		French:"Contruire une route"
		Russian:"Построить дорогу"
		Simplified_Chinese:"建造道路",
		Traditional_Chinese:"建造道路",
		Czech:"Postavit cestu"
		Ukrainian:"Побудувати дорогу"
}

	"Fortify":{
		Italian:"Fortifica"
		Russian:"Укрепить"
		French:"Fortifier"
		Romanian:"Fortifică"
		German:"Befestigen"
		Dutch:"Versterken"
		Spanish:"Fortificar"
		Simplified_Chinese:"驻守",
		Traditional_Chinese:"駐守",
		Portuguese:"Fortificar"
		Japanese:"要塞化"
		Czech:"Opevnit se"
		Ukrainian:"Укріпити"
}

	"Fortification":{ // as in "+40% Fortification"
		Italian:"Fortificazione"
		Russian:"к защите"
		French:"Fortification"
		Romanian:"Fortificație"
		German:"Befestigung"
		Dutch:"Versterking"
		Spanish:"Fortificación"
		Simplified_Chinese:"驻守防御力加成",
		Traditional_Chinese:"駐守防禦力加成",
		Portuguese:"Fortficação"
		Japanese:"要塞"
		Czech:"Opevnění"
		Ukrainian:"Фортифікація"
}

	"Sleep":{
		Italian:"Riposa"
		Romanian:"Dormi"
		Simplified_Chinese:"休眠",
		Traditional_Chinese:"休眠",
		Portuguese:"Dormir"
		German:"Schlafen"
		French:"Dormir"
		Japanese:"睡眠"
		Russian:"Спать"
		Dutch:"Slaap"
		Spanish:"Dormir"
		Czech:"Spánek"
		Ukrainian:"Спати"
}

	"Moving": { //sample would be appreciated
		Italian: "In movimento"
		German: "Bewegen"
		French:"En mouvement"
		Simplified_Chinese:"移动中",
		Traditional_Chinese:"移動中",
		Russian:"В движении"
		Czech:"Pohyb "
		Ukrainian:"У русі"
}

	"Set up":{ // For siege units
		Italian:"Monta"
		Russian:"Подготовиться"
		French:"Installer"
		Romanian:"Montează"
		German:"Aufstellen"
		Dutch:"Opstellen"
		Spanish:"Montar"
		Simplified_Chinese:"架设",
		Traditional_Chinese:"架設",
		Portuguese:"Montar"
		Japanese:"セットアップ"
		Czech:"Nastavení"
		Ukrainian:"Підготуватися"
}

	"Upgrade to [unitType] ([goldCost] gold)":{ // EG Upgrade to Cannon (140 gold)
		Italian:"Aggiorna a [unitType] ([goldCost] oro)"
		Russian:"Улучшить до [unitType] ([goldCost] золота)"
		French:"Mise à niveau vers [unitType] ([goldCost] or)" //or Amélioration en [unitType] ([goldCost] or)
		Romanian:"Avansare [unitType] ([goldCost] aur)"
		Spanish:"Mejorar a [unitType] ([goldCost] de oro)"
		Simplified_Chinese:"升级为[unitType]([goldCost]金钱)",
		Traditional_Chinese:"升級為[unitType]([goldCost]金錢)",
		Portuguese:"Melhoria a [unitType] ([goldCost] ouro)"
		German:"Verbessere [unitType] ([goldCost] Gold)"
		Japanese:"[unitType]（[goldCost] gold）にアップグレードする",
		Czech:"Přestavba na jednotku [unitType] ([goldCost] zlata)"
		Ukrainian:"Удосконалити до [unitType] ([goldCost] золота)"
}

	"Found city":{
		Italian:"Fonda città"
		Russian:"Основать город"
		French:"Fonder une ville"
		Romanian:"Fondează oraș"
		German:"Stadt gründen"
		Dutch:"Stad stichten"
		Spanish:"Fundar ciudad"
		Simplified_Chinese:"建立城市",
		Traditional_Chinese:"建立城市",
		Portuguese:"Fundar Cidade"
		Japanese:"見つかった市"
		Czech:"Založit město"
		Ukrainian:"Заснувати місто"
}

	"Promote":{
		Italian:"Promuovi"
		Russian:"Повысить"
		French:"Promouvoir"
		Romanian:"Promovează"
		German:"Befördern"
		Dutch:"Promoveren"
		Spanish:"Ascender"
		Simplified_Chinese:"晋升",
		Traditional_Chinese:"晉升",
		Portuguese:"Promover"
		Japanese:"促進する"
		Czech:"Povýšit"
		Ukrainian:"Підвищити"
}

	"Health":{
		Italian:"Salute"
		Russian:"Здоровье"
		French:"Santé"
		Romanian:"Sănătate"
		German:"Gesundheit"
		Dutch:"Gezondheid"
		Spanish:"Salud"
		Simplified_Chinese:"生命",
		Traditional_Chinese:"生命",
		Portuguese:"Saúde"
		Japanese:"健康"
		Czech:"Zdraví"
		Ukrainian:"Здоров’я"
}

	"Disband unit":{
		Italian:"Sciogli"
		Russian:"Распустить юнит"
		French:"Dissoudre l'unité"
		Romanian:"Desființează unitatea"
		Dutch:"Eenheid opheffen"
		Spanish:"Disolver unidad"
		Simplified_Chinese:"解散单位",
		Traditional_Chinese:"解散單位",
		Portuguese:"Desfazer unidade"
		German:"Einheit auflösen"
		Japanese:"解散ユニット"
		Czech:"Propustit jednotku"
		Ukrainian:"Розформувати підрозділ"
}

	"Explore":{
		Italian:"Esplora"
		Romanian:"Explorează"
		Spanish:"Explorar"
		German:"Erkunden"
		French:"Explorer"
		Portuguese:"Explorar"
		Japanese:"探検する"
		Simplified_Chinese:"自由探索",
		Traditional_Chinese:"自由探索",
		Russian:"Исследовать"
		Dutch:"Onderzoeken"
		Czech:"Prozkoumat"
		Ukrainian:"Розвідувати"
}

	"Stop exploration":{
		Italian:"Smetti di esplorare"
		Simplified_Chinese:"停止探索",
		Traditional_Chinese:"停止探索",
		French:"Arrêter l'exploration"
		Portuguese:"Parar a exploração"
                Russian:"Остановить исследование"
		Czech:"Konec průzkumu"
		Ukrainian:"Зупинити розвідку"
}

	"Pillage":{
		Italian:"Saccheggia"
		German:"Plündern"
		French:"Pillage"
		Japanese:"略奪"
		Portuguese:"Pilhar"
		Russian:"Разграбить"
		Romanian:"Prădare"
		Dutch:"Plundering"
		Spanish:"Pillaje"
		Simplified_Chinese:"劫掠",
		Traditional_Chinese:"劫掠",
		Czech:"Rabování"
		Ukrainian:"Пограбувати"
}

	"Do you really want to disband this unit?":{
		Italian:"Vuoi davvero sciogliere questa unità?"
		Russian:"Вы действительно хотите распустить этот юнит?"
		French:"Voulez-vous vraiment dissoudre cette unité?"
		Romanian:"Sigur desființezi unitatea?"
		Dutch:"Wil je echt deze eenheid opheffen"
		Spanish:"¿Realmente quieres disolver esta unidad?"
		Simplified_Chinese:"您真的想解散这个单位吗？",
		Traditional_Chinese:"您真的想解散這個單位嗎？",
		Portuguese:"Voçê realmente quer desfazer essa unidade?"
		German:"Wollen Sie diese Einheit wirklich auflösen?"
		Japanese:"あなたは本当にこのユニットを解散したいですか？"
		Czech:"Opravdu chcete propustit tuto jednotku?"
		Ukrainian:"Ви дійсно хочете розформувати цей підрозділ?"
}
	"Disband this unit for [goldAmount] gold?":{
		Italian:"Vuoi sciogliere questa unità per [goldAmount] Oro?"
		Portuguese:"Desfazer esta unidade por  [goldAmount] ouro?"
		French:"Dissoudre cette unité pour [goldAmount] gold?"
		German:"Diese Einheit für [goldAmount] Gold auflösen?"
		Spanish:"¿Disolver esta unidad para [goldAmount] gold?"
		Simplified_Chinese:"要解散这个单位获得[goldAmount]金钱吗？"
		Traditional_Chinese:"要解散這個單位獲得[goldAmount]金錢嗎？"
		Japanese:"このユニットを[goldAmount]ゴールドに解散させますか？"
		Romanian:"Dezactivați această unitate pentru aurul [goldAmount]?"
		Dutch:"Deze eenheid ontbinden voor [goldAmount] goud?"
		Russian:"Распустить юнит за [goldAmount] золота?",
		Czech:"Propustit tuto jednotku - dostaneme [goldAmount] zlata?"
		Ukrainian:"Розформувати цей підрозділ за [goldAmount] золота?"
}

	"Create [improvement]":{ // for great units, fishing boats, etc.
		Italian:"Costruisci [improvement]"
		French:"Construire [improvement]"
		Simplified_Chinese:"建造[improvement]"
		Traditional_Chinese:"建造[improvement]"
		Russian:"Создать [improvement]",
		Czech:"Vybudovat [improvement]"
		Ukrainian:"Створити [improvement]"
}

	"Start Golden Age":{
		Italian:"Avvia Età dell'Oro"
		French:"Commencer un Age d'Or"
		Simplified_Chinese:"开启黄金时代"
                Russian:"Начать золотой век"
		Czech:"Zahájit Zlatý věk"
		Ukrainian:"Почати золотий вік"
}

	"Yes":{
		Italian:"Sì"
		Russian:"Да"
		French:"Oui"
		Romanian:"Da"
		Dutch:"Ja"
		Spanish:"Sí"
		Simplified_Chinese:"是"
		Traditional_Chinese:"是"
		Portuguese:"Sim"
		German:"Ja"
		Japanese:"はい"
		Czech:"Ano"
		Ukrainian:"Так"
}
	"No":{
		Italian:"No"
		Russian:"Нет"
		French:"Non"
		Romanian:"Nu"
		Dutch:"Nee"
		Spanish:"No"
		Simplified_Chinese:"否"
		Traditional_Chinese:"否"
		Portuguese:"Não"
		German:"Nein"
		Japanese:"いいえ"
		Czech:"Ne"
		Ukrainian:"Ні"
}

	"Acquire":{
		Italian:"Prendi"
		French:"Acquérir"
		Russian:"Получить"
		Simplified_Chinese:"变更为本城市所属"
		Traditional_Chinese:"變更為本城市所屬"
		Czech:"Získat"
		Ukrainian:"Отримати"
}

/////// Stats / Basics ressources

	"Gold":{
		Italian:"Oro"
		Russian:"Золото"
		French:"Or"
		Romanian:"Aur"
		German:"Gold"
		Dutch:"Goud"
		Spanish:"Oro"
		Simplified_Chinese:"Gold"//the basic resource and the luxury resource have the same name,if we do not solve this problem,i will not translate it.
		Traditional_Chinese:"Gold"
		Portuguese:"Ouro"
		Japanese:"ゴールド"
		Czech:"Zlato"
		Ukrainian:"Золото"
}

	"Science":{
		Italian:"Scienza"
		Russian:"Наука"
		French:"Science"
		Romanian:"Ştiinţă"
		German:"Wissenschaft"
		Dutch:"Wetenschap"
		Spanish:"Ciencia"
		Simplified_Chinese:"科研",
		Traditional_Chinese:"科學",
		Portuguese:"Ciência"
		Japanese:"科学"
		Czech:"Výzkum"
		Ukrainian:"Наука"
}

	"Happiness":{
		Italian:"Felicità"
		Russian:"Счастье"
		French:"Bonheur"
		Romanian:"Fericire"
		German:"Zufriedenheit"
		Dutch:"Tevredenheid"
		Spanish:"Felicidad"
		Simplified_Chinese:"快乐",
		Traditional_Chinese:"快樂",
		Portuguese:"Felicidade"
		Japanese:"幸福"
		Czech:"Spokojenost"
		Ukrainian:"Щастя"
}

	"Production":{
		Italian:"Produzione"
		Russian:"Производство"
		French:"Production"
		Romanian:"Producție"
		German:"Produktion"
		Dutch:"Productie"
		Spanish:"Producción"
		Simplified_Chinese:"产能",
		Traditional_Chinese:"產能",
		Portuguese:"Produção"
		Japanese:"製造"
		Czech:"Produkce"
		Ukrainian:"Виробництво"
}

	"Culture":{
		Italian:"Cultura"
		Russian:"Культура"
		French:"Culture"
		Romanian:"Cultură"
		German:"Kultur"
		Dutch:"Cultuur"
		Spanish:"Cultura"
		Simplified_Chinese:"文化"
		Traditional_Chinese:"文化"
		Portuguese:"Cultura"
		Japanese:"文化"
		Czech:"Kultura"
		Ukrainian:"Культура"
}

	"Food":{
		Italian:"Cibo"
		Russian:"Еда"
		French:"Nourriture"
		Romanian:"Hrană"
		German:"Nahrung"
		Dutch:"Eten"
		Spanish:"Comida"
		Simplified_Chinese:"食物"
		Traditional_Chinese:"食物"
		Portuguese:"Comida"
		Japanese:"フード"
		Czech:"Jídlo"
		Ukrainian:"Їжа"
}

	"GOLDEN AGE":{
		Italian:"ETÀ DELL'ORO"
		Russian:"ЗОЛОТОЙ ВЕК"
		French:"ÂGE D'OR"
		Romanian:"EPOCA DE AUR"
		German:"GOLDENES ZEITALTER"
		Dutch:"GOUDEN EEUW"
		Spanish:"EDAD DORADA"
		Simplified_Chinese:"黄金时代"
		Traditional_Chinese:"黃金時代"
		Portuguese:"IDADE DOURADA"
		Japanese:"黄金時代"
		Czech:"ZLATÝ VĚK"
		Ukrainian:"ЗОЛОТИЙ ВІК"
}

	"Golden Age":{
		Italian:"Età dell'Oro"
		Simplified_Chinese:"黄金时代"
		Traditional_Chinese:"黃金時代"
		Czech:"Zlatý Věk"
		Ukrainian:"Золотий вік"
		Russian:"Золотой век"
}

	// You don't have to translate this is it's good for your language, but some languages have their own display
	"[year] BC":{ // Before Christus
		Italian:"[year] a.C."
		Czech:"[year] př. n. l."
		Simplified_Chinese:"公元前[year]年"
<<<<<<< HEAD
		Traditional_Chinese:"公元前[year]年"
		Russian:"[year] до н.э."
=======
		Ukrainian:"до н.е."
>>>>>>> 94a0228e
	}

	"[year] AD":{ // Anno Domini
		Italian:"[year] d.C."
		Czech:"[year] n. l."
		Simplified_Chinese:"公元[year]年"
<<<<<<< HEAD
		Traditional_Chinese:"公元[year]年"
		Russian:"[year] н.э."
=======
		Ukrainian:"після н.е."
>>>>>>> 94a0228e
	}

/////// Menu table

	"Civilopedia":{
		Italian:"Civilopedia"
		Russian:"Цивилопедия"
		French:"Civilopédie"
		Romanian:"Civilopedie"
		Spanish:"Civilopedia"
		Simplified_Chinese:"文明百科"
		Traditional_Chinese:"文明百科"
		Portuguese:"Civilopédia"
		German:"Civilopedia"
		Japanese:"シビロペディア",
		Czech:"Civilopedie"
		Ukrainian:"Цивілопедія"
}

	"Start new game":{
		Italian:"Nuova partita"
		Russian:"Начать новую игру"
		French:"Nouvelle partie"
		Romanian:"Joc nou"
		German:"Neues Spiel"
		Dutch:"Nieuw spel"
		Spanish:"Nueva partida"
		Simplified_Chinese:"开始新游戏"
		Traditional_Chinese:"開始新遊戲"
		Portuguese:"Novo jogo"
		Japanese:"新しいゲームを始める"
		Czech:"Začít novou hru"
		Ukrainian:"Розпочати нову гру"
}

	"Save game":{
		Italian:"Salva partita"
		Russian:"Сохранить игру"
		French:"Sauvegarder la partie"
		Romanian:"Salvează jocul"
		German:"Spiel speichern"
		Dutch:"Spel opslaan"
		Spanish:"Salvar partida"
		Simplified_Chinese:"保存游戏"
		Traditional_Chinese:"儲存遊戲"
		Portuguese:"Salvar jogo"
		Japanese:"ゲームを保存する"
		Czech:"Uložit hru"
		Ukrainian:"Зберегти гру"
}

	"Load game":{
		Italian:"Carica partita"
		Russian:"Загрузить игру"
		French:"Charger une partie"
		Romanian:"Incarcă joc"
		German:"Spiel laden"
		Dutch:"Spel laden"
		Spanish:"Cargar partida"
		Simplified_Chinese:"读取游戏"
		Traditional_Chinese:"讀取遊戲"
		Portuguese:"Carregar partida"
		Japanese:"ゲームをロード"
		Czech:"Načíst hru"
		Ukrainian:"Завантажити гру
}


	"Victory status":{
		Italian:"Condizioni di vittoria"
		Russian:"Статус победы"
		French:"Conditions de victoire"
		Romanian:"Statut victorie"
		German:"Siegesstatus"
		Dutch:"Overwinning Status"
		Spanish:"Estatus de victoria"
		Simplified_Chinese:"胜利进度"
		Traditional_Chinese:"勝利進度"
		Portuguese:"Status da vitória"
		Japanese:"勝利の地位"
		Czech:"Cesta k vítězství"
		Ukrainian:"Статус перемоги"
}

	"Social policies":{
		Italian:"Politiche sociali"
		Russian:"Общественные институты"
		French:"Doctrines" //official translate
		Romanian:"Politici sociale"
		German:"Sozialpolitiken"
		Dutch:"Sociaal beleid"
		Spanish:"Políticas sociales"
		Simplified_Chinese:"社会政策"
		Traditional_Chinese:"社會政策"
		Portuguese:"Políticas sociais"
		Japanese:"社会政策"
		Czech:"Sociální politika"
		Ukrainian:"Соціальні політики"
}

	"Community":{
		Italian:"Community"
		Simplified_Chinese:"开发者社区"
		Traditional_Chinese:"社群"
		Russian:"Сообщество"
		Czech:"Komunita"
		Ukrainian:"Громада"
}


	"Close":{
		Italian:"Chiudi"
		Russian:"Закрыть"
		French:"Fermer"
		Romanian:"Închide"
		German:"Schließen"
		Dutch:"Sluiten"
		Spanish:"Cerrar"
		Simplified_Chinese:"关闭"
		Traditional_Chinese:"關閉"
		Portuguese:"Fechar"
		Japanese:"閉じる"
		Czech:"Zavřít"
		Ukrainian:"Закрити"
}

/////// City screen

	"Exit city":{
		Italian:"Esci dalla città"
		Russian:"Выйти из города"
		French:"Quitter la ville"
		Romanian:"Ieși din oraș"
		German:"Stadt verlassen"
		Dutch:"Stadscherm sluiten"
		Spanish:"Salir de la ciudad"
		Simplified_Chinese:"离开城市界面"
		Traditional_Chinese:"離開城市界面"
		Portuguese:"Sair da cidade"
		Japanese:"市を出る"
		Czech:"Opustit město"
		Ukrainian:"Залишити місто"
}

	"Raze city":{
		Italian:"Demolisci città"
		Russian:"Разрушить город"
		French:"Démolir la ville"
		Romanian:"Demolează orașul"
		German:"Stadt zerstören"
		Dutch:"Stad vernietigen"
		Spanish:"Arrasar ciudad"
		Simplified_Chinese:"摧毁城市"
		Traditional_Chinese:"摧毀城市"
		Portuguese:"Saquear cidade"
		Japanese:"ラゼ市"
		Czech:"Srovnat město se zemí"
		Ukrainian:"Зруйнувати місто"
}

	"Stop razing city":{
		Italian:"Anulla demolizione città"
		Russian:"Отменить разрушение города"
		French:"Annuler démolition de la ville"
		Romanian:"Anulează demolarea orașului"
		German:"Zerstörung anhalten"
		Dutch:"Stad vernieteging stoppen"
		Spanish:"Dejar de arrasar ciudad"
		Simplified_Chinese:"停止摧毁城市"
		Traditional_Chinese:"停止摧毀城市"
		Portuguese:"Parar de saquear cidade"
		Japanese:"街をすくい止める"
		Czech:"Ukončit vyhlazování města"
		Ukrainian:"Зупинити руйнування міста"
}

	"Buy for [amount] gold":{
		Italian:"Acquista ([amount] oro)"
		Russian:"Купить за [amount] золота"
		French:"Acheter avec [amount] or"
		Romanian:"Cumpără cu [amount] aur"
		German:"Für [amount] Gold kaufen"
		Dutch:"Voor [amount] gold kopen"
		Spanish:"Comprar por [amount] de oro"
		Simplified_Chinese:"花费[amount]金钱购买"
		Traditional_Chinese:"花費[amount]金錢購買"
		Portuguese:"Comprar por [amount] ouro"
		Japanese:"[amount]ゴールドで購入する",
		Czech:"Koupit za [amount] zlata"
		Ukrainian:"Купити за [amount] золота"
}

	"Buy":{ // for when the construction is a wonder/special and can't be bought, the button is disabled but still displays text
		Italian:"Acquista"
		French:"Acheter"
		Romanian:"A cumpara"
		German:"Kaufen"
		Russian:"Купить"
		Dutch:"Kopen"
		Spanish:"Comprar"
		Portuguese:"Comprar"
		Simplified_Chinese:"购买"
		Traditional_Chinese:"購買"
		Japanese:"購入"
		Czech:"Koupit"
		Ukrainian:"Купити"
}

	"Would you like to purchase [constructionName] for [buildingGoldCost] gold?":{
		Italian:"Vuoi acquistare [constructionName] ([buildingGoldCost] oro)?"
		Russian:"Хотите купить [constructionName] за [buildingGoldCost] золота?"
		French:"Souhaitez-vous acheter [constructionName] pour [buildingGoldCost] gold?"
		Romanian:"Doriți să achiziționați [buildingName] pentru aur [buildingGoldCost]?"
		German:"Möchten Sie [constructionName] für [buildingGoldCost] gold kaufen?"
		Dutch:"Wilt u [constructionName] kopen voor [buildGoldCost] goud?"
		Spanish:"¿Te gustaría comprar [constructionName] para [buildingGoldCost] gold?"
		Simplified_Chinese:"你想花费[buildingGoldCost]金钱购买[constructionName]吗？",
		Traditional_Chinese:"你想花費[buildingGoldCost]金錢購買[constructionName]嗎？",
		Portuguese:"Gostaria de comprar o [constructionName] por [buildingGoldCost] ouro?"
		Japanese:"[buildingGoldCost]ゴールドの[constructionName]を購入しますか？",
		Czech:"Přejete si zakoupit [constructionName] za [buildingGoldCost] zlata?"
		Ukrainian:"Чи хотіли б ви придбати [ConstructionName] за [buildingGoldCost]?"
}

	"Maintenance cost":{
		Italian:"Costi di mantenimento"
		Russian:"Стоимость обслуживания"
		French:"Coût de maintenance"
		Romanian:"Cost întreținere"
		German:"Wartungskosten"
		Dutch:"Onderhouskosten"
		Spanish:"Coste de mantenimiento"
		Simplified_Chinese:"建筑维护费"
		Traditional_Chinese:"建築維護費"
		Portuguese:"Custo de manutenção"
		Japanese:"メンテナンス費用"
		Czech:"Náklady na údržbu (žold)"
		Ukrainian:"Вартість обслуговування"
}

	"Pick construction":{
		Italian:"Scegli costruzione"
		Russian:"Выбрать здание"
		French:"Sélectionner la construction"
		Romanian:"Alege construcția"
		German:"Bauwerk auswählen"
		Dutch:"Bouwwerk kiezen"
		Spanish:"Elige la construcción"
		Simplified_Chinese:"选择建筑"
		Traditional_Chinese:"選擇建築"
		Portuguese:"Escolher construção"
		Japanese:"ピック建設"
		Czech:"Zvolte konstrukci"
		Ukrainian:"Вибрати споруду"
}

	"Pick improvement":{
		Italian:"Scegli miglioramento"
		Simplified_Chinese:"选择设施"
		Traditional_Chinese:"選擇設施"
		French:"Choisir une amélioration"
		Portuguese:"Escolha uma melhoria"
                Russian:"Выбрать улучшение"
		Czech:"Vyberte vylepšení"
		Ukrainian:"Вибрати вдосконалення"
}

	"Provides [resource]":{
		Italian:"Dona [resource]"
		Simplified_Chinese:"获得资源：[resource]"
		Czech:"Poskytuje [resource]"
<<<<<<< HEAD
		Russian:"Обеспечивает [resource]"
=======
		Ukrainian:"Забезпечити [resource]"
>>>>>>> 94a0228e
	}

	"Replaces [improvement]":{
		Italian:"Sostituisce [improvement]"
		Simplified_Chinese:"替换现有设施：[improvement]"
		Traditional_Chinese:"替換現有設施：[improvement]"
		Czech:"Nahrazuje [improvement]"
<<<<<<< HEAD
		Russian:"Заменяет [improvement]"
=======
		Ukrainian:"Замінити [improvement]"
>>>>>>> 94a0228e
	}

	"Pick now!": { //sample needed
		Italian: "Scegli ora!"
		German: "Jetzt wählen!"
		French:"Choisir maintenant !"
		Simplified_Chinese:"选择此项！"
		Traditional_Chinese:"選擇此項！"
                Russian:"Выбрать сейчас!"
		Czech:"Zvolte teď!"
		Ukrainian:"Вибрати зараз!"
}

	"Build [building]":{ // eg Build Granary
		Italian:"Costruisci [building]"
		Russian:"Строить [building]"
		French:"Construire [building]"
		Romanian:"Construiește [building]"
		German:"[building] bauen"
		Dutch:"[building] bouwen"
		Spanish:"Construir [building]"
		Simplified_Chinese:"建造[building]"
		Traditional_Chinese:"建造[building]"
		Portuguese:"Construir [building]",
		Czech:"Postavit [building]"
		Ukrainian:"Побудувати [building]"
}

	"Train [unit]":{ // eg Train Scout
		Italian:"Addestra [unit]"
		Russian:"Обучить [unit]"
		French:"Former [unit]"
		Romanian:"Antrenează [unit]"
		German:"[unit] ausbilden"
		Dutch:"[unit] rekruteren"
		Spanish:"Entrenar [unit]"
		Simplified_Chinese:"组建[unit]"
		Traditional_Chinese:"訓練[unit]"
		Portuguese:"Treinar [unit]"
		Japanese:"電車[unit]",
		Czech:"Vycvičit [unit]"
		Ukrainian:"Обучити"
}

	"Produce [thingToProduce]":{ // eg Produce gold
		Italian:"Produci [thingToProduce]"
		Russian:"Производить [thingToProduce]"
		French:"Produire [thingToProduce]"
		Romanian:"Produce [thingToProduce]"
		German:"[thingToProduce] herstellen"
		Dutch:"[thingToProduce] produceren"
		Spanish:"Producir [thingToProduce]"
		Simplified_Chinese:"产能利用：[thingToProduce]"
		Traditional_Chinese:"產能利用：[thingToProduce]"
		Portuguese:"Produzir [thingToProduce]"
		Japanese:"プロデュース[thingToProduce]",
		Czech:"Produkovat [thingToProduce]"
		Ukrainian:"Виробляє [thingToProduce]"
}

	"Nothing":{ // A city can choose to "idle" and produce nothing
		Italian:"Niente"
		Russian:"Ничего"
		French:"Rien"
		Romanian:"Nimic"
		German:"Nichts"
		Dutch:"Niks"
		Spanish:"Nada"
		Simplified_Chinese:"无"
		Traditional_Chinese:"無"
		Portuguese:"Nada"
		Japanese:"何もない"
		Czech:"Nic"
		Ukrainian:"Нічого"
}

	"Annex city":{ // For a puppetted city
		Italian:"Annetti città"
		Simplified_Chinese:"吞并城市"
		Traditional_Chinese:"併吞城市"
		Czech:"Anektovat město"
<<<<<<< HEAD
		Russian:"Захватить город"
=======
		Ukrainian:"Анексоване місто"
>>>>>>> 94a0228e
}

	"Specialist Buildings":{ // !!!!! DUPLICATE KEY !!!!!
		Italian:"Edifici specialisti"
		Russian:"Специализированные Здания"
		French:"Bâtiments spécialisés"
		Romanian:"Cladiri specializate"
		German:"Fachbauten"
		Dutch:"Gespecialiseerde gebouwen"
		Spanish:"Edificios especializados"
		Simplified_Chinese:"专业建筑"
		Traditional_Chinese:"專業建築"
		Portuguese:"Edifícios Especialistas"
		Japanese:"スペシャリストビル"
		Czech:"Specializované budovy"
		Ukrainian:"Спеціалізовані будівлі"
}

	"Specialist Allocation":{
		Italian:"Assegna specialisti"
		Russian:"Распределение специалистов"
		French:"Affectation Spécialiste"
		Romanian:"Alocarea specialiștilor"
		German:"Spezialistzuordnung"
		Dutch:"Specialistische toewijzing"
		Spanish:"Asignación de especialistas"
		Simplified_Chinese:"专业人员分配"
		Traditional_Chinese:"專業人員分配"
		Portuguese:"Alocação de Especialistas"
		Japanese:"スペシャリスト割り当て"
		Czech:"Přidělit specialistu"
		Ukrainian:"Розподіл спеціалістів"
}

	"Specialists":{
		Italian:"Specialisti"
		Simplified_Chinese:"专业人员"
		Traditional_Chinese:"專業人員"
		French:"Spécialiste"
		Portuguese:"Especialistas"
		Russian:"Специалисты"
		Czech:"Specialisté"
		Ukrainian:"Спеціалісти"
}

	"Food eaten":{
		Italian:"Cibo consumato"
		Simplified_Chinese:"人口消耗"
		Traditional_Chinese:"人口消耗"
		French:"Nourriture consommée"
		Portuguese:"Comida consumida"
		Russian:"Потребление еды"
		Czech:"Spotřeba jídla"
		Ukrainian:"Їжі з’їдено"
}

	"Growth bonus":{
		Italian:"Bonus crescita"
		Simplified_Chinese:"积累速率"
		Traditional_Chinese:"累積速率"
		French:"Bonus de Croissance"
		Portuguese:"Bonus de crescimento"
		Russian:"Бонус к росту"
		Czech:"Spotřeba jídla"
		Ukrainian:"Бонус до зростання"
}

	"Unassigned population":{ // as in "Unassigned population: 2/13
		Italian:"Popolazione libera"
		Russian:"Свободное население"
		French:"Population libre"
		Romanian:"Populație liberă"
		German:"Freie Bevölkerung"
		Dutch:"Vrije bevolking"
		Spanish:"Población libre"
		Simplified_Chinese:"空闲人口"
		Traditional_Chinese:"閒置人口"
		Portuguese:"População livre"
		Japanese:"無料の人口"
		Czech:"Nezaměstnaní obyvatelé"
		Ukrainian:"Непризначене населення"
}

	"[turnsToExpansion] turns to expansion":{
		Italian:"Espansione dei confini tra [turnsToExpansion] turni"
		Russian:"Расширение через [turnsToExpansion] ходов"
		French:"[turnsToExpansion] tours à l'expansion"
		Romanian:"[turnsToExpansion] rundă până la expansiunea"
		German:"Erweiterung in [turnsToExpansion] Runden"
		Dutch:"Uitbreiding in [turnsToExpansion] rondes"
		Spanish:"[turnsToExpansion] rondas hasta la expansión"
		Simplified_Chinese:"此城市将在[turnsToExpansion]回合后扩张"
		Traditional_Chinese:"此城市將在[turnsToExpansion]回合後擴張"
		Portuguese:"[turnsToExpansion] turnos até a expansão"
		Japanese:"[turnsToExpansion]が拡大に変わります",
		Czech:"[turnsToExpansion] tah(y/ů) do rozšíření města"
		Ukrainian:"[turnsToExpansion] ходів до розширення"
}

	"Stopped expansion":{ // if culture is 0
		Italian:"Espansione arrestata"
		Russian:"Расширение остановлено"
		French:"Expansion arrêtée"
		Romanian:"Expansiunea sa oprit"
		German:"Expansion gestoppt"
		Dutch:"Uitbreiding gestopt"
		Spanish:"Expansión detenida"
		Simplified_Chinese:"扩张已停止",
		Traditional_Chinese:"擴張已停止",
		Portuguese:"Expansão parada"
		Japanese:"拡張停止"
		Czech:"Rozšiřování zastaveno"
		Ukrainian:"Розширення зупинено"
}

	"[turnsToPopulation] turns to new population":{
		Italian:"Nuovo abitante tra [turnsToPopulation] turni"
		Russian:"Население прибавится через [turnsToPopulation] ходов"
		French:"[turnsToPopulation] tours à un nouveau résident"
		Romanian:"[turnsToPopulation] rundă până un nou rezident"
		German:"Neuer Einwohner in [turnsToPopulation] Runden"
		Dutch:"Een nieuwe inwoner in [turnsToPopulation] rondes"
		Spanish:"[turnsToPopulation] rondas hasta un nuevo residente"
		Simplified_Chinese:"此城市将在[turnsToPopulation]轮后有1个新市民",
		Traditional_Chinese:"此城市將在[turnsToPopulation]回合後獲得新市民",
		Portuguese:"[turnsToPopulation] turnos até um novo residente"
		Japanese:"[turnsToPopulation]新しい人口に目を向けます",
		Czech:"[turnsToPopulation] tah(y/ů) do přírůstku populace"
		Ukrainian:"[turnsToPopulation] ходів до зростання населення"
}

	"Food converts to production":{
		Italian:"Converte il Cibo in Produzione"
		Czech:"Jídlo směnit za produkci"
		Simplified_Chinese:"食物转化为产能"
		Ukrainian:"Їжа перетворюється на виробництво"
		Traditional_Chinese:"食物轉化為產能"
		Russian:"Обмен еды на производство"
}

	"[turnsToStarvation] turns to lose population":{
		Italian:"Perdita di popolazione tra [turnsToStarvation] turni"
		Russian:"[turnsToStarvation] ходов до уменьшения населения"
		French:"Perte de population dans [turnsToStarvation] tours"
		Romanian:"Pierderea populației în [turnsToStarvation] rundă"
		German:"Bevölkerungsverlust in [turnsToStarvation] Runden"
		Dutch:"Bevolkingsverlies in [turnsToStarvation] rondes"
		Spanish:"Pérdida de población en [turnsToStarvation] turnos"
		Simplified_Chinese:"此城市将在[turnsToStarvation]轮后失去1个市民",
		Traditional_Chinese:"此城市將在[turnsToStarvation]回合後失去1位市民",
		Portuguese:"Perda de população em [turnsToStarvation] turnos"
		Japanese:"[turnsToStarvation]人口を減らす",
		Czech:"[turnsToStarvation] tah(y/ů) do ztráty populace"
		Ukrainian:"[turnsToStarvation] ходів до зменшення населення"
}

	"Stopped population growth":{
		Italian:"Stagnazione"
		Russian:"Pост населения oстановлен"
		French:"Accroissement de la population arrêtée"
		Romanian:"Creșterea populației arestate"
		German:"Bevölkerungswachstum gestoppt"
		Dutch:"De bevolkingsgroei gestopt"
		Spanish:"Aumento de la población detenida"
		Simplified_Chinese:"人口增长已停止",
		Traditional_Chinese:"人口成長已停止",
		Portuguese:"Crescimento populacional interrompido"
		Japanese:"人口増加の阻止"
		Czech:"Zastavený populační růst"
		Ukrainian:"Приріст населення призупинено"
}

	"In resistance for another [numberOfTurns] turns":{ //It's when city get captured
		Italian:"La resistenza durerà altri [numberOfTurns] turni."
		Simplified_Chinese:"抵抗将持续额外[numberOfTurns]回合."
		Traditional_Chinese:"抵抗將持續額外[numberOfTurns]回合."
		Portuguese:"A resistência por [numberOfTurns] turnos mais."
		Japanese:"他の[numberOfTurns]ターンに抵抗."
		French:"En révolte pour [numberOfTurns] tours."
		Russian:"Сопротивление на [numberOfTurns] ходов",
		Czech:"Občanské nepokoje ještě [numberOfTurns] tah(y/ů)"
		Ukrainian:"Опір на [numberOfTurns] ходів"
}

	"Sell for [sellAmount] gold":{ // when selling a building
		Italian:"Vendi ([sellAmount] Oro)" //es.
		Russian:"Продать за [sellAmount] золота"
		French:"Vendre pour [sellAmount] or"
		Romanian:"Vindem [sellAmount] de aur"
		German:"Verkaufen Sie für [sellAmount] Gold"
		Dutch:"Verkopen voor [sellAmount] goud"
		Spanish:"Vender por [sellAmount] oro"
		Simplified_Chinese:"卖掉获得[sellAmount]金钱"
		Traditional_Chinese:"賣掉獲得[sellAmount]金錢"
		Portuguese:"Vender por [sellAmount] ouro",
		Czech:"Prodat za [sellAmount] zlata"
		Ukrainian:"Продати за [sellAmount] золота"
}

	"Are you sure you want to sell this [building]?":{
		Italian:"Vuoi davvero vendere [building]?" //es.
		Russian:"Вы действительно хотите продать [building]?"
		French:"Voulez-vous vraiment vendre [building]?"
		Romanian:"Chiar vrei să vinzi [building]?"
		German:"Wollen Sie wirklich [building] verkaufen?"
		Dutch:"Wil je echt [building] verkopen?"
		Spanish:"¿Realmente quieres vender [building]?"
		Simplified_Chinese:"您真的想卖掉[building]吗？"
		Traditional_Chinese:"您真的想賣掉[building]嗎？"
		Portuguese:"Você realmente quer vender o(a) [building]?",
		Czech:"Jste si jistý(á), že chcete prodat budovu [building]?"
		Ukrainian:"Ви дійсно хочете продати [building]?"
}

    	"[greatPerson] points":{ // e.g "Great Scientist points"
		Italian:"Punti [greatPerson]" //es. "Punti Grande Scienziato"
		Portuguese:"Pontos de [greatPerson]"
		Japanese:"[greatPerson]ポイント"
		French:"[greatPerson] points"
		Simplified_Chinese:"[greatPerson]点数"
		Traditional_Chinese:"[greatPerson]點數"
	    	Russian:"Очки [greatPerson]",
		Czech:"[greatPerson] - body"
		Ukrainian:[greatPerson] очків""
}

	"Great person points":{ // e.g ?
		Italian:"Punti Grande Personaggio"
		Simplified_Chinese:"伟人点数"
		Traditional_Chinese:"偉人點數"
		French:"Points de personnage illustre"
		Portuguese:"Pontos de grandes pessoas"
		Russian:"Очки великих людей"
		Czech:"Body Velké osobnosti"
		Ukrainian:"Очки великих людей"
}

	"Current points":{
		Italian:"Punti attuali"
		Simplified_Chinese:"当前点数"
		Traditional_Chinese:"目前點數"
		French:"Points actuelles"
		Portuguese:"Pontos atuais"
		Russian:"Очков сейчас"
		Czech:"Získané body"
		Ukrainian:"Поточні очки"
}

	"Points per turn":{
		Italian:"Punti per turno"
		Simplified_Chinese:"获得点数/回合"
		Traditional_Chinese:"獲得點數/回合"
		French:"Points par tours"
		Portuguese:"Pontos por turno"
		Russian:"Очки за ход"
		Czech:"Bodů za tah"
		Ukrainian:"Очки за хід"
}

	"Convert production to gold at a rate of 4 to 1":{
		Italian:"Converte la Produzione a Oro a un tasso di 4 a 1"
		Simplified_Chinese:"转化1/4产能为金钱",
		Traditional_Chinese:"轉換1/4產能為金錢"
		Czech:"Konvertovat produkci na zlato v poměru 4 ku 1"
<<<<<<< HEAD
		Russian:"Обмен производства на золото 4 к 1"
=======
		Ukrainian:"Перетворити виробництво на золото з курсом 4 до 1"
>>>>>>> 94a0228e
}

	"Convert production to science at a rate of 4 to 1":{
		Italian:"Converte la Produzione a Scienza a un tasso di 4 a 1"
		Simplified_Chinese:"转化1/4产能为科研",
		Traditional_Chinese:"轉換1/4產能為科研",
		Czech:"Konvertovat produkci na výzkum v poměru 4 ku 1"
<<<<<<< HEAD
		Russian:"Обмен производства на науку 4 к 1"
=======
		Ukrainian:"Перетворити виробництво на науку з курсом 4 до 1"
>>>>>>> 94a0228e
}

	"The city will not produce anything.":{
		Italian:"La città non produrrà nulla"
		Simplified_Chinese:"城市将不会建造/组建任何项目"
		Traditional_Chinese:"城市將不會建造/訓練任何項目"
		Czech:"Město nebude nic vyrábět"
<<<<<<< HEAD
		Russian:"Город не будет производить ничего"
=======
		Ukrainian:"Місто не буде нічого виробляти"
>>>>>>> 94a0228e
}

////// Tech picker

	"Pick a tech":{
		Italian:"Scegli una tecnologia"
		Russian:"Выберите технологию"
		French:"Choisir une technologie"
		Romanian:"Alege o tehnologie"
		German:"Technologie auswählen"
		Dutch:"Technologie kiezen"
		Spanish:"Elige una tecnología"
		Simplified_Chinese:"选择一项科技"
		Traditional_Chinese:"選擇一項科技"
		Portuguese:"Escolha uma tecnologia"
		Japanese:"技術を選ぶ"
		Czech:"Vybrat technologii"
		Ukrainian:"Вибрати технологію"
}

	"Pick a free tech":{
		Italian:"Scegli una tecnologia gratuita"
		Russian:"Выберите бесплатную технологию"
		French:"Choisir une technologie gratuite"
		Romanian:"Alege o tehnologie gratuită"
		Dutch:"Gratis technologie kiezen"
		Spanish:"Elige una tecnología gratis"
		Simplified_Chinese:"选择1项免费科技",
		Traditional_Chinese:"選擇1項免費科技",
		Portuguese:"Escolha uma tecnologia gratuita"
		German:"Kostenlose Technologie auswählen"
		Japanese:"無料の技術を選ぶ"
		Czech:"Vybrat technologii zdarma"
		Ukrainian:"Вибрати безкоштовную технологію"
}

	"Research [technology]":{ // eg "Research Pottery"
		Italian:"Ricerca [technology]"
		Russian:"Исследовать [technology]"
		French:"Rechercher [technology]"
		Romanian:"Cercetează [technology]"
		German:"[technology] erforschen"
		Dutch:"[technology] onderzoeken"
		Spanish:"Investigar [technology]"
		Simplified_Chinese:"研究[technology]"
		Traditional_Chinese:"研究[technology]"
		Portuguese:"Investigar o(a) [technology]" //o(a) means the in this case
		Japanese:"研究[technology]",
		Czech:"Vyzkoumat [technology]"
		Ukrainian:"Дослідити [technology]"
}

	"Pick [technology] as free tech":{
		Italian:"Scegli [technology] come tecnologia gratuita"
		Russian:"Выбрать [technology] как бесплатную технологию"
		French:"Choisir [technology] comme technologie gratuite"
		Romanian:"Alege [technology] ca tehnologie gratuită"
		Dutch:"[technology] kiezen als gratis technologie"
		Spanish:"Elegir [technology] como tecnología gratis"
		Simplified_Chinese:"选择[technology]作为免费科技"
		Traditional_Chinese:"選擇[technology]作為免費科技"
		Portuguese:"Escolher [technology] como tecnologia gratuita"
		German:"[technology] als kostenlose Technologie auswählen"
		Japanese:"無料の技術として[technology]を選ぶ",
		Czech:"Získat [technology] jako technologii zdarma"
		Ukrainian:"Вибрати [technology] як безкоштовну технологію"
}

	"Units enabled":{
		Italian:"Unità sbloccate"
		Russian:"Новые юниты"
		French:"Unités activées"
		Romanian:"Unități active"
		German:"Freigeschaltete Einheiten"
		Dutch:"Eenheden vrijgespeeld"
		Spanish:"Unidades habilitadas"
		Simplified_Chinese:"解锁单位"
		Traditional_Chinese:"解鎖單位"
		Portuguese:"Unidades ativadas"
		Japanese:"有効な単位"
		Czech:"Lze stavět jednotky"
		Ukrainian:"Нові підрозділи"
}

	"Buildings enabled":{
		Italian:"Edifici sbloccati"
		Russian:"Новые здания"
		French:"Bâtiments activés"
		Romanian:"Clădiri active"
		German:"Freigeschaltete Bauwerke"
		Dutch:"Gebouwen vreijgespeeld"
		Spanish:"Edificios habilitados"
		Simplified_Chinese:"解锁建筑"
		Traditional_Chinese:"解鎖建築"
		Portuguese:"Construções habilitadas"
		Japanese:"有効な建物"
		Czech:"Lze stavět budovy"
		Ukrainian:"Нові будівлі"
}

	"Wonder":{
		Italian:"Meraviglia"
		Russian:"Чудо"
		French:"Merveille"
		Romanian:"Minune"
		German:"Wunder"
		Dutch:"Wonder"
		Spanish:"Maravilla"
		Simplified_Chinese:"奇观"
		Traditional_Chinese:"奇觀"
		Portuguese:"Maravilha"
		Japanese:"ワンダー"
		Czech:"Div"
		Ukrainian:"Диво"
}

	"National Wonder":{
		Italian:"Meraviglia Nazionale"
		French:"Merveille Nationale"
		Simplified_Chinese:"国家奇观"
		Traditional_Chinese:"國家奇觀"
                Russian:"Национальное чудо"
		Czech:"Národní Div"
		Ukrainian:"Національне диво"
}

	"National Wonders":{
		Italian:"Meraviglie Nazionali"
		Simplified_Chinese:"国家奇观"
		Traditional_Chinese:"國家奇觀"
		Russian:"Национальные чудеса"
		Czech:"Národní Divy"
		Ukrainian:"Національні дива"
}

	"Wonders enabled":{
		Italian:"Meraviglie sbloccate"
		Russian:"Новые чудеса"
		French:"Merveilles activées"
		Romanian:"Minuni active"
		German:"Freigeschaltete Wunder"
		Dutch:"Wonders vrijgespeeld"
		Spanish:"Maravillas habilitadas"
		Simplified_Chinese:"解锁奇观"
		Traditional_Chinese:"解鎖奇觀"
		Portuguese:"Maravilhas habilitadas"
		Japanese:"有効不思議"
		Czech:"Odemknuté Divy"
		Ukrainian:""Нові дива
}

	"Tile improvements enabled":{
		Italian:"Miglioramenti delle celle sbloccati"
		Russian:"Новые улучшения клеток"
		French:"Améliorations apportées aux cases"
		Romanian:"Îmbunătățiri celule active"
		German:"Freigschaltete Feldverbesserungen"
		Dutch:"Verbeteringen vrijgespeeld"
		Spanish:"Mejoras de casilla habilitadas"
		Simplified_Chinese:"解锁地块设施"
		Traditional_Chinese:"解鎖地區設施"
		Portuguese:"Melhorias de solo habilitadas"
		Japanese:"タイルの改善"
		Czech:"Odemknuté vylepšení políček"
		Ukrainian:"Нові вдосконалення клітинок"
}

	"Reveals [resource] on the map":{ // As in "Reveals Coal on the map"
		Italian:"Mostra [resource] sulla mappa"
		Russian:"Показывает [resource] на карте"
		French:"Révèle [resource] sur la carte"
		Romanian:"Dezvăluie [resource] pe hartă"
		German:"Zeigt [resource] auf der Karte an"
		Dutch:"Onthuld [resource] op de kaart"
		Spanish:"Descubre [resource] en el mapa"
		Simplified_Chinese:"在地图上显示[resource]"
		Traditional_Chinese:"在地圖上顯示[resource]"
		Portuguese:"Revela [resource] no mapa"
		Japanese:"地図上の[resource]を明らかにする",
		Czech:"Objeveno naleziště [resource] na mapě"
		Ukrainian:"Показує [resource] на мапі"
}

	"XP for new units":{
		Italian:"XP per nuove unità"
		Russian:"XP для новых юнитов"
		French:"XP pour les nouvelles unités"
		Romanian:"XP pentru unități noi"
		Dutch:"XP voor nieuwe eenheden"
		Spanish:"PX para unidades nuevas"
		Simplified_Chinese:"新组建单位的初始经验值"
		Traditional_Chinese:"新訓練單位的初始經驗值"
		Portuguese:"Experiencia para novas unidades"
		German:"XP für neue Einheiten"
		Japanese:"新しいユニット用のXP"
		Czech:"XP pro nové jednotky"
		Ukrainian:"Досвіду для нових підрозділів"
}

	"provide":{ // as in "Camp, Customs House provide +1 Gold"
		Italian:"forniscono"
		Russian:"даёт"
		French:"fournit"
		Romanian:"furnizează"
		German:"generieren"
		Dutch:"genereren"
		Spanish:"proporcionan"
		Simplified_Chinese:"提供"
		Traditional_Chinese:"提供"
		Portuguese:"Proporciona"
		Japanese:"提供する"
		Czech:"poskytuje"
		Ukrainian:"забезпечує"
}

	"provides":{ // as in "Camp provides +1 Gold" (singular of above)
		Italian:"fornisce"
		Russian:"обеспечивает"
		French:"fournit"
		Romanian:"furnizează"
		German:"generiert"
		Dutch:"genereert"
		Spanish:"proporciona"
		Simplified_Chinese:"提供"
		Traditional_Chinese:"提供"
		Portuguese:"Proporciona"
		Japanese:"提供する"
		Czech:"poskytují"
		Ukrainian:"забезпечує"
}



////////// Battle table

	"City strength":{
		Italian:"Forza della città"
		Russian:"Сила города"
		French:"Force de la ville"
		Romanian:"Puterea orașului"
		German:"Stärke der Stadt"
		Dutch:"Kracht van de stad"
		Spanish:"Fuerza de la ciudad"
		Simplified_Chinese:"城市战斗力"
		Traditional_Chinese:"城市戰鬥力"
		Portuguese:"Força da cidade"
		Czech:"Síla města"
		Ukrainian:"Сила міста"
}

	"City health":{
		Italian:"Salute della città"
		Russian:"Здоровье города"
		French:"Santé de la ville"
		Romanian:"Sănătatea orașului"
		German:"Gesundheit der Stadt"
		Dutch:"Gezondheid van de stad"
		Spanish:"Salud de la ciudad"
		Simplified_Chinese:"城市耐久",
		Traditional_Chinese:"城市耐久",
		Portuguese:"Resistencia da cidade" // Are we treating cities as beings here? Just want to know // Y: Not sure what you mean, but I assume we are?
		Czech:"Zdraví města"
		Ukrainian:"Здоров’я міста"
}

	"Occupied!":{ // Shown in the battle table when attacking a defeated city
		Italian:"Occupa!"
		Simplified_Chinese:"可以占领！"
		Traditional_Chinese:"已佔領！" // not sure
		Czech:"Obsazené!"
<<<<<<< HEAD
		Russian:"Оккупирован!" // not sure too
=======
		Ukrainian:"Окуповано!"
>>>>>>> 94a0228e
}

	"Attack":{
		Italian:"Attacca"
		Russian:"Атака"
		French:"Attaque"
		Romanian:"Atac"
		German:"Angreifen"
		Dutch:"Aanvallen"
		Spanish:"Ataque"
		Simplified_Chinese:"攻击"
		Traditional_Chinese:"攻擊"
		Portuguese:"Ataque"
		Czech:"Útok"
		Ukrainian:"Атака"
}

	"Bombard":{
		Italian:"Bombarda"
		Simplified_Chinese:"轰击"
		Traditional_Chinese:"轟炸"
		Czech:"Bombardovat"
<<<<<<< HEAD
		Russian:"Бомбардировать"
=======
		Ukrainian:"Обстрілювати"
>>>>>>> 94a0228e
}

	"Captured!":{// Shown in the battle table when attacking a civilian unit
		Italian:"Cattura!"
		Russian:"Захвачен!"
		French:"Capturé!"
		Romanian:"Capturat!"
		German:"Gefangen!"
		Dutch:"Gevangen!"
		Spanish:"Capturada!"
		Simplified_Chinese:"可以俘虏！"
		Traditional_Chinese:"已俘虜！" // not sure
		Portuguese:"Capturado(a)!"
		Czech:"Zajat(a/o)!"
		Ukrainian:"Захоплено!"
}

	"defence vs ranged":{
		Italian:"difesa contro unità da tiro"
		Simplified_Chinese:"对远程攻击防御"
		Traditional_Chinese:"對遠程攻擊防禦"
		Czech:"obrana v boji na dálku"
<<<<<<< HEAD
		Russian:"Защита против дальнего боя"
=======
		Ukrainian:"захист проти дальнобійників"
>>>>>>> 94a0228e
}

	"[percentage] to unit defence":{ // e.g. +25% to unit defence
		Italian:"[percentage] di difesa dell'unità"
		Spanish:"[percentage] A la defensa"
		Italian:"[percentage] difesa dell'unità"
		Romanian:"[percentage] la defensiva unității"
		Simplified_Chinese:"[percentage]单位防御力"
		Traditional_Chinese:"[percentage]單位防禦力"
		Portuguese:"[percentage] a defesa da unidade"
		German:"[percentage] erhöhte Verteidigungsstärke"
		French:"[percentage] de défense"
                Russian:"[percentage] к защите юнита",
		Czech:"[percentage] k obraně jednotky"
		Ukrainian:"[percentage] до захисту підрозділу"
}

	"Бонус для нападників":{
		Italian:"Bonus attaccante"
		Simplified_Chinese:"主动攻击加成"
		Traditional_Chinese:"主動攻擊加成"
		Czech:"Útočný bonus"
<<<<<<< HEAD
		Russian:"Бонус атакующего"
=======
		Ukrainian:""
>>>>>>> 94a0228e
}

	"Landing":{
		Italian:"Atterraggio"
		Simplified_Chinese:"登陆作战"
		Traditional_Chinese:"登陸作戰"
		Czech:"Přistání"
<<<<<<< HEAD
		Russian:"Высадка"
=======
		Ukrainian:"Висадка"
>>>>>>> 94a0228e
}

	"Flanking":{
		Italian:"Attacco ai fianchi"
		Simplified_Chinese:"侧翼夹击",
		Traditional_Chinese:"側翼夾擊",
		Czech:"Doprovod"
<<<<<<< HEAD
		Russian:"Атака с фланга"
=======
		Ukrainian:"Атака з флангу"
>>>>>>> 94a0228e
}

	"vs [unitType]":{
		Italian:"contro [unitType]"
		Simplified_Chinese:"对战[unitType]"
		Traditional_Chinese:"對戰[unitType]"
		Czech:"proti [unitType]"
<<<<<<< HEAD
		Russian:"против [unitType]"
=======
		Ukrainian:"проти [unitType]"
>>>>>>> 94a0228e
}

	"Terrain":{
		Italian:"Terreno"
		Simplified_Chinese:"地形修正",
		Traditional_Chinese:"地形修正",
		Czech:"Terén"
<<<<<<< HEAD
		Russian:"Местность"
=======
		Ukrainian:"Місцевість"
>>>>>>> 94a0228e
}

///////// Unit uniques

	//  - - - NOTE: These need to be moved to the "Units,Promotions" translation file, in their respective places! - - -


	// for unit action button

	"Discover Technology":{
		Romanian:"Descoperă tehnologie"
		Spanish:"Descubrir Tecnologia"
		Simplified_Chinese:"发现科技"
		Traditional_Chinese:"發現科技"
		Italian:"Scopri tecnologia"
		German:"Entdecke Technologie"
		Portuguese:"Descobrir uma tecnologia" //do you mean discover "a" tecnology?
		Russian:"Откройте для себя технологию"
 		French:"Découvrir une technologie"
		Czech:"Objevit technologii"
		Ukrainian:"Відкрийте для себе технологію"
}

	// for unit action button

	"Conduct Trade Mission":{
		Italian:"Conduci missione commerciale"
		Romanian:"Dirijează misiunea comercială"
		Spanish:"Tomar mision De Comercio"
		Simplified_Chinese:"开展贸易"
		Traditional_Chinese:"發展貿易"
		German:"Handelsmission durchführen"
		French:"Faire une mission commerciale"
		Portuguese:"Realizar uma missão comercial"
		Russian:"Провести торговую сделку"
		Czech:"Započít obchodní misi"
		Ukrainian:"Проведення торговельної угоди"
}

	// for unit action button
	"Your trade mission has earned you [goldGained] gold!":{
		Italian:"La tua missione commerciale ti ha fruttato [goldGained] Oro!"
		Romanian:"Misuiunea comercială ți-a adus [goldGained] aur!"
		Spanish:"¡La mision de comercio ha generado [goldGained] de oro!"
		Simplified_Chinese:"您开展贸易赚了[goldGained]金钱"
		Traditional_Chinese:"您發展貿易賺了[goldGained]金錢"
		Portuguese:"Sua missão comercial deu-lhe [goldGained] ouro!"
		German:"Die Handelsmission hat [goldGained] Gold eingebracht!"
		French:"Votre mission commerciale vous a rapporté [goldGained] ors"
		Russian:"Ваша торговая сделка принесла вам [goldGained] золота!",
		Czech:"Obchodní mise vynesla [goldGained] zlata!"
		Ukrainian:"Ваша угода принесла вам [goldGained] золота"
}

	"Hurry Wonder":{
		Italian:"Accellera Meraviglia"
		Romanian:"Grăbește minune"
		Spanish:"Acelerar Maravilla"
		Simplified_Chinese:"加速奇观建造"
		Traditional_Chinese:"加速奇觀建造"
		German:"Wunder beschleunigen"
		French:"Accélérer la construction"
		Russian:"Ускорить постройку чуда"
		Portuguese:"Apressar a contrução Maravilha" //whoever did that please jump from a dingy on a calm river with no crocodiles whatsoever
		Czech:"Uspíšit stavbu Divu"
		Ukrainian:"Прискорити будування дива"
}

////// Golden Age Message

	"Your citizens have been happy with your rule for so long that the empire enters a Golden Age!":{
		Italian:"I tuoi cittadini sono da tempo contenti del tuo governo! Il tuo impero è entrato in un'Età dell'Oro!"
		Simplified_Chinese:"人民为您英明领导下取得的丰功伟绩欢欣鼓舞，您的帝国进入了黄金时代！",
		Traditional_Chinese:"人民為您英明領導下取得的豐功偉業歡欣鼓舞，您的帝國進入了黃金時代！",
		Czech:"Naši občané jsou spokojeni s vaší vládou po dlouhou dobu díky čemuž říše vstoupila do Zlatého věku!"
<<<<<<< HEAD
		Russian:"Граждане настолько счастливы при вашей власти, что ваша империя вступает в золотой век!"
=======
		Ukrainian:"Ваші громадяни були задоволені вашим правлінням так довго, що імперія вступає в Золотий вік!"
>>>>>>> 94a0228e
}

////// Policy picker screen

	"You have entered the [newEra]!":{//e.g.:"You have entered the Ancient era!"， please re-translate it.
		Italian:"Benvenuto nell'Era [newEra]!"
		Russian:"Вы вошли в эпоху [newEra]!"
		French:"Vous êtes entré dans l'ère [newEra]!"
		Romanian:"Ai intrat în epoca [newEra]!"
		Dutch:"Jij bent in het/de [newEra] aangekomen!" // depends on what era it is
		Spanish:"¡Has entrado en la [newEra]!"
		Simplified_Chinese:"您已进入了[newEra]！",
		Traditional_Chinese:"您已進入了[newEra]！",
		Portuguese:"Voçê entrou na [newEra]!"
		German:"Zeitalter [newEra] ist eingeläutet!",
		Czech:"Vstoupili jsme do éry [newEra]!"
		Ukrainian:"Ви увійшли до епохи [newEra]!"
}

	"[policyBranch] policy branch unlocked!":{ // EG Rationalism policy branch unlocked!
		Italian:"Ramo sociale [policyBranch] sbloccato!"
		Russian:"Ветвь общественных институтов [policyBranch] разблокирована!"
		French:"Doctrine [policyBranch] déverrouillée!"
		Romanian:"Ramura [policyBranch] deblocată!"
		Dutch:" Het/De [policyBranch] beleid is ontgrendeld!" // depends on what brach it is
		Spanish:"¡Rama política [policyBranch] desbloqueada!"
		Simplified_Chinese:"[policyBranch]分支解锁！",
		Traditional_Chinese:"[policyBranch]分支解鎖！",
		Portuguese:"[policyBranch] foi desbloqueado(a)"
		German:"[policyBranch] Grundsatzzweig wurde freigeschaltet",
		Czech:"Zpřístupněna větev sociální politiky: [policyBranch]"
		Ukrainian:"Галузь політики [policyBranch] розблоковано"
}



////// Overview screen

	"Overview":{
		Italian:"Panoramica"
		Russian:"Обзор"
		French:"Vue d'ensemble"
		Romanian:"Prezentare generală"
		Spanish:"Visión general"
		Simplified_Chinese:"概览"
		Traditional_Chinese:"概覽"
		Portuguese:"Visão geral"
		German:"Überblick"
		Czech:"Přehled"
		Ukrainian:"Огляд"
}

	"Total":{
		Italian:"Totale"
		Russian:"Всего"
		French:"Total"
		Romanian:"Total"
		Spanish:"Total"
		Simplified_Chinese:"总计"
		Traditional_Chinese:"總計"
		Portuguese:"Total"
		German:"Gesamt"
		Czech:"Celkem"
		Ukrainian:"Усього"
}

	"Stats":{
		Italian:"Statistiche"
		Russian:"Статистика"
		French:"Statistiques"
		Romanian:"Statistici"
		Spanish:"Estadísticas"
		Simplified_Chinese:"统计"
		Traditional_Chinese:"統計"
		Portuguese:"Estatisticas"
		German:"Statistiken"
		Czech:"Statistiky"
		Ukrainian:"Статистика"
}

	"Policies":{
		Italian:"Politiche"
		Russian:"Общественные институты"
		French:"Doctrines"
		Romanian:"Politici"
		Spanish:"Políticas"
		Simplified_Chinese:"政策"
		Traditional_Chinese:"政策"
		Portuguese:"Políticas"
		German:"Grundsätze"
		Czech:"Politiky"
		Ukrainian:"Політика"
}

	"Base happiness":{
		Italian:"Felicità di base"
		Russian:"Базовое счастье"
		French:"Bonheur de base"
		Romanian:"Fericire de bază"
		Spanish:"Felicidad base"
		Simplified_Chinese:"基础快乐"
		Traditional_Chinese:"基礎快樂"
		Portuguese:"Felicidade base"
		German:"Grundzufriedenheit"
		Czech:"Základní spokojenost"
		Ukrainian:"Початкове щастя"
}

	"Occupied City": {
		Italian:"Città occupata"
		Czech:"Obsazená města"
		Simplified_Chinese:"吞并的城市"
		Ukrainian:"Окуповане місто"
		Traditional_Chinese:"併吞的城市"
		Russian:"Базовое счастье"
	}

	"Buildings":{
		Italian:"Edifici"
		Russian:"Здания"
		French:"Bâtiments"
		Romanian:"Clădiri"
		Spanish:"Edificios"
		Simplified_Chinese:"建筑"
		Traditional_Chinese:"建築"
		Portuguese:"Edifícios"
		German:"Gebäude"
		Czech:"Budovy"
		Ukrainian:"Будівлі"
}

	"Wonders":{
		Italian:"Meraviglie"
		Romanian:"Minuni"
		Spanish:"Maravillas"
		German:"Wunder"
		French:"Merveilles"
		Simplified_Chinese:"奇观"
		Traditional_Chinese:"奇觀"
		Portuguese:"Maravilhas"
		Russian:"Чудеса"
		Czech:"Divy"
		Ukrainian:"Дива"
}

	"Specialist Buildings":{ // !!!!! DUPLICATE KEY !!!!!
		Italian:"Edifici specialisti"
		Romanian:"Clădiri specializate"
		Spanish:"Edificios Ocupables"
		German:"Gebäude der Spezialisten"
		French:"Batiments spéciaux" //not sure
		Simplified_Chinese:"专业建筑"
		Traditional_Chinese:"專業建築"
		Portuguese:"Construções especializadas"
		Russian:"Специальные здания"
		Czech:"Specializované budovy"
		Ukrainian:"Спеціалізовані будівлі"
}

	"Base values":{
		Italian:"Valori di base"
		Simplified_Chinese:"基础产出"
		Traditional_Chinese:"基礎產出"
		Czech:"Základ"
<<<<<<< HEAD
		Russian:"Базовые значения"
=======
		Ukrainian:"Початкове значення"
>>>>>>> 94a0228e
}

	"Bonuses":{
		Italian:"Bonus"
		Czech:"Bonusy"
		Simplified_Chinese:"相关加成"
		Ukrainian:"Бонуси"
		Traditional_Chinese:"相關加成"
		Russian:"Бонусы"
}


	"Final":{ //Should be "Final values"
		Italian:"Valori finali"
		Simplified_Chinese:"实际产出"
		Traditional_Chinese:"實際產出"
		Czech:"Celkem"
<<<<<<< HEAD
		Russian:"Итоговые"
=======
		Ukrainian:"Фінал"
>>>>>>> 94a0228e
}

	"Other":{ // Used for "other constructions" - Gold, Science, Nothing
		Italian:"Altro"
		French:"Autre"
		German:"Andere"
		Spanish:"Otro"
		Russian:"Другой"
		Romanian:"Alte"
		Portuguese:"De outros"
		Simplified_Chinese:"其他"
		Traditional_Chinese:"其他"
		Portuguese:"Outros"
		Czech:"Ostatní"
		Ukrainian:"Інше"
}

	"Population":{
		Italian:"Popolazione"
		Russian:"Население"
		French:"Population"
		Romanian:"Populație"
		Spanish:"Población"
		Simplified_Chinese:"人口"
		Traditional_Chinese:"人口"
		Portuguese:"População"
		German:"Bevölkerung"
		Czech:"Populace"
		Ukrainian:"Населення"
}

	"City States":{	//I think that it's already elsewhere
		Italian:"Città-Stato"
		French:"Cité état"
		Simplified_Chinese:"城邦"
		Traditional_Chinese:"城邦"
		Russian:"Города-государства"
		Czech:"Městské státy"
		Ukrainian:"Місто-держава"
}

	"Luxury resources":{
		Italian:"Risorse di lusso"
		Russian:"Редкие ресурсы"
		French:"Ressources de luxe"
		Romanian:"Resurse de lux"
		Spanish:"Recursos de lujo"
		Simplified_Chinese:"奢侈资源"
		Traditional_Chinese:"奢侈資源"
		Portuguese:"Recursos luxuosos"
		German:"Luxusressource"
		Czech:"Luxusní zdroje"
		Ukrainian:"Ресурси розкоші"
}

	"Tile yields":{
		Italian:"Resa delle celle"
		Russian:"Клетка дает"
		French:"Rendement des cases"
		Romanian:"Randamentele celulelor"
		Spanish:"Rendimiento de casillas"
		Simplified_Chinese:"地块产出"
		Traditional_Chinese:"地區產出"
		Portuguese:"Rendimento das terras"
		German:"Felderträge"
		Czech:"Výnosy z políček"
		Ukrainian:"Клітина дає"
}

	"Trade routes":{
		Italian:"Rotte commerciali"
		Russian:"Торговые маршруты"
		French:"Routes commerciales"
		Romanian:"Rute commerciale"
		Spanish:"Rutas comerciales"
		Simplified_Chinese:"贸易路线"
		Traditional_Chinese:"貿易路線"
		Portuguese:"Rotas comerciais"
		German:"Handelsrouten"
		Czech:"Obchodní cesty"
		Ukrainian:"Торгові шляхи"
}

	"Maintenance":{
		Italian:"Manutenzione"
		Russian:"Обслуживание"
		French:"Entretien"
		Romanian:"Întreținere"
		Spanish:"Mantenimiento"
		Simplified_Chinese:"建筑维护费"
		Traditional_Chinese:"建築維護費"
		Portuguese:"Manutenção"
		German:"Wartung"
		Czech:"Údržba budov"
		Ukrainian:"Технічне обслуговування"
}

	"Transportation upkeep":{
		Italian:"Mantenimento dei trasporti"
		Russian:"Транспортировка"
		French:"Entretien des transports"
		Romanian:"Întreținere trasporturi"
		Spanish:"Mantenimiento de transporte"
		Simplified_Chinese:"道(铁)路维护费"
		Traditional_Chinese:"道(鐵)路維護費"
		Portuguese:"Manutenção de transporte"
		German:"Unterhalt für Transport"
		Czech:"Údržba cest"
		Ukrainian:"Обслуговування транспорту"
}

	"Unit upkeep":{
		Italian:"Mantenimento unità"
		Russian:"Содержание"
		French:"Entretien des unités"
		Romanian:"Întreținere unități"
		Spanish:"Mantenimiento de unidades"
		Simplified_Chinese:"单位维护费"
		Traditional_Chinese:"單位維護費"
		Portuguese:"Manutenção de unidades"
		German:"Unterhalt für Einheiten"
		Czech:"Údržba jednotek"
		Ukrainian:"Утримання"
}

	"Trades":{
		Italian:"Commercio"
		Russian:"Соглашения"
		French:"Échanges"
		Romanian:"Tranzacții"
		Spanish:"Comercio"
		Simplified_Chinese:"贸易"
		Traditional_Chinese:"貿易"
		Portuguese:"Comércio"
		German:"Handel"
		Czech:"Obchodní dohody"
		Ukrainian:"Торги"
}

	"Units":{
		Italian:"Unità"
		Russian:"Юниты"
		French:"Unités"
		Romanian:"Unități"
		Spanish:"Unidades"
		Simplified_Chinese:"单位"
		Traditional_Chinese:"單位"
		Portuguese:"Unidades"
		German:"Einheiten"
		Czech:"Jednotky"
		Ukrainian:"Пыдроздыли"
}

	"Name":{
		Italian:"Nome"
		Russian:"Имя"
		French:"Nom"
		Romanian:"Nume"
		Spanish:"Nombre"
		Simplified_Chinese:"名称"
		Traditional_Chinese:"名稱"
		Portuguese:"Nome"
		German:"Name"
		Czech:"Jméno"
		Ukrainian:"Ім’я"
}

	"Closest city":{
		Italian:"Città più vicina"
		Russian:"Ближайший город"
		French:"Ville la plus proche"
		Romanian:"Cel mai apropiat oraș"
		Spanish:"Ciudad más cercana"
		Simplified_Chinese:"最近的城市"
		Traditional_Chinese:"最近的城市"
		Portuguese:"Cidade mais próxima"
		German:"Nächstgelegene Stadt"
		Czech:"Nejbližší město"
		Ukrainian:"Найближче місто"
}

	"Action":{ // Overview -> Units - Action (Header)
		Italian:"Azione"
		Czech:"Činnost"
		Simplified_Chinese:"行动"
		Ukrainian:"Дія"		
		Traditional_Chinese:"行動"
		Russian:"Действие"
}

	"Defeated":{
		Italian:"Sconfitto"
		Russian:"Побеждён"
		French:"Vaincu"
		German:"Besiegt"
		Spanish:"Derrotado"
		Romanian:"Învins"
		Portuguese:"Derrotado"
		Simplified_Chinese:"战败"
		Traditional_Chinese:"戰敗"
		Czech:"Poražený(á)"
		Ukrainian:"Переможено"
}

	"Tiles":{
		Italian:"Caselle"
		Simplified_Chinese:"地块"
		Traditional_Chinese:"地區"
		Czech:"Políčka"
<<<<<<< HEAD
		Russian:"Клетки"
=======
		Ukrainian:"Клітини"
>>>>>>> 94a0228e
}

////// Victory Screen

	"Science victory":{
		Italian:"Vittoria Scientifica"
		German:"Wissenschaftssieg"
		French:"Victoire scientifique"
		Simplified_Chinese:"科技胜利"
		Traditional_Chinese:"科技勝利"
		Portuguese:"Vitória ciêntifica"
		Russian:"Научная победа"
		Czech:"Výzkumné vítězství"
		Ukrainian:"Научна перемога"
}

	"Cultural victory":{
		Italian:"Vittoria Culturale"
		German:"Kultursieg"
		French:"Victoire Culturelle"
		Simplified_Chinese:"文化胜利"
		Traditional_Chinese:"文化勝利"
		Portuguese:"Vitória cultural"
		Russian:"Культурная победа"
		Czech:"Kulturní vítězství"
		Ukrainian:"Культурна перемога"
}

	"Conquest victory":{
		Italian:"Vittoria per Dominazione"
		German:"Dominanzsieg"
		French:"Victoire militaire"
		Simplified_Chinese:"征服胜利"
		Traditional_Chinese:"征服勝利"
		Portuguese:"Vitória por conquista"
		Russian:"Завоевание"
		Czech:"Vítězství v boji"
		Ukrainian:"Завоювання"
}

	"Complete all the spaceship parts\n to win!":{
		Italian:"Completa tutte le parti\n  dell'astronave per vincere!"
		German:"Um zu gewinnen vervollständigen\nSie alle Raumschiffteile!"
		French:"Construisez toutes les parties du \n vaisseau spatial pour gagner!"
		Russian:"Постройте все части космического корабля\n чтобы победить!"
		Simplified_Chinese:"完成建造太空飞船\n胜利！",
		Traditional_Chinese:"完成建造太空飛船\n勝利！",
		Portuguese:"Complete todas as partes da nave para ganhar",
		Czech:"Vybudováním všech šesti části vesmírné lodi\n dosáhneme vítězství!"
		Ukrainian:"Побудуйте усі частини космічного корабля\n, щоб виграти!"
}

	"Complete 4 policy branches\n to win!":{
		Italian:"Completa quattro rami\n  politici per vincere!"
		German:"Um zu gewinnen vervollständigen\nSie 4 Grundsatzzweige!"
		French:"Completer 4 Doctrines pour gagner!"
		Russian:"Завершите 4 ветви общественных институтов\n чтобы победить!"
		Simplified_Chinese:"完成4个社会政策分支\n胜利！",
		Traditional_Chinese:"完成4個社會政策分支\n勝利！",
		Portuguese:"Complete 4 árvores de politicas para ganhar",
		Czech:"Zkompletováním 4 větví Sociální politiky\n dosáhneme vítězství!"
		Ukrainian:"Завершіть 4 галузі політики\n,щоб виграти!"
}

	"Destroy all enemies\n to win!":{
		Italian:"Distruggi tutti gli avversari \n per vincere!"
		German:"Um zu gewinnen besiegen Sie alle Gegner!"
		French:"Eliminer tous vos adversaires pour gagner!"
		Russian:"Уничтожьте всех врагов\n чтобы победить!"
		Simplified_Chinese:"消灭所有敌人\n胜利!",
		Traditional_Chinese:"消滅所有敵人\n勝利!",
		Portuguese:"Destrua todos os inimigos para ganhar",
		Czech:"Zničením všech ostatních civilizací\n dosáhneme vítězství!"
		Ukrainian:"Знищь всіх ворогів\n, щоб виграти!"
}

	"You have won a scientific victory!":{
		Italian:"Hai ottenuto una Vittoria Scientifica!"
		German:"Sie haben den Wissenschaftssieg errungen!"
		French:"Vous avez fait une victoire scientifique!"
		Russian:"Вы одержали научную победу!"
		Simplified_Chinese:"恭喜！您赢得了科技胜利!",
		Traditional_Chinese:"恭喜！您贏得了科技勝利!",
		Portuguese:"Você ganhou uma vitória ciêntifica!"
		Czech:"Dosáhli jste vítězství ve hře díky Výzkumu!"
		Ukrainian:"Ви здобули научну перемогу!"
}

	"You have won a cultural victory!":{
		Italian:"Hai ottenuto una Vittoria Culturale!"
		German:"Sie haben den Kultursieg errungen!"
		French:"Vous avez fait une victoire culturelle!"
		Russian:"Вы одержали культурную победу!"
		Simplified_Chinese:"恭喜！您赢得了文化胜利！",
		Traditional_Chinese:"恭喜！您贏得了文化勝利！",
		Portuguese:"Você ganhou uma vitória cultural!",
		Czech:"Dosáhli jste vítězství ve hře díky Kulturní vyspělosti!"
		Ukrainian:"Ви здобули культурну перемогу!"
}

	"You have won a domination victory!":{
		Italian:"Hai ottenuto una Vittoria per Dominazione!"
		German:"Sie haben den Dominanzsieg errungen!"
		French:"Vous avez fait une victoire militaire !"
		Russian:"Вы победили, завоевав всех!"
		Simplified_Chinese:"恭喜！您赢得了征服胜利！",
		Traditional_Chinese:"恭喜！您贏得了征服勝利！",
		Portuguese:"Você ganhou uma vitória de dominação!",
		Czech:"Dosáhli jsme vítězství ve hře zničením všech ostatních civilizací!"
		Ukrainian:"Ви знищили усіх!"
}
// TODO (4)
	"You have achieved victory through the awesome power of your Culture. Your civilization's greatness - the magnificence of its monuments and the power of its artists - have astounded the world! Poets will honor you as long as beauty brings gladness to a weary heart.":{
		Italian:"Hai ottenuto la vittoria attraverso il maestoso potere della tua cultura. La grandezza della tua civiltà, la magnificenza dei suoi monumenti e il talento dei suoi artisti ha sbalordito il mondo! I poeti ti ononeranno per sempre, finché la bellezza continuerà a portare sollievo ai cuori affaticati."
		Simplified_Chinese:"您依靠文化的强大力量取得了胜利。您的文明的伟大创作——富丽堂皇的建筑和鬼斧神工的艺术品震惊了世界！这些沁入心扉的美丽给疲乏的心带来温暖，给悲伤的人送去欢乐，诗人为您赞叹，乐者为您歌唱！"
		Traditional_Chinese:"您依靠文化的強大力量取得了勝利。您的文明的偉大創作——富麗堂皇的建築和鬼斧神工的藝術品震驚了世界！這些沁入心扉的美麗給疲乏的心帶來溫暖，給悲傷的人帶來歡樂，詩人為您讚嘆，樂者為您歌頌！"
		Czech:"Dosáhli jsme vítězství díky úžasné dokonalé kulturnosti. Velikost naší říše - velkolepost vybudovaných památek a preciznost našich umělců ohromila svět! Básníci nás budou velebit, dokud vše krásné bude přinášet potěšení unavenému srdci."
		Ukrainian:""
}

	"The world has been convulsed by war. May great and powerful civilizations have fallen, but you have survived - and emerged victorious! The world will long remember your glorious triumph!":{
		Italian:"Il mondo è stato straziato dalla guerra. Molte grandi e potenti civiltà sono cadute, ma tu sei sopravvissuto e se emerso vittorioso. Il mondo ricorderà a lungo il tuo glorioso trionfo!"
		Simplified_Chinese:"世界因战争而动荡不安。许多伟大而强盛的文明衰落了，但您幸存了下来——并且取得了胜利！世界将永远记住您的光辉与荣耀！"
		Traditional_Chinese:"世界因戰爭而動盪不安。許多偉大而強盛的文明衰落了，但您倖存了下來——並取得了勝利！世界將永遠記住您的光輝與榮耀！"
		Czech:"Celý svět byl zachvácen válkou. Velké a slavné civilizace byly zničeny, ale naše říše dokázala jako jediná přežít a zvítězit. Svět nikdy nezapomene na tento fenomenální triumf!"
		Ukrainian:""
}

	"You have achieved victory through mastery of Science! You have conquered the mysteries of nature and led your people on a voyage to a brave new world! Your triumph will be remembered as long as the stars burn in the night sky!":{
		Italian:"Hai ottenuto la vittoria attraverso la padronanza della scienza! Hai penetrato i misteri più arcani della natura e condotto il tuo popolo in un viaggio verso un nuovo, favoloso mondo! Il tuo trionfo sarà ricordato finch* le stelle continueranno a brillare nel firmamento!"
		Simplified_Chinese:"您通过掌握先进的科技取得了胜利!您已经征服了大自然的神秘，带领人民踏上了通往美丽新世界的航程！只要星星在夜空中燃烧，您的胜利就会被永远铭记！"
		Traditional_Chinese:"您通過掌握先進的科技取得了勝利!您已經征服了大自然的神秘，帶領人民踏上了通往美麗新世界的航程！只要星星在夜空中燃燒，您的勝利就會被永遠銘記！"
		Czech:"Zvítězili jsme ve hře díky enormnímu úsilý a mistrovství našich vědců. Poodhalili jste tajemství přírody a dovedli naše obyvatele na cestu poznání k novým světům. Na tento úspěch se bude vzpomínat dokud budou svítit hvězdy na nebi!"
		Ukrainian:""
}

	"You have been defeated. Your civilization has been overwhelmed by its many foes. But your people do not despair, for they know that one day you shall return - and lead them forward to victory!":{
		Italian:"Sei stato sconfitto. La tua civiltà è stata spazzata via dai suoi nemici. Ma il tuo popolo non dispera, perché sa che un giorno tornerai... e lo condurrai alla vittoria!"
		Simplified_Chinese:"您被打败了。虽然您的文明曾经被许多敌人所征服，但是您的人民永不放弃，因为他们知道总有一天您会回来的！届时，您的文明将会成为天空中最耀眼的恒星！"
		Traditional_Chinese:"您被打敗了。雖然您的文明曾經被許多敵人所征服，但是您的人民永不放棄，因為他們知道總有一天您會回來的！屆時，您的文明將會成為天空中最耀眼的恆星！"
		Czech:"Byli jsme poraženi. Naše civilizace byla převálcována schopnostmi nepřátel. Naši lidé ovšem nezoufají, protože ví, že jednou se jejich vůdce vrátí. A dovede je k vytouženému vítězství!"
		Ukrainian:"Ви зазнали поразки. Вашу цивілізацію переповнили численні вороги. Але твій народ не впадає у відчай, бо вони знають, що одного дня ти повернешся — і поведеш їх до перемоги!"
}

	"One more turn...!":{
		Italian:"Aspetta! Solo un altro turno..."
		German:"Nur noch eine Runde..."
		French:"Un autre tour... !"
		Russian:"Еще один ход...!"
		Simplified_Chinese:"再来一回合...！"
		Traditional_Chinese:"再來一回合...！"
		Portuguese:"Um turno mais...!"
		Czech:"Ještě jedno kolo..."
		Ukrainian:"Ще один хід..."
}

	"Built Apollo Program":{ // Menu -> Victory status -> Science victory -> Built Apollo Program (header)
		Italian:"Programma Apollo costruito"
		German:"Vollendete das Apollo-Programm" //not sure about the context here
		French:"Construiser le programme Apollo" //same, it could be "construire"
		Simplified_Chinese:"开启阿波罗计划"
		Traditional_Chinese:"開啟阿波羅計畫"
		Portuguese:"Completou o programa Apollo" //wound't make sense to say built as the program wasan't 'built' per se, it was the sequence of spaceship launches, america dind't launch the program itself into space...
		Russian:"Построена Программа Аполлон"
		Czech:"Hotový Apollo Program"
		Ukrainian:"Здійснити Програму Аполлон"
}

	"Destroy [civName]":{ // Menu -> Victory status -> Conquest victory -> Destroy [civName] (column)
		Italian:"Distruggi [civName]"
		German:"Zerstöre [civName]"
		French:"Détruiser [civName]"
		Russian:"Уничтожить [civName]"
		Simplified_Chinese:"毁灭[civName]文明"
		Traditional_Chinese:"毀滅[civName]文明"
		Portuguese:"Destruir [civName]" //what's the context? as in it being a question, or a pre-requisite for conquest victory?
		Czech:"Zničit [civName]"
		Ukrainian:"Знищити [civName]"
}

	"Our status":{
		Italian:"I tuoi progressi"
		French:"Notre situation"
		Simplified_Chinese:"我们的进度"
		Traditional_Chinese:"我們的進度"
		Russian:"Наш статус"
		Czech:"Naše vyhlídky"
		Ukrainian:"Наш стан"
}

	"Global status":{
		Italian:"Progressi globali"
		French:"Situation globale"
		Simplified_Chinese:"全球进度"
		Traditional_Chinese:"全球進度"
		Russian:"Глобальный статус"
		Czech:"Globální situace"
		Ukrainian:"Глобальний стан"
}

	"Spaceship parts remaining":{
		Italian:"Parti dell'astronave rimanenti"
		French:"Parties de Vaisseau spatial manquantes"
		Simplified_Chinese:"尚未完成的飞船部件"
		Traditional_Chinese:"尚未完成的飛船零件"
		Russian:"Осталось частей КК"
		Czech:"Chybějící části Vesmírné lodi"
		Ukrainian:"Залишилось частин космічного корабля"
}

	"Branches completed":{
		Italian:"Rami completati"
		French:"Branches complêtées"
		Simplified_Chinese:"已完成的社会政策分支"
		Traditional_Chinese:"已完成的社會政策分支"
		Russian:"Ветвей завершено"
		Czech:"Kompletní větve"
		Ukrainian:"Галузей завершено"
}

	"Undefeated civs":{
		Italian:"Civiltà esistenti"
		French:"Civilization invaincues"
		Simplified_Chinese:"未被征服的文明"
		Traditional_Chinese:"未被征服的文明"
		Russian:"Непобеждённые цивилизации"
		Czech:"Neporažené civilizace"
		Ukrainian:"Непереможені цивілазації"
}


////// When you conquer an enemy City

	"What would you like to do with the city?":{
		Italian:"Cosa vorresti farne della Città?"
		French:"Que voulez vous faire de cette ville?"
		Simplified_Chinese:"你想如何处理这座城市？"
		Traditional_Chinese:"您想如何處理這座城市？"
		Russian:"Что вы хотите сделать с этим городом?"
		Czech:"Co si přejeme s městem udělat?"
		Ukrainian:"Що ви хочете зробити з цим містом?"
}

	"Annex":{
		Italian:"Annetti"
		French:"Annexer"
		Simplified_Chinese:"吞并"
		Traditional_Chinese:"併吞"
		Russian:"Аннексировать"
		Czech:"Anektovat"
		Ukrainian:"Анексувати"
}

	"Annexed cities become part of your regular empire.":{
		Italian:"Le città annesse faranno parte regolare del tuo impero."
		Czech:"Anektované města se stanou regulérní součástí naší říše."
		Simplified_Chinese:"“吞并城市”意味着该城市将成为您的帝国直辖的一部分。"
		Ukrainian:"Анексовані міста стануть частиною вашою імперією."
		Traditional_Chinese:"“併吞城市”意味著該城市將成為您的帝國的一部分。"
}

	"Their citizens generate 2x the unhappiness, unless you build a courthouse.":{
		Italian:"I loro cittadini genereranno il doppio dell'Infelicità, fino a quando non costruirai un Palazzo di giustizia."
		Czech:"Jejich obyvatelé produkují 2x tolik nespokojenosti dokud napostavíte Soud."
		Simplified_Chinese:"该城市人口产生的不满将是正常值的2倍，建造“法庭”可以使该值降低到正常值。"
		Ukrainian:"Їх громадяни породжують 2x нещастя, якщо ви не побудуєте будинок суду."
		Traditional_Chinese:"該城市人口產生的不滿將是一般城市的2倍，建造“法院”可以使其降低到正常值。"
}

	"Puppet":{
		Italian:"Riduci a Stato Fantoccio"
		Simplified_Chinese:"傀儡城市"
		Traditional_Chinese:"傀儡城市"
		Czech:"Loutková vláda"
		Ukrainian:"Маріонетка"
}

	"Puppeted cities do not increase your tech or policy cost, but their citizens generate 1.5x the regular unhappiness.":{
		Italian:"Le città fantoccio non incrementano i costi di Scienza e Cultura, ma i loro cittadini generano Infelicità pari a una volta e mezzo."
		Czech:"Města s loutkovou vládou nezvyšují náklady na výzkum a kulturu, ale jejich obyvatelé generují 1,5x tolik nespokojenosti."
		Simplified_Chinese:"“傀儡城市”不会额外增加您研发科技和推行社会政策时的花费，但其人口产生的不满是正常值的1.5倍。"
		Ukrainian:"Маріонеткові міста не збільшують ваші витрати на техніку чи політику, але їхні жителі створюють у 1.5 рази регулярне нещастя."
		Traditional_Chinese:"“傀儡城市”不會額外增加您研發科技和推行社會政策時的花費，但其人口產生的不滿是一般城市的1.5倍。"
}

	"You have no control over the the production of puppeted cities.":{
		Italian:"Non hai alcun controllo sulla produzione delle città fantoccio."
		Czech:"Nemáme kontrolu nad produkcí ve městech s loutkovou vládou."
		Simplified_Chinese:"您无法控制已傀儡城市的产能。"
		Ukrainian:"Ви не маєте контролю над виробництвом маріонеткових міст."
		Traditional_Chinese:"您無法控制傀儡城市的產能。"
}

	"Puppeted cities also generate 25% less Gold and Science.":{
		Italian:"Gli stati fantoccio generano anche il 25% di Oro e Scienza in meno."
		Czech:"Města s loutkovou vládou také generují o 25% méně Zlata a Výzkumu."
		Simplified_Chinese:"已傀儡城市的金钱和科研产出-25%。"
		Ukrainian:"маріонеткові міста також генерують на 25% менше золота та науки."
		Traditional_Chinese:"傀儡城市的金錢和科研產出-25%。"
}

	"A puppeted city can be annexed at any time.":{
		Italian:"Puoi annettere una città fantoccio ogni volta che vuoi"
		Czech:"Město s loutkovou vládou lze kdykoliv anektovat."
		Simplified_Chinese:"可以在任何时候选择吞并已傀儡城市。"
		Ukrainian:"Маріонеткові міста можуть бути анексованими будь-коли"
		Traditional_Chinese:"可以在任何時候併吞傀儡城市。"r
}

	"Liberate":{
		Italian:"Libera"
		Simplified_Chinese:"解放",
		Traditional_Chinese:"解放",
		Czech:"Osvabodit"
		Ukrainian:"Визволити"
}

	"Liberating a city returns it to its original owner, giving you a massive relationship boost with them!":{
		Italian:"Liberare una città la restituirà al suo possessore originale, dandoti un'enorme bonus diplomatico nei loro confronti!"
		Czech:"Osvobozené město se vrátí zpět k původnímu majiteli, což nám přinese masivní zlepšení vzájemných vztahů."
		Simplified_Chinese:"“解放城市”会将该城市归还给初始拥有者，这样做会极大增进两者的关系！"
		Ukrainian:"Визволення міста повертає його своєму первісному власнику, надаючи вам масовий приріст відносин з ними!"
		Traditional_Chinese:"“解放城市”會將該城市歸還給初始擁有者，這樣做會極大增進兩者的關係！"
}

	"Raze":{
		Italian:"Distruggi"
		French:"Razer"
		Simplified_Chinese:"摧毁"
		Traditional_Chinese:"摧毀"
		Russian:"Разорить"
		Czech:"Srovnat se zemí"
		Ukrainian:"Зруйнувати"
}

	"Razing the city annexes it, and starts razing the city to the ground.":{
		Italian:"Questa opzione ti permetterà di annettere la città e poi di raderla al suolo."
		Czech:"Vyhlazování města zároveň způsobí jeho anektování a započne srovnávání města ze zemí."
		Simplified_Chinese:"“摧毁城市”意味着吞并该城市，同时开始将该城市夷为平地。"
		Ukrainian:"Анексуючи місто ви можете його зруйнувати."
		Simplified_Chinese:"“摧毁城市”意味着吞并该城市，同时开始将该城市夷为平地。",
		Traditional_Chinese:"“摧毀城市”意味著併吞該城市，同時開始將該城市夷為平地。"
}

	"The population will gradually dwindle until the city is destroyed.":{
		Italian:"La popolazione diminuirà gradualmente fino alla distruzione della città."
		Czech:"Populace se bude postupně snižovat, až do úplného zmizení z mapy.."
		Simplified_Chinese:"城市人口将会持续地减少直至该城市被完全摧毁。"
		Ukrainian:"Населення поступово зменшиться, поки місто не буде зруйновано."
		Traditional_Chinese:"城市人口將會持續減少直到該城市被完全摧毀。"
}


////// When you cross a City-State border

	"Remove your troops in our border immediately!":{
		Italian:"Esigiamo che rimuoviate i vostri soldati dai nostri confini!"
		French:"Enlevez vos troupes de nos terres immédiatement!"
		Simplified_Chinese:"请停止这种无理而且野蛮的行径！马上让你的单位滚出我的领土！"
		Traditional_Chinese:"請停止這種無理而且野蠻的行為！馬上讓你的單位滾出我的領土！"
		Russian:"Уберите свои войска с наших границ немедленно!"
		Czech:"Okamžitě odstraňte vaše jednotky z našeho území!"
		Ukrainian:"Негайно приберіть свої війська від нашого кордону!"
}

	"Sorry.":{
		Italian:"Ti porgiamo le nostre scuse."
		French:"Désolé."
		Simplified_Chinese:"请您原谅我的鲁莽。"
		Traditional_Chinese:"請您原諒我的魯莽。"
		Russian:"Простите."
		Czech:"Omlouváme se."
		Ukrainian:"Приносимо свої вибачення."
}

	"Never!":{
		Italian:"Non sia mai!"
		French:"Jamais!"
		Russian:"Никогда!"
		Simplified_Chinese:"愤怒是无能的表现。"
		Traditional_Chinese:"憤怒是無能的表現。"
		Czech:"Nikdy!"
		Ukrainian:"Ніколи!"
}

////// Civilopedia texts

	"Basics":{
		Italian:"Basi"
		German:"Spielkonzepte"
		French:"Basiques"
		Simplified_Chinese:"基础"
		Traditional_Chinese:"基礎"
		Portuguese:"Básicos"
                Russian:"Основы"
		Czech:"Základy"
		Ukrainian:"Основи"
}

	"Resources":{
		Italian:"Risorse"
		German:"Ressourcen"
		French:"Ressources"
		Simplified_Chinese:"资源"
		Traditional_Chinese:"資源"
		Portuguese:"Recursos"
                Russian:"Ресурсы"
		Czech:"Zdroje"
		Ukrainian:"Ресурси"
}

	"Terrains":{
		Italian:"Terreni e caratteristiche"
		German:"Gelände"
		French:"Terrains"
		Simplified_Chinese:"地形"
		Traditional_Chinese:"地形"
		Portuguese:"Terrenos"
		Russian:"Местность"
		Czech:"Druhy terénu"
		Ukrainian:"Місцевість"
}

	"Tile Improvements":{
		Italian:"Miglioramenti"
		German:"Modernisierungen"
		French:"Améliorations de cases"
		Simplified_Chinese:"地块设施"
		Traditional_Chinese:"地區設施"
		Russian:"Улучшения клеток"
		Czech:"Vylepšení políček"
		Ukrainian:"Удосконалення клітин"
}

	"Unique to [civName], replaces [unitName]":{
		Italian:"Unico per la civiltà [civName], sostituisce [unitName]"
		Spanish:"Único a la civilización [civName], reemplaza [unitName]"
		Romanian:"Unic pentru civilizație [civName], înlocuiește [unitName]"
		Simplified_Chinese:"[civName]文明独有，替代[unitName]",
		Traditional_Chinese:"[civName]文明獨有，取代[unitName]",
		Portuguese:"Exclusivo da civilização [civName], substitui [unitName]"
		Russian:"Уникален для [civName], заменяет [unitName]"
		German:"Einzigartig für Zivilisation [civName], ersetzt [unitName]"
		French:"Unique à la civilisation [civName], remplace [unitName]",
		Czech:"Unikátní pro [civName], nahrazuje [unitName]"
		Ukrainian:"Унікальний для [civName], замінює [unitName]"
}

	"Tutorials": {
		Italian:"Tutorial"
		Czech:"Návody"
		Simplified_Chinese:"教程"
    Ukrainian:"Навчальні посібники"
		Traditional_Chinese:"教學"
		Russian:"Советы"
}

	"Cost":{
		Italian:"Costo"
		Simplified_Chinese:"花费"
		Traditional_Chinese:"花費"
		French:"Côte"
		French:"Côte"
		Portuguese:"Custo"
		Russian:"Стоимость"
		Czech:"Cena"
		Ukrainian:"Вартість"
}


	"May contain [listOfResources]":{ //For civilopedia, e.g coast "May Contain Plearls, Whale"
		Italian:"Può contenere [listOfResources]"
		French:"Peut contenir [listOfResources]"
		Simplified_Chinese:"可能拥有下列资源：[listOfResources]"
		Traditional_Chinese:"可能擁有以下資源：[listOfResources]"
		Portuguese:"Pode conter [listOfResources]"
		Russian:"Может содержать [listOfResources]"
		Czech:"Může obsahovat [listOfResources]"
		Ukrainian:"Може містити [listOfResources]"
}


	"Upgrades to [upgradedUnit]":{
		Italian:"Aggiorna a [upgradedUnit]"
		French:"Améliorer en [upgradedUnit]"
		Simplified_Chinese:"可升级为[upgradedUnit]"
		Traditional_Chinese:"可升級為[upgradedUnit]"
		Portuguese:"Melhorar para [upgradedUnit]"
		Russian:"Улучшается до [upgradedUnit]"
		Czech:"Vylepšení na [upgradedUnit]"
		Ukrainian:"Удосконалюється до [upgradedUnit]"
}

	"Obsolete with [obsoleteTech]":{
		Italian:"Diventa obsoleta con [obsoleteTech]"
		French:"Obsolète avec [obsoleteTech]"
		Simplified_Chinese:"研发下列科技后过时：[obsoleteTech]"
		Traditional_Chinese:"研發下列科技後過時：[obsoleteTech]"
		Portuguese:"Obsoleta(0) com [obsoleteTech]"
		Russian:"Устаревает после [obsoleteTech]"
		Czech:"Zastará (přestane půspbit) s [obsoleteTech]"
		Ukrainian:"Застарілий після [obsoleteTech]"
}

	"Occurs on [listOfTerrains]":{ //For civilopedia again
		Italian:"Può avvenire/avviene su [listOfTerrains]"
		French:"Doit possèder [listOfTerrains]"
		Simplified_Chinese:"可能出现在以下地形：[listOfTerrains]"
		Traditional_Chinese:"可能出現在以下地形：[listOfTerrains]"
		Portuguese:"Ocorre em [listOfTerrains]"
		Russian:"Появляется на [listOfTerrains]"
		Czech:"Nalézá se v/na [listOfTerrains]"
		Ukrainian:"З’являється на [listOfTerrains]"
}

	"Can be found on ":{ // For resources in civilopedia: Can be found on Forest, Hills, Jungle
		Italian:"Può trovarsi su"
		Simplified_Chinese:"可能发现该资源的地形地貌："
		Traditional_Chinese:"可能發現該資源的地形地貌："
		French:"Peut être trouver sur "
		Portuguese:"Pode ser encontrado em "
		Russian:"Может быть найден в "
		Czech:"Může se objevit v/na "
		Ukrainian:"Може бути знайдений в"
}

	"Improved by [improvement]":{
		Italian:"Può essere migliorato/a da [improvement]"
		Simplified_Chinese:"开发该资源所需设施：[improvement]"
		Traditional_Chinese:"開發該資源所需設施：[improvement]"
		French:"Amélioré par [improvement]"
		Portuguese:"Melhorado por [improvement]"
		Russian:"Улучшен [improvement]"
		Czech:"Vylešen(a/o) díky [improvement]"
		Ukrainian:"Удосконалив [improvement]"
}

	"Bonus stats for improvement: ":{
		Italian:"Bonus per miglioramento: "
		Simplified_Chinese:"开发该资源后设施所获奖励效果："
		Traditional_Chinese:"開發該資源後設施所獲獎勵效果："
		French:"Bonus de case améliorée: "
		Portuguese:"Bonus de estatisticas por melhoria: "
		Russian:"Бонусы за улучшение: "
		Czech:"Bonusové statistiky pro vylepšení:"
		Ukrainian:"Бонусні характеристики за удосконалення"
}

	"Can be built on ":{
		Italian:"Può essere costruito/a su: "
		Simplified_Chinese:"可以建造于："
		Traditional_Chinese:"可以建造於："
		French:"Peut être construit sur "
		Portuguese:"Pode ser construido em "
		Russian:"Может быть построен на "
		Czech:"Může být vybudován(a/o) v/na "
		Ukrainian:"Може бути побудований на"
}

	"Defence bonus":{
		Italian:"Bonus di Difesa"
		French:"Bonus de défence"
		Simplified_Chinese:"防御力加成"
		Traditional_Chinese:"防禦力加成"
		Portuguese:"Bonus de defesa"
		Russian:"Бонус к защите"
		Czech:"Obranný bonus"
		Ukrainian:"Бонус до захисту"
}

	"Movement cost":{
		Italian:"Costi di movimento"
		French:"Coût de mouvement"
		Simplified_Chinese:"移动力消耗"
		Traditional_Chinese:"移動力消耗"
		Portuguese:"Custo de movimento"
		Russian:"Передвижение",
		Czech:"Náročnost pohybu"
		Ukrainian:"Вартість руху"
}

	"Rough Terrain":{
		Italian:"Terreno accidentato"
		German: "Unwegsames Gelände"
		French:"Terrain abrupte"
		Simplified_Chinese:"复杂地形"
		Traditional_Chinese:"複雜地形"
		Russian:"Пересечённая местность"
		Czech:"Obtížný terén"
		Ukrainian:"Нерівна місцевість"
}

	" for ":{ //for example:+1 Gold for Gems,Gold,Silver
		Italian:" per "
		Simplified_Chinese:"，当建造在拥有下列资源的地块上时："
		Traditional_Chinese:"，當建造在擁有下列資源的地區上時："
		French:"par "
		Portuguese:"Por "
		Russian:" за "
		Czech:" za "
		Ukrainian:"за"
}


	"Missing translations:":{
		Italian:"Traduzioni mancanti:"
		Russian:"Отсутствующие переводы:"
		Simplified_Chinese:"未翻译的词条:"
		Traditional_Chinese:"未翻譯的字串:"
		French:"Traductions manquantes:"
		Portuguese:"Traduções faltando:"
		Czech:"Chybějící překlady:"
		Ukrainian:"Відсутній переклади"
}

	"Version":{
		Italian:"Versione"
		Russian:"Версия"
		Simplified_Chinese:"版本号"
		Traditional_Chinese:"版本"
		French:"Version"
		Portuguese:"Versão"
		Czech:"Verze"
		Ukrainian:"Версія"
}

	"Resolution":{
		Italian:"Risoluzione"
		Russian:"Разрешение"
		Simplified_Chinese:"分辨率"
		Traditional_Chinese:"解析度"
		French:"Résolution"
		Portuguese:"Resolução"
		Czech:"Rozlišení"
		Ukrainian:"Роздільність"
}

	"Tileset":{
		Italian:"Set celle"
		Simplified_Chinese:"地块设置"
		Traditional_Chinese:"地塊設定"
		French:"Taille des cases"
		Portuguese:"Estilo mapa"
		Russian:"Палитра клеток"
		Czech:"Políčka"
		Ukrainian:"Палітра клітинок"
}

	"Map editor":{
		Italian:"Editor mappe"
		Russian:"Редактор карт"
		Simplified_Chinese:"地图编辑器"
		Traditional_Chinese:"地圖編輯器"
		French:"Editeur de carte"
		Portuguese:"Editor de mapa"
		Czech:"Editor mapy"
		Ukrainian:"Редактор мап"
}

	"Language":{
		Italian:"Lingua"
		Simplified_Chinese:"语言设置"
		Traditional_Chinese:"語言設定"
		French:"langage"
		Portuguese:"Língua"
		Russian:"Язык"
		Czech:"Jazyk"
		Ukrainian:"Мова"
}

	// Map editor


	"Terrains & Resources":{
		Italian:"Terreni e risorse"
		Simplified_Chinese:"地形地貌与资源"
		Traditional_Chinese:"地形地貌與資源"
		Russian:"Ландшафты и ресурсы"
		Czech:"Terén & Zdroje"
		Ukrainian:"Місцевість і ресурси"
}

	"Improvements":{
		Italian:"Miglioramenti"
		Simplified_Chinese:"设施"
		Traditional_Chinese:"設施"
		Russian:"Улучшения"
		Czech:"Vylepšení"
		Ukrainian:"Удосконалення"
}

	"Clear current map":{
		Italian:"Ripulisci mappa"
		Czech:"Vyčistit mapu"
		Simplified_Chinese:"清除当前地图"
		Ukrainian:"Очистити поточну мапу"
		Traditional_Chinese:"清除目前地圖"
		Russian:"Очистить карту"
}

	"Save map":{
		Italian:"Salva mappa"
		Czech:"Uložit mapu"
		Simplified_Chinese:"保存地图"
		Ukrainian:"Зберегти мапу"
		Traditional_Chinese:"儲存地圖"
		Russian:"Сохранить карту"
}

	"Load map":{
		Italian:"Carica mappa"
		Czech:"Načíst mapu"
		Simplified_Chinese:"读取地图"
		Ukrainian:"Завантажити мапу"
		Traditional_Chinese:"讀取地圖"
		Russian:"Загрузить карту"
}

	"Download map":{
		Italian:"Scarica mappa"
		Czech:"Stáhnout mapu"
		Simplified_Chinese:"下载地图"
		Ukrainian:"Завантажити мапу"
		Traditional_Chinese:"下載地圖"
		Russian:"Скачать карту"
}

	"Exit map editor":{
		Italian:"Esci dall'editor"
		Czech:"Ukončit editování mapy"
		Simplified_Chinese:"退出地图编辑器"
		Ukrainian:"Вийти з редактора мап"
		Traditional_Chinese:"退出地圖編輯器"
		Russian:"Выйти из редактора карт"
}

	"[nation] starting location":{
		Italian:"Punto iniziale di [nation]"
		Simplified_Chinese:"[nation]起始位置"
		Traditional_Chinese:"[nation]起始位置"
		Russian:"Начальное положение [nation]",
		Czech:"[nation] startovací pozice"
		Ukrainian:"Початкове місцезнаходження [nation]"
}

	"Clear terrain features":{
		Italian:"Elimina caratteristica del terreno"
		Simplified_Chinese:"清除地貌
		Traditional_Chinese:"清除地貌"
		Czech:"Smazat vlastnosti terénu"
		Ukrainian:"Очистити особливості місцевості"
}

	"Clear improvements":{
		Italian:"Elimina miglioramenti"
		Russian:"Удалить улучшения"
		Simplified_Chinese:"清除设施"
		Traditional_Chinese:"清除設施"
		Czech:"Smazat vylepšení"
		Ukrainian:"Видалити вдосконалення"
}

	"Clear resource":{
		Italian:"Elimina risorsa"
		Simplified_Chinese:"清除资源"
		Traditional_Chinese:"清除資源"
		Russian:"Удалить ресурсы"
		Czech:"Smazat zdroje"
		Ukrainian:"Видалити ресурс"
}

}<|MERGE_RESOLUTION|>--- conflicted
+++ resolved
@@ -215,11 +215,8 @@
 		Simplified_Chinese:"攻击范围",
 		Traditional_Chinese:"攻擊範圍",
 		Czech:"Vzdálenost"
-<<<<<<< HEAD
-		Russian:"Радиус"
-=======
-		Ukrainian:"Дальність"
->>>>>>> 94a0228e
+    Russian:"Радиус"
+    Ukrainian:"Дальність"
 	}
 
 /////// Unit actions
@@ -731,24 +728,18 @@
 		Italian:"[year] a.C."
 		Czech:"[year] př. n. l."
 		Simplified_Chinese:"公元前[year]年"
-<<<<<<< HEAD
 		Traditional_Chinese:"公元前[year]年"
 		Russian:"[year] до н.э."
-=======
 		Ukrainian:"до н.е."
->>>>>>> 94a0228e
 	}
 
 	"[year] AD":{ // Anno Domini
 		Italian:"[year] d.C."
 		Czech:"[year] n. l."
 		Simplified_Chinese:"公元[year]年"
-<<<<<<< HEAD
 		Traditional_Chinese:"公元[year]年"
 		Russian:"[year] н.э."
-=======
 		Ukrainian:"після н.е."
->>>>>>> 94a0228e
 	}
 
 /////// Menu table
@@ -1020,11 +1011,8 @@
 		Italian:"Dona [resource]"
 		Simplified_Chinese:"获得资源：[resource]"
 		Czech:"Poskytuje [resource]"
-<<<<<<< HEAD
 		Russian:"Обеспечивает [resource]"
-=======
 		Ukrainian:"Забезпечити [resource]"
->>>>>>> 94a0228e
 	}
 
 	"Replaces [improvement]":{
@@ -1032,11 +1020,8 @@
 		Simplified_Chinese:"替换现有设施：[improvement]"
 		Traditional_Chinese:"替換現有設施：[improvement]"
 		Czech:"Nahrazuje [improvement]"
-<<<<<<< HEAD
 		Russian:"Заменяет [improvement]"
-=======
 		Ukrainian:"Замінити [improvement]"
->>>>>>> 94a0228e
 	}
 
 	"Pick now!": { //sample needed
@@ -1118,11 +1103,8 @@
 		Simplified_Chinese:"吞并城市"
 		Traditional_Chinese:"併吞城市"
 		Czech:"Anektovat město"
-<<<<<<< HEAD
 		Russian:"Захватить город"
-=======
 		Ukrainian:"Анексоване місто"
->>>>>>> 94a0228e
 }
 
 	"Specialist Buildings":{ // !!!!! DUPLICATE KEY !!!!!
@@ -1387,11 +1369,8 @@
 		Simplified_Chinese:"转化1/4产能为金钱",
 		Traditional_Chinese:"轉換1/4產能為金錢"
 		Czech:"Konvertovat produkci na zlato v poměru 4 ku 1"
-<<<<<<< HEAD
 		Russian:"Обмен производства на золото 4 к 1"
-=======
 		Ukrainian:"Перетворити виробництво на золото з курсом 4 до 1"
->>>>>>> 94a0228e
 }
 
 	"Convert production to science at a rate of 4 to 1":{
@@ -1399,11 +1378,8 @@
 		Simplified_Chinese:"转化1/4产能为科研",
 		Traditional_Chinese:"轉換1/4產能為科研",
 		Czech:"Konvertovat produkci na výzkum v poměru 4 ku 1"
-<<<<<<< HEAD
 		Russian:"Обмен производства на науку 4 к 1"
-=======
 		Ukrainian:"Перетворити виробництво на науку з курсом 4 до 1"
->>>>>>> 94a0228e
 }
 
 	"The city will not produce anything.":{
@@ -1411,11 +1387,8 @@
 		Simplified_Chinese:"城市将不会建造/组建任何项目"
 		Traditional_Chinese:"城市將不會建造/訓練任何項目"
 		Czech:"Město nebude nic vyrábět"
-<<<<<<< HEAD
 		Russian:"Город не будет производить ничего"
-=======
 		Ukrainian:"Місто не буде нічого виробляти"
->>>>>>> 94a0228e
 }
 
 ////// Tech picker
@@ -1686,11 +1659,8 @@
 		Simplified_Chinese:"可以占领！"
 		Traditional_Chinese:"已佔領！" // not sure
 		Czech:"Obsazené!"
-<<<<<<< HEAD
 		Russian:"Оккупирован!" // not sure too
-=======
 		Ukrainian:"Окуповано!"
->>>>>>> 94a0228e
 }
 
 	"Attack":{
@@ -1713,11 +1683,8 @@
 		Simplified_Chinese:"轰击"
 		Traditional_Chinese:"轟炸"
 		Czech:"Bombardovat"
-<<<<<<< HEAD
 		Russian:"Бомбардировать"
-=======
 		Ukrainian:"Обстрілювати"
->>>>>>> 94a0228e
 }
 
 	"Captured!":{// Shown in the battle table when attacking a civilian unit
@@ -1740,11 +1707,8 @@
 		Simplified_Chinese:"对远程攻击防御"
 		Traditional_Chinese:"對遠程攻擊防禦"
 		Czech:"obrana v boji na dálku"
-<<<<<<< HEAD
 		Russian:"Защита против дальнего боя"
-=======
 		Ukrainian:"захист проти дальнобійників"
->>>>>>> 94a0228e
 }
 
 	"[percentage] to unit defence":{ // e.g. +25% to unit defence
@@ -1767,11 +1731,8 @@
 		Simplified_Chinese:"主动攻击加成"
 		Traditional_Chinese:"主動攻擊加成"
 		Czech:"Útočný bonus"
-<<<<<<< HEAD
 		Russian:"Бонус атакующего"
-=======
 		Ukrainian:""
->>>>>>> 94a0228e
 }
 
 	"Landing":{
@@ -1779,11 +1740,8 @@
 		Simplified_Chinese:"登陆作战"
 		Traditional_Chinese:"登陸作戰"
 		Czech:"Přistání"
-<<<<<<< HEAD
 		Russian:"Высадка"
-=======
 		Ukrainian:"Висадка"
->>>>>>> 94a0228e
 }
 
 	"Flanking":{
@@ -1791,11 +1749,8 @@
 		Simplified_Chinese:"侧翼夹击",
 		Traditional_Chinese:"側翼夾擊",
 		Czech:"Doprovod"
-<<<<<<< HEAD
 		Russian:"Атака с фланга"
-=======
 		Ukrainian:"Атака з флангу"
->>>>>>> 94a0228e
 }
 
 	"vs [unitType]":{
@@ -1803,11 +1758,8 @@
 		Simplified_Chinese:"对战[unitType]"
 		Traditional_Chinese:"對戰[unitType]"
 		Czech:"proti [unitType]"
-<<<<<<< HEAD
 		Russian:"против [unitType]"
-=======
 		Ukrainian:"проти [unitType]"
->>>>>>> 94a0228e
 }
 
 	"Terrain":{
@@ -1815,11 +1767,8 @@
 		Simplified_Chinese:"地形修正",
 		Traditional_Chinese:"地形修正",
 		Czech:"Terén"
-<<<<<<< HEAD
 		Russian:"Местность"
-=======
 		Ukrainian:"Місцевість"
->>>>>>> 94a0228e
 }
 
 ///////// Unit uniques
@@ -1895,11 +1844,8 @@
 		Simplified_Chinese:"人民为您英明领导下取得的丰功伟绩欢欣鼓舞，您的帝国进入了黄金时代！",
 		Traditional_Chinese:"人民為您英明領導下取得的豐功偉業歡欣鼓舞，您的帝國進入了黃金時代！",
 		Czech:"Naši občané jsou spokojeni s vaší vládou po dlouhou dobu díky čemuž říše vstoupila do Zlatého věku!"
-<<<<<<< HEAD
 		Russian:"Граждане настолько счастливы при вашей власти, что ваша империя вступает в золотой век!"
-=======
 		Ukrainian:"Ваші громадяни були задоволені вашим правлінням так довго, що імперія вступає в Золотий вік!"
->>>>>>> 94a0228e
 }
 
 ////// Policy picker screen
@@ -2064,11 +2010,8 @@
 		Simplified_Chinese:"基础产出"
 		Traditional_Chinese:"基礎產出"
 		Czech:"Základ"
-<<<<<<< HEAD
 		Russian:"Базовые значения"
-=======
 		Ukrainian:"Початкове значення"
->>>>>>> 94a0228e
 }
 
 	"Bonuses":{
@@ -2086,11 +2029,8 @@
 		Simplified_Chinese:"实际产出"
 		Traditional_Chinese:"實際產出"
 		Czech:"Celkem"
-<<<<<<< HEAD
 		Russian:"Итоговые"
-=======
 		Ukrainian:"Фінал"
->>>>>>> 94a0228e
 }
 
 	"Other":{ // Used for "other constructions" - Gold, Science, Nothing
@@ -2300,11 +2240,8 @@
 		Simplified_Chinese:"地块"
 		Traditional_Chinese:"地區"
 		Czech:"Políčka"
-<<<<<<< HEAD
 		Russian:"Клетки"
-=======
 		Ukrainian:"Клітини"
->>>>>>> 94a0228e
 }
 
 ////// Victory Screen
