{
	// General Translation tips:
	// - Keep it uniform! Use the same word/style for the same thing when ever necessary.
	//   Otherwise it may be confusing to the user
	//
	// Keep the names in SQUARE BRACKETS UNTRANSLATED!!!
	//
	// - Use the language feature of wikipedia (search the original tech in English
	//   and then choose your language on the left)
	//
	// - When in doubt a full rip of all translations from Civ5 can be found here:
	//   http://www.dndjunkie.com/civilopedia/default.aspx
	//   However, I advise you not to use this too much, as we don't want to infringe
	//   Firaxis copyright!
	// - If you see typos on other languages (e.g. one space too much) feel free to fix them
	//
	// - Try to have at least one round of proof reading before submission
	//
	// Cheers! :)

	"Working...":{ // Displayed when next turn is being...turned
		Italian:"Attendere..."
		Russian:"Обработка..."
		French:"Patientez..."
		Romanian:"Lucru..."
		Dutch:"Verwerken..."
		Spanish:"Trabajando..."
		Simplified_Chinese:"进行中...",
		Traditional_Chinese:"進行中...",
		Portuguese:"Trabalhando..."
		German:"Bitte warten..."
		Japanese:"ワーキング..."
		Czech:"Počítám..."
}

	"Waiting for other players...":{ // Displayed when next turn is being...turned
		Italian:"In attesa degli altri giocatori..."
		Simplified_Chinese:"等待其他玩家...",
		Traditional_Chinese:"等待其他玩家...",
		Russian:"Ожидание других игроков..."
		Czech:"Čekáme na ostatní hráče..."
}

	"in":{ // As in "Opera House in 3 turns"
		Italian:"tra"
		Russian:"через"
		French:"dans"
		Romanian:"în"
		German:"in"
		Dutch:"in"
		Spanish:"en"
		Simplified_Chinese:"完成需",
		Traditional_Chinese:"完成需",
		Portuguese:"em"
		Japanese:"に"
		Czech:"za"
}

/////// Turn

	"Next turn":{
		Dutch:"Volgende beurt"
		French:"Prochain tour"
		German:"Nächste Runde"
		Italian:"Fine turno"
		Japanese:"次のターン"
		Portuguese:"Proximo turno"
		Romanian:"Runda următoare"
		Russian:"Следующий ход"
		Simplified_Chinese:"下一回合",
		Traditional_Chinese:"下一回合",
		Spanish:"Siguiente turno"
		Thai:"เริ่มเกมใหม่"

		Czech:"Další tah"
}

	"Turn":{ // For main screen at top left, e.g. Turn 234
		Dutch:"Beurt"
		French:"Tour"
		German:"Runde"
		Italian:"Turno"
		Japanese:"順番"
		Portuguese:"Turno"
		Romanian:"Runda"
		Russian:"Ход"
		Simplified_Chinese:"回合"
		Traditional_Chinese:"回合"
		Spanish:"Turno"
		Czech:"Tah"
}


	"turns":{ // for e.g. turns to technology
		Italian:"turni"
		Russian:"ходов"
		French:"Tours"
		Romanian:"Runde"
		German:"Runden"
		Dutch:"Beurten"
		Spanish:"turnos"
		Simplified_Chinese:"回合",
		Traditional_Chinese:"回合",
		Portuguese:"turnos"
		Japanese:"回る"
		Czech:"tah(y/ů)"
}

	"turn":{ // for e.g. "1 turn" to technology
		Italian:"turno"
		Simplified_Chinese:"回合",
		Traditional_Chinese:"回合",
		Portuguese:"Turno"
                Russian:"ход"
		French:"tour"
		Czech:"tah"
}

	"Next unit":{
		Italian:"Prossima unità"
		Simplified_Chinese:"下个闲置单位",
		Traditional_Chinese:"下個閒置單位",
		Portuguese:"Próxima unidade"
		French:"Unité suivante"
                Russian:"Следующий юнит"
		Czech:"Další jednotka"
}

	"Pick a policy":{
		Italian:"Scegli Politica"
		Simplified_Chinese:"选择一项社会政策",
		Traditional_Chinese:"選擇一項社會政策",
		Portuguese:"Escolha uma política"
		French:"Choisir une Doctrine"
		Russian:"Выбрать институт"
		Czech:"Vyberme politiku"
}

/////// Unit

	"Movement":{
		Italian:"Movimento"
		Russian:"Передвижение"
		French:"Déplacer"
		Romanian:"Mișcare"
		German:"Bewegungen"
		Dutch:"Mobieliteit"
		Spanish:"Movimiento"
		Simplified_Chinese:"移动力",
		Traditional_Chinese:"移動力",
		Portuguese:"Movimento"
		Japanese:"移動"
		Czech:"Pohyb"
}

	"Strength":{
		Italian:"Forza"
		Russian:"Сила"
		French:"Force"
		Romanian:"Putere"
		German:"Stärke"
		Dutch:"Kracht"
		Spanish:"Fuerza"
		Simplified_Chinese:"战斗力",
		Traditional_Chinese:"戰鬥力",
		Portuguese:"Força"
		Japanese:"強さ"
		Czech:"Síla"
}

	"Ranged strength":{
		Italian:"Forza a distanza"
		Russian:"Сила в дальнем бою"
		French:"Force à distance"
		Romanian:"Putere la distanță"
		German:"Fernkampf-Stärke"
		Dutch:"Kracht op afstand"
		Spanish:"Fuerza a distancia"
		Simplified_Chinese:"远程战斗力",
		Traditional_Chinese:"遠程戰鬥力",
		Portuguese:"Força a distancia"
		Japanese:"範囲の強さ"
		Czech:"Síla na dálku"
}

	"Bombard strength":{ // for displaying city info
		Italian:"Forza bombardamento"
		Russian:"Сила обстрела"
		French:"Force de bombardement"
		Romanian:"Puterea bombardamentului"
		German:"Stärke Bombardierung"
		Dutch:"Bombard sterkte"
		Spanish:"Fuerza de bombardeo"
		Simplified_Chinese:"轰击战斗力",
		Traditional_Chinese:"轟擊戰鬥力",
		Portuguese:"Força de bombardeio"
		Japanese:"爆撃力"
		Czech:"Bombardovací síla"
}

	"Range":{
		Italian:"Raggio"
		Simplified_Chinese:"攻击范围",
		Traditional_Chinese:"攻擊範圍",
		Czech:"Vzdálenost"
	}

/////// Unit actions

	"Move unit":{
		Italian:"Sposta unità"
		Russian:"Переместить юнит"
		French:"Déplacer l'unité"
		Romanian:"Mută unitatea"
		German:"Einheit bewegen"
		Dutch:"Eenheid verplaatsen"
		Spanish:"Mover unidad"
		Simplified_Chinese:"移动单位",
		Traditional_Chinese:"移動單位",
		Portuguese:"Mover a unidade"
		Japanese:"移動ユニット"
		Czech:"Pohnout jednotkou"
}

	"Stop movement":{
		Italian:"Ferma movimento"
		Russian:"Отменить действие"
		French:"Arrêter le mouvement"
		Romanian:"Oprește mișcarea"
		German:"Bewegen abbrechen"
		Dutch:"Verplaatsen stoppen"
		Spanish:"Parar movimiento"
		Simplified_Chinese:"停止移动",
		Traditional_Chinese:"停止移動",
		Portuguese:"Parar o movimento"
		Japanese:"動きを止める"
		Czech:"Zastavit pohyb"
}

	"Construct improvement":{
		Italian:"Costruisci miglioramento"
		Russian:"Построить улучшение"
		French:"Bâtir une amélioration"
		Romanian:"Construiește îmbunătățire"
		German:"Verbesserung bauen"
		Dutch:"Verbetering bouwen"
		Spanish:"Construir mejora"
		Simplified_Chinese:"建造设施",
		Traditional_Chinese:"建造設施",
		Portuguese:"Construir melhoria"
		Japanese:"構造改善"
		Czech:"Vybudovat vylepšení"
}

	"Automate":{
		Italian:"Automatizza"
		Russian:"Автоматизировать"
		French:"Automatiser"
		Romanian:"Automatizează"
		German:"Automatisieren"
		Dutch:"Autoatiseren"
		Spanish:"Automatizar"
		Simplified_Chinese:"自动工作",
		Traditional_Chinese:"自動工作",
		Portuguese:"Automatizar"
		Japanese:"自動化する"
		Czech:"Automatizovat"
}

	"Stop automation":{
		Italian:"Arresta automazione"
		Spanish:"Parar automatización"
		Romanian:"Oprește automatizarea"
		German:"Automatisieren anhalten"
		French:"Arrêtez automatisation"
		Portuguese:"Pare a automação"
		Simplified_Chinese:"停止自动工作",
		Traditional_Chinese:"停止自動工作",
		Romanian:"Opriți automatizarea"
		Russian:"Остановить автоматизацию"
		Japanese:"自動化を停止"
		Czech:"Konec automatizace"
}

	"Construct road": {
		Italian: "Costruisci strada"
		German: "Straße bauen"
		French:"Contruire une route"
		Russian:"Построить дорогу"
		Simplified_Chinese:"建造道路",
		Traditional_Chinese:"建造道路",
		Czech:"Postavit cestu"
}

	"Fortify":{
		Italian:"Fortifica"
		Russian:"Укрепить"
		French:"Fortifier"
		Romanian:"Fortifică"
		German:"Befestigen"
		Dutch:"Versterken"
		Spanish:"Fortificar"
		Simplified_Chinese:"驻守",
		Traditional_Chinese:"駐守",
		Portuguese:"Fortificar"
		Japanese:"要塞化"
		Czech:"Opevnit se"
}

	"Fortification":{ // as in "+40% Fortification"
		Italian:"Fortificazione"
		Russian:"к защите"
		French:"Fortification"
		Romanian:"Fortificație"
		German:"Befestigung"
		Dutch:"Versterking"
		Spanish:"Fortificación"
		Simplified_Chinese:"驻守防御力加成",
		Traditional_Chinese:"駐守防禦力加成",
		Portuguese:"Fortficação"
		Japanese:"要塞"
		Czech:"Opevnění"
}

	"Sleep":{
		Italian:"Riposa"
		Romanian:"Dormi"
		Simplified_Chinese:"休眠",
		Traditional_Chinese:"休眠",
		Portuguese:"Dormir"
		German:"Schlafen"
		French:"Dormir"
		Japanese:"睡眠"
		Russian:"Спать"
		Dutch:"Slaap"
		Spanish:"Dormir"
		Czech:"Spánek"
}

	"Moving": { //sample would be appreciated
		Italian: "In movimento"
		German: "Bewegen"
		French:"En mouvement"
		Simplified_Chinese:"移动中",
		Traditional_Chinese:"移動中",
		Russian:"В движении"
		Czech:"Pohyb "
}

	"Set up":{ // For siege units
		Italian:"Monta"
		Russian:"Подготовиться"
		French:"Installer"
		Romanian:"Montează"
		German:"Aufstellen"
		Dutch:"Opstellen"
		Spanish:"Montar"
		Simplified_Chinese:"架设",
		Traditional_Chinese:"架設",
		Portuguese:"Montar"
		Japanese:"セットアップ"
		Czech:"Nastavení"
}

	"Upgrade to [unitType] ([goldCost] gold)":{ // EG Upgrade to Cannon (140 gold)
		Italian:"Aggiorna a [unitType] ([goldCost] oro)"
		Russian:"Улучшить до [unitType] ([goldCost] золота)"
		French:"Mise à niveau vers [unitType] ([goldCost] or)" //or Amélioration en [unitType] ([goldCost] or)
		Romanian:"Avansare [unitType] ([goldCost] aur)"
		Spanish:"Mejorar a [unitType] ([goldCost] de oro)"
		Simplified_Chinese:"升级为[unitType]([goldCost]金钱)",
		Traditional_Chinese:"升級為[unitType]([goldCost]金錢)",
		Portuguese:"Melhoria a [unitType] ([goldCost] ouro)"
		German:"Verbessere [unitType] ([goldCost] Gold)"
		Japanese:"[unitType]（[goldCost] gold）にアップグレードする",
		Czech:"Přestavba na jednotku [unitType] ([goldCost] zlata)"
}

	"Found city":{
		Italian:"Fonda città"
		Russian:"Основать город"
		French:"Fonder une ville"
		Romanian:"Fondează oraș"
		German:"Stadt gründen"
		Dutch:"Stad stichten"
		Spanish:"Fundar ciudad"
		Simplified_Chinese:"建立城市",
		Traditional_Chinese:"建立城市",
		Portuguese:"Fundar Cidade"
		Japanese:"見つかった市"
		Czech:"Založit město"
}

	"Promote":{
		Italian:"Promuovi"
		Russian:"Повысить"
		French:"Promouvoir"
		Romanian:"Promovează"
		German:"Befördern"
		Dutch:"Promoveren"
		Spanish:"Ascender"
		Simplified_Chinese:"晋升",
		Traditional_Chinese:"晉升",
		Portuguese:"Promover"
		Japanese:"促進する"
		Czech:"Povýšit"
}

	"Health":{
		Italian:"Salute"
		Russian:"Здоровье"
		French:"Santé"
		Romanian:"Sănătate"
		German:"Gesundheit"
		Dutch:"Gezondheid"
		Spanish:"Salud"
		Simplified_Chinese:"生命",
		Traditional_Chinese:"生命",
		Portuguese:"Saúde"
		Japanese:"健康"
		Czech:"Zdraví"
}

	"Disband unit":{
		Italian:"Sciogli"
		Russian:"Распустить юнит"
		French:"Dissoudre l'unité"
		Romanian:"Desființează unitatea"
		Dutch:"Eenheid opheffen"
		Spanish:"Disolver unidad"
		Simplified_Chinese:"解散单位",
		Traditional_Chinese:"解散單位",
		Portuguese:"Desfazer unidade"
		German:"Einheit auflösen"
		Japanese:"解散ユニット"
		Czech:"Propustit jednotku"
}

	"Explore":{
		Italian:"Esplora"
		Romanian:"Explorează"
		Spanish:"Explorar"
		German:"Erkunden"
		French:"Explorer"
		Portuguese:"Explorar"
		Japanese:"探検する"
		Simplified_Chinese:"自由探索",
		Traditional_Chinese:"自由探索",
		Russian:"Исследовать"
		Dutch:"Onderzoeken"
		Czech:"Prozkoumat"
}

	"Stop exploration":{
		Italian:"Smetti di esplorare"
		Simplified_Chinese:"停止探索",
		Traditional_Chinese:"停止探索",
		French:"Arrêter l'exploration"
		Portuguese:"Parar a exploração"
                Russian:"Остановить исследование"
		Czech:"Konec průzkumu"
}

	"Pillage":{
		Italian:"Saccheggia"
		German:"Plündern"
		French:"Pillage"
		Japanese:"略奪"
		Portuguese:"Pilhar"
		Russian:"Разграбить"
		Romanian:"Prădare"
		Dutch:"Plundering"
		Spanish:"Pillaje"
		Simplified_Chinese:"劫掠",
		Traditional_Chinese:"劫掠",
		Czech:"Rabování"
}

	"Do you really want to disband this unit?":{
		Italian:"Vuoi davvero sciogliere questa unità?"
		Russian:"Вы действительно хотите распустить этот юнит?"
		French:"Voulez-vous vraiment dissoudre cette unité?"
		Romanian:"Sigur desființezi unitatea?"
		Dutch:"Wil je echt deze eenheid opheffen"
		Spanish:"¿Realmente quieres disolver esta unidad?"
		Simplified_Chinese:"您真的想解散这个单位吗？",
		Traditional_Chinese:"您真的想解散這個單位嗎？",
		Portuguese:"Voçê realmente quer desfazer essa unidade?"
		German:"Wollen Sie diese Einheit wirklich auflösen?"
		Japanese:"あなたは本当にこのユニットを解散したいですか？"
		Czech:"Opravdu chcete propustit tuto jednotku?"
}
	"Disband this unit for [goldAmount] gold?":{
		Italian:"Vuoi sciogliere questa unità per [goldAmount] Oro?"
		Portuguese:"Desfazer esta unidade por  [goldAmount] ouro?"
		French:"Dissoudre cette unité pour [goldAmount] gold?"
		German:"Diese Einheit für [goldAmount] Gold auflösen?"
		Spanish:"¿Disolver esta unidad para [goldAmount] gold?"
		Simplified_Chinese:"要解散这个单位获得[goldAmount]金钱吗？"
		Traditional_Chinese:"要解散這個單位獲得[goldAmount]金錢嗎？"
		Japanese:"このユニットを[goldAmount]ゴールドに解散させますか？"
		Romanian:"Dezactivați această unitate pentru aurul [goldAmount]?"
		Dutch:"Deze eenheid ontbinden voor [goldAmount] goud?"
		Russian:"Распустить юнит за [goldAmount] золота?",
		Czech:"Propustit tuto jednotku - dostaneme [goldAmount] zlata?"
}

	"Create [improvement]":{ // for great units, fishing boats, etc.
		Italian:"Costruisci [improvement]"
		French:"Construire [improvement]"
		Simplified_Chinese:"建造[improvement]"
		Traditional_Chinese:"建造[improvement]"
		Russian:"Создать [improvement]",
		Czech:"Vybudovat [improvement]"
}

	"Start Golden Age":{
		Italian:"Avvia Età dell'Oro"
		French:"Commencer un Age d'Or"
		Simplified_Chinese:"开启黄金时代"
                Russian:"Начать золотой век"
		Czech:"Zahájit Zlatý věk"
}

	"Yes":{
		Italian:"Sì"
		Russian:"Да"
		French:"Oui"
		Romanian:"Da"
		Dutch:"Ja"
		Spanish:"Sí"
		Simplified_Chinese:"是"
		Traditional_Chinese:"是"
		Portuguese:"Sim"
		German:"Ja"
		Japanese:"はい"
		Czech:"Ano"
}
	"No":{
		Italian:"No"
		Russian:"Нет"
		French:"Non"
		Romanian:"Nu"
		Dutch:"Nee"
		Spanish:"No"
		Simplified_Chinese:"否"
		Traditional_Chinese:"否"
		Portuguese:"Não"
		German:"Nein"
		Japanese:"いいえ"
		Czech:"Ne"
}

	"Acquire":{
		Italian:"Prendi"
		French:"Acquérir"
		Russian:"Получить"
		Simplified_Chinese:"变更为本城市所属"
		Traditional_Chinese:"變更為本城市所屬"
		Czech:"Získat"
}

/////// Stats / Basics ressources

	"Gold":{
		Italian:"Oro"
		Russian:"Золото"
		French:"Or"
		Romanian:"Aur"
		German:"Gold"
		Dutch:"Goud"
		Spanish:"Oro"
		Simplified_Chinese:"Gold"//the basic resource and the luxury resource have the same name,if we do not solve this problem,i will not translate it.
		Traditional_Chinese:"Gold"
		Portuguese:"Ouro"
		Japanese:"ゴールド"
		Czech:"Zlato"
}

	"Science":{
		Italian:"Scienza"
		Russian:"Наука"
		French:"Science"
		Romanian:"Ştiinţă"
		German:"Wissenschaft"
		Dutch:"Wetenschap"
		Spanish:"Ciencia"
		Simplified_Chinese:"科研",
		Traditional_Chinese:"科學",
		Portuguese:"Ciência"
		Japanese:"科学"
		Czech:"Výzkum"
}

	"Happiness":{
		Italian:"Felicità"
		Russian:"Счастье"
		French:"Bonheur"
		Romanian:"Fericire"
		German:"Zufriedenheit"
		Dutch:"Tevredenheid"
		Spanish:"Felicidad"
		Simplified_Chinese:"快乐",
		Traditional_Chinese:"快樂",
		Portuguese:"Felicidade"
		Japanese:"幸福"
		Czech:"Spokojenost"
}

	"Production":{
		Italian:"Produzione"
		Russian:"Производство"
		French:"Production"
		Romanian:"Producție"
		German:"Produktion"
		Dutch:"Productie"
		Spanish:"Producción"
		Simplified_Chinese:"产能",
		Traditional_Chinese:"產能",
		Portuguese:"Produção"
		Japanese:"製造"
		Czech:"Produkce"
}

	"Culture":{
		Italian:"Cultura"
		Russian:"Культура"
		French:"Culture"
		Romanian:"Cultură"
		German:"Kultur"
		Dutch:"Cultuur"
		Spanish:"Cultura"
		Simplified_Chinese:"文化"
		Traditional_Chinese:"文化"
		Portuguese:"Cultura"
		Japanese:"文化"
		Czech:"Kultura"
}

	"Food":{
		Italian:"Cibo"
		Russian:"Еда"
		French:"Nourriture"
		Romanian:"Hrană"
		German:"Nahrung"
		Dutch:"Eten"
		Spanish:"Comida"
		Simplified_Chinese:"食物"
		Traditional_Chinese:"食物"
		Portuguese:"Comida"
		Japanese:"フード"
		Czech:"Jídlo"
}

	"GOLDEN AGE":{
		Italian:"ETÀ DELL'ORO"
		Russian:"ЗОЛОТОЙ ВЕК"
		French:"ÂGE D'OR"
		Romanian:"EPOCA DE AUR"
		German:"GOLDENES ZEITALTER"
		Dutch:"GOUDEN EEUW"
		Spanish:"EDAD DORADA"
		Simplified_Chinese:"黄金时代"
		Traditional_Chinese:"黃金時代"
		Portuguese:"IDADE DOURADA"
		Japanese:"黄金時代"
		Czech:"ZLATÝ VĚK"
}

	"Golden Age":{
		Italian:"Età dell'Oro"
		Simplified_Chinese:"黄金时代"
		Traditional_Chinese:"黃金時代"
		Czech:"Zlatý Věk"
		Russian:"Золотой век"
}

	// You don't have to translate this is it's good for your language, but some languages have their own display
	"[year] BC":{ // Before Christus
		Italian:"[year] a.C."
		Czech:"[year] př. n. l."
		Simplified_Chinese:"公元前[year]年"
		Traditional_Chinese:"公元前[year]年"
	}

	"[year] AD":{ // Anno Domini
		Italian:"[year] d.C."
		Czech:"[year] n. l."
		Simplified_Chinese:"公元[year]年"
		Traditional_Chinese:"公元[year]年"
	}

/////// Menu table

	"Civilopedia":{
		Italian:"Civilopedia"
		Russian:"Цивилопедия"
		French:"Civilopédie"
		Romanian:"Civilopedie"
		Spanish:"Civilopedia"
		Simplified_Chinese:"文明百科"
		Traditional_Chinese:"文明百科"
		Portuguese:"Civilopédia"
		German:"Civilopedia"
		Japanese:"シビロペディア",
		Czech:"Civilopedie"
}

	"Start new game":{
		Italian:"Nuova partita"
		Russian:"Начать новую игру"
		French:"Nouvelle partie"
		Romanian:"Joc nou"
		German:"Neues Spiel"
		Dutch:"Nieuw spel"
		Spanish:"Nueva partida"
		Simplified_Chinese:"开始新游戏"
		Traditional_Chinese:"開始新遊戲"
		Portuguese:"Novo jogo"
		Japanese:"新しいゲームを始める"
		Czech:"Začít novou hru"
}

	"Save game":{
		Italian:"Salva partita"
		Russian:"Сохранить игру"
		French:"Sauvegarder la partie"
		Romanian:"Salvează jocul"
		German:"Spiel speichern"
		Dutch:"Spel opslaan"
		Spanish:"Salvar partida"
		Simplified_Chinese:"保存游戏"
		Traditional_Chinese:"儲存遊戲"
		Portuguese:"Salvar jogo"
		Japanese:"ゲームを保存する"
		Czech:"Uložit hru"
}

	"Load game":{
		Italian:"Carica partita"
		Russian:"Загрузить игру"
		French:"Charger une partie"
		Romanian:"Incarcă joc"
		German:"Spiel laden"
		Dutch:"Spel laden"
		Spanish:"Cargar partida"
		Simplified_Chinese:"读取游戏"
		Traditional_Chinese:"讀取遊戲"
		Portuguese:"Carregar partida"
		Japanese:"ゲームをロード"
		Czech:"Načíst hru"
}


	"Victory status":{
		Italian:"Condizioni di vittoria"
		Russian:"Статус победы"
		French:"Conditions de victoire"
		Romanian:"Statut victorie"
		German:"Siegesstatus"
		Dutch:"Overwinning Status"
		Spanish:"Estatus de victoria"
		Simplified_Chinese:"胜利进度"
		Traditional_Chinese:"勝利進度"
		Portuguese:"Status da vitória"
		Japanese:"勝利の地位"
		Czech:"Cesta k vítězství"
}

	"Social policies":{
		Italian:"Politiche sociali"
		Russian:"Общественные институты"
		French:"Doctrines" //official translate
		Romanian:"Politici sociale"
		German:"Sozialpolitiken"
		Dutch:"Sociaal beleid"
		Spanish:"Políticas sociales"
		Simplified_Chinese:"社会政策"
		Traditional_Chinese:"社會政策"
		Portuguese:"Políticas sociais"
		Japanese:"社会政策"
		Czech:"Sociální politika"
}

	"Community":{
		Italian:"Community"
		Simplified_Chinese:"开发者社区"
		Traditional_Chinese:"社群"
		Russian:"Сообщество"
		Czech:"Komunita"
}


	"Close":{
		Italian:"Chiudi"
		Russian:"Закрыть"
		French:"Fermer"
		Romanian:"Închide"
		German:"Schließen"
		Dutch:"Sluiten"
		Spanish:"Cerrar"
		Simplified_Chinese:"关闭"
		Traditional_Chinese:"關閉"
		Portuguese:"Fechar"
		Japanese:"閉じる"
		Czech:"Zavřít"
}

/////// City screen

	"Exit city":{
		Italian:"Esci dalla città"
		Russian:"Выйти из города"
		French:"Quitter la ville"
		Romanian:"Ieși din oraș"
		German:"Stadt verlassen"
		Dutch:"Stadscherm sluiten"
		Spanish:"Salir de la ciudad"
		Simplified_Chinese:"离开城市界面"
		Traditional_Chinese:"離開城市界面"
		Portuguese:"Sair da cidade"
		Japanese:"市を出る"
		Czech:"Opustit město"
}

	"Raze city":{
		Italian:"Demolisci città"
		Russian:"Разрушить город"
		French:"Démolir la ville"
		Romanian:"Demolează orașul"
		German:"Stadt zerstören"
		Dutch:"Stad vernietigen"
		Spanish:"Arrasar ciudad"
		Simplified_Chinese:"摧毁城市"
		Traditional_Chinese:"摧毀城市"
		Portuguese:"Saquear cidade"
		Japanese:"ラゼ市"
		Czech:"Srovnat město se zemí"
}

	"Stop razing city":{
		Italian:"Anulla demolizione città"
		Russian:"Отменить разрушение города"
		French:"Annuler démolition de la ville"
		Romanian:"Anulează demolarea orașului"
		German:"Zerstörung anhalten"
		Dutch:"Stad vernieteging stoppen"
		Spanish:"Dejar de arrasar ciudad"
		Simplified_Chinese:"停止摧毁城市"
		Traditional_Chinese:"停止摧毀城市"
		Portuguese:"Parar de saquear cidade"
		Japanese:"街をすくい止める"
		Czech:"Ukončit vyhlazování města"
}

	"Buy for [amount] gold":{
		Italian:"Acquista ([amount] oro)"
		Russian:"Купить за [amount] золота"
		French:"Acheter avec [amount] or"
		Romanian:"Cumpără cu [amount] aur"
		German:"Für [amount] Gold kaufen"
		Dutch:"Voor [amount] gold kopen"
		Spanish:"Comprar por [amount] de oro"
		Simplified_Chinese:"花费[amount]金钱购买"
		Traditional_Chinese:"花費[amount]金錢購買"
		Portuguese:"Comprar por [amount] ouro"
		Japanese:"[amount]ゴールドで購入する",
		Czech:"Koupit za [amount] zlata"
}

	"Buy":{ // for when the construction is a wonder/special and can't be bought, the button is disabled but still displays text
		Italian:"Acquista"
		French:"Acheter"
		Romanian:"A cumpara"
		German:"Kaufen"
		Russian:"Купить"
		Dutch:"Kopen"
		Spanish:"Comprar"
		Portuguese:"Comprar"
		Simplified_Chinese:"购买"
		Traditional_Chinese:"購買"
		Japanese:"購入"
		Czech:"Koupit"
}

	"Would you like to purchase [constructionName] for [buildingGoldCost] gold?":{
		Italian:"Vuoi acquistare [constructionName] ([buildingGoldCost] oro)?"
		Russian:"Хотите купить [constructionName] за [buildingGoldCost] золота?"
		French:"Souhaitez-vous acheter [constructionName] pour [buildingGoldCost] gold?"
		Romanian:"Doriți să achiziționați [buildingName] pentru aur [buildingGoldCost]?"
		German:"Möchten Sie [constructionName] für [buildingGoldCost] gold kaufen?"
		Dutch:"Wilt u [constructionName] kopen voor [buildGoldCost] goud?"
		Spanish:"¿Te gustaría comprar [constructionName] para [buildingGoldCost] gold?"
		Simplified_Chinese:"你想花费[buildingGoldCost]金钱购买[constructionName]吗？",
		Traditional_Chinese:"你想花費[buildingGoldCost]金錢購買[constructionName]嗎？",
		Portuguese:"Gostaria de comprar o [constructionName] por [buildingGoldCost] ouro?"
		Japanese:"[buildingGoldCost]ゴールドの[constructionName]を購入しますか？",
		Czech:"Přejete si zakoupit [constructionName] za [buildingGoldCost] zlata?"
}

	"Maintenance cost":{
		Italian:"Costi di mantenimento"
		Russian:"Стоимость обслуживания"
		French:"Coût de maintenance"
		Romanian:"Cost întreținere"
		German:"Wartungskosten"
		Dutch:"Onderhouskosten"
		Spanish:"Coste de mantenimiento"
		Simplified_Chinese:"建筑维护费"
		Traditional_Chinese:"建築維護費"
		Portuguese:"Custo de manutenção"
		Japanese:"メンテナンス費用"
		Czech:"Náklady na údržbu (žold)"
}

	"Pick construction":{
		Italian:"Scegli costruzione"
		Russian:"Выбрать здание"
		French:"Sélectionner la construction"
		Romanian:"Alege construcția"
		German:"Bauwerk auswählen"
		Dutch:"Bouwwerk kiezen"
		Spanish:"Elige la construcción"
		Simplified_Chinese:"选择建筑"
		Traditional_Chinese:"選擇建築"
		Portuguese:"Escolher construção"
		Japanese:"ピック建設"
		Czech:"Zvolte konstrukci"
}

	"Pick improvement":{
		Italian:"Scegli miglioramento"
		Simplified_Chinese:"选择设施"
		Traditional_Chinese:"選擇設施"
		French:"Choisir une amélioration"
		Portuguese:"Escolha uma melhoria"
                Russian:"Выбрать улучшение"
		Czech:"Vyberte vylepšení"
}

	"Provides [resource]":{
		Italian:"Dona [resource]"
		Simplified_Chinese:"获得资源：[resource]"
		Traditional_Chinese:"獲得資源：[resource]"
		Czech:"Poskytuje [resource]"
	}
	
	"Replaces [improvement]":{
		Italian:"Sostituisce [improvement]"
		Simplified_Chinese:"替换现有设施：[improvement]"
		Traditional_Chinese:"替換現有設施：[improvement]"
		Czech:"Nahrazuje [improvement]"
	}

	"Pick now!": { //sample needed
		Italian: "Scegli ora!"
		German: "Jetzt wählen!"
		French:"Choisir maintenant !"
		Simplified_Chinese:"选择此项！"
		Traditional_Chinese:"選擇此項！"
                Russian:"Выбрать сейчас!"
		Czech:"Zvolte teď!"
}

	"Build [building]":{ // eg Build Granary
		Italian:"Costruisci [building]"
		Russian:"Строить [building]"
		French:"Construire [building]"
		Romanian:"Construiește [building]"
		German:"[building] bauen"
		Dutch:"[building] bouwen"
		Spanish:"Construir [building]"
		Simplified_Chinese:"建造[building]"
		Traditional_Chinese:"建造[building]"
		Portuguese:"Construir [building]",
		Czech:"Postavit [building]"
}

	"Train [unit]":{ // eg Train Scout
		Italian:"Addestra [unit]"
		Russian:"Обучить [unit]"
		French:"Former [unit]"
		Romanian:"Antrenează [unit]"
		German:"[unit] ausbilden"
		Dutch:"[unit] rekruteren"
		Spanish:"Entrenar [unit]"
		Simplified_Chinese:"组建[unit]"
		Traditional_Chinese:"訓練[unit]"
		Portuguese:"Treinar [unit]"
		Japanese:"電車[unit]",
		Czech:"Vycvičit [unit]"
}

	"Produce [thingToProduce]":{ // eg Produce gold
		Italian:"Produci [thingToProduce]"
		Russian:"Производить [thingToProduce]"
		French:"Produire [thingToProduce]"
		Romanian:"Produce [thingToProduce]"
		German:"[thingToProduce] herstellen"
		Dutch:"[thingToProduce] produceren"
		Spanish:"Producir [thingToProduce]"
		Simplified_Chinese:"产能利用：[thingToProduce]"
		Traditional_Chinese:"產能利用：[thingToProduce]"
		Portuguese:"Produzir [thingToProduce]"
		Japanese:"プロデュース[thingToProduce]",
		Czech:"Produkovat [thingToProduce]"
}

	"Nothing":{ // A city can choose to "idle" and produce nothing
		Italian:"Niente"
		Russian:"Ничего"
		French:"Rien"
		Romanian:"Nimic"
		German:"Nichts"
		Dutch:"Niks"
		Spanish:"Nada"
		Simplified_Chinese:"无"
		Traditional_Chinese:"無"
		Portuguese:"Nada"
		Japanese:"何もない"
		Czech:"Nic"
}

	"Annex city":{ // For a puppetted city
		Italian:"Annetti città"
		Simplified_Chinese:"吞并城市"
		Traditional_Chinese:"併吞城市"
		Czech:"Anektovat město"
}

	"Specialist Buildings":{ // !!!!! DUPLICATE KEY !!!!!
		Italian:"Edifici specialisti"
		Russian:"Специализированные Здания"
		French:"Bâtiments spécialisés"
		Romanian:"Cladiri specializate"
		German:"Fachbauten"
		Dutch:"Gespecialiseerde gebouwen"
		Spanish:"Edificios especializados"
		Simplified_Chinese:"专业建筑"
		Traditional_Chinese:"專業建築"
		Portuguese:"Edifícios Especialistas"
		Japanese:"スペシャリストビル"
		Czech:"Specializované budovy"
}

	"Specialist Allocation":{
		Italian:"Assegna specialisti"
		Russian:"Распределение специалистов"
		French:"Affectation Spécialiste"
		Romanian:"Alocarea specialiștilor"
		German:"Spezialistzuordnung"
		Dutch:"Specialistische toewijzing"
		Spanish:"Asignación de especialistas"
		Simplified_Chinese:"专业人员分配"
		Traditional_Chinese:"專業人員分配"
		Portuguese:"Alocação de Especialistas"
		Japanese:"スペシャリスト割り当て"
		Czech:"Přidělit specialistu"
}

	"Specialists":{
		Italian:"Specialisti"
		Simplified_Chinese:"专业人员"
		Traditional_Chinese:"專業人員"
		French:"Spécialiste"
		Portuguese:"Especialistas"
		Russian:"Специалисты"
		Czech:"Specialisté"
}

	"Food eaten":{
		Italian:"Cibo consumato"
		Simplified_Chinese:"人口消耗"
		Traditional_Chinese:"人口消耗"
		French:"Nourriture consommée"
		Portuguese:"Comida consumida"
		Russian:"Потребление еды"
		Czech:"Spotřeba jídla"
}

	"Growth bonus":{
		Italian:"Bonus crescita"
		Simplified_Chinese:"积累速率"
		Traditional_Chinese:"累積速率"
		French:"Bonus de Croissance"
		Portuguese:"Bonus de crescimento"
		Russian:"Бонус к росту"
		Czech:"Spotřeba jídla"
}

	"Unassigned population":{ // as in "Unassigned population: 2/13
		Italian:"Popolazione libera"
		Russian:"Свободное население"
		French:"Population libre"
		Romanian:"Populație liberă"
		German:"Freie Bevölkerung"
		Dutch:"Vrije bevolking"
		Spanish:"Población libre"
		Simplified_Chinese:"空闲人口"
		Traditional_Chinese:"閒置人口"
		Portuguese:"População livre"
		Japanese:"無料の人口"
		Czech:"Nezaměstnaní obyvatelé"
}

	"[turnsToExpansion] turns to expansion":{
		Italian:"Espansione dei confini tra [turnsToExpansion] turni"
		Russian:"Расширение через [turnsToExpansion] ходов"
		French:"[turnsToExpansion] tours à l'expansion"
		Romanian:"[turnsToExpansion] rundă până la expansiunea"
		German:"Erweiterung in [turnsToExpansion] Runden"
		Dutch:"Uitbreiding in [turnsToExpansion] rondes"
		Spanish:"[turnsToExpansion] rondas hasta la expansión"
		Simplified_Chinese:"此城市将在[turnsToExpansion]回合后扩张"
		Traditional_Chinese:"此城市將在[turnsToExpansion]回合後擴張"
		Portuguese:"[turnsToExpansion] turnos até a expansão"
		Japanese:"[turnsToExpansion]が拡大に変わります",
		Czech:"[turnsToExpansion] tah(y/ů) do rozšíření města"
}

	"Stopped expansion":{ // if culture is 0
		Italian:"Espansione arrestata"
		Russian:"Расширение остановлено"
		French:"Expansion arrêtée"
		Romanian:"Expansiunea sa oprit"
		German:"Expansion gestoppt"
		Dutch:"Uitbreiding gestopt"
		Spanish:"Expansión detenida"
		Simplified_Chinese:"扩张已停止",
		Traditional_Chinese:"擴張已停止",
		Portuguese:"Expansão parada"
		Japanese:"拡張停止"
		Czech:"Rozšiřování zastaveno"
}

	"[turnsToPopulation] turns to new population":{
		Italian:"Nuovo abitante tra [turnsToPopulation] turni"
		Russian:"Население прибавится через [turnsToPopulation] ходов"
		French:"[turnsToPopulation] tours à un nouveau résident"
		Romanian:"[turnsToPopulation] rundă până un nou rezident"
		German:"Neuer Einwohner in [turnsToPopulation] Runden"
		Dutch:"Een nieuwe inwoner in [turnsToPopulation] rondes"
		Spanish:"[turnsToPopulation] rondas hasta un nuevo residente"
		Simplified_Chinese:"此城市将在[turnsToPopulation]轮后有1个新市民",
		Traditional_Chinese:"此城市將在[turnsToPopulation]回合後獲得新市民",
		Portuguese:"[turnsToPopulation] turnos até um novo residente"
		Japanese:"[turnsToPopulation]新しい人口に目を向けます",
		Czech:"[turnsToPopulation] tah(y/ů) do přírůstku populace"
}

	"Food converts to production":{
		Italian:"Converte il Cibo in Produzione"
		Czech:"Jídlo směnit za produkci"
		Simplified_Chinese:"食物转化为产能",
		Traditional_Chinese:"食物轉化為產能"
}

	"[turnsToStarvation] turns to lose population":{
		Italian:"Perdita di popolazione tra [turnsToStarvation] turni"
		Russian:"[turnsToStarvation] ходов до уменьшения населения"
		French:"Perte de population dans [turnsToStarvation] tours"
		Romanian:"Pierderea populației în [turnsToStarvation] rundă"
		German:"Bevölkerungsverlust in [turnsToStarvation] Runden"
		Dutch:"Bevolkingsverlies in [turnsToStarvation] rondes"
		Spanish:"Pérdida de población en [turnsToStarvation] turnos"
		Simplified_Chinese:"此城市将在[turnsToStarvation]轮后失去1个市民",
		Traditional_Chinese:"此城市將在[turnsToStarvation]回合後失去1位市民",
		Portuguese:"Perda de população em [turnsToStarvation] turnos"
		Japanese:"[turnsToStarvation]人口を減らす",
		Czech:"[turnsToStarvation] tah(y/ů) do ztráty populace"
}

	"Stopped population growth":{
		Italian:"Stagnazione"
		Russian:"Pост населения oстановлен"
		French:"Accroissement de la population arrêtée"
		Romanian:"Creșterea populației arestate"
		German:"Bevölkerungswachstum gestoppt"
		Dutch:"De bevolkingsgroei gestopt"
		Spanish:"Aumento de la población detenida"
		Simplified_Chinese:"人口增长已停止",
		Traditional_Chinese:"人口成長已停止",
		Portuguese:"Crescimento populacional interrompido"
		Japanese:"人口増加の阻止"
		Czech:"Zastavený populační růst"
}

	"In resistance for another [numberOfTurns] turns":{ //It's when city get captured
		Italian:"La resistenza durerà altri [numberOfTurns] turni."
		Simplified_Chinese:"抵抗将持续额外[numberOfTurns]回合."
		Traditional_Chinese:"抵抗將持續額外[numberOfTurns]回合."
		Portuguese:"A resistência por [numberOfTurns] turnos mais."
		Japanese:"他の[numberOfTurns]ターンに抵抗."
		French:"En révolte pour [numberOfTurns] tours."
		Russian:"Сопротивление на [numberOfTurns] ходов",
		Czech:"Občanské nepokoje ještě [numberOfTurns] tah(y/ů)"
}

	"Sell for [sellAmount] gold":{ // when selling a building
		Italian:"Vendi ([sellAmount] Oro)" //es.
		Russian:"Продать за [sellAmount] золота"
		French:"Vendre pour [sellAmount] or"
		Romanian:"Vindem [sellAmount] de aur"
		German:"Verkaufen Sie für [sellAmount] Gold"
		Dutch:"Verkopen voor [sellAmount] goud"
		Spanish:"Vender por [sellAmount] oro"
		Simplified_Chinese:"卖掉获得[sellAmount]金钱"
		Traditional_Chinese:"賣掉獲得[sellAmount]金錢"
		Portuguese:"Vender por [sellAmount] ouro",
		Czech:"Prodat za [sellAmount] zlata"
}

	"Are you sure you want to sell this [building]?":{
		Italian:"Vuoi davvero vendere [building]?" //es.
		Russian:"Вы действительно хотите продать [building]?"
		French:"Voulez-vous vraiment vendre [building]?"
		Romanian:"Chiar vrei să vinzi [building]?"
		German:"Wollen Sie wirklich [building] verkaufen?"
		Dutch:"Wil je echt [building] verkopen?"
		Spanish:"¿Realmente quieres vender [building]?"
		Simplified_Chinese:"您真的想卖掉[building]吗？"
		Traditional_Chinese:"您真的想賣掉[building]嗎？"
		Portuguese:"Você realmente quer vender o(a) [building]?",
		Czech:"Jste si jistý(á), že chcete prodat budovu [building]"
}

    	"[greatPerson] points":{ // e.g "Great Scientist points"
		Italian:"Punti [greatPerson]" //es. "Punti Grande Scienziato"
		Portuguese:"Pontos de [greatPerson]"
		Japanese:"[greatPerson]ポイント"
		French:"[greatPerson] points"
		Simplified_Chinese:"[greatPerson]点数"
		Traditional_Chinese:"[greatPerson]點數"
	    	Russian:"Очки [greatPerson]",
		Czech:"[greatPerson] - body"
}

	"Great person points":{ // e.g ?
		Italian:"Punti Grande Personaggio"
		Simplified_Chinese:"伟人点数"
		Traditional_Chinese:"偉人點數"
		French:"Points de personnage illustre"
		Portuguese:"Pontos de grandes pessoas"
		Russian:"Очки великих людей"
		Czech:"Body Velké osobnosti"
}

	"Current points":{
		Italian:"Punti attuali"
		Simplified_Chinese:"当前点数"
		Traditional_Chinese:"目前點數"
		French:"Points actuelles"
		Portuguese:"Pontos atuais"
		Russian:"Очков сейчас"
		Czech:"Získané body"
}

	"Points per turn":{
		Italian:"Punti per turno"
		Simplified_Chinese:"获得点数/回合"
		Traditional_Chinese:"獲得點數/回合"
		French:"Points par tours"
		Portuguese:"Pontos por turno"
		Russian:"Очки за ход"
		Czech:"Bodů za tah"
}

	"Convert production to gold at a rate of 4 to 1":{
		Italian:"Converte la Produzione a Oro a un tasso di 4 a 1"
		Simplified_Chinese:"转化1/4产能为金钱",
		Traditional_Chinese:"轉換1/4產能為金錢"
		Czech:"Konvertovat produkci na zlato v poměru 4 ku 1"
}

	"Convert production to science at a rate of 4 to 1":{
		Italian:"Converte la Produzione a Scienza a un tasso di 4 a 1"
		Simplified_Chinese:"转化1/4产能为科研",
		Traditional_Chinese:"轉換1/4產能為科研",
		Czech:"Konvertovat produkci na výzkum v poměru 4 ku 1"
}

	"The city will not produce anything.":{
		Italian:"La città non produrrà nulla"
		Simplified_Chinese:"城市将不会建造/组建任何项目"
		Traditional_Chinese:"城市將不會建造/訓練任何項目"
		Czech:"Město nebude nic vyrábět"
}

////// Tech picker

	"Pick a tech":{
		Italian:"Scegli una tecnologia"
		Russian:"Выберите технологию"
		French:"Choisir une technologie"
		Romanian:"Alege o tehnologie"
		German:"Technologie auswählen"
		Dutch:"Technologie kiezen"
		Spanish:"Elige una tecnología"
		Simplified_Chinese:"选择一项科技"
		Traditional_Chinese:"選擇一項科技"
		Portuguese:"Escolha uma tecnologia"
		Japanese:"技術を選ぶ"
		Czech:"Vybrat technologii"
}

	"Pick a free tech":{
		Italian:"Scegli una tecnologia gratuita"
		Russian:"Выберите бесплатную технологию"
		French:"Choisir une technologie gratuite"
		Romanian:"Alege o tehnologie gratuită"
		Dutch:"Gratis technologie kiezen"
		Spanish:"Elige una tecnología gratis"
		Simplified_Chinese:"选择1项免费科技",
		Traditional_Chinese:"選擇1項免費科技",
		Portuguese:"Escolha uma tecnologia gratuita"
		German:"Kostenlose Technologie auswählen"
		Japanese:"無料の技術を選ぶ"
		Czech:"Vybrat technologii zdarma"
}

	"Research [technology]":{ // eg "Research Pottery"
		Italian:"Ricerca [technology]"
		Russian:"Исследовать [technology]"
		French:"Rechercher [technology]"
		Romanian:"Cercetează [technology]"
		German:"[technology] erforschen"
		Dutch:"[technology] onderzoeken"
		Spanish:"Investigar [technology]"
		Simplified_Chinese:"研究[technology]"
		Traditional_Chinese:"研究[technology]"
		Portuguese:"Investigar o(a) [technology]" //o(a) means the in this case
		Japanese:"研究[technology]",
		Czech:"Vyzkoumat [technology]"
}

	"Pick [technology] as free tech":{
		Italian:"Scegli [technology] come tecnologia gratuita"
		Russian:"Выбрать [technology] как бесплатную технологию"
		French:"Choisir [technology] comme technologie gratuite"
		Romanian:"Alege [technology] ca tehnologie gratuită"
		Dutch:"[technology] kiezen als gratis technologie"
		Spanish:"Elegir [technology] como tecnología gratis"
		Simplified_Chinese:"选择[technology]作为免费科技"
		Traditional_Chinese:"選擇[technology]作為免費科技"
		Portuguese:"Escolher [technology] como tecnologia gratuita"
		German:"[technology] als kostenlose Technologie auswählen"
		Japanese:"無料の技術として[technology]を選ぶ",
		Czech:"Získat [technology] jako technologii zdarma"
}

	"Units enabled":{
		Italian:"Unità sbloccate"
		Russian:"Новые юниты"
		French:"Unités activées"
		Romanian:"Unități active"
		German:"Freigeschaltete Einheiten"
		Dutch:"Eenheden vrijgespeeld"
		Spanish:"Unidades habilitadas"
		Simplified_Chinese:"解锁单位"
		Traditional_Chinese:"解鎖單位"
		Portuguese:"Unidades ativadas"
		Japanese:"有効な単位"
		Czech:"Lze stavět jednotky"
}

	"Buildings enabled":{
		Italian:"Edifici sbloccati"
		Russian:"Новые здания"
		French:"Bâtiments activés"
		Romanian:"Clădiri active"
		German:"Freigeschaltete Bauwerke"
		Dutch:"Gebouwen vreijgespeeld"
		Spanish:"Edificios habilitados"
		Simplified_Chinese:"解锁建筑"
		Traditional_Chinese:"解鎖建築"
		Portuguese:"Construções habilitadas"
		Japanese:"有効な建物"
		Czech:"Lze stavět budovy"
}

	"Wonder":{
		Italian:"Meraviglia"
		Russian:"Чудо"
		French:"Merveille"
		Romanian:"Minune"
		German:"Wunder"
		Dutch:"Wonder"
		Spanish:"Maravilla"
		Simplified_Chinese:"奇观"
		Traditional_Chinese:"奇觀"
		Portuguese:"Maravilha"
		Japanese:"ワンダー"
		Czech:"Div"
}

	"National Wonder":{
		Italian:"Meraviglia Nazionale"
		French:"Merveille Nationale"
		Simplified_Chinese:"国家奇观"
		Traditional_Chinese:"國家奇觀"
                Russian:"Национальное чудо"
		Czech:"Národní Div"
}

	"National Wonders":{
		Italian:"Meraviglie Nazionali"
		Simplified_Chinese:"国家奇观"
		Traditional_Chinese:"國家奇觀"
		Russian:"Национальные чудеса"
		Czech:"Národní Divy"
}

	"Wonders enabled":{
		Italian:"Meraviglie sbloccate"
		Russian:"Новые чудеса"
		French:"Merveilles activées"
		Romanian:"Minuni active"
		German:"Freigeschaltete Wunder"
		Dutch:"Wonders vrijgespeeld"
		Spanish:"Maravillas habilitadas"
		Simplified_Chinese:"解锁奇观"
		Traditional_Chinese:"解鎖奇觀"
		Portuguese:"Maravilhas habilitadas"
		Japanese:"有効不思議"
		Czech:"Odemknuté Divy"
}

	"Tile improvements enabled":{
		Italian:"Miglioramenti delle celle sbloccati"
		Russian:"Новые улучшения клеток"
		French:"Améliorations apportées aux cases"
		Romanian:"Îmbunătățiri celule active"
		German:"Freigschaltete Feldverbesserungen"
		Dutch:"Verbeteringen vrijgespeeld"
		Spanish:"Mejoras de casilla habilitadas"
		Simplified_Chinese:"解锁地块设施"
		Traditional_Chinese:"解鎖地區設施"
		Portuguese:"Melhorias de solo habilitadas"
		Japanese:"タイルの改善"
		Czech:"Odemknuté vylepšení políček"
}

	"Reveals [resource] on the map":{ // As in "Reveals Coal on the map"
		Italian:"Mostra [resource] sulla mappa"
		Russian:"Показывает [resource] на карте"
		French:"Révèle [resource] sur la carte"
		Romanian:"Dezvăluie [resource] pe hartă"
		German:"Zeigt [resource] auf der Karte an"
		Dutch:"Onthuld [resource] op de kaart"
		Spanish:"Descubre [resource] en el mapa"
		Simplified_Chinese:"在地图上显示[resource]"
		Traditional_Chinese:"在地圖上顯示[resource]"
		Portuguese:"Revela [resource] no mapa"
		Japanese:"地図上の[resource]を明らかにする",
		Czech:"Objeveno naleziště [resource] na mapě"
}

	"XP for new units":{
		Italian:"XP per nuove unità"
		Russian:"XP для новых юнитов"
		French:"XP pour les nouvelles unités"
		Romanian:"XP pentru unități noi"
		Dutch:"XP voor nieuwe eenheden"
		Spanish:"PX para unidades nuevas"
		Simplified_Chinese:"新组建单位的初始经验值"
		Traditional_Chinese:"新訓練單位的初始經驗值"
		Portuguese:"Experiencia para novas unidades"
		German:"XP für neue Einheiten"
		Japanese:"新しいユニット用のXP"
		Czech:"XP pro nové jednotky"
}

	"provide":{ // as in "Camp, Customs House provide +1 Gold"
		Italian:"forniscono"
		Russian:"даёт"
		French:"fournit"
		Romanian:"furnizează"
		German:"generieren"
		Dutch:"genereren"
		Spanish:"proporcionan"
		Simplified_Chinese:"提供"
		Traditional_Chinese:"提供"
		Portuguese:"Proporciona"
		Japanese:"提供する"
		Czech:"poskytuje"
}

	"provides":{ // as in "Camp provides +1 Gold" (singular of above)
		Italian:"fornisce"
		Russian:"обеспечивает"
		French:"fournit"
		Romanian:"furnizează"
		German:"generiert"
		Dutch:"genereert"
		Spanish:"proporciona"
		Simplified_Chinese:"提供"
		Traditional_Chinese:"提供"
		Portuguese:"Proporciona"
		Japanese:"提供する"
		Czech:"poskytují"
}



////////// Battle table

	"City strength":{
		Italian:"Forza della città"
		Russian:"Сила города"
		French:"Force de la ville"
		Romanian:"Puterea orașului"
		German:"Stärke der Stadt"
		Dutch:"Kracht van de stad"
		Spanish:"Fuerza de la ciudad"
		Simplified_Chinese:"城市战斗力"
		Traditional_Chinese:"城市戰鬥力"
		Portuguese:"Força da cidade"
		Czech:"Síla města"
}

	"City health":{
		Italian:"Salute della città"
		Russian:"Здоровье города"
		French:"Santé de la ville"
		Romanian:"Sănătatea orașului"
		German:"Gesundheit der Stadt"
		Dutch:"Gezondheid van de stad"
		Spanish:"Salud de la ciudad"
		Simplified_Chinese:"城市耐久",
		Traditional_Chinese:"城市耐久",
		Portuguese:"Resistencia da cidade" // Are we treating cities as beings here? Just want to know // Y: Not sure what you mean, but I assume we are?
		Czech:"Zdraví města"
}

	"Occupied!":{ // Shown in the battle table when attacking a defeated city
		Italian:"Occupa!"
		Simplified_Chinese:"可以占领！"
		Traditional_Chinese:"已佔領！" // not sure
		Czech:"Obsazené!"
}

	"Attack":{
		Italian:"Attacca"
		Russian:"Атака"
		French:"Attaque"
		Romanian:"Atac"
		German:"Angreifen"
		Dutch:"Aanvallen"
		Spanish:"Ataque"
		Simplified_Chinese:"攻击"
		Traditional_Chinese:"攻擊"
		Portuguese:"Ataque"
		Czech:"Útok"
}

	"Bombard":{
		Italian:"Bombarda"
		Simplified_Chinese:"轰击"
		Traditional_Chinese:"轟炸"
		Czech:"Bombardovat"
}

	"Captured!":{// Shown in the battle table when attacking a civilian unit
		Italian:"Cattura!"
		Russian:"Захвачен!"
		French:"Capturé!"
		Romanian:"Capturat!"
		German:"Gefangen!"
		Dutch:"Gevangen!"
		Spanish:"Capturada!"
		Simplified_Chinese:"可以俘虏！"
		Traditional_Chinese:"已俘虜！" // not sure
		Portuguese:"Capturado(a)!"
		Czech:"Zajat(a/o)!"
}

	"defence vs ranged":{
		Italian:"difesa contro unità da tiro"
		Simplified_Chinese:"对远程攻击防御"
		Traditional_Chinese:"對遠程攻擊防禦"
		Czech:"obrana v boji na dálku"
}

	"[percentage] to unit defence":{ // e.g. +25% to unit defence
		Italian:"[percentage] di difesa dell'unità"
		Spanish:"[percentage] A la defensa"
		Italian:"[percentage] difesa dell'unità"
		Romanian:"[percentage] la defensiva unității"
		Simplified_Chinese:"[percentage]单位防御力"
		Traditional_Chinese:"[percentage]單位防禦力"
		Portuguese:"[percentage] a defesa da unidade"
		German:"[percentage] erhöhte Verteidigungsstärke"
		French:"[percentage] de défense"
                Russian:"[percentage] к защите юнита",
		Czech:"[percentage] k obraně jednotky"
}

	"Attacker Bonus":{
		Italian:"Bonus attaccante"
		Simplified_Chinese:"主动攻击加成"
		Traditional_Chinese:"主動攻擊加成"
		Czech:"Útočný bonus"
}

	"Landing":{
		Italian:"Atterraggio"
		Simplified_Chinese:"登陆作战"
		Traditional_Chinese:"登陸作戰"
		Czech:"Přistání"
}

	"Flanking":{
		Italian:"Attacco ai fianchi"
		Simplified_Chinese:"侧翼夹击",
		Traditional_Chinese:"側翼夾擊",
		Czech:"Doprovod"
}

	"vs [unitType]":{
		Italian:"contro [unitType]"
		Simplified_Chinese:"对战[unitType]"
		Traditional_Chinese:"對戰[unitType]"
		Czech:"proti [unitType]"
}

	"Terrain":{
		Italian:"Terreno"
		Simplified_Chinese:"地形修正",
		Traditional_Chinese:"地形修正",
		Czech:"Terén"
}

///////// Unit uniques

	//  - - - NOTE: These need to be moved to the "Units,Promotions" translation file, in their respective places! - - -


	// for unit action button

	"Discover Technology":{
		Romanian:"Descoperă tehnologie"
		Spanish:"Descubrir Tecnologia"
		Simplified_Chinese:"发现科技"
		Traditional_Chinese:"發現科技"
		Italian:"Scopri tecnologia"
		German:"Entdecke Technologie"
		Portuguese:"Descobrir uma tecnologia" //do you mean discover "a" tecnology?
		Russian:"Откройте для себя технологию"
 		French:"Découvrir une technologie"
		Czech:"Objevit technologii"
}

	// for unit action button

	"Conduct Trade Mission":{
		Italian:"Conduci missione commerciale"
		Romanian:"Dirijează misiunea comercială"
		Spanish:"Tomar mision De Comercio"
		Simplified_Chinese:"开展贸易"
		Traditional_Chinese:"發展貿易"
		German:"Handelsmission durchführen"
		French:"Faire une mission commerciale"
		Portuguese:"Realizar uma missão comercial"
		Russian:"Провести торговую сделку"
		Czech:"Započít obchodní misi"
}

	// for unit action button
	"Your trade mission has earned you [goldGained] gold!":{
		Italian:"La tua missione commerciale ti ha fruttato [goldGained] Oro!"
		Romanian:"Misuiunea comercială ți-a adus [goldGained] aur!"
		Spanish:"¡La mision de comercio ha generado [goldGained] de oro!"
		Simplified_Chinese:"您开展贸易赚了[goldGained]金钱"
		Traditional_Chinese:"您發展貿易賺了[goldGained]金錢"
		Portuguese:"Sua missão comercial deu-lhe [goldGained] ouro!"
		German:"Die Handelsmission hat [goldGained] Gold eingebracht!"
		French:"Votre mission commerciale vous a rapporté [goldGained] ors"
		Russian:"Ваша торговая сделка принесла вам [goldGained] золота!",
		Czech:"Obchodní mise vynesla [goldGained] zlata!"
}

	"Hurry Wonder":{
		Italian:"Accellera Meraviglia"
		Romanian:"Grăbește minune"
		Spanish:"Acelerar Maravilla"
		Simplified_Chinese:"加速奇观建造"
		Traditional_Chinese:"加速奇觀建造"
		German:"Wunder beschleunigen"
		French:"Accélérer la construction"
		Russian:"Ускорить постройку чуда"
		Portuguese:"Apressar a contrução Maravilha" //whoever did that please jump from a dingy on a calm river with no crocodiles whatsoever
		Czech:"Uspíšit stavbu Divu"
}

////// Golden Age Message

	"Your citizens have been happy with your rule for so long that the empire enters a Golden Age!":{
		Italian:"I tuoi cittadini sono da tempo contenti del tuo governo! Il tuo impero è entrato in un'Età dell'Oro!"
		Simplified_Chinese:"人民为您英明领导下取得的丰功伟绩欢欣鼓舞，您的帝国进入了黄金时代！",
		Traditional_Chinese:"人民為您英明領導下取得的豐功偉業歡欣鼓舞，您的帝國進入了黃金時代！",
		Czech:"Naši občané jsou spokojeni s vaší vládou po dlouhou dobu díky čemuž říše vstoupila do Zlatého věku!"
}

////// Policy picker screen

	"You have entered the [newEra]!":{//e.g.:"You have entered the Ancient era!"， please re-translate it.
		Italian:"Benvenuto nell'Era [newEra]!"
		Russian:"Вы вошли в эпоху [newEra]!"
		French:"Vous êtes entré dans l'ère [newEra]!"
		Romanian:"Ai intrat în epoca [newEra]!"
		Dutch:"Jij bent in het/de [newEra] aangekomen!" // depends on what era it is
		Spanish:"¡Has entrado en la [newEra]!"
		Simplified_Chinese:"您已进入了[newEra]！",
		Traditional_Chinese:"您已進入了[newEra]！",
		Portuguese:"Voçê entrou na [newEra]!"
		German:"Zeitalter [newEra] ist eingeläutet!",
		Czech:"Vstoupili jsme do éry [newEra]!"
}

	"[policyBranch] policy branch unlocked!":{ // EG Rationalism policy branch unlocked!
		Italian:"Ramo sociale [policyBranch] sbloccato!"
		Russian:"Ветвь общественных институтов [policyBranch] разблокирована!"
		French:"Doctrine [policyBranch] déverrouillée!"
		Romanian:"Ramura [policyBranch] deblocată!"
		Dutch:" Het/De [policyBranch] beleid is ontgrendeld!" // depends on what brach it is
		Spanish:"¡Rama política [policyBranch] desbloqueada!"
		Simplified_Chinese:"[policyBranch]分支解锁！",
		Traditional_Chinese:"[policyBranch]分支解鎖！",
		Portuguese:"[policyBranch] foi desbloqueado(a)"
		German:"[policyBranch] Grundsatzzweig wurde freigeschaltet",
		Czech:"Zpřístupněna větev sociální politiky: [policyBranch]"
}



////// Overview screen

	"Overview":{
		Italian:"Panoramica"
		Russian:"Обзор"
		French:"Vue d'ensemble"
		Romanian:"Prezentare generală"
		Spanish:"Visión general"
		Simplified_Chinese:"概览"
		Traditional_Chinese:"概覽"
		Portuguese:"Visão geral"
		German:"Überblick"
		Czech:"Přehled"
}

	"Total":{
		Italian:"Totale"
		Russian:"Всего"
		French:"Total"
		Romanian:"Total"
		Spanish:"Total"
		Simplified_Chinese:"总计"
		Traditional_Chinese:"總計"
		Portuguese:"Total"
		German:"Gesamt"
		Czech:"Celkem"
}

	"Stats":{
		Italian:"Statistiche"
		Russian:"Статистика"
		French:"Statistiques"
		Romanian:"Statistici"
		Spanish:"Estadísticas"
		Simplified_Chinese:"统计"
		Traditional_Chinese:"統計"
		Portuguese:"Estatisticas"
		German:"Statistiken"
		Czech:"Statistiky"
}

	"Policies":{
		Italian:"Politiche"
		Russian:"Общественные институты"
		French:"Doctrines"
		Romanian:"Politici"
		Spanish:"Políticas"
		Simplified_Chinese:"政策"
		Traditional_Chinese:"政策"
		Portuguese:"Políticas"
		German:"Grundsätze"
		Czech:"Politiky"
}

	"Base happiness":{
		Italian:"Felicità di base"
		Russian:"Базовое счастье"
		French:"Bonheur de base"
		Romanian:"Fericire de bază"
		Spanish:"Felicidad base"
		Simplified_Chinese:"基础快乐"
		Traditional_Chinese:"基礎快樂"
		Portuguese:"Felicidade base"
		German:"Grundzufriedenheit"
		Czech:"Základní spokojenost"
}

	"Occupied City": {
		Italian:"Città occupata"
		Czech:"Obsazená města"
		Simplified_Chinese:"吞并的城市"
		Traditional_Chinese:"併吞的城市"
	}

	"Buildings":{
		Italian:"Edifici"
		Russian:"Здания"
		French:"Bâtiments"
		Romanian:"Clădiri"
		Spanish:"Edificios"
		Simplified_Chinese:"建筑"
		Traditional_Chinese:"建築"
		Portuguese:"Edifícios"
		German:"Gebäude"
		Czech:"Budovy"
}

	"Wonders":{
		Italian:"Meraviglie"
		Romanian:"Minuni"
		Spanish:"Maravillas"
		German:"Wunder"
		French:"Merveilles"
		Simplified_Chinese:"奇观"
		Traditional_Chinese:"奇觀"
		Portuguese:"Maravilhas"
		Russian:"Чудеса"
		Czech:"Divy"
}

	"Specialist Buildings":{ // !!!!! DUPLICATE KEY !!!!!
		Italian:"Edifici specialisti"
		Romanian:"Clădiri specializate"
		Spanish:"Edificios Ocupables"
		German:"Gebäude der Spezialisten"
		French:"Batiments spéciaux" //not sure
		Simplified_Chinese:"专业建筑"
		Traditional_Chinese:"專業建築"
		Portuguese:"Construções especializadas"
		Russian:"Специальные здания"
		Czech:"Specializované budovy"
}

	"Base values":{ 
		Italian:"Valori di base"
		Simplified_Chinese:"基础产出"
		Traditional_Chinese:"基礎產出"
		Czech:"Základ"
}

	"Bonuses":{
		Italian:"Bonus"
		Czech:"Bonusy"
		Simplified_Chinese:"相关加成"
		Traditional_Chinese:"相關加成"
}


	"Final":{ //Should be "Final values"
		Italian:"Valori finali"
		Simplified_Chinese:"实际产出"
		Traditional_Chinese:"實際產出"
		Czech:"Celkem"
}

	"Other":{ // Used for "other constructions" - Gold, Science, Nothing
		Italian:"Altro"
		French:"Autre"
		German:"Andere"
		Spanish:"Otro"
		Russian:"Другой"
		Romanian:"Alte"
		Portuguese:"De outros"
		Simplified_Chinese:"其他"
		Traditional_Chinese:"其他"
		Portuguese:"Outros"
		Czech:"Ostatní"
}

	"Population":{
		Italian:"Popolazione"
		Russian:"Население"
		French:"Population"
		Romanian:"Populație"
		Spanish:"Población"
		Simplified_Chinese:"人口"
		Traditional_Chinese:"人口"
		Portuguese:"População"
		German:"Bevölkerung"
		Czech:"Populace"
}

	"City States":{	//I think that it's already elsewhere
		Italian:"Città-Stato"
		French:"Cité état"
		Simplified_Chinese:"城邦"
		Traditional_Chinese:"城邦"
		Russian:"Города-государства"
		Czech:"Městské státy"
}

	"Luxury resources":{
		Italian:"Risorse di lusso"
		Russian:"Редкие ресурсы"
		French:"Ressources de luxe"
		Romanian:"Resurse de lux"
		Spanish:"Recursos de lujo"
		Simplified_Chinese:"奢侈资源"
		Traditional_Chinese:"奢侈資源"
		Portuguese:"Recursos luxuosos"
		German:"Luxusressource"
		Czech:"Luxusní zdroje"
}

	"Tile yields":{
		Italian:"Resa delle celle"
		Russian:"Клетка дает"
		French:"Rendement des cases"
		Romanian:"Randamentele celulelor"
		Spanish:"Rendimiento de casillas"
		Simplified_Chinese:"地块产出"
		Traditional_Chinese:"地區產出"
		Portuguese:"Rendimento das terras"
		German:"Felderträge"
		Czech:"Výnosy z políček"
}

	"Trade routes":{
		Italian:"Rotte commerciali"
		Russian:"Торговые маршруты"
		French:"Routes commerciales"
		Romanian:"Rute commerciale"
		Spanish:"Rutas comerciales"
		Simplified_Chinese:"贸易路线"
		Traditional_Chinese:"貿易路線"
		Portuguese:"Rotas comerciais"
		German:"Handelsrouten"
		Czech:"Obchodní cesty"
}

	"Maintenance":{
		Italian:"Manutenzione"
		Russian:"Обслуживание"
		French:"Entretien"
		Romanian:"Întreținere"
		Spanish:"Mantenimiento"
		Simplified_Chinese:"建筑维护费"
		Traditional_Chinese:"建築維護費"
		Portuguese:"Manutenção"
		German:"Wartung"
		Czech:"Údržba budov"
}

	"Transportation upkeep":{
		Italian:"Mantenimento dei trasporti"
		Russian:"Транспортировка"
		French:"Entretien des transports"
		Romanian:"Întreținere trasporturi"
		Spanish:"Mantenimiento de transporte"
		Simplified_Chinese:"道(铁)路维护费"
		Traditional_Chinese:"道(鐵)路維護費"
		Portuguese:"Manutenção de transporte"
		German:"Unterhalt für Transport"
		Czech:"Údržba cest"
}

	"Unit upkeep":{
		Italian:"Mantenimento unità"
		Russian:"Содержание"
		French:"Entretien des unités"
		Romanian:"Întreținere unități"
		Spanish:"Mantenimiento de unidades"
		Simplified_Chinese:"单位维护费"
		Traditional_Chinese:"單位維護費"
		Portuguese:"Manutenção de unidades"
		German:"Unterhalt für Einheiten"
		Czech:"Údržba jednotek"
}

	"Trades":{
		Italian:"Commercio"
		Russian:"Соглашения"
		French:"Échanges"
		Romanian:"Tranzacții"
		Spanish:"Comercio"
		Simplified_Chinese:"贸易"
		Traditional_Chinese:"貿易"
		Portuguese:"Comércio"
		German:"Handel"
		Czech:"Obchodní dohody"
}

	"Units":{
		Italian:"Unità"
		Russian:"Юниты"
		French:"Unités"
		Romanian:"Unități"
		Spanish:"Unidades"
		Simplified_Chinese:"单位"
		Traditional_Chinese:"單位"
		Portuguese:"Unidades"
		German:"Einheiten"
		Czech:"Jednotky"
}

	"Name":{
		Italian:"Nome"
		Russian:"Имя"
		French:"Nom"
		Romanian:"Nume"
		Spanish:"Nombre"
		Simplified_Chinese:"名称"
		Traditional_Chinese:"名稱"
		Portuguese:"Nome"
		German:"Name"
		Czech:"Jméno"
}

	"Closest city":{
		Italian:"Città più vicina"
		Russian:"Ближайший город"
		French:"Ville la plus proche"
		Romanian:"Cel mai apropiat oraș"
		Spanish:"Ciudad más cercana"
		Simplified_Chinese:"最近的城市"
		Traditional_Chinese:"最近的城市"
		Portuguese:"Cidade mais próxima"
		German:"Nächstgelegene Stadt"
		Czech:"Nejbližší město"
}

	"Action":{ // Overview -> Units - Action (Header)
		Italian:"Azione"
		Czech:"Činnost"
		Simplified_Chinese:"行动"
		Traditional_Chinese:"行動"
}

	"Defeated":{
		Italian:"Sconfitto"
		Russian:"Побеждён"
		French:"Vaincu"
		German:"Besiegt"
		Spanish:"Derrotado"
		Romanian:"Învins"
		Portuguese:"Derrotado"
		Simplified_Chinese:"战败"
		Traditional_Chinese:"戰敗"
		Czech:"Poražený(á)"
}

	"Tiles":{
		Italian:"Caselle"
		Simplified_Chinese:"地块"
		Traditional_Chinese:"地區"
		Czech:"Políčka"
}

////// Victory Screen

	"Science victory":{
		Italian:"Vittoria Scientifica"
		German:"Wissenschaftssieg"
		French:"Victoire scientifique"
		Simplified_Chinese:"科技胜利"
		Traditional_Chinese:"科技勝利"
		Portuguese:"Vitória ciêntifica"
		Russian:"Научная победа"
		Czech:"Výzkumné vítězství"
}

	"Cultural victory":{
		Italian:"Vittoria Culturale"
		German:"Kultursieg"
		French:"Victoire Culturelle"
		Simplified_Chinese:"文化胜利"
		Traditional_Chinese:"文化勝利"
		Portuguese:"Vitória cultural"
		Russian:"Культурная победа"
		Czech:"Kulturní vítězství"
}

	"Conquest victory":{
		Italian:"Vittoria per Dominazione"
		German:"Dominanzsieg"
		French:"Victoire militaire"
		Simplified_Chinese:"征服胜利"
		Traditional_Chinese:"征服勝利"
		Portuguese:"Vitória por conquista"
		Russian:"Завоевание"
		Czech:"Vítězství v boji"
}

	"Complete all the spaceship parts\n to win!":{
		Italian:"Completa tutte le parti\n  dell'astronave per vincere!"
		German:"Um zu gewinnen vervollständigen\nSie alle Raumschiffteile!"
		French:"Construisez toutes les parties du \n vaisseau spatial pour gagner!"
		Russian:"Постройте все части космического корабля\n чтобы победить!"
		Simplified_Chinese:"完成建造太空飞船\n胜利！",
		Traditional_Chinese:"完成建造太空飛船\n勝利！",
		Portuguese:"Complete todas as partes da nave para ganhar",
		Czech:"Vybudováním všech šesti části vesmírné lodi\n dosáhneme vítězství!"
}

	"Complete 4 policy branches\n to win!":{
		Italian:"Completa quattro rami\n  politici per vincere!"
		German:"Um zu gewinnen vervollständigen\nSie 4 Grundsatzzweige!"
		French:"Completer 4 Doctrines pour gagner!"
		Russian:"Завершите 4 ветви общественных институтов\n чтобы победить!"
		Simplified_Chinese:"完成4个社会政策分支\n胜利！",
		Traditional_Chinese:"完成4個社會政策分支\n勝利！",
		Portuguese:"Complete 4 árvores de politicas para ganhar",
		Czech:"Zkompletováním 4 větví Sociální politiky\n dosáhneme vítězství!"
}

	"Destroy all enemies\n to win!":{
		Italian:"Distruggi tutti gli avversari \n per vincere!"
		German:"Um zu gewinnen besiegen Sie alle Gegner!"
		French:"Eliminer tous vos adversaires pour gagner!"
		Russian:"Уничтожьте всех врагов\n чтобы победить!"
		Simplified_Chinese:"消灭所有敌人\n胜利!",
		Traditional_Chinese:"消滅所有敵人\n勝利!",
		Portuguese:"Destrua todos os inimigos para ganhar",
		Czech:"Zničením všech ostatních civilizací\n dosáhneme vítězství!"
}

	"You have won a scientific victory!":{
		Italian:"Hai ottenuto una Vittoria Scientifica!"
		German:"Sie haben den Wissenschaftssieg errungen!"
		French:"Vous avez fait une victoire scientifique!"
		Russian:"Вы одержали научную победу!"
		Simplified_Chinese:"恭喜！您赢得了科技胜利!",
		Traditional_Chinese:"恭喜！您贏得了科技勝利!",
		Portuguese:"Você ganhou uma vitória ciêntifica!"
		Czech:"Dosáhli jste vítězství ve hře díky Výzkumu!"
}

	"You have won a cultural victory!":{
		Italian:"Hai ottenuto una Vittoria Culturale!"
		German:"Sie haben den Kultursieg errungen!"
		French:"Vous avez fait une victoire culturelle!"
		Russian:"Вы одержали культурную победу!"
		Simplified_Chinese:"恭喜！您赢得了文化胜利！",
		Traditional_Chinese:"恭喜！您贏得了文化勝利！",
		Portuguese:"Você ganhou uma vitória cultural!",
		Czech:"Dosáhli jste vítězství ve hře díky Kulturní vyspělosti!"
}

	"You have won a domination victory!":{
		Italian:"Hai ottenuto una Vittoria per Dominazione!"
		German:"Sie haben den Dominanzsieg errungen!"
		French:"Vous avez fait une victoire militaire !"
		Russian:"Вы победили, завоевав всех!"
		Simplified_Chinese:"恭喜！您赢得了征服胜利！",
		Traditional_Chinese:"恭喜！您贏得了征服勝利！",
		Portuguese:"Você ganhou uma vitória de dominação!",
		Czech:"Dosáhli jsme vítězství ve hře zničením všech ostatních civilizací!"
}
// TODO (4)
	"You have achieved victory through the awesome power of your Culture. Your civilization's greatness - the magnificence of its monuments and the power of its artists - have astounded the world! Poets will honor you as long as beauty brings gladness to a weary heart.":{
		Italian:"Hai ottenuto la vittoria attraverso il maestoso potere della tua cultura. La grandezza della tua civiltà, la magnificenza dei suoi monumenti e il talento dei suoi artisti ha sbalordito il mondo! I poeti ti ononeranno per sempre, finché la bellezza continuerà a portare sollievo ai cuori affaticati."
		Simplified_Chinese:"您依靠文化的强大力量取得了胜利。您的文明的伟大创作——富丽堂皇的建筑和鬼斧神工的艺术品震惊了世界！这些沁入心扉的美丽给疲乏的心带来温暖，给悲伤的人送去欢乐，诗人为您赞叹，乐者为您歌唱！"
		Traditional_Chinese:"您依靠文化的強大力量取得了勝利。您的文明的偉大創作——富麗堂皇的建築和鬼斧神工的藝術品震驚了世界！這些沁入心扉的美麗給疲乏的心帶來溫暖，給悲傷的人帶來歡樂，詩人為您讚嘆，樂者為您歌頌！"
		Czech:"Dosáhli jsme vítězství díky úžasné dokonalé kulturnosti. Velikost naší říše - velkolepost vybudovaných památek a preciznost našich umělců ohromila svět! Básníci nás budou velebit, dokud vše krásné bude přinášet potěšení unavenému srdci."
}

	"The world has been convulsed by war. May great and powerful civilizations have fallen, but you have survived - and emerged victorious! The world will long remember your glorious triumph!":{
		Italian:"Il mondo è stato straziato dalla guerra. Molte grandi e potenti civiltà sono cadute, ma tu sei sopravvissuto e se emerso vittorioso. Il mondo ricorderà a lungo il tuo glorioso trionfo!"
		Simplified_Chinese:"世界因战争而动荡不安。许多伟大而强盛的文明衰落了，但您幸存了下来——并且取得了胜利！世界将永远记住您的光辉与荣耀！"
		Traditional_Chinese:"世界因戰爭而動盪不安。許多偉大而強盛的文明衰落了，但您倖存了下來——並取得了勝利！世界將永遠記住您的光輝與榮耀！"
		Czech:"Celý svět byl zachvácen válkou. Velké a slavné civilizace byly zničeny, ale naše říše dokázala jako jediná přežít a zvítězit. Svět nikdy nezapomene na tento fenomenální triumf!"
}

	"You have achieved victory through mastery of Science! You have conquered the mysteries of nature and led your people on a voyage to a brave new world! Your triumph will be remembered as long as the stars burn in the night sky!":{
		Italian:"Hai ottenuto la vittoria attraverso la padronanza della scienza! Hai penetrato i misteri più arcani della natura e condotto il tuo popolo in un viaggio verso un nuovo, favoloso mondo! Il tuo trionfo sarà ricordato finch* le stelle continueranno a brillare nel firmamento!"
		Simplified_Chinese:"您通过掌握先进的科技取得了胜利!您已经征服了大自然的神秘，带领人民踏上了通往美丽新世界的航程！只要星星在夜空中燃烧，您的胜利就会被永远铭记！"
		Traditional_Chinese:"您通過掌握先進的科技取得了勝利!您已經征服了大自然的神秘，帶領人民踏上了通往美麗新世界的航程！只要星星在夜空中燃燒，您的勝利就會被永遠銘記！"
		Czech:"Zvítězili jsme ve hře díky enormnímu úsilý a mistrovství našich vědců. Poodhalili jste tajemství přírody a dovedli naše obyvatele na cestu poznání k novým světům. Na tento úspěch se bude vzpomínat dokud budou svítit hvězdy na nebi!"
}

	"You have been defeated. Your civilization has been overwhelmed by its many foes. But your people do not despair, for they know that one day you shall return - and lead them forward to victory!":{
		Italian:"Sei stato sconfitto. La tua civiltà è stata spazzata via dai suoi nemici. Ma il tuo popolo non dispera, perché sa che un giorno tornerai... e lo condurrai alla vittoria!"
		Simplified_Chinese:"您被打败了。虽然您的文明曾经被许多敌人所征服，但是您的人民永不放弃，因为他们知道总有一天您会回来的！届时，您的文明将会成为天空中最耀眼的恒星！"
		Traditional_Chinese:"您被打敗了。雖然您的文明曾經被許多敵人所征服，但是您的人民永不放棄，因為他們知道總有一天您會回來的！屆時，您的文明將會成為天空中最耀眼的恆星！"
		Czech:"Byli jsme poraženi. Naše civilizace byla převálcována schopnostmi nepřátel. Naši lidé ovšem nezoufají, protože ví, že jednou se jejich vůdce vrátí. A dovede je k vytouženému vítězství!"
}

	"One more turn...!":{
		Italian:"Aspetta! Solo un altro turno..."
		German:"Nur noch eine Runde..."
		French:"Un autre tour... !"
		Russian:"Еще один ход...!"
		Simplified_Chinese:"再来一回合...！"
		Traditional_Chinese:"再來一回合...！"
		Portuguese:"Um turno mais...!"
		Czech:"Ještě jedno kolo..."
}

	"Built Apollo Program":{ // Menu -> Victory status -> Science victory -> Built Apollo Program (header)
		Italian:"Programma Apollo costruito"
		German:"Vollendete das Apollo-Programm" //not sure about the context here
		French:"Construiser le programme Apollo" //same, it could be "construire"
		Simplified_Chinese:"开启阿波罗计划"
		Traditional_Chinese:"開啟阿波羅計畫"
		Portuguese:"Completou o programa Apollo" //wound't make sense to say built as the program wasan't 'built' per se, it was the sequence of spaceship launches, america dind't launch the program itself into space...
		Russian:"Построена Программа Аполлон"
		Czech:"Hotový Apollo Program"
}

	"Destroy [civName]":{ // Menu -> Victory status -> Conquest victory -> Destroy [civName] (column)
		Italian:"Distruggi [civName]"
		German:"Zerstöre [civName]"
		French:"Détruiser [civName]"
		Russian:"Уничтожить [civName]"
		Simplified_Chinese:"毁灭[civName]文明"
		Traditional_Chinese:"毀滅[civName]文明"
		Portuguese:"Destruir [civName]" //what's the context? as in it being a question, or a pre-requisite for conquest victory?
		Czech:"Zničit [civName]"
}

	"Our status":{
		Italian:"I tuoi progressi"
		French:"Notre situation"
<<<<<<< HEAD
		Simplified_Chinese:"我们文明的进度"
=======
		Simplified_Chinese:"我们的进度"
		Traditional_Chinese:"我們的進度"
>>>>>>> edb5ff92
		Russian:"Наш статус"
		Czech:"Naše vyhlídky"
}

	"Global status":{
		Italian:"Progressi globali"
		French:"Situation globale"
<<<<<<< HEAD
		Simplified_Chinese:"所有文明的进度"
=======
		Simplified_Chinese:"全球进度"
		Traditional_Chinese:"全球進度"
>>>>>>> edb5ff92
		Russian:"Глобальный статус"
		Czech:"Globální situace"
}

	"Spaceship parts remaining":{
		Italian:"Parti dell'astronave rimanenti"
		French:"Parties de Vaisseau spatial manquantes"
		Simplified_Chinese:"尚未完成的飞船部件"
		Traditional_Chinese:"尚未完成的飛船零件"
		Russian:"Осталось частей КК"
		Czech:"Chybějící části Vesmírné lodi"
}

	"Branches completed":{
		Italian:"Rami completati"
		French:"Branches complêtées"
		Simplified_Chinese:"已完成的社会政策分支"
		Traditional_Chinese:"已完成的社會政策分支"
		Russian:"Ветвей завершено"
		Czech:"Kompletní větve"
}

	"Undefeated civs":{
		Italian:"Civiltà esistenti"
		French:"Civilization invaincues"
		Simplified_Chinese:"未被征服的文明"
		Traditional_Chinese:"未被征服的文明"
		Russian:"Непобеждённые цивилизации"
		Czech:"Neporažené civilizace"
}


////// When you conquer an enemy City

	"What would you like to do with the city?":{
		Italian:"Cosa vorresti farne della Città?"
		French:"Que voulez vous faire de cette ville?"
		Simplified_Chinese:"你想如何处理这座城市？"
		Traditional_Chinese:"您想如何處理這座城市？"
		Russian:"Что вы хотите сделать с этим городом?"
		Czech:"Co si přejeme s městem udělat?"
}

	"Annex":{
		Italian:"Annetti"
		French:"Annexer"
		Simplified_Chinese:"吞并"
		Traditional_Chinese:"併吞"
		Russian:"Аннексировать"
		Czech:"Anektovat"
}

	"Annexed cities become part of your regular empire.":{
		Italian:"Le città annesse faranno parte regolare del tuo impero."
		Czech:"Anektované města se stanou regulérní součástí naší říše."
		Simplified_Chinese:"“吞并城市”意味着该城市将成为您的帝国直辖的一部分。"
		Traditional_Chinese:"“併吞城市”意味著該城市將成為您的帝國的一部分。"
}

	"Their citizens generate 2x the unhappiness, unless you build a courthouse.":{
		Italian:"I loro cittadini genereranno il doppio dell'Infelicità, fino a quando non costruirai un Palazzo di giustizia."
		Czech:"Jejich obyvatelé produkují 2x tolik nespokojenosti dokud napostavíte Soud."
		Simplified_Chinese:"该城市人口产生的不满将是正常值的2倍，建造“法庭”可以使该值降低到正常值。"
		Traditional_Chinese:"該城市人口產生的不滿將是一般城市的2倍，建造“法院”可以使其降低到正常值。"
}

	"Puppet":{
		Italian:"Riduci a Stato Fantoccio"
		Simplified_Chinese:"傀儡城市"
		Traditional_Chinese:"傀儡城市"
		Czech:"Loutková vláda"
}

	"Puppeted cities do not increase your tech or policy cost, but their citizens generate 1.5x the regular unhappiness.":{
		Italian:"Le città fantoccio non incrementano i costi di Scienza e Cultura, ma i loro cittadini generano Infelicità pari a una volta e mezzo."
		Czech:"Města s loutkovou vládou nezvyšují náklady na výzkum a kulturu, ale jejich obyvatelé generují 1,5x tolik nespokojenosti."
		Simplified_Chinese:"“傀儡城市”不会额外增加您研发科技和推行社会政策时的花费，但其人口产生的不满是正常值的1.5倍。",
		Traditional_Chinese:"“傀儡城市”不會額外增加您研發科技和推行社會政策時的花費，但其人口產生的不滿是一般城市的1.5倍。"
}

	"You have no control over the the production of puppeted cities.":{
		Italian:"Non hai alcun controllo sulla produzione delle città fantoccio."
		Czech:"Nemáme kontrolu nad produkcí ve městech s loutkovou vládou."
		Simplified_Chinese:"您无法控制已傀儡城市的产能。"
		Traditional_Chinese:"您無法控制傀儡城市的產能。"
}

	"Puppeted cities also generate 25% less Gold and Science.":{
		Italian:"Gli stati fantoccio generano anche il 25% di Oro e Scienza in meno."
		Czech:"Města s loutkovou vládou také generují o 25% méně Zlata a Výzkumu."
		Simplified_Chinese:"已傀儡城市的金钱和科研产出-25%。"
		Traditional_Chinese:"傀儡城市的金錢和科研產出-25%。"
}

	"A puppeted city can be annexed at any time.":{
		Italian:"Puoi annettere una città fantoccio ogni volta che vuoi"
		Czech:"Město s loutkovou vládou lze kdykoliv anektovat."
		Simplified_Chinese:"可以在任何时候选择吞并已傀儡城市。"
		Traditional_Chinese:"可以在任何時候併吞傀儡城市。"
}

	"Liberate":{
		Italian:"Libera"
		Simplified_Chinese:"解放",
		Traditional_Chinese:"解放",
		Czech:"Osvabodit"
}

	"Liberating a city returns it to its original owner, giving you a massive relationship boost with them!":{
		Italian:"Liberare una città la restituirà al suo possessore originale, dandoti un'enorme bonus diplomatico nei loro confronti!"
		Czech:"Osvobozené město se vrátí zpět k původnímu majiteli, což nám přinese masivní zlepšení vzájemných vztahů."
		Simplified_Chinese:"“解放城市”会将该城市归还给初始拥有者，这样做会极大增进两者的关系！"
		Traditional_Chinese:"“解放城市”會將該城市歸還給初始擁有者，這樣做會極大增進兩者的關係！"
}

	"Raze":{
		Italian:"Distruggi"
		French:"Razer"
		Simplified_Chinese:"摧毁"
		Traditional_Chinese:"摧毀"
		Russian:"Разорить"
		Czech:"Srovnat se zemí"
}

	"Razing the city annexes it, and starts razing the city to the ground.":{
		Italian:"Questa opzione ti permetterà di annettere la città e poi di raderla al suolo."
		Czech:"Vyhlazování města zároveň způsobí jeho anektování a započne srovnávání města ze zemí."
		Simplified_Chinese:"“摧毁城市”意味着吞并该城市，同时开始将该城市夷为平地。",
		Traditional_Chinese:"“摧毀城市”意味著併吞該城市，同時開始將該城市夷為平地。"
}

	"The population will gradually dwindle until the city is destroyed.":{
		Italian:"La popolazione diminuirà gradualmente fino alla distruzione della città."
		Czech:"Populace se bude postupně snižovat, až do úplného zmizení z mapy.."
		Simplified_Chinese:"城市人口将会持续地减少直至该城市被完全摧毁。"
		Traditional_Chinese:"城市人口將會持續減少直到該城市被完全摧毀。"
}


////// When you cross a City-State border

	"Remove your troops in our border immediately!":{
		Italian:"Esigiamo che rimuoviate i vostri soldati dai nostri confini!"
		French:"Enlevez vos troupes de nos terres immédiatement!"
		Simplified_Chinese:"请停止这种无理而且野蛮的行径！马上让你的单位滚出我的领土！"
		Traditional_Chinese:"請停止這種無理而且野蠻的行為！馬上讓你的單位滾出我的領土！"
		Russian:"Уберите свои войска с наших границ немедленно!"
		Czech:"Okamžitě odstraňte vaše jednotky z našeho území!"
}

	"Sorry.":{
		Italian:"Ti porgiamo le nostre scuse."
		French:"Désolé."
		Simplified_Chinese:"请您原谅我的鲁莽。"
		Traditional_Chinese:"請您原諒我的魯莽。"
		Russian:"Простите."
		Czech:"Omlouváme se."
}

	"Never!":{
		Italian:"Non sia mai!"
		French:"Jamais!"
		Russian:"Никогда!"
		Simplified_Chinese:"愤怒是无能的表现。"
		Traditional_Chinese:"憤怒是無能的表現。"
		Czech:"Nikdy!"
}

////// Civilopedia texts

	"Basics":{
		Italian:"Basi"
		German:"Spielkonzepte"
		French:"Basiques"
		Simplified_Chinese:"基础"
		Traditional_Chinese:"基礎"
		Portuguese:"Básicos"
                Russian:"Основы"
		Czech:"Základy"
}

	"Resources":{
		Italian:"Risorse"
		German:"Ressourcen"
		French:"Ressources"
		Simplified_Chinese:"资源"
		Traditional_Chinese:"資源"
		Portuguese:"Recursos"
                Russian:"Ресурсы"
		Czech:"Zdroje"
}

	"Terrains":{
		Italian:"Terreni e caratteristiche"
		German:"Gelände"
		French:"Terrains"
		Simplified_Chinese:"地形"
		Traditional_Chinese:"地形"
		Portuguese:"Terrenos"
		Russian:"Местность"
		Czech:"Druhy terénu"
}

	"Tile Improvements":{
		Italian:"Miglioramenti"
		German:"Modernisierungen"
		French:"Améliorations de cases"
		Simplified_Chinese:"地块设施"
		Traditional_Chinese:"地區設施"
		Russian:"Улучшения клеток"
		Czech:"Vylepšení políček"
}

	"Unique to [civName], replaces [unitName]":{
		Italian:"Unico per la civiltà [civName], sostituisce [unitName]"
		Spanish:"Único a la civilización [civName], reemplaza [unitName]"
		Romanian:"Unic pentru civilizație [civName], înlocuiește [unitName]"
		Simplified_Chinese:"[civName]文明独有，替代[unitName]",
		Traditional_Chinese:"[civName]文明獨有，取代[unitName]",
		Portuguese:"Exclusivo da civilização [civName], substitui [unitName]"
		Russian:"Уникален для [civName], заменяет [unitName]"
		German:"Einzigartig für Zivilisation [civName], ersetzt [unitName]"
		French:"Unique à la civilisation [civName], remplace [unitName]",
		Czech:"Unikátní pro [civName], nahrazuje [unitName]"
}

	"Tutorials": {
		Italian:"Tutorial"
		Czech:"Návody"
		Simplified_Chinese:"教程"
		Traditional_Chinese:"教學"
}

	"Cost":{
		Italian:"Costo"
		Simplified_Chinese:"花费"
		Traditional_Chinese:"花費"
		French:"Côte"
		French:"Côte"
		Portuguese:"Custo"
		Russian:"Стоимость"
		Czech:"Cena"
}


	"May contain [listOfResources]":{ //For civilopedia, e.g coast "May Contain Plearls, Whale"
		Italian:"Può contenere [listOfResources]"
		French:"Peut contenir [listOfResources]"
		Simplified_Chinese:"可能拥有下列资源：[listOfResources]"
		Traditional_Chinese:"可能擁有以下資源：[listOfResources]"
		Portuguese:"Pode conter [listOfResources]"
		Russian:"Может содержать [listOfResources]"
		Czech:"Může obsahovat [listOfResources]"
}


	"Upgrades to [upgradedUnit]":{
		Italian:"Aggiorna a [upgradedUnit]"
		French:"Améliorer en [upgradedUnit]"
		Simplified_Chinese:"可升级为[upgradedUnit]"
		Traditional_Chinese:"可升級為[upgradedUnit]"
		Portuguese:"Melhorar para [upgradedUnit]"
		Russian:"Улучшается до [upgradedUnit]"
		Czech:"Vylepšení na [upgradedUnit]"
}

	"Obsolete with [obsoleteTech]":{
		Italian:"Diventa obsoleta con [obsoleteTech]"
		French:"Obsolète avec [obsoleteTech]"
		Simplified_Chinese:"研发下列科技后过时：[obsoleteTech]"
		Traditional_Chinese:"研發下列科技後過時：[obsoleteTech]"
		Portuguese:"Obsoleta(0) com [obsoleteTech]"
		Russian:"Устаревает после [obsoleteTech]"
		Czech:"Zastará (přestane půspbit) s [obsoleteTech]"
}

	"Occurs on [listOfTerrains]":{ //For civilopedia again
		Italian:"Può avvenire/avviene su [listOfTerrains]"
		French:"Doit possèder [listOfTerrains]"
		Simplified_Chinese:"可能出现在以下地形：[listOfTerrains]"
		Traditional_Chinese:"可能出現在以下地形：[listOfTerrains]"
		Portuguese:"Ocorre em [listOfTerrains]"
		Russian:"Появляется на [listOfTerrains]"
		Czech:"Nalézá se v/na [listOfTerrains]"
}

	"Can be found on ":{ // For resources in civilopedia: Can be found on Forest, Hills, Jungle
		Italian:"Può trovarsi su"
		Simplified_Chinese:"可能发现该资源的地形地貌："
		Traditional_Chinese:"可能發現該資源的地形地貌："
		French:"Peut être trouver sur "
		Portuguese:"Pode ser encontrado em "
		Russian:"Может быть найден в "
		Czech:"Může se objevit v/na "
}

	"Improved by [improvement]":{
		Italian:"Può essere migliorato/a da [improvement]"
		Simplified_Chinese:"开发该资源所需设施：[improvement]"
		Traditional_Chinese:"開發該資源所需設施：[improvement]"
		French:"Amélioré par [improvement]"
		Portuguese:"Melhorado por [improvement]"
		Russian:"Улучшен [improvement]"
		Czech:"Vylešen(a/o) díky [improvement]"
}

	"Bonus stats for improvement: ":{
		Italian:"Bonus per miglioramento: "
		Simplified_Chinese:"开发该资源后设施所获奖励效果："
		Traditional_Chinese:"開發該資源後設施所獲獎勵效果："
		French:"Bonus de case améliorée: "
		Portuguese:"Bonus de estatisticas por melhoria: "
		Russian:"Бонусы за улучшение: "
		Czech:"Bonusové statistiky pro vylepšení:"
}

	"Can be built on ":{
		Italian:"Può essere costruito/a su: "
		Simplified_Chinese:"可以建造于："
		Traditional_Chinese:"可以建造於："
		French:"Peut être construit sur "
		Portuguese:"Pode ser construido em "
		Russian:"Может быть построен на "
		Czech:"Může být vybudován(a/o) v/na "
}

	"Defence bonus":{
		Italian:"Bonus di Difesa"
		French:"Bonus de défence"
		Simplified_Chinese:"防御力加成"
		Traditional_Chinese:"防禦力加成"
		Portuguese:"Bonus de defesa"
		Russian:"Бонус к защите"
		Czech:"Obranný bonus"
}

	"Movement cost":{
		Italian:"Costi di movimento"
		French:"Coût de mouvement"
		Simplified_Chinese:"移动力消耗"
		Traditional_Chinese:"移動力消耗"
		Portuguese:"Custo de movimento"
		Russian:"Передвижение",
		Czech:"Náročnost pohybu"
}

	"Rough Terrain":{
		Italian:"Terreno accidentato"
		German: "Unwegsames Gelände"
		French:"Terrain abrupte"
		Simplified_Chinese:"复杂地形"
		Traditional_Chinese:"複雜地形"
		Russian:"Пересечённая местность"
		Czech:"Obtížný terén"
}

	" for ":{ //for example:+1 Gold for Gems,Gold,Silver
		Italian:" per "
		Simplified_Chinese:"，当建造在拥有下列资源的地块上时："
		Traditional_Chinese:"，當建造在擁有下列資源的地區上時："
		French:"par "
		Portuguese:"Por "
		Russian:" за "
		Czech:" za "
}


	"Missing translations:":{
		Italian:"Traduzioni mancanti:"
		Russian:"Отсутствующие переводы:"
		Simplified_Chinese:"未翻译的词条:"
		Traditional_Chinese:"未翻譯的字串:"
		French:"Traductions manquantes:"
		Portuguese:"Traduções faltando:"
		Czech:"Chybějící překlady:"
}

	"Version":{
		Italian:"Versione"
		Russian:"Версия"
		Simplified_Chinese:"版本号"
		Traditional_Chinese:"版本"
		French:"Version"
		Portuguese:"Versão"
		Czech:"Verze"
}

	"Resolution":{
		Italian:"Risoluzione"
		Russian:"Разрешение"
		Simplified_Chinese:"分辨率"
		Traditional_Chinese:"解析度"
		French:"Résolution"
		Portuguese:"Resolução"
		Czech:"Rozlišení"
}

	"Tileset":{
		Italian:"Set celle"
		Simplified_Chinese:"地块设置"
		Traditional_Chinese:"地塊設定"
		French:"Taille des cases"
		Portuguese:"Estilo mapa"
		Russian:"Палитра клеток"
		Czech:"Políčka"
}

	"Map editor":{
		Italian:"Editor mappe"
		Russian:"Редактор карт"
		Simplified_Chinese:"地图编辑器"
		Traditional_Chinese:"地圖編輯器"
		French:"Editeur de carte"
		Portuguese:"Editor de mapa"
		Czech:"Editor mapy"
}

	"Language":{
		Italian:"Lingua"
		Simplified_Chinese:"语言设置"
		Traditional_Chinese:"語言設定"
		French:"langage"
		Portuguese:"Língua"
		Russian:"Язык"
		Czech:"Jazyk"
}

	// Map editor


	"Terrains & Resources":{
		Italian:"Terreni e risorse"
		Simplified_Chinese:"地形地貌与资源"
		Traditional_Chinese:"地形地貌與資源"
		Russian:"Ландшафты и ресурсы"
		Czech:"Terén & Zdroje"
}

	"Improvements":{
		Italian:"Miglioramenti"
		Simplified_Chinese:"设施"
		Traditional_Chinese:"設施"
		Russian:"Улучшения"
		Czech:"Vylepšení"
}

	"Clear current map":{
		Italian:"Ripulisci mappa"
		Czech:"Vyčistit mapu"
		Simplified_Chinese:"清除当前地图"
		Traditional_Chinese:"清除目前地圖"
}

	"Save map":{
		Italian:"Salva mappa"
		Czech:"Uložit mapu"
		Simplified_Chinese:"保存地图"
		Traditional_Chinese:"儲存地圖"
}

	"Load map":{
		Italian:"Carica mappa"
		Czech:"Načíst mapu"
		Simplified_Chinese:"读取地图"
		Traditional_Chinese:"讀取地圖"
}

	"Download map":{
		Italian:"Scarica mappa"
		Czech:"Stáhnout mapu"
		Simplified_Chinese:"下载地图"
		Traditional_Chinese:"下載地圖"
}

	"Exit map editor":{
		Italian:"Esci dall'editor"
		Czech:"Ukončit editování mapy"
		Simplified_Chinese:"退出地图编辑器"
		Traditional_Chinese:"退出地圖編輯器"
}

	"[nation] starting location":{
		Italian:"Punto iniziale di [nation]"
		Simplified_Chinese:"[nation]起始位置"
		Traditional_Chinese:"[nation]起始位置"
		Russian:"Начальное положение [nation]",
		Czech:"[nation] startovací pozice"
}

	"Clear terrain features":{
		Italian:"Elimina caratteristica del terreno"
		Simplified_Chinese:"清除地貌"
		Traditional_Chinese:"清除地貌"
		Czech:"Smazat vlastnosti terénu"
}

	"Clear improvements":{
		Italian:"Elimina miglioramenti"
		Russian:"Удалить улучшения"
		Simplified_Chinese:"清除设施"
		Traditional_Chinese:"清除設施"
		Czech:"Smazat vylepšení"
}

	"Clear resource":{
		Italian:"Elimina risorsa"
		Simplified_Chinese:"清除资源"
		Traditional_Chinese:"清除資源"
		Russian:"Удалить ресурсы"
		Czech:"Smazat zdroje"
}

}<|MERGE_RESOLUTION|>--- conflicted
+++ resolved
@@ -2226,12 +2226,8 @@
 	"Our status":{
 		Italian:"I tuoi progressi"
 		French:"Notre situation"
-<<<<<<< HEAD
-		Simplified_Chinese:"我们文明的进度"
-=======
 		Simplified_Chinese:"我们的进度"
 		Traditional_Chinese:"我們的進度"
->>>>>>> edb5ff92
 		Russian:"Наш статус"
 		Czech:"Naše vyhlídky"
 }
@@ -2239,12 +2235,8 @@
 	"Global status":{
 		Italian:"Progressi globali"
 		French:"Situation globale"
-<<<<<<< HEAD
-		Simplified_Chinese:"所有文明的进度"
-=======
 		Simplified_Chinese:"全球进度"
 		Traditional_Chinese:"全球進度"
->>>>>>> edb5ff92
 		Russian:"Глобальный статус"
 		Czech:"Globální situace"
 }
