{

////// Diplomacy!

	"Diplomacy":{
		Italian:"Diplomazia"
		Russian:"Дипломатия"
		French:"Diplomatie"
		Romanian:"Diplomaţie"
		Spanish:"Diplomacia"
		Simplified_Chinese:"外交"
		Traditional_Chinese:"外交"
		Portuguese:"Diplomacia"
		German:"Diplomatie"
                Polish:"Dyplomacja"
		Czech:"Diplomacie"
                Malay:"Diplomasi"
		Korean:"외교"
}

	"War":{
		Italian:"Guerra"
		Russian:"Война"
		French:"Guerre"
		Romanian:"Război"
		Spanish:"Guerra"
		Simplified_Chinese:"战争"
		Traditional_Chinese:"戰爭"
		Portuguese:"Guerra"
		German:"Krieg"
                Polish:"Wojna"
		Czech:"Válka"
                Malay:"Perang"
		Korean:"전쟁"
}

	"Peace":{
		Italian:"Pace"
		Russian:"Мир"
		French:"Paix"
		Romanian:"Pace"
		Spanish:"Paz"
		Simplified_Chinese:"和平"
		Traditional_Chinese:"和平"
		Portuguese:"Paz"
		German:"Frieden"
                Polish:"Pokój"
		Czech:"Mír"
                Malay:"Aman"
		Korean:"평화"
}

	"Declare war":{
		Italian:"Dichiara guerra"
		Russian:"Объявить войну"
		French:"Déclarer la guerre"
		Romanian:"Declară război"
		Spanish:"Declarar guerra"
		Simplified_Chinese:"宣战"
		Traditional_Chinese:"宣戰"
		Portuguese:"Declarar guerra"
		German:"Krieg erklären"
                Polish:"Wypowiedz wojnę"
		Czech:"Vyhlásit válku"
                Malay:"Isytiharkan perang"
		Korean:"전쟁 선포"
}

	"Declare war on [civName]?":{ //Don't translate in diplomacy view
		Italian:"Vuoi dichiarare guerra a [civName]?"
		French:"Déclarer la guerre à [civName]?"
		Simplified_Chinese:"向[civName]宣战吗？"
		Traditional_Chinese:"向[civName]宣戰嗎？"
		Portuguese:"Deseja declarar guerra a [civName]?"
                Polish:"Wypowiedz wojnę cywilizacji [civName]"
		Russian:"Объявить войну [civName]?",
		Czech:"Vyhlásit válku civilizaci [civName]?"
		German:"[civName] den Krieg erklären?"
                Malay:"Isytiharkan perang keatas [civName]?"
		Korean:"[civName]에 전쟁을 선포할까요?"
}

	"[civName] has declared war on us!":{
		Italian:"La civiltà [civName] ci ha dichiarato guerra!"
		Russian:"Цивилизация [civName]  объявила нам войну!"
		French:"[civName] nous a déclaré la guerre!"
		Romanian:"[civName] ne-au declarat război!"
		Spanish:"¡[civName] te ha declarado la guerra!"
		Simplified_Chinese:"[civName]已经对我们宣战！"
		Traditional_Chinese:"[civName]已經對我們宣戰！"
		Portuguese:"[civName] declarou guerra contra nós!"
		German:"[civName] hat uns den Krieg erklärt!"
                Polish:"Władca cywilizacji [civName] wypowiedział nam wojnę!"
		Czech:"Civilizace [civName] nám vyhlásila válku!"
                Malay:"[civName] telah mengisytiharkan perang pada kita"
		Korean:"[civName]이(가) 우리에게 전쟁을 선포했습니다!"
}

	"[leaderName] of [nation]":{ // e.g. Ramasses of Egypt, Napoleon of France
		Italian:"[leaderName] dell'impero [nation]"
		German:"[leaderName] von [nation]"
		Spanish:"[leaderName] de [nation]"
		Portuguese:"[leaderName] do [nation]"
		Simplified_Chinese:"[nation]的[leaderName]"
		Traditional_Chinese:"[nation]的[leaderName]"
		French:"[leaderName] de [nation]"
		Russian:"[leaderName] из [nation]"
		Romanian:"[leaderName] de [nation]"
                Polish:"[leaderName], władca cywilizacji [nation]"
		Czech:"[leaderName], [nation]"
		Korean:"[nation]의 [leaderName]"
}

	"You'll pay for this!":{
		Italian:"Pagherai caro questo affronto!"
		German:"Dafür werden Sie bezahlen!"
		French:"Vous allez payer pour cela!"
		Spanish:"¡Pagarás por esto!"
		Russian:"Вы заплатите за это!"
		Romanian:"Veți plăti pentru asta!"
		Portuguese:"Você vai pagar por isso!"
		Simplified_Chinese:"你会为此付出代价的！"
		Traditional_Chinese:"你會為此付出代價的！"
                Polish:"Zapłacisz za swą zuchwałość!"
		Czech:"Za tohle zaplatite!"
		Korean:"반드시 대가를 치르게 될거요!"
}

	"Negotiate Peace":{
		Italian:"Negozia una pace"
		Simplified_Chinese:"议和"
		Traditional_Chinese:"談和"
		Portuguese:"Negociar paz"
		French:"Négocier la paix"
                Polish:"Negocjuj pokój"
		Russian:"Предложить мир"
		Czech:"Mírové jednání"
		German:"Frieden verhandeln"
                Malay:"Berunding keamanan"
		Korean:"평화 협상"
}

	"Very well.":{
		Italian:"Molto bene."
		French:"Très bien."
		Simplified_Chinese:"很好。"
		Traditional_Chinese:"很好。"
		Portuguese:"Muito bem."
                Polish:"Niech tak będzie."
		Russian:"Очень хорошо."
		Czech:"Jak je libo"
		German:"Nun gut"
                Malay:"Baiklah."
		Korean:"아주 좋군."
}

	"Farewell.":{
		Italian:"Addio."
		French:"Adieu."
		Simplified_Chinese:"再见。"
		Traditional_Chinese:"再見。"
		Portuguese:"Adeus."
                Polish:"Żegnaj."
		Russian:"До встречи."
		Czech:"Sbohem"
		German:"Auf Wiedersehen"
                Malay:"Selamat tinggal."
		Korean:"안녕히 계십시오."
}

	"Sounds good!":{
		Italian:"Sta bene!"
		French:"Très bien!"
		Simplified_Chinese:"听起来还不错。"
		Traditional_Chinese:"聽起來不錯。"
                Polish:"Bardzo dobrze!"
		Russian:"Звучит неплохо!"
		Czech:"To zní dobře"
		German:"Sehr gut"
                Malay:"Bagus juga!"
		Korean:"좋습니다."
                Portuguese:"Soa Bem!"
}

	"Not this time.":{ // declining trade text
		Italian:"Non questa volta."
		Simplified_Chinese:"这次不行，我只和有诚意的人交易。"
		Traditional_Chinese:"這次不行，我只和有誠意的人交易。"
		French:"Pas cette fois."
		Portuguese:"Dessa vez não."
                Polish:"To się nie uda"
		Russian:"Не в этот раз."
		Czech:"Z toho nic nebude"
		German:"Vielleicht ein anderes Mal"
                Malay:"Bukan sekarang"
		Korean:"이건 무리입니다."
}

	"Excellent!":{ // AI statement after we accept a trade they proposed, and when we meet a city state, and our response when they agree to our diplomatic demand
		Italian:"Eccellente!"
		Simplified_Chinese:"真是荣幸之至！互相尊重、平等互利是建立友好关系的第一步。"
		Traditional_Chinese:"真是榮幸之至！互相尊重、平等互利是建立友好關係的第一步。"
		French:"Excellent!"
		Portuguese:"Excelente!"
                Polish:"Wyśmienicie!"
		Russian:"Превосходно!"
		Czech:"Skvěle!"
		German:"Hervorragend!"
                Malay:"Bagus!"
		Korean:"훌륭하군요!"
}

	"How about something else...":{ // Counteroffer to AI offer //shouldn't it be 'How about somenthing else?' ?
		Italian:"Che ne dici di questa offerta?"
		Simplified_Chinese:"谈判桌上的尔虞我诈才是我的兴趣所在。"
		Traditional_Chinese:"談判桌上的爾虞我詐才是我的興趣所在。"
		French:"Pourquoi pas autre chose..."
		Portuguese:"Porque não algo mais..."
                Polish:"Oto nasza oferta."
		Russian:"Как насчёт другого..."
		Czech:"Co třeba zkusit něco jiného..."
		German:"Wie wäre es mit etwas anderem..."
                Malay:"Mungkin benda lain"
		Korean:"이런 건 어떠신지요..."
}

	"A pleasure to meet you.":{
		Italian:"Siamo lieti di incontrarvi."
		French:"Un plaisir de vous rencontrez"
		Simplified_Chinese:"很高兴见到你。"
		Traditional_Chinese:"很高興見到你。"
		Portuguese:"Foi um Prazer conhece-lo"
                Polish:"Czuję się zaszczycony."
		Russian:"Рады видеть вас."
		Czech:"Rádi vás poznáváme"
		German:"Eine Freude, Sie getroffen zu haben."
                Malay:"Selamat berkenalan"
		Korean:"만나게 되어 영광입니다."
}

	"Our relationship: ":{
		Italian:"I nostri rapporti: "
		French:"Notre relation: " //or l'état de notre relation
		Simplified_Chinese:"我们的关系："
		Traditional_Chinese:"我們的關係："
		Portuguese:"Nossas relações: "
                Polish:"Nasze relacje:"
		Russian:"Наши отношения: "
		Czech:"Náš vzájemný vztah: "
		German:"Unsere Beziehung: "
                Malay:"Hubungan kita"
		Korean:"현재 관계 : "
}

	"We have encountered the City-State of [name]!":{ // e.g. the Cultured city state of Vienna
		Italian:"Abbiamo incontrato la Citta-Stato di [name]!"
		Portuguese:"Nós encontramos a cidade-estado de [name]"
		French:"Nous avons rencontré la cité-état de [name]!"
		Polish:"Napotkaliśmy państwo-miasto o nazwie [name]!"
		Simplified_Chinese:"我们遇到了城邦[name]！"
		Traditional_Chinese:"我們遇到了城邦[name]！"
		Russian:"Мы обнаружили город-государство [name]!",
		Czech:"Poprvé jsme se setkali s městským státem [name]"
		German:"Wir haben den Stadtstaat von [name] entdeckt!"
		Korean:"도시 국가 [name]와(과) 만났습니다!"
}

	// Friendship declaration flavor texts
	"Declare Friendship ([numberOfTurns] turns)":{
		Italian:"Dichiarazione di Amicizia ([numberOfTurns] turni)"
		French:"Déclaration d'Amitié ([numberOfTurns] tours)"
		Simplified_Chinese:"宣布相互友善([numberOfTurns]回合)"
		Traditional_Chinese:"宣佈相互友善([numberOfTurns]回合)"
		Portuguese:"Declarar amizade ([numberOfTurns] turns)"
                Polish:"Zadeklaruj przyjaźń na [numberOfTurns] tur"
		Russian:"Объявить о дружбе на [numberOfTurns] ходов",
		Czech:"Deklarace přátelství ([numberOfTurns] kol)"
		German:"Freundschaft erklären ([numberOfTurns] Runden)"
                Malay:"Isytihar Persahabatan ([numberOfTurns] pusingan)"
		Korean:"우호 관계 선언 ([numberOfTurns] 턴 동안)"
}

	"May our nations forever remain united!":{
		Italian:"Possano le nostre nazioni rimanere per sempre unite!"
		French:"Puissent nos nations rester unies pour toujours!"
		Simplified_Chinese:"我们两个文明将永远肝胆相照、休戚与共地站在一起！"
		Traditional_Chinese:"我們兩個文明將永遠肝膽相照、休戚與共地站在一起！"
		Portuguese:"Que nossas nações se mantenham unidas para sempre!"
                Polish:"Oby ta przyjaźń już zawsze łączyła nasze cywilizacje!"
		Russian:"Да будут наши державы навеки едины!"
		Czech:"Nechť naše národy zůstanou navždy spojené"
		German:"Mögen unsere Nationen auf immer in Freundschaft vereint sein!"
                Malay:"Harap negara ini kekal bersatu selamanya"
		Korean:"우리 두 국가가 언제나 힘을 합쳐 나가길!"
}

	"Indeed!":{
		Italian:"Perfetto!"
		French:"Parfait!" //or En effet! , more accurate but harder to understand what it means
		Simplified_Chinese:"这是无比正确的命运抉择！"
		Traditional_Chinese:"這是無比正確的選擇！"
		Portuguese:"Perfeito!"
                Polish:"Wspaniale!"
		Russian:"Разумеется!"
		Czech:"Vskutku!"
		German:"Auf jeden Fall!"
                Malay:"Sesungguhnya"
		Korean:"좋소!"
}

	// Denunceation flavour texts
	"Denounce ([numberOfTurns] turns)":{
		Italian:"Denuncia ([numberOfTurns] turni)"
		French:"Dénoncer ([numberOfTurns] tours)"
		Simplified_Chinese:"谴责([numberOfTurns]回合)"
		Traditional_Chinese:"譴責([numberOfTurns]回合)"
                Polish:"Potęp cywilizację na [numberOfTurns] tur"
		Russian:"Осуждение на [numberOfTurns] ходов",
		Czech:"Odsoudit ([numberOfTurns] kol)"
		German:"Denunziere ([numberOfTurns] Runden)"
                Malay:"Kecam ([numberOfTurns] pusingan)"
		Korean:"비난 ([numberOfTurns] 턴 동안)"
                Portuguese:"Denúncia  ([numberOfTurns] turns)"
}

	"We will remember this.":{
		Italian:"Non credere che ce lo scorderemo!"
		French:"Nous nous en souviendrons."
		Simplified_Chinese:"这种侮辱我们绝不会忘记。请好自为之！"
		Traditional_Chinese:"這種侮辱我們絕不會忘記。請好自為之！"
		Polish:"Zapamiętamy to sobie!"
		Russian:"Мы это запомним"
		Czech:"To vám nikdy nezapomeneme!"
		German:"Das werden wir nie vergessen!"
                Malay:"Kami akan ingat perkara ini"
		Korean:"우리는 이 일을 기억할 것입니다."
                Portuguese:"Nós vamos lembrar disso."
}


	// Relationship states, from worst (Unforgivable) to best (Ally)

  	"Unforgivable":{
		Italian:"Imperdonabile!"
		French:"Impardonnable"
		Simplified_Chinese:"仇深似海"
		Traditional_Chinese:"仇深似海"
		Polish:"Niewybaczlne"
		Portuguese:"Imperdoável"
		Russian:"Непростительно враждебные"
  		Czech:"Nenávist"
		German:"Todfeind"
                Malay:"Tidak dapat dimaafkan"
		Korean:"용서 못함"
}

  	"Enemy":{
		Italian:"Nemici"
		French:"Ennemi"
		Simplified_Chinese:"宿命之敌"
		Polish:"Wrogowie"
		Traditional_Chinese:"宿命之敵"
		Portuguese:"Inimigos" //as in 'we are enemies' not just 'they are our enemy'
		Russian:"Враждебные"
  		Czech:"Nepřátelství"
		German:"Feind"
                Malay:"Musuh"
		Korean:"적대적"
}

  	"Competitor":{
	  	Italian:"Avversari"
		French:"Adversaire" //or en compétition
		Simplified_Chinese:"瑜亮之争"
		Traditional_Chinese:"瑜亮之爭"
		Polish:"Konkurenci"
		Portuguese:"Adversários"
		Russian:"Соперничающие"
  		Czech:"Negativní"
		German:"Konkurrent"
                Malay:"Persaingan"
		Korean:"경쟁자"
}

  	"Neutral":{
		Italian:"Neutri"
		French:"Neutre"
		Simplified_Chinese:"泛泛之交"
		Traditional_Chinese:"泛泛之交"
		Polish:"Neutralny"
		Portuguese:"Neutra" // relation=relação relação is in feminine so therefore neutral(= neutro/neutra) deve ser feminino
		Russian:"Нейтральные"
  		Czech:"Neutrální"
		German:"Neutral"
                Malay:"Neutral"
                 
		Korean:"중립적"
}

  	"Favorable":{
		Italian:"Favorevoli"
		French:"Favorable"
		Simplified_Chinese:"惺惺相惜"
		Traditional_Chinese:"惺惺相惜"
		Polish:"Ulubieniec"
		Portuguese:"Favorável"
		Russian:"Приемлемые"
  		Czech:"Pozitivní"
		German:"Beliebt"
                Malay:"Disukai"
		Korean:"좋아함"
}

  	"Friend":{
		Italian:"Amichevoli"
		French:"Ami"
		Simplified_Chinese:"秦晋之好"
		Polish:"Przyjaciel"
		Traditional_Chinese:"秦晉之好"
		Portuguese:"Amigos"
		Russian:"Дружеские"
 	 	Czech:"Přátelství"
		German:"Freund"
                Malay:"Kawan"
		Korean:"우호적"
}

  	"Ally":{
		Italian:"Alleati"
		French:"Allié"
		Simplified_Chinese:"歃血之盟"
		Traditional_Chinese:"歃血之盟"
		Polish:"Sojusznik"
		Portuguese:"Aliado"
		Russian:"Союзнические"
  		Czech:"Aliance"
		German:"Alliiert"
                Malay:"Pakatan"
		Korean:"동맹"
}

	// City States

	"Provides [amountOfCulture] culture at [30] Influence":{
		Italian:"Dona [amountOfCulture] punti Cultura a minimo 30 Punti Influenza"
		French:"Fournit [amountOfCulture] de Culture à 30 d'influence"
		Simplified_Chinese:"当影响力不低于30时提供[amountOfCulture]文化"
		Polish:"Dodaje [amountOfCulture] kultury przy Wpływie równym 30"
		Traditional_Chinese:"當影響力不低於30時提供[amountOfCulture]文化"
		Russian:"Даёт [amountOfCulture] культуры при 30 Влияния",
		Czech:"Poskytují [amountOfCulture] bodů Kultury při Vlivu [30] "
		German:"Bietet [amountOfCulture] Kultur für 30 Einflusspunkte"
		Korean:"영향력이 [30]일 때부터 문화 [amountOfCulture]을(를) 제공합니다."
                Portuguese:"Providência [amountOfCulture] de Cultura por [30] pontos de Influência"
}

	"Provides 3 food in capital and 1 food in other cities at 30 Influence":{
		Italian:"Dona 3 Cibo alla Capitale e 1 Cibo alle altre Città a minimo 30 Punti Influenza"
		French:"Fournit 3 Nourriture à la capitale et 1 nourriture pour les autres villes à 30 d'influence"
		Simplified_Chinese:"当影响力不低于30时为首都提供3食物，为其他城市提供1食物"
		Polish:"Dodaje 3 jednostki żywności w stolicy i 1 jednostkę w innych miastach przy poziomie Wpływów równym 30"
		Traditional_Chinese:"當影響力不低於30時為首都提供3食物，為其他城市提供1食物"
		Russian:"Даёт 3 Еды в столице и 1 Еда в остальных городах при 30 Влияния"
		Czech:"Poskytuje 3 jídla v hlavním městě a 1 jídlo ve všech ostatních městech při Vlivu 30"
		German:"Bietet 3 Nahrung in der Hauptstadt und 1 Nahrung in anderen Städten für 30 Einflusspunkte"
		Korean:"영향력이 30일 때부터 수도에 식량 +3, 수도가 아닌 도시에 식량 +1을 제공합니다."
                Portuguese:"Providência 3 de comida na capital e 1 e comida em outras cidades por 30 pontos de Influência"
}

	"Provides 3 happiness at 30 Influence":{
		Italian:"Dona 3 Punti Felicità a minimo 30 Punti Influenza"
		French:"Fournit 3 de Bonheur à 30 d'influence"
		Simplified_Chinese:"当影响力不低于30时提供3快乐"
		Traditional_Chinese:"當影響力不低於30時提供3快樂"
		Polish:"Dodaje z jednostki szczęścia przy poziomie Wpływów równym 30"
		Russian:"Даёт 3 Счастья при 30 Влияния"
		Czech:"Poskytuje 3 body Spokojenosti při Vlivu 30"
		German:"Bietet 3 Zufriedenheit für 30 Einflusspunkte"
		Korean:"영향력이 30일 때부터 행복 +3을 제공합니다."
                Portuguese:"Providência 3 de felicidade por 30 pontos de Influência"
},

	"Provides land units every 20 turns at 30 Influence":{
		Italian:"Concede un'unità terrestre ogni 20 turni a minimo 30 Punti Influenza"
		French:"Fournit des unités terrestres tous les 20 tours à 30 d'influence"
		Simplified_Chinese:"当影响力不低于30时每20回合提供陆军单位"
		Polish:"Zapewnia jednostki lądowe co 20 tur przy poziomie Wpływów równym 30"
		Traditional_Chinese:"當影響力不低於30時每20回合提供陸軍單位"
		Russian:"Даёт сухопутные юниты каждые 20 ходов при 30 Влияния"
		Czech:"Poskytuje pozemní jednotky každých 20 kol při Vlivu 30"
		German:"Bietet eine Landeinheit alle 20 Runden für 30 Einflusspunkte"
		Korean:"영향력이 30일 때부터 20턴마다 지상 유닛을 제공합니다."
                Portuguese:"Fornece  unidades terrestres a cada 20 turnos  por 30 pontos de Influência"
},

	"Gift [giftAmount] gold (+[influenceAmount] influence)":{
		Italian:"Dona [giftAmount] oro (+[influenceAmount] Influenza)"
		Simplified_Chinese:"赠予[giftAmount]金钱(+[influenceAmount]影响力)"
		Polish:"Dodaje [giftAmount] złota (+[influenceAmount] influence)"
		Traditional_Chinese:"贈予[giftAmount]金錢(+[influenceAmount]影響力)"
		Czech:"Darujme [giftAmount] Zlata (+ [influenceAmount] Vlivu)"
		Russian:"Подарить [giftAmount] золота (+[influenceAmount] Влияния)"
		German:"Geschenk [giftAmount] Gold (+[influenceAmount] Einfluss) "
		Korean:"금 [giftAmount] 선물 (영향력 +[influenceAmount])"
		French:"Donne [giftAmount] Or (+[influenceAmount] Influence)"
                Portuguese:"Doe [giftAmount] Ouro (+[influenceAmount] influence)"
}

	"Relationship changes in another [turnsToRelationshipChange] turns":{
		Italian:"I rapporti cambieranno tra [turnsToRelationshipChange] turni"
		French:"Les relations changent dans [turnsToRelationshipChange] tours"
		Polish:"Relacje zmieniają się w następnych [turnsToRelationshipChange] turach"
		Simplified_Chinese:"将在[turnsToRelationshipChange]回合后失去对该城邦的影响"
		Traditional_Chinese:"將在[turnsToRelationshipChange]回合後失去對該城邦的影響"
		Russian:"Отношения изменятся в следующие [turnsToRelationshipChange] ходов",
		Czech:"Mezinárodní vztahy se změní během příštích/ho [turnsToRelationshipChange] kol(a)"
		German:"Die Beziehung verändert sich in [turnsToRelationshipChange] Runden"
		Korean:"[turnsToRelationshipChange] 턴 후 관계도가 변경됩니다."
                Portuguese:"As relações  mudam em outro [turnsToRelationshipChange] turns"
}


////// Diplomatic modifiers


	"You declared war on us!":{
		Italian:"Ci hai dichiarato guerra!"
		French:"Vous nous avez déclaré la guerre!"
		Simplified_Chinese:"不知死活的蠢货！你竟敢向我们宣战！"
		Traditional_Chinese:"不知死活的蠢貨！你竟敢向我們宣戰！"
		Polish:"Wypowiedziałeś z nami wojnę!"
		Portuguese:"Você declarou guerra contra nós!"
		Russian:"Вы объявляли нам войну!"
		Czech:"Vyhlásili jste nám válku!"
		German:"Sie haben uns den Krieg erklärt!"
                Malay:"Kamu isytihar perang pada saya"
		Korean:"우리는 지금 전쟁 중일 텐데! 무엇을 말하려고 오셨소?"
}

	"Your warmongering ways are unacceptable to us.":{
		Italian:"Non accettiamo i tuoi metodi da guerrafondaio!"
		French:"Votre bellicisme est inacceptable pour nous."
		Simplified_Chinese:"你的穷兵黩武行径是我们无法容忍的！"
		Traditional_Chinese:"你的窮兵黷武行竟是我們無法容忍的！"
		Polish:"Wasze podżeganie jest dla nas nie do przyjęcia."
		Portuguese:"Seus costumes de guerra são inaceitáveis para nós."
		Russian:"Ваша воинственность для нас неприемлема."
		Czech:"Vaše chování je pro nás nepřijatelné."
		German:"Ihr kriegerisches Verhalten ist für uns inakzeptabel."
		Korean:"당신이 하는 전쟁광적 행동은 절대 용납할 수 없습니다."
}

	"You have captured our cities!":{
		Italian:"Hai preso una delle nostre città!"
		French:"Vous avez capturé nos villes!"
		Simplified_Chinese:"多行不义必自毙！你竟敢占领我们的城市！"
		Traditional_Chinese:"多行不義必自斃！你竟敢佔領我們的城市！"
		Polish:"Przejąłeś nasze miasta!"
		Portuguese:"Você capturou nossas(nossa) cidades(cidade)!"
		Russian:"Вы захватывали наши города!"
		Czech:"Obsadili jste naše města!"
		German:"Sie haben unsere Städte erobert!"
                Malay:"Kamu tawan bandar kami"
		Korean:"감히 우리의 도시까지 점령하다니!"
}

	"Years of peace have strengthened our relations.":{
		Italian:"Gli anni di pace hanno rafforzato i nostri rapporti."
		French:"Les années de paix ont renforcées notre relation"
		Simplified_Chinese:"多年的和平时光让我们更加珍视彼此的关系。"
		Traditional_Chinese:"多年的和平時光讓我們更加珍視彼此的關係。"
		Portuguese:"Anos de paz fortaleceram nossas relações."
		Polish:"Lata pokoju wzmocniły nasze relacje."
		Russian:"Годы мира укрепили наши отношения"
		Czech:"Roky míru posílily naše vzájemné vztahy."
		German:"Die Jahre des Friedens haben unsere Beziehung gestärkt."
                Malay:"Keamanan bertahun-tahun telah menguatkan hubungan kita."
		Korean:"오래전부터 지속된 평화가 더 강한 관계를 만드는군요."
}

	"Our mutual military struggle brings us closer together.":{
		Italian:"I nostri nemici in comune ci hanno tenuti insieme."
		French:"Nos problèmes militaires communs nous ont rapprochés"
		Simplified_Chinese:"共同的戎马岁月拉近了彼此的距离。"
		Traditional_Chinese:"共同的戎馬歲月拉近了彼此的距離。"
		Polish:"Nasza wspólna walka zbliża nas do siebie."
		Portuguese:"Nossas lutas mutuas nos fazem mais próximos."
		Russian:"Наши совместные боевые действия сблизили нас"
		Czech:"Naše společné vélečné tažení nás sblížíli"
		German:"Unser gemeinsamer militärischer Kampf bringt uns näher zusammen."
		Korean:"공동의 적에 맞선다는 사실이 우리의 관계를 더 강하게 하는군요."
}

	"We have signed a public declaration of friendship":{
		Italian:"Abbiamo segnato una dichiarazione pubblica d'amicizia!"
		Simplified_Chinese:"真是美好的一天！我们宣布：两个文明间将彼此尊重、相互友善！"
		Traditional_Chinese:"真是美好的一天！我們宣佈：兩個文明間將彼此尊重、相互友善！"
		French:"Nous avons publiquement signé une Déclaration d'Amitié"
		Polish:"Podpisaliśmy deklarację o przyjaźni"
		Portuguese:"Assinamos uma declaração pública de amizade"
		Russian:"Мы подписали публичную декларацию дружбы"
		Czech:"Podepsali jsme veřejnou deklaraci přátelství"
		German:"Wir haben eine öffentliche Freundschaftserklärung unterzeichnet."
		Korean:"오셨군요. 이렇게 우호 관계를 선언해주는 벗을 만나기란 어렵지요."
}

	"You have declared friendship with our enemies!":{
		Italian:"Hai dichiarato un'amicizia con i nostri nemici!"
		French:"Vous avez signé une Déclaration d'Amitié avec nos ennemis!"
		Simplified_Chinese:"渡尽劫波兄弟在，相逢一笑泯恩仇！我们宣布：冰释前嫌、携手前进！",
		Polish:"Zadeklarowałeś przyjaźń z naszym wrogiem!"
		Traditional_Chinese:"你竟敢對我們的敵人表示友好！",
		Portuguese:"Você declarou amizade a um de nossos inimigos!"
		Russian:"Вы дружите с нашими врагами!"
		Czech:"Deklarovali jste přátelství s našimi nepřáteli!"
		German:"Du hast Freundschaft mit unseren Feinden erklärt!"
		Korean:"당신은 우리의 적과 우호 관계를 선언하지 않았소!"
}
	"You have declared friendship with our allies":{
		Italian:"Hai dichiarato un'amicizia con i nostri alleati."
		French:"Vous avez signé une Déclaration d'Amitié avec nos alliés"
		Simplified_Chinese:"兄弟齐心、其利断金！我们宣布：我们与盟友间兄弟般的友谊永世长存！"
		Polish:"Zadeklarowałeś przyjaźń z naszymi sojusznikami"
		Traditional_Chinese:"兄弟齊心、其力斷金！我們宣佈：我們與盟友間兄弟般的友誼永世長存！"
		Portuguese:"Você declarou amizade a um de nossos aliados"
		Russian:"Вы дружите с нашими союзниками"
		Czech:"Deklarovali jste přátelství s našimi spojenci"
		German:"Du hast die Freundschaft mit unseren Alliierten erklärt!"
		Korean:"우리의 동맹과 우호 관계를 선언해 주셔서 감사합니다."
}

	"Our open borders have brought us closer together.":{
		Italian:"I nostri accordi di passaggio hanno avvicinato le nostre nazioni."
		French:"Notre Accord de libre passage nous a rapprochés"
		Simplified_Chinese:"开放的边界促进了彼此的了解，让我们的人民心心相通！"
		Polish:"Nasze otwarte granice zbliżyły nas do siebie."
		Traditional_Chinese:"開放的邊界促進了彼此的了解，讓我們的人民心心相通！"
		Portuguese:"Nossas fronteiras abertas nos fizeram mais próximos."
		Russian:"Наши открытые границы сблизили нас"
		Czech:"Dohoda o otevřených hranicích nás sblížila."
		German:"Unsere offenen Grenzen haben uns einander näher gebracht."
		Korean:"국경을 열어 놓음으로써, 서로 가까워지는 기분이 드는군요."
}


	"Your so-called 'friendship' is worth nothing.":{ // When we have a decleration of friendship to someone and we declare war on them
		Italian:"La tua cosiddetta 'amicizia' non vale nulla!"
		Portuguese:"Sua chamada 'amizade' não vale nada."
		Polish:"Wasza tak zwana 'przyjaźń' jest nic warta."
		French:"Votre soi-disant 'amitié' ne vaut rien."
		Simplified_Chinese:"你所谓的“友谊”一文不值。"
		Traditional_Chinese:"你所謂的“友誼”一文不值。"
		Russian:"Ваше так называемое дружелюбие ничего не значит."
		Czech:"Naše takzvané 'přátelství' pro vás nic neznamená."
		German:"Ihre so genannte 'Freundschaft' ist nichts wert."
		Korean:"지금까지의 '우정'은 모두 거짓이었군요."
}

	"You have publicly denounced us!":{
		Italian:"Ci hai denunciato pubblicamente di fronte al mondo!"
		French:"Vous nous avez dénoncé publiquement!"
		Polish:"Potępiłeś nas publicznie!"
		Simplified_Chinese:"批判的武器不能代替武器的批判，谴责是无力的懦夫行为。"
		Traditional_Chinese:"批判的武器不能代替武器的批判，譴責是無力的懦夫行為。"
		Russian:"Вы публично осудили нас!"
		Czech:"Veřejně jste nás odsoudili!"
		German:"Ihr habt uns öffentlich angeprangert!"
                Malay:"Kamu telah mengutuk kami secara awam!"
		Korean:"당신은 우리를 공개적으로 비난했소!"
                Portuguese:"Você nos denunciou publicamente!"
}

	"You have denounced our allies":{
		Italian:"Hai denunciato i nostri alleati!"
		French:"Vous avez dénoncé nos alliées"
		Polish:"Potępiłeś naszych sojuszników publicznie!"
		Simplified_Chinese:"对我们盟友的侮辱也是对我们的冒犯，请好自为之！"
		Traditional_Chinese:"對我們盟友的汙辱也是對我們的冒犯，請好自為之！"
		Russian:"Вы осудили наших союзников!"
		Czech:"Osdoudili jsme naše spojence"
		German:"Ihr habt unsere Alliierten öffentlich angeprangert!"
                Malay:"Kamu telah kutuk pakatan kamu"
		Korean:"당신은 우리의 동맹을 공개적으로 비난했소!"
                Portuguese:"Você denunciou nossos aliados!"
}

	"You have denounced our enemies":{
		Italian:"Hai denunciato i nostri nemici!"
		French:"Vous avez dénoncé nos ennemies"
		Simplified_Chinese:"敌人的敌人就是朋友，你的谴责是维护公正的仗义执言，我们期待听到更多。"
		Polish:"Potępiłeś naszych wrogów"
		Traditional_Chinese:"敵人的敵人就是朋友，你的譴責是維護公正的仗義執言。"
		Russian:"Вы осудили наших врагов"
		Czech:"Odsoudili jsme naše nepřátele"
		German:"Ihr habt unsere Feinde öffentlich angeprangert!"
                Malay:"Kamu telah kutuk musuh kamu"
		Korean:"우리의 적을 공개적으로 비난하셨더군요. 우리도 같은 생각이랍니다."
                Portuguese:"Você denunciou nossos inimigos"
}

	// Demands
	"Demands":{
		Italian:"Richieste"
		French:"Demandes"
		Polish:"Żądania"
		Simplified_Chinese:"要求"
		Traditional_Chinese:"要求"
		Russian:"Требования"
		Czech:"Požadavky:"
		German:"Forderungen"
                Malay:"Permintaan"
		Korean:"요구"
                Portuguese:"Demandas"
}
	"Please don't settle new cities near us.":{
		Italian:"Smetti di fondare città vicino a noi."
		French:"Veuillez ne pas construire de villes proches de nous."
		Polish:"Proszę nie osiedlaj się w pobliżu naszych miast."
		Simplified_Chinese:"请不要在我们附近建立新的城市。"
		Traditional_Chinese:"請不要在我們附近建立新的城市。"
		Russian:"Пожалуйста, не закладывайте новых городов рядом с нами."
		Czech:"Prosím nezakládejte města poblíž našeho území."
		German:"Bitte keine neuen Städte in unserer Nähe bauen."
                Malay:"Tolong jangan menetap berdekatan bandar kami"
		Korean:"우리 근처에 새 도시를 짓지 마시오."
                Portuguese:"Porfavor, não coloque novas cidades próximos a nós."
}
	"Very well, we shall look for new lands to settle.":{
		Italian:"Ti porgiamo le nostre scuse."
		French:"Très bien, nous chercherons d'autres terres à coloniser"
		Simplified_Chinese:"好的，我们将会寻找新的建城位置。"
		Polish:"Bardzo proszę, będziemy szukać nowych ziem do osiedlenia się."
		Traditional_Chinese:"好的，我們將會尋找其他位置建立城市。"
		Russian:"Хорошо, мы найдем другие земли для поселений"
		Czech:"Nu dobrá, podíváme se po nových místech k zakládání měst."
		German:"Einverstanden, wir werden nach anderem Bauland Ausschau halten."
		Korean:"알겠습니다. 정착할 새로운 땅을 찾아 보도록 하지요."
                Portuguese:"Pois nem, nós iremos procurar novas terras para se assentar."
}
	"We shall do as we please.":{
		Italian:"Colonizzeremo la terra che ci pare e piace."
		French:"Nous faisons ce que nous voulons."
		Polish:"Zrobimy jak chcemy"
		Simplified_Chinese:"我们只是自己的奴隶，这里不需要弱者叽叽喳喳。"
		Traditional_Chinese:"我們只依照自己的意志行事。"
		Russian:"Мы поступим, как сочтем нужным"
		Czech:"Uděláme si to po svém."
		German:"Wir machen was wir wollen"
		Korean:"우리가 원하는 데 살고자 하는 것이 잘못입니까?"
                Portuguese:"Nós faremos oque quisermos"
}

	"You betrayed your promise to not settle cities near us":{
		Italian:"Hai tradito la tua promessa di non fondare città nelle nostre vicinanze."
		French:"Vous avez trahis votre promesse de ne pas fonder de ville proche de nous"
		Polish:"Nie dotrzymałeś umowy by nie osiedlać się blisko naszych miast"
		Simplified_Chinese:"你违背了不在我们附近建城的承诺，请好自为之。"
		Traditional_Chinese:"你違背了不在我們附近建立城市的承諾，請好自為之。"
		Russian:"Вы нарушили ваше обещание не закладывать города рядом с нами"
		Czech:"Porušili jste svůj slib nezakládat města u našich hranic"
		German:"Ihr habt euer Versprechen gebrochen, nicht in unserer Nähe neue Städte zu gründen"
		Korean:"당신은 우리 근처에 도시를 세우지 않겠다는 약속을 배신했소."
                Portuguese:"Você traiu a sua promessa de não fundar uma cidade próximo a nós"
}

	"You fulfilled your promise to stop settling cities near us!":{
		Italian:"Hai mantenuto la tua promessa di non fondare città nelle nostre vicinanze."
		French:"Vous avez tenu votre promesse de ne pas fonder de ville proche de nous!"
		Polish:"Wywiązałeś się z umowy aby nie osiedlać się blisko naszych miast"
		Simplified_Chinese:"感谢你履行了不在我们附近建城的承诺。"
		Traditional_Chinese:"感謝你履行了不在我們附近建立城市的承諾。"
		Russian:"Вы выполнили ваше обещание не закладывать города рядом с нами"
		Czech:"Dodrželi jste svůj slib nezakládat města poblíž našich hranic."
		German:"Ihr habt euer Versprechen gehalten, nicht in unserer Nähe neue Städte zu gründen"
		Korean:"우리 근처에 도시를 세우지 않겠다는 약속을 지켰군요."
                Portuguese:"Você cumpriu a sua promessa de parar de fundar cidades próximos próximos nós!"
}

	"You refused to stop settling cities near us":{
		Italian:"Hai continuato a fondare città nelle nostre vicinanze."
		French:"Vous avez refusez de ne pas fonder de villes proches de nous"
		Polish:"Odmówiłeś prośby aby nie osiedlać się blisko naszych miast"
		Simplified_Chinese:"你拒绝停止在我们附近建城的决定是愚蠢的，好自为之！"
		Traditional_Chinese:"你拒絕停止在我們附近建立城市的決定是愚蠢的，好自為之！"
		Russian:"Вы отказались не закладывать города рядом с нами"
		Czech:"Odmítli jste žádost o nezakládání měst poblíž našich hranic"
		German:"Ihr habt euch geweigert, nicht in unserer Nähe neue Städte zu gründen"
		Korean:"당신은 우리 근처에 도시를 세우지 말라는 제안을 거절했소."
                Portuguese:"Você recusou a parar de fundar cidades próximas a nós"
}

	"We noticed your new city near our borders, despite your promise. This will have....implications.":{
		Italian:"Abbiamo notato la la tua nuova città vicino ai nostri confini. E questo avrà... ripercussioni sui nostri rapporti."
		French:"Nous avons remarquez votre nouvelle ville à notre frontière, malgré votre promesse. Cela aura des... conséquences."
		Polish:"Mimo obietnicy zauważyliśmy twoje nowe miasto w pobliżu naszych granic. Poniesiesz za to konsekwencje"
		Simplified_Chinese:"尽管你答应了，我们还是注意到你在我们边境附近建立了新城市。如果有不好的影响...这将是你自找的！"
		Traditional_Chinese:"儘管你答應了，我們還是注意到你在我們邊境附近建立了新城市。如果有不好的影響...這將是你自找的！"
		Russian:"Мы заметили ваш новый город около наших границ. Это может повлечь... последствия."
		Czech:"Odhalili jsme nové město poblíž našich hranic navzdory vašim slibům. To bude mít... patřičné následky."
		German:"Wir haben eure neue Stadt an unserer Grenze bemerkt - entgegen eures Versprechens. Das wird Folgen haben."
		Korean:"우리 근처에 새 도시를 세우지 않겠다고 했는데, 이번에 새로운 도시를 세우셨군요. 그렇게 나오시겠다는 겁니까?"  
                Portuguese:"Nós percebemos a sua boba cidade próxima a nossas fronteiras, apesar da sua promessa. ISSO haverá... consequências."
}

	"Your arrogant demands are in bad taste":{
		Italian:"Hai fatto una richiesta arrogante."
		French:"Vos arrogantes demandes sont de mauvais goût"
		Polish:"Twoje aroganckie żądania są w złym guście"
		Simplified_Chinese:"你的傲慢要求不合情理。"
		Traditional_Chinese:"你的傲慢要求不合情理。"
		Russian:"Ваши высокомерные требования раздражают"
		Czech:"Vaše arogantní požadavky jsou dalším důkazem vaší zkaženosti"
		German:"Ihre arroganten Forderungen sind geschmacklos."
		Korean:"이치에 맞지 않는 요구를 하고 있군요."
<<<<<<< HEAD
                Portuguese:"Suas demandas arrogantes estão com um gosto ruim."
}
=======
	}

	"Your use of nuclear weapons is disgusting!": {

	}
>>>>>>> cc29f15b


////// City-States Types


	"Cultured":{
		Italian:"Acculturata"
		French:"Cultivée"
		Polish:"Wykształcony"
		Simplified_Chinese:"文化型"
		Traditional_Chinese:"文化型"
		Russian:"Культурный"
		Czech:"Kulturní"
		German:"Kultiviert"
		Korean:"문화적"

}

	"Maritime":{
		Italian:"Marittima"
		French:"Maritime" //same
		Polish:"Nadmorski"
		Simplified_Chinese:"航海型"
		Traditional_Chinese:"航海型"
		Russian:"Морской"
		Czech:"Nomořní"
		German:"Maritim"
		Korean:"해양적"
                Portuguese:"Marítima"
}

	"Mercantile":{
		Italian:"Mercantile"
		//same in french
		Simplified_Chinese:"商业型"
		Polish:"Handlowy"
		Traditional_Chinese:"商業型"
		Russian:"Торговый"
		Czech:"Obchodní"
		German:"Finanztechnisch"
		Korean:"상업적"
                Portuguese:"Mercantil"
}

	"Militaristic":{
		Italian:"Militaristica"
		French:"Militarisée"
		Polish:"Militarny"
		Simplified_Chinese:"军事型"
		Traditional_Chinese:"軍事型"
		Russian:"Воинственный"
		Czech:"Militaristický"
		German:"Militärisch"
		Korean:"군사적"
                Portuguese:"Militarista"
}

	"Type: ":{
		Italian:"Tipo: "
		Simplified_Chinese:"城邦类型："
		Traditional_Chinese:"城邦類型："
		Polish:"Rodzaj"
		Russian:"Тип: "
		Czech:"Typ:"
		German:"Typ: "
		Korean:"성향 : "
		French:"Type : "
                Portuguese:"Tipo : "
}

	"Influence: ":{
		Italian:"Influenza: "
		Simplified_Chinese:"影响力："
		Polish:"Wpływ"
		Traditional_Chinese:"影響力："
		Russian:"Влияние: "
		Czech:"Vliv: "
		German:"Einfluss: "
		Korean:"영향력 : "
                Portuguese:"Influência: "
}

	"Reach 30 for friendship.":{
		Italian:"Stringi un'amicizia superando il limite minimo di 30 Influenza."
		Simplified_Chinese:"影响力到达30以建立友谊"
		Traditional_Chinese:"影響力到達30以建立友誼"
		Czech:"Získejte vliv 30 a více pro dosažení přátelství."
		German:"Erreiche 30 für Freundschaft."
		Polish:"Zdobądź 30 dla przyjaźni."
		Korean:"우호 관계가 되고 싶다면 30 이상의 영향력을 보유하십시오."
                Portuguese:"Alcance 30 para conseguir a Amizade."
}

	"Reach highest influence above 60 for alliance.":{
		Italian:"Stringi un'alleanza superando 60 Influenza al di sopra di tutti."
		Simplified_Chinese:"影响力≥60且高于其他文明以成为友邦同盟"
		Traditional_Chinese:"影響力≥60且高於其他文明以成為友邦同盟"
		Czech:"Získejte vliv 60 a více pro dosažení aliance."
		German:"Erreiche den höchsten Einfluss über 60 für Allianzen"
		Polish:"Osiągnij wpływ powyżej 60 dla sojuszu." //checking context ingame - will delete after confirming
<<<<<<< HEAD
		Korean:"동맹 상태가 되려면 60 이상이면서 가장 높은 영향력을 보유하십시오."
                Portuguese:"Alcance a influência  mais alta acima dos 60 para formar uma aliança."
=======
		Korean:"동맹 상태가 되려면 60 이상이면서 문명들 중 가장 높은 영향력을 보유하십시오."
>>>>>>> cc29f15b
}

	"Ally: ":{
		Italian:"Alleati: "
		Simplified_Chinese:"同盟："
		Traditional_Chinese:"同盟："
		Czech:"Aliance: "
		German:"Alliierte"
		Polish:"Sojusznik: "
		Korean:"동맹 : "
		French:"Allié :"
                Portguese:"Aliado : "
}

////// Trade

	"Trade":{
		Italian:"Negozia"
		Russian:"Торговля"
		French:"Échanges"
		Romanian:"Comerț"
		Spanish:"Comerciar"
		Simplified_Chinese:"贸易"
		Traditional_Chinese:"貿易"
		Portuguese:"Comércio"
		German:"Handel"
		Czech:"Obchod"
		Polish:"Wymiana"
                Malay:"Dagang"
		Korean:"거래"
}

	"Offer trade":{
		Italian:"Offri scambio"
		Russian:"Предложить обмен"
		French:"Proposer un échange"
		Romanian:"Ofertă comercială"
		Spanish:"Ofrecer intercambio"
		Simplified_Chinese:"提供贸易"
		Traditional_Chinese:"提供貿易"
		Portuguese:"Oferecer uma troca comercial" // seems like not one person wants to :D
		German:"Handel anbieten"
		Czech:"Učinit nabídku"
		Polish:"Zaproponuj wymianę"
                Malay:"Tawar dagang"
		Korean:"거래 제안"
}

	"Retract offer":{
		Italian:"Ritira offerta"
		Russian:"Отменить предложение"
		Simplified_Chinese:"撤回报价"
		Traditional_Chinese:"撤回報價"
		Czech:"Zrušit nabídku"
		German:"Angebot zurückziehen"
		Polish:"Wycofaj ofertę"
                Malay:"Tarik balik tawaran"
		Korean:"제안 취소"
		French:"Retirer l'offre"
                Portuguese:"Retirar oferta"
}

	"What do you have in mind?":{
		Italian:"Cos'hai in mente?"
		Russian:"Что вы об этом думаете?"
		French:"À quoi pensez-vous ?"
		Romanian:"La ce te gândești?"
		Spanish:"¿Qué tienes en mente?"
		Simplified_Chinese:"你有什么想法？"
		Traditional_Chinese:"你有什麼想法？"
		Portuguese:"O que tens em mente?" //tens as in have or has nor tens of thousands of course
		German:"Was schwebt Ihnen vor?"
		Czech:"Co máte na mysli?"
		Polish:"Co masz na myśli?"
		Korean:"어떻게 생각하십니까?"
}

	"Our items":{
		Italian:"I nostri articoli"
		Russian:"Наши товары"
		French:"Nos articles"
		Romanian:"Articolele noastre"
		Spanish:"Nuestros ítems"
		Simplified_Chinese:"我们的贸易项目"
		Traditional_Chinese:"我們的貿易項目"
		Portuguese:"Nossos itens/recursos"
		German:"Unsere Gegenstände"
		Czech:"Naše obchodní artikly"
		Polish:"Nasze przedmioty"
		Korean:"우리의 물품"
}

	"Our trade offer":{
		Italian:"La nostra offerta"
		Russian:"Наше предложение"
		French:"Notre offre d'échange"
		Romanian:"Oferta noastră"
		Spanish:"Nuestra oferta"
		Simplified_Chinese:"我们的贸易提供"
		Traditional_Chinese:"我們的貿易提供"
		Portuguese:"Nossa oferta"
		German:"Unser Handelsangebot"
		Czech:"My nabízíme k obchodování"
		Polish:"Nasza oferta wymiany"
		Korean:"우리의 거래 제안"
}

	"[otherCiv]'s trade offer":{
		Italian:"Offerta di [otherCiv]"
		Russian:"Предложение от [otherCiv]"
		French:"L'offre d'échange de [otherCiv]"
		Romanian:"Ofertă de schimb a [otherCiv]"
		Spanish:"Oferta de [otherCiv]"
		Simplified_Chinese:"[otherCiv]的贸易提供"
		Traditional_Chinese:"[otherCiv]的貿易提供"
		Portuguese:"Oferta da(o/e) [otherCiv]" // da(o/e) meaning of in diffenrent genders
		German:"[otherCiv]s Handelsangebot",
		Czech:"[otherCiv] nabízí k obchodování"
		Polish:"Oferta wymiany od [otherCiv]"
		Korean:"[otherCiv]의 거래 제안"
}

	"[otherCiv]'s items":{
		Italian:"Gli articoli di [otherCiv]"
		Russian:"Товары цивилизации [otherCiv]"
		French:"Les articles de [otherCiv]"
		Romanian:"Articolele de la [otherCiv]"
		Spanish:"Ítems de [otherCiv]"
		Simplified_Chinese:"[otherCiv]的贸易项目"
		Traditional_Chinese:"[otherCiv]的貿易項目"
		Portuguese:"Itens da(o/e) [otherCiv]"
		German:"[otherCiv]s Gegenstände",
		Czech:"[otherCiv] obchodní artikly"
		Polish:"Przedmioty od [otherCiv]"
		Korean:"[otherCiv]의 물품"
}

	"Pleasure doing business with you!":{
		Italian:"È un piacere fare affari con te!"
		Russian:"С вами приятно иметь дело!"
		French:"C'est un plaisir de faire des affaires avec vous!"
		Romanian:"Este o plăcere să facem afaceri împreună!"
		Spanish:"¡Un placer hacer negocios contigo!"
		Simplified_Chinese:"很高兴和您做生意！"
		Traditional_Chinese:"很高興和您做生意！"
		Portuguese:"É um prazer fazer negócios com você" // can remove 'É um prazer' as it translates to 'it is a pleasure'
		German:"Angenehm, mit Ihnen Geschäfte zu machen!"
		Czech:"Bylo nám potěšení s vámi obchodovat!"
		Polish:"Miło jest robić z tobą interesy!"
		Korean:"당신과의 거래는 언제나 환영입니다!"
}

	"I think not.":{
		Italian:"Non ci penso proprio!"
		Russian:"Думаю, нет."
		French:"Je ne crois pas."
		Romanian:"Nu cred."
		Spanish:"Creo que no."
		Simplified_Chinese:"我认为不可行。"
		Traditional_Chinese:"我認為不可行。"
		Portuguese:"Acho que não"
		German:"Lieber nicht."
		Czech:"Myslím, že to neklapne."
		Polish:"Myślę że nie."
                Malay:"Saya rasa tidak"
		Korean:"그건 안 됩니다."
}

	"That is acceptable.":{
		Italian:"È accettabile."
		Russian:"Это приемлемо."
		French:"C'est acceptable."
		Romanian:"E acceptabil."
		Spanish:"Es aceptable"
		Simplified_Chinese:"这是可以接受的。"
		Traditional_Chinese:"這是可以接受的。"
		Portuguese:"Isto é aceitável "
		German:"Das ist akzeptabel."
		Czech:"To se zdá přijatelné."
		Polish:"To jest akceptowalne." //checking context ingame - will delete after confirming
		Korean:"이 정도면 적당하군요."
}

	"Accept":{
		Italian:"Accetta"
		Russian:"Принять"
		French:"Accepter"
		Romanian:"Acceptă"
		Spanish:"Aceptar"
		Simplified_Chinese:"同意"
		Traditional_Chinese:"同意"
		Portuguese:"Aceitar"
		German:"Annehmen"
		Czech:"Souhlasíme"
		Polish:"Zatwierdź"
                Malay:"Mahu"
		Korean:"수락"
}

	"Keep going":{
		Italian:"Continua..."
		French:"Continuer..."
		Simplified_Chinese:"继续..."
		Traditional_Chinese:"繼續..."
		Portuguese:"Prossiga"
		Russian:"Продолжить"
		Czech:"Pokračujte"
		German:"Weitermachen"
		Polish:"Kontynuuj"
                Malay:"Teruskan"
		Korean:"계속"
}

	"There's nothing on the table":{
		Italian:"Non c'è niente da trattare"
		Russian:"Вы ничего не предложили" //Don't know how to properly translate this one, but i think this will do okay
		French:"Il n'y a rien a échangé" //if it's in case of empty trade it's accurate
		Romanian:"Nu e nimic pe masă"
		Spanish:"¿Estas de broma?"
		Simplified_Chinese:"未选择任何交易"
		Traditional_Chinese:"未選擇任何交易"
		Portuguese:"Não ha nada á mesa"
		German:"Der Verhandlungstisch ist leer"
		Czech:"Nemáme se o čem bavit"
		Polish:"Na stole nie ma nic"
		Korean:"거래할 물품이 없지 않소?"
}

	"Peace Treaty":{//Corrected
		Italian:"Trattato di pace"
		Russian:"Мирный договор"
		French:"Traité de paix"
		Romanian:"Tratat de pace"
		Spanish:"Tratado de paz"
		Simplified_Chinese:"和平条约"
		Traditional_Chinese:"和平條約"
		Portuguese:"Tratado de paz"
		German:"Friedensabkommen"
		Czech:"Mírová smlouva"
		Polish:"Traktat pokojowy"
		Korean:"평화 조약"
}

	"Agreements":{
		Italian:"Accordi"
		Simplified_Chinese:"协定"
		Traditional_Chinese:"協定"
		French:"Accords"
		Portuguese:"Acordos"
		Russian:"Соглашения"
		Czech:"Obchodní dohody"
		German:"Vereinbarungen"
		Polish:"Umowa"
		Korean:"협정"
}

	"Open Borders":{
		Italian:"Diritto di passaggio"
		Simplified_Chinese:"开放边境"
		Traditional_Chinese:"開放邊境"
		French:"Accord de libre passage"
		Portuguese:"Acordo de fronteiras abertas"
		Russian:"Открытые границы"
		Czech:"Otevřené hranice"
		German:"Offene Grenzen"
		Polish:"Otwórz granice"
                Malay:"Buka Sempadan"
		Korean:"국경 개방"
}

	"Gold per turn":{
		Italian:"Oro per turno"
		Russian:"Золота за ход"
		French:"Or par tour"
		Romanian:"Aur per rundă"
		Spanish:"Oro por turno"
		Simplified_Chinese:"金钱/回合"
		Traditional_Chinese:"金錢/回合"
		Portuguese:"Ouro por turno"
		German:"Gold pro Runde"
		Czech:"Zlato za kolo"
		Polish:"Złoto na turę"
                Malay:"Emas setiap pusingan"
		Korean:"턴 당 금"
}

	"Cities":{
		Italian:"Città"
		Romanian:"Orase"
		Spanish:"Ciudades"
		Simplified_Chinese:"城市"
		Traditional_Chinese:"城市"
		German:"Städte"
		Dutch:"Cities"
		French:"Villes"
		Portuguese:"Cidades"
		Russian:"Города"
		Czech:"Města"
		Polish:"Miasta"
                Malay:"Bandar"
		Korean:"도시"
}

	"Technologies":{
		Italian:"Tecnologie"
		German:"Technologien"
		French:"Technologies"
		Simplified_Chinese:"科技"
		Traditional_Chinese:"科技"
		Portuguese:"Tecnologias"
		Russian:"Технологии"
		Czech:"Technologie"
		Polish:"Technologie"
                Malay:"Teknologi"
		Korean:"기술"
}

	"Declarations of war":{
		Italian:"Dichiarazione di guerra"
		French:"Déclarations de guerre"
		Simplified_Chinese:"宣战"
		Traditional_Chinese:"宣戰"
		Portuguese:"Declarações de guerra"
		Russian:"Объявления войны"
		Czech:"Vyhlášení války"
		German:"Kriegserklärungen"
		Polish:"Deklaracja wojny"
		Korean:"전쟁 선포"
}

	"Introduction to [nation]":{
		Italian:"Introduci a [nation]"
		Simplified_Chinese:"介绍认识[nation]"
		Traditional_Chinese:"介紹認識[nation]"
		Russian:"Представиться [nation]",
		Czech:"Představení národa [nation]"
		German:"Vorstellung der Nation [nation]"
		Polish:"Przedstawienie narodu [nation]" //checking context ingame - will delete after confirming
		Korean:"[nation]에 대한 소개"
		French:"Présentation à [nation]"
                Portuguese:"Introdução para [nation]"
}

	"Declare war on [nation]":{
		Italian:"Dichiara guerra a [nation]"
		Simplified_Chinese:"宣战[nation]"
		Traditional_Chinese:"宣戰[nation]"
		Czech:"Vyhlásit válku národů [nation]"
		Russian:"Объявить войну: [nation]"
		German:"[nation] den Krieg erklären"
		Polish:"Wypowiedz wojnę z [nation]"
		Korean:"[nation]에 전쟁 선포"
		French:"Déclarer la guerre à [nation]"
                Portuguese:"Declarar guerra à  [nation]"
}

	"Luxury resources":{
		Italian:"Risorse di lusso"
		French:"Ressources de luxes"
		Simplified_Chinese:"奢侈资源"
		Traditional_Chinese:"奢侈資源"
		Portuguese:"Recursos raros/luxuosos" //raros = rare luxuosos = luxurious
		Russian:"Редкие ресуры"
		Czech:"Luxusní zdroje"
		German:"Luxusgüter"
		Polish:"Zasoby luksusowe"
		Korean:"사치 자원"
}

	"Strategic resources":{
		Italian:"Risorse strategiche"
		French:"Ressources stratégiques"
		Simplified_Chinese:"战略资源"
		Traditional_Chinese:"戰略資源"
		Portuguese:"Recursos estratégicos"
		Russian:"Стратегические ресуры"
		Czech:"Strategiské zdroje"
		German:"Strategische Ressourcen"
		Polish:"Zasoby strategiczne"
		Korean:"전략 자원"
}


	// Nations and uniques


	"replaces":{// As in "Camel Archer replaces Knight", "Krepost replaces Barracks"
		Italian:"sostituisce"
		Romanian:"înlocuiește"
		Spanish:"Remplaza"
		Simplified_Chinese:"替代"
		Traditional_Chinese:"替代"
		German:"ersetzt"
		French:"remplace"
		Portuguese:"substitui"
		Russian:"заменяет"
		Czech:"nahrazuje"
		Polish:"zastępuje"
		Korean:"대체되는 것 : "
}

	"[resourceName] not required":{
		Italian:"Risorsa [resourceName] non richiesta"
		Simplified_Chinese:"无需战略资源：[resourceName]"
		Traditional_Chinese:"無須戰略資源：[resourceName]"
		French:"[resourceName] non requis"
		Portuguese:"[resourceName] não requirido"
		Russian:"[resourceName] не требуется",
		Czech:"[resourceName] není potřeba"
		German:"[resourceName] wird nicht benötigt"
		Polish:"[resourceName] nie jest wymagane/ny" //checking context ingame - will delete after confirming
		Korean:"[resourceName] 자원이 불필요함"
}

	"Lost ability":{ // as in Does not have +1 Visibility Range (or any other unit unique)
		Italian:"Non possiede "
		Simplified_Chinese:"失去能力"
		Traditional_Chinese:"失去能力"
		Russian:"Не имеет "
		Czech:"Ztráta schopnosti"
		German:"Verlorene Eigenschaft"
		Polish:"Utracona zdolność"
		Korean:"없어진 특성"
		French:"capacité manquante"
                Portuguese:"Habilidade perdida"
}

	"National ability":{ // the unique ability that each nation has
		Italian:"Abilità della civiltà"
		Romanian:"Abilitate a națiunii"
		Spanish:"Bonus de nacion"
		German:"Nationalfähigkeit"
		French:"Capacité de la civilisation"
		Portuguese:"Habilidade nacional"
		Russian:"Национальная особенность"
		Simplified_Chinese:"民族特性"
		Traditional_Chinese:"民族特性"
		Czech:"Národní schopnost"
		Polish:"Zdolność narodowa"
		Korean:"문명 특성"
}

	"Babylon":{
		Italian:"Babilonia"
		Russian:"Вавилон"
		French:"Babylone"
		Romanian:"Babilonia"
		Spanish:"Babilonia"
		Simplified_Chinese:"巴比伦"
		Traditional_Chinese:"巴比倫"
		Portuguese:"Babilônia"
		German:"Babylonien"
		Czech:"Babylonie"
		Polish:"Babilon"
                Malay:"Babylon"
		Korean:"바빌론"
}

	"Receive free Great Scientist when you discover Writing, Earn Great Scientists 50% faster":{
		Italian:"Ricevi un Grande Scienziato gratuito quando scopri la Scrittura, e ricevi i Grandi Scienziati il 50% più in fretta"
		Romanian:"La descoperirea abilității Scriere primești un Mare om de știință gratuit, următorii fiind obținuți cu 50% mai repede"
		German:"Ein kostenloser Großer Wissenschaftler erscheint, wenn Schrift erforscht wurde; Große WissenschaftlerInnen erscheinen 50% häufiger"
		French:"Gagner un scientifique illustre lorsque Ecriture est dévouvert, les scientifiques illustres apparaissent 50% plus vite"
		Portuguese:"Receba gratuitamente um grande cientista quando você descobrir Escritura, ganhe grandes cientistas 50% mais rápido"
		Russian:"Бесплатный Великий Ученый при исследовании Письменности. Великие Ученые появляются на 50% быстрее"
		Simplified_Chinese:"发明文字后立即获得一个大科学家，大科学家点数积累速率+50%"
		Traditional_Chinese:"發明文字後立即獲得一個大科學家，大科學家點數累積速率+50%"
		Spanish:"Reciba un Gran Científico gratis cuando descubra Escribir, Gane Grandes Científicos 50% más rápido"
		Czech:"Obdržíte Velkého Vědce při objevení technologie 'Písemnictví', získejte Velkého Vědce o 50% rychleji"
		Polish:"Otrzymaj Wielkiego Naukowca po odkryciu Pisma, Zdobądź Wielkiego Naukowca 50% szybciej"
		Korean:"문자를 연구한 후 위대한 과학자 하나를 무료로 얻습니다. 위대한 과학자의 출현 속도 +50%"
}

	"Nebuchadnezzar II":{//Babylonian Leader
		Italian:"Nabucodonosor II"
		French:"Nabuchodonosor II"
		Simplified_Chinese:"尼布甲尼撒二世"
		Traditional_Chinese:"尼布甲尼薩二世"
		Russian:"Навуходоносор II",
		Czech:"Nebukadnesar II."
		German:"Nebukadnezar II"
		Polish:"Nabuchodonozor II"
		Korean:"네부카드네자르 2세"
                Portuguese:"Nabucodonosor II"
}

	"Greece":{
		Italian:"Grecia"
		Russian:"Греция"
		French:"Grèce"
		Romanian:"Grecia"
		Spanish:"Grecia"
		Simplified_Chinese:"希腊"
		Traditional_Chinese:"希臘"
		Portuguese:"Grécia"
		German:"Griechenland"
		Czech:"Řecko"
		Polish:"Grecja"
                Malay:"Yunani"
		Korean:"그리스"
}

	"Alexander":{
		Italian:"Alessandro"
		French:"Alexandre le Grand"
		Simplified_Chinese:"亚历山大"
		Traditional_Chinese:"亞歷山大"
		Russian:"Александр"
		Czech:"Alexandr Veliký"
		// same in German
		Polish:"Aleksander Wielki"
                Malay:"Alexander"
		Korean:"알렉산더"
                Portuguese:"Alexandro"!
},

	"City-State Influence degrades at half and recovers at twice the normal rate": {
		Simplified_Chinese:"对城邦影响力衰减速度减半，恢复速度加倍"
		Traditional_Chinese:"對城邦影響力衰減速度減半，恢復速度加倍"
		Italian:"L'influenza sulle Città-Stato diminuisce il doppio più lentamente e aumenta il doppio più velocemente."
		Russian:"Влияние на города-государства снижается вдвое медленнее и увеличивается вдвое быстрее"
		Czech:"Vliv Městských států degraduje o polovinu a přibívá dvojnásobnou rychlostí."
		German:"Der Einfluss des Stadtstaats reduziert sich nur halb so schnell und erholt sich doppelt so schnell"
		Polish:"Wpływ Miasta-Państwa obniża się o połowę i odnawia dwukrotnie szybciej niż normalnie"
		Korean:"도시국가에 대한 영향력 감소량이 절반이 되고, 영향력 회복량은 두 배가 됩니다."
		French:"L'Influence d'une cité-état diminue deux fois moins vite et revient deux fois plus vite"
},

	"China":{
		Italian:"Cina"
		Russian:"Китай"
		French:"Chine"
		Romanian:"China"
		Spanish:"China"
		Simplified_Chinese:"中华"
		Traditional_Chinese:"中國"
		Portuguese:"China"
		German:"China"
		Czech:"Čína"
		Polish:"Chiny"
                Malay:"Cina"
		Korean:"중국"
}

	"Wu Zetian":{
		Italian:"Wu Zetian" //Same as in Italian
		Simplified_Chinese:"武则天"
		Traditional_Chinese:"武則天"
		Russian:"У Цзэтянь",
		Czech:"Wu Ce-tchien"
		// same in German
		Polish:"Wu Zetian"
		Korean:"측천무후"
		French:"Wu Zetian"
},

	"Great general provides double combat bonus, and spawns 50% faster":{
		Italian:"I Grandi Generali nascono il 50% più in fretta e il loro bonus è raddoppiato"
		Romanian:"Marele general oferă bonus de luptă dublu și se crează cu 50% mai repede"
		Simplified_Chinese:"大军事家提供双倍战斗力加成，大军事家产生速率+50%"
		Traditional_Chinese:"大軍事家提供雙倍戰鬥力加成，大軍事家產生速率+50%"
		German:"Ein Großer General gibt den doppelten Kampfbonus und erscheint 50% häufiger"
		French:"Le général illustre donne deux fois plus de bonus de combat, et apparait 50% plus vite"
		Portuguese:"Grande general fornece bônus de combate duplo e é gerado 50% mais rápido"
		Russian:"Великий полководец дает двойной боевой бонус и появляется на 50% быстрее"
		Spanish:"El gran general proporciona bonificación de combate doble y genera un 50% más rápido."
		Russian:"Великий Полководец дает двойной бонус в бою и появляется на 50% быстрее" // Russian x2. As it should be?
		Czech:"Velký Generál poskytne dvojnásobný bojový bonus a rodí se o 50% rychleji"
		Polish:"Wielki generał zapewnia podwójną premię do walki i tworzy się 50% szybciej"
		Korean:"위대한 장군으로 인한 전투력 보너스가 두 배가 됩니다. 위대한 장군 출현 속도 +50%"
}

	"Egypt":{
		Italian:"Egitto"
		Russian:"Египет"
		French:"Égypte"
		Romanian:"Egipt"
		Spanish:"Egipto"
		Simplified_Chinese:"埃及"
		Traditional_Chinese:"埃及"
		Portuguese:"Egíto"
		German:"Ägypten"
		Czech:"Egypt"
		Polish:"Egipt"
                Malay:"Mesir"
		Korean:"이집트"
}

	"Ramesses II":{
		Italian:"Ramses II"
		French:"Ramsès II"
		Simplified_Chinese:"拉美西斯二世"
		Traditional_Chinese:"拉美西斯二世"
		Russian:"Рамзес II"
		Czech:"Ramesse II"
		German:"Ramses II"
		Polish:"Ramzes II"
		Korean:"람세스 2세"
                Portuguese:"Ramésses II"
}

	"+20% production towards Wonder construction":{
		Italian:"+20% Produzione per la costruzione delle Meraviglie"
		German:"20% erhöhte Produktion beim Errichten von Wundern"
		French:"+20% vitesse de construction des merveilles"
		Spanish:"+ 20% de producción hacia la construcción de maravillas."
		Romanian:"+ 20% producție spre construcția de mirare"
		Portuguese:"+ 20% de produção para construção de maravilhas"
		Russian:"+20% Производство при строительстве чудес"
		Simplified_Chinese:"建造奇观时产能积累速率+20%"
		Traditional_Chinese:"建造奇觀時產能累積速率+20%"
		Czech:"+20% produkce při stavbě Divu světa"
		Polish:"+20% do produkcji budowy Cudu"
		Korean:"불가사의를 건설할 때 생산력 +20%"
}

	"England":{
		Italian:"Inghilterra"
		Russian:"Англия"
		French:"Angleterre"
		Romanian:"Anglia"
		Spanish:"Inglaterra"
		Simplified_Chinese:"英格兰"
		Traditional_Chinese:"英國"
		Portuguese:"Inglaterra"
		German:"England"
		Czech:"Anglie"
		Polish:"Anglia"
                Malay:"England"
		Korean:"영국"
}

	"Elizabeth":{
		Italian:"Elisabetta"
		//same in french
		Simplified_Chinese:"伊丽莎白"
		Traditional_Chinese:"伊麗莎白"
		Russian:"Елизавета"
		Czech:"Alžběta I."
		German:"Elisabeth"
		Polish:"Elżbieta"
		Korean:"엘리자베스 1세"
                Portuguese:"Elisabeth"
}

	"+2 movement for all naval units":{
		Italian:"+2 movimento per tutte le unità navali"
		Romanian:"+2 deplasare pentru toate unitățile navale"
		Spanish:"+2 de movimiento a las unidades navales"
		Simplified_Chinese:"所有海军+2移动力"
		Traditional_Chinese:"所有海軍+2移動力"
		German:"+2 Bewegung für alle Marineeinheiten"
		French:"+2 mouvements pour les unités navales"
		Portuguese:"+2 movimento para todas as unidades navais"
		Russian:"+2 движение для всех военно-морских подразделений"
		Czech:"+2 pohyb pro všechny námořní jednotky"
		Polish:"+2 do Przemieszczenia się dla wszystkich jednostek morskich"
		Korean:"모든 해상 유닛의 행동력 +2"
}

	"France":{
		Italian:"Francia"
		Russian:"Франция"
		French:"France"
		Romanian:"Franța"
		Spanish:"Francia"
		Simplified_Chinese:"法兰西"
		Traditional_Chinese:"法國"
		Portuguese:"França"
		German:"Frankreich"
		Czech:"Francie"
		Polish:"Francja"
                Malay:"Perancis"
		Korean:"프랑스"
}

	"Napoleon":{
		Italian:"Napoleone"
		French:"Napoléon"
		Simplified_Chinese:"拿破仑"
		Traditional_Chinese:"拿破崙"
		Russian:"Наполеон",
		Czech:"Napoleon Bonaparte"
		// same in German
		Polish:"Napoleon"
		Korean:"나폴레옹"
                Portuguese:"Napoleão"
}

	"+2 Culture per turn from cities before discovering Steam Power":{
		Italian:"+2 Cultura al turno dalle città prima della scoperta dell'Energia a Vapore"
		German:"+2 Kultur pro Runde von Städten (bevor Dampfkraft erforscht wurde)"
		French:"+2 culture par tour et par villes jusqu'à la découverte de la machine à vapeur"
		Spanish:"+2 Cultura por turno desde las ciudades antes de descubrir la Energía de Vapor."
		Romanian:"+2 Cultură pe turn de la orașe înainte de a descoperi puterea de abur"
		Portuguese:"+2 Cultura por turno das cidades antes de descobrir o poder do vapor" //'poder do vapor' means the power of steam
		Russian:"+2 Культура за ход от городов до открытия Парового Двигателя"
		Simplified_Chinese:"在发明蒸汽机之前，每座城市的文化+2"
		Traditional_Chinese:"在發明蒸汽機之前，每座城市的文化+2"
		Czech:"+2 body kultury ze všech měst před objevením technologie 'Parní stroj'"
		Polish:"+2 Kultury na turę od miast przed odkryciem Energi Parowej"
		Korean:"증기력을 연구하기 전까지, 모든 도시에서 턴 당 문화 +2"
}

	"Russia":{
		Italian:"Russia"
		Romanian:"Rusia"
		Spanish:"Rusia"
		Simplified_Chinese:"俄罗斯"
		Traditional_Chinese:"俄羅斯"
		German:"Russland"
		French:"Russie"
		Portuguese:"Rússia"
		Russian:"Россия"
		Czech:"Rusko"
		Polish:"Rosja"
                Malay:"Rusia"
		Korean:"러시아"
}

	"Catherine":{
		Italian:"Caterina II"
		French:"Catherine II"
		Simplified_Chinese:"叶卡捷琳娜二世"
		Traditional_Chinese:"葉卡捷琳娜二世"
		Russian:"Екатерина Великая"
		Czech:"Kateřina II. Veliká"
		German:"Katharina"
		Polish:"Katarzyna"
		Korean:"예카테리나 2세"
}

	"Strategic Resources provide +1 Production, and Horses, Iron and Uranium Resources provide double quantity":{
		Italian:"+1 Produzione dalle risorse, e doppia quantità fornita da Cavalli, Ferro e Uranio"
		Romanian:"Resursele strategice oferă +1 Producție, resursele Cai, Fier și Uraniu oferind cantitate dublă"
		Spanish:"Los recursos estrategicos proporcionan +1 de produccion y los caballos, uranio y hierro proporcionan 4 envez de 2 recursos"
		Simplified_Chinese:"每处战略资源+1产能，并且马、铁和铀资源储量加倍"
		Traditional_Chinese:"每處戰略資源+1產能，並且馬、鐵和鈾資源儲量加倍"
		German:"Strategische Ressourcen geben +1 Produktion und Pferde, Eisen und Uran Ressourcen geben die doppelte Menge"
		French:"Les ressources stratégiques donnent +1 production, et les quantités de chevaux, fer et uranium sont doublés"
		Portuguese:"Recursos Estratégicos fornecem Produção de +1, recursos de cavalos, ferro e urânio fornecem quantidade dupla"
		Russian:"Стратегические ресурсы дают +1 к производству, а количество ресуров Лошади, Железо и Уран удваивается"
		Czech:"Strategické zdroje poskytují +1 produkci. Zdroje Koní, Železné rudy a Uranu jsou dvojnásobné"
		Polish:"Surowce Strategiczne zapewniają +1 do Produkcji, a Konie, Żelazo i Uran zapewniają podwojoną ilość"
		Korean:"말, 철, 그리고 우라늄 자원이 두 배가 됩니다. 전략 자원의 생산력 +1"
}

	"Rome":{
		Italian:"Roma"
		Romanian:"Roma"
		Spanish:"Roma"
		Simplified_Chinese:"罗马"
		Traditional_Chinese:"羅馬"
		German:"Rom"
		French:"Rome"
		Portuguese:"Roma"
		Russian:"Рим"
		Czech:"Řím"
		Polish:"Rzym"
                Malay:"Rom"
		Korean:"로마"
}

	"Augustus Caesar":{
		Italian:"Cesare Augusto"
		French:"Jules César"
		Simplified_Chinese:"奥古斯都·恺撒"
		Traditional_Chinese:"奧古斯都·凱薩"
		Russian:"Октавиан Август",
		Czech:"Gaius Iulius Caesar"
		German:"Julius Cäsar"
		Polish:"Gajusz Juliusz Cezar"
		Korean:"아우구스투스 카이사르"
}

	"+25% Production towards any buildings that already exist in the Capital":{
		Italian:"+25% Produzione per gli edifici già costruiti nella Capitale"
		Romanian:"+25% Producție pentru toate clădirile deja existente în capitală"
		Spanish:"+25% De producion a las construciones que ya existan en la capital "
		German:"+25% Produktion für alle Gebäude, die bereits in der Hauptstadt existieren"
		French:"+25% de production pour tous les batiments déjà construits dans la capitale"
		Portuguese:"+ 25% Produção para quaisquer edifícios que já existam na Capital"
		Russian:"+25% Производство при постройке зданий, которые уже существуют в столице"
		Simplified_Chinese:"在其他城市建造首都已建有的建筑时产能积累速率+25%"
		Traditional_Chinese:"在其他城市建造首都已建有的建築時產能累積速率+25%"
		Czech:"+25% produkce při stavbě všech budov, které už jsou postavené v hlavním městě"
		Polish:"+25% do Produkcji budowli które już istenieją w Stolicy"
		Korean:"수도에 지어진 건물을 지을 때 생산력 +25%"
}

	"Arabia":{
		Italian:"Arabia"
		Romanian:"Arabia"
		Spanish:"Arabia"
		Simplified_Chinese:"阿拉伯"
		Traditional_Chinese:"阿拉伯"
		German:"Arabien"
		French:"Arabie"
		Portuguese:"Arábia"
		Russian:"Аравия"
		Dutch:"Saudi"
		Czech:"Arábie"
		Polish:"Arabia"
                Malay:"Arab"
		Korean:"아라비아"
}

	"Harun al-Rashid":{
		Italian:"Harun al-Rashid" //Same as Italian
		French:"Hâroun ar-Rachîd"
		Simplified_Chinese:"哈伦·拉希德"
		Traditional_Chinese:"哈倫·拉希德"
		Russian:"Гарун-аль-Рашид",
		Czech:"Hárún ar-Rašíd"
		// same in German
		Polish:"Harun ar-Raszid"
		Korean:"하룬 알 라시드"
}

	"+1 Gold from each Trade Route, Oil resources provide double quantity":{
		Italian:"+1 Oro da ogni rotta commerciale, e doppia quantità da ogni fonte di Petrolio"
		Simplified_Chinese:"每条贸易路线+1金钱，石油储量加倍"
		Traditional_Chinese:"每條貿易路線+1金錢，石油儲量加倍"
		Portuguese:"1 ouro adicional de rotas comerciais e recursos de petróleo geram o dobro" // óleo could mean normal kitchen oil and even fuel from sugar cane
		French:"+1 Or pour chaque route commerciale, la quantité de pétrole est doublée"
		Russian:"+1 Золото от каждого торгового маршрута, количество ресурса Нефть удваивается"
		Czech:"+1 Zlata za každou obchodní cestu, zdroje Ropy poskytují dvojnásobné množství"
		German:"+1 Gold von jedem Handelsweg, Ölvorkommen bieten doppelte Menge"
		Polish:"+1 Złota za każdy Szlak Handlowy, zasoby Ropy zapewnia podwojoną ilość"
		Korean:"석유 자원이 두 배가 됩니다. 교역로마다 금 +1"
}

	"America":{
		Italian:"Stati Uniti"
		Romanian:"Statele Unite"
		Spanish:"Estados Unidos"
		Simplified_Chinese:"美利坚"
		Traditional_Chinese:"美利堅"
		German:"Amerika"
		French:"Etats-Unis"
		Portuguese:"América"
		Russian:"Америка"
		Czech:"Amerika"
		Polish:"Ameryka"
                Malay:"Amerika"
		Korean:"미국"
}

	"George Washington":{
		Italian:"George Washington" //Same as Italian
		//same in french
		Simplified_Chinese:"乔治·华盛顿"
		Traditional_Chinese:"喬治·華盛頓"
		Russian:"Джордж Вашингтон",
		Czech:"George Washington"
		// same in German
		Polish:"George Washington"
		Korean:"조지 워싱턴"
                // same in Portuguese
}

	"All land military units have +1 sight, 50% discount when purchasing tiles":{
		Italian:"+1 Visione per le unità militari terrestri, e -50% costi in Oro quando acquisti una casella"
		Romanian:"Toate unitățile militare terestre au raza vizuală +1, 50% reducere la cumpărarea celulelor"
		Spanish:"Todas las unidades militares de tierra obtienen +1 de vision, 50% de descuento al comprar terrenos"
		Simplified_Chinese:"陆军单位+1视野，购买地块花费-50%"
		Traditional_Chinese:"陸軍單位+1視野，購買地區花費-50%"
		German:"Alle militärischen Landeinheiten haben +1 Sicht; 50% niedrigerer Preis beim Kauf von Feldern"
		French:"Toutes les unités terrestres ont +1 porté de vision, les cases coutent 50% de leurs prix à l'achat"
		Portuguese:"Todas as unidades militares terrestres ganham +1 alcançe devisão e 50% de desconto na compra de terrenos" //i don't remember my translations being this bad? who was the monster?
		Russian:"Все наземные военные юниты имеют +1 обзор, скидка 50% при покупке клетки"
		Czech:"Všechny pozemní vojenské jednotky získají +1 viditelnost, 50% sleva na nákup nového území města"
		Polish:"Wszystkie naziemne jednostki wojskowe otrzymują +1 do wzroku, 50% zniżki podczas zakupu pola"
		Korean:"모든 지상군 유닛의 시야 +1. 타일을 금으로 구매할 때 가격 -50%"
}

	"Japan":{
		Italian:"Giappone"
		Romanian:"Japonia"
		Spanish:"Japón"
		Simplified_Chinese:"日本"
		Traditional_Chinese:"日本"
		German:"Japan"
		French:"Japon"
		Portuguese:"Japão"
		Russian:"Япония"
		Czech:"Japonsko"
		Polish:"Japonia"
                Malay:"Jepun"
		Korean:"일본"
}

	"Oda Nobunaga":{
		Italian:"Oda Nobunaga" //Same as Italian
		//same in french
		Simplified_Chinese:"织田信长"
		Traditional_Chinese:"織田信長"
		Russian:"Ода Нобунага",
		Czech:"Nobunaga Oda"
		// same in German
		Polish:"Oda Nobunaga"
		Korean:"오다 노부나가"
}

	"Units fight as though they were at full strength even when damaged":{
		Italian:"Le unità combattono come se fossero perfettamente sane, anche quando gravemente ferite"
		Romanian:"Unitățile se luptă ca și cum ar fi la putere deplină chiar și atunci când sunt deteriorate"
		Spanish:"Las unidades luchan como si estuvieran con toda su fuerza incluso cuando están dañadas"
		Simplified_Chinese:"受伤单位造成的伤害不减"
		Traditional_Chinese:"受傷單位造成的傷害不減"
		German:"Einheiten kämpfen mit voller Stärke, selbst bei Beschädigung"
		French:"Les unités combattent comme si elles étaient à pleine force même lorsqu'elles sont endommagées"
		Portuguese:"Unidades lutam como se estivessem em força total mesmo quando danificadas"
		Russian:"Юниты сражаются в полную силу, даже будучи ранеными"
		Czech:"Jednotky bojují pořád v plné síle, i když jsou zraněné"
		Polish:"Jednostki walczą z pełną sił, nawet kiedy są zranione"
		Korean:"유닛이 피해를 입어도 전투력이 그대로 유지됩니다."
}

	"Germany":{
		Italian:"Germania"
		French:"Allemagne"
		Simplified_Chinese:"德意志"
		Traditional_Chinese:"德意志"
		Portuguese:"Alemanha"
		Russian:"Германия"
		Czech:"Německo"
		German:"Deutschland"
		Polish:"Niemcy"
                Malay:"Jerman"
		Korean:"독일"
}

	"Otto von Bismark":{
		Italian:"Otto von Bismark" //Same as Italian
		French:"Otto von Bismarck"
		Simplified_Chinese:"奥托·冯·俾斯麦"
		Traditional_Chinese:"奧托·馮·俾斯麥"
		Russian:"Отто фон Бисмарк",
		Czech:"Otto von Bismarck"
		Polish:"Otto von Bismarck"
		Korean:"오토 폰 비스마르크"
}

	"67% chance to earn 25 Gold and recruit a Barbarian unit from a conquered encampment, -25% land units maintenance.":{
		Italian:"67% di probabilità di ottenere 25 Oro e reclutare un'unità barbara da un accampamento catturato. -25% mantenimento delle unità terrestri."
		French:"67% de chance de gagner 25 or et d'enroler une unité barbare lors de la prise d'un campement barbare. -25% de coût de maintenance pour les unités terrestres."
		Simplified_Chinese:"击败蛮族营地中的蛮族单位有67%几率得到25金钱并使其加入，陆上单位维护费-25%"
		Traditional_Chinese:"擊敗蠻族營地中的蠻族單位有67%機率得到25金錢並使其加入，路上單位維護費-25%"
		Russian:"Шанс 67% получить 25 Золото и варварский юнит из захваченного лагеря. -25% к стоимости содержания наземных юнитов."
		Czech:"67% šance získat 25 Zlata a naverbovat Barbarskou jednotku z dobytého tábora, -25% žoldu pro všechny jednotky"
		German:"67% Chance, 25 Gold zu verdienen und eine barbarische Einheit aus dem eroberten Lager zu rekrutieren, -25% Instandhaltung von Landeinheiten."
		Polish:"67% szans na zdobycie 25 Złota i zrekrutowanie Barbażyńskiej jednostki z podbitego obozowiska, -25% do utrzymania jednostek lądowych."
		Korean:"야만인 주둔지를 점령할 때 67% 확률로 금 25와 야만인 유닛을 획득합니다. 지낭 유닛 유지비 -25%"
}

	"India":{
		Italian:"India"
		French:"Inde"
		Portuguese:"Índia"
		Simplified_Chinese:"印度"
		Traditional_Chinese:"印度"
		Russian:"Индия"
		Czech:"Indie"
		German:"Indien"
		Polish:"Indie"
                Malay:"India"
		Korean:"인도"
}

	"Gandhi":{
		Italian:"Gandhi" //Same as Italian
		//same in french
		Simplified_Chinese:"甘地"
		Traditional_Chinese:"甘地"
		Russian:"Махатма Ганди",
		Czech:"Mahátma Gándhí"
		German:"Mahatma Gandhi"
		Polish:"Mahatma Gandhi"
		Korean:"간디"
}

	"Unhappiness from number of Cities doubled, Unhappiness from number of Citizens halved.":{
		Italian:"Infelicità dal numero di Città raddoppiata, Infelicità dal numero di Cittadini dimezzata."
		Portuguese:"Tristeza por número de cidades dobrada e tristeza por número de cidadões reduzida pela metade"
		French:"Le mécontentement dut au nombre de villes est doublé. Le mécontentement dut au nombre de citoyens est réduit de moitié"
		Simplified_Chinese:"城市数量导致的不满加倍，市民数量导致的不满减半"
		Traditional_Chinese:"城市數量導致的不滿加倍，市民數量導致的不滿減半"
		Russian:"Удвоенное недовольство от числа городов. Недовольство от количества горожан в два раза меньше."
		Czech:"Nespokojenost za počet měst je dvojnásobné, nespokojenost za počet obyvatel měst je poloviční."
		German:"Unzufriedenheit von Städten verdoppelt, Unzufriedenheit der Bevölkerung halbiert."
		Polish:"Niezadowolenie mieszkańców Miast podwoiło się, Niezadowolenie mieszkańców Miast zmalało o połowę."
		Korean:"도시 수로 인한 불행이 두 배가 되는 대신, 시민 수로 인한 불행이 반으로 감소합니다."
}

	"The Ottomans":{
		Italian:"Turchia"
		French:"Turquie"
		Portuguese:"Turquia"
		Simplified_Chinese:"奥斯曼"
		Traditional_Chinese:"奧斯曼"
		Russian:"Турция"
		Czech:"Osmanská říše"
		German:"Die Osmanen"
		Polish:"Imperium Osmańskie"
                Malay:"Uthmaniyyah"
		Korean:"오스만"
}

	"Suleiman I":{
		Italian:"Solimano I"
		French:"Soliman le Magnifique"
		Simplified_Chinese:"苏莱曼一世"
		Traditional_Chinese:"蘇萊曼一世"
		Russian:"Сулейман I",
		Czech:"Sulejman I."
		German:"Suleiman der Prächtige"
		Polish:"Sulejman I"
		Korean:"술레이만"
}

	"Pay only one third the usual cost for naval unit maintenance. Melee naval units have a 1/3 chance to capture defeated naval units.":{
		Italian:"Le unità navali hanno un mantenimento ridotto a un terzo rispetto al normale. Quelle ravvicinate hanno un 34% di probabilità di catturare le unità navali nemiche sconfitte."
		Portuguese:"50% de chance de converter uma unidade naval bárbara para ti e ganhar 25 ouro. Gaste apenas 1/3 do custo normal para manter unidades navais."
		French:"50% de chance de convertir une unité barbare navale et de gagner 25 Or. Les unités navales coutent 3 fois moins à entretenir."
		Simplified_Chinese:"海上单位维护费为正常值的1/3，海军近战单位拥有1/3几率俘获战败的敌方海军单位"
		Traditional_Chinese:"海上單位維護費為正常值的1/3，海軍近戰單位擁有1/3機率俘獲戰敗的敵方海軍單位"
		Russian:"Содержание морских юнитов стоит треть обычной цены. Морские юниты ближнего боя имеют 1/3 шанс захвата побеждённых кораблей."
		Czech:"Platí pouze 1/3 žoldu námořním jednotkám. Námořní jednotky při boji zblízka mají 33% šanci na zajmutí poražené námořní jednotky."
		German:"Bezahle nur 1/3 der üblichen Kosten für Instandhaltung der marinen Einheiten. Marine Nahkampfeinheiten haben eine 1/3 Chance, eine besiegte Marineeinheit zu fangen."
		Polish:"Zapłać trzecią część zwykłego kosztu za utrzymanie jednostki morskiej. Morskie jednostki do walki w zwarciu mają 1/3 szansy na przejęcie pokonanych jednostek morskich."
		Korean:"해상 유닛 유지비가 1/3이 됩니다. 해상 근접 유닛이 적 해상 유닛을 처치했을 때, 1/3 확률로 그 유닛을 포획합니다."
}

	"Korea":{
		Italian:"Corea"
		French:"Corée"
		Portuguese:"Coréia"
		Simplified_Chinese:"朝鲜"
		Traditional_Chinese:"朝鮮"
    		Russian:"Корея"
		Czech:"Korea"
		German:"Korea"
		Polish:"Korea"
                Malay:"Korea"
		Korean:"한국"
}

	"Sejong":{
		Italian:"Sejong"
		Simplified_Chinese:"李裪"
		Traditional_Chinese:"李祹"
		Russian:"Седжон",
		Czech:"Sedžong Veliký"
		German:"Sejong"
		Polish:"Sejong"
		Korean:"세종대왕"
		French:"Sejong"
}

	"+2 Science for all specialists and Great Person tile improvements":{
		Italian:"+2 Scienza per ogni specialista e ogni miglioramento dai Grandi Personaggi."
		Simplified_Chinese:"所有专业人员和伟人设施+2科研"
		Traditional_Chinese:"所有專業人員和偉人設施+2科研"
		Russian:"+2 Наука для всех специалистов и улучшений клеток Великими людьми."
		Czech:"+2 Výzkum pro všechny specialisty a Velké osobnosti při vylepšení polí města."
		German:"+2 Wissenschaft für alle SpezialistInnen und Große Persönlichkeit Feldverbesserungen"
		Polish:"+2 Nauki dla wszystkich specjalistów i polepszenie pola Wielkiej Osoby"
		Korean:"전문가와 위인 타일 시설 하나당 과학 +2"
		French:"+2 en Science pour tous les spécialistes les améliorations de tuiles des personnages illustres"
}


	"Iroquois":{
		Italian:"Irochese"
		French:"Iroquois"
		Portuguese:"Tribo Iroquois" //tribo meaning tribe of course
		Simplified_Chinese:"易洛魁"
		Traditional_Chinese:"易洛魁"
		Czech:"Irokézové"
		Russian:"Ирокезы."
		German:"Irokesen"
		Polish:"Irokezi"
		Korean:"이로쿼이"
}

	"Hiawatha":{
		Italian:"Hiawatha"//Same as in Italian
		Simplified_Chinese:"海华沙"
		Traditional_Chinese:"海華沙"
		Russian:"Хайавата",
		Czech:"Hiawatha"
		Polish:"Hiawatha"
		Korean:"하이어워사"
		French:"Hiawatha"
}

	"All units move through Forest and Jungle Tiles in friendly territory as if they have roads. These tiles can be used to establish City Connections upon researching the Wheel.":{
		Italian:"Le caselle di Foreste e Giungle in territorio amico agiscono come strade, e sono usate per stabilire Rotte Commerciali quando scopri la Ruota."
		Portuguese:"Mova-se por florestas e selvas em território amigo como se fossem estradas. Estas terras podem ser usadas para estabelecer rotas de comércio após pesquisar a roda."
		French:"Les Forêt et les Jungles en territoire alliés ont les mêmes attributs que les routes. A la découverte de la Roue, elles peuvent établir des routes commerciales."
		Simplified_Chinese:"单位在己方森林和丛林地块上移动时视同在道路上移动，此类地块在研究轮子科技后可建立城市连接"
		Traditional_Chinese:"單位在己方森林和叢林地區上移動時視同在道路上移動，此類地區在研究輪子科技後可建立城市連結"
		Czech:"Všechny jednotky se pohybují lesem a džunglí, jako by na nich byla postavená cesta. Tyto pole zároveň slouží pro propojení měst před vynalezením technologie 'Kolo'."
		Russian:"Все юниты двигаются по клеткам с джунглями и лесами как если бы на них были дороги. С помощью таких клеток можно установить соединение между городами после исследования Колеса."
		German:"Alle Einheiten bewegen sich durch alliierte Wald und Dschungel Felder als hätten sie Straßen. Diese Felder können genutzt werden, um bei der Erforschung des Rades Stadtverbindungen herzustellen."
		Polish:"Wszystkie jednostki przemieszczają się przez teren Lasu i Dżungli na przyjaznych terenach tak, jak na drogach. Te pola mogą być użyte do zakładania Łączników Miast po odkryciu Koła."
		Korean:"유닛들이 아군 영토의 숲이나 정글 타일을 도로처럼 사용합니다. 바퀴를 연구한 뒤, 이러한 타일들로 도시를 연결할 수 있습니다."
}


	"Persia":{
		Italian:"Persia"
		French:"Perse"
		Portuguese:"Pérsia"
		Simplified_Chinese:"波斯"
		Traditional_Chinese:"波斯"
		Russian:"Персия"
		Czech:"Persie"
		German:"Persien"
		Polish:"Persja"
                Malay:"Parsi"
		Korean:"페르시아"
}

	"Darius I":{
		Italian:"Dario I"
		Simplified_Chinese:"大流士一世"
		Traditional_Chinese:"大流士一世"
		Czech:"Dareios I."
		Russian:"Дарий I"
		German:"Dareios I"
		Polish:"Dariusz I"
		Korean:"다리우스 1세"
		French:"Darius I"
}

	"Golden Ages last 50% longer. During a Golden Age, units receive +1 Movement and +10% Strength":{
		Italian:"+50% durata delle Età dell'Oro, durante le quali le unità ricevono +1 Movimento e +10% Forza."
		Portuguese:"Idades douradas duram 50% mais, unidades recebem 1 movimento a mais e um bonus de +10% em força de combate."
		French:"Les Ages d'Or durent 50% plus longtemps. Durant les Ages d'Or, les unités gagnent +1 mouvement et +10% de force de Combat."
		Simplified_Chinese:"黄金时代持续时间+50%，处于黄金时代时单位+1移动力、+10%战斗力"
		Traditional_Chinese:"黃金時代持續時間+50%，處於黃金時代時單位+1移動力、+10%戰鬥力"
		Czech:"Zlatá věk trvá o 50% déle. Během Zlatého věku získají všechny jednotky +1 Pohyb a +10% Síly"
		Russian:"Золотой век длится на 50% дольше. Во время Золотого века юниты получают +1 к движению и +10% к силе."
		German:"Das Goldene Zeitalter hält 50% länger an. Währenddessen erhalten Einheiten +1 Bewegung und +10% Stärke"
		Polish:"Złoty Wiek utrzymuje się 50% dłużej. Podczas Złotego Wieku jednostki otrzymują +1 do Przemieszczania się i +10% Siły"
		Korean:"황금기 동안, 유닛들의 행동력 +1, 체력 +10%. 황금기의 지속 시간 +50%."
}

	"Polynesia":{
		Italian:"Polinesia"
		French:"Polynésie"
		Portuguese:"Polinésia"
		Czech:"Polynésie"
		Simplified_Chinese:"波利尼西亚"
		Traditional_Chinese:"波利尼西亞"
		Russian:"Полинезия"
		German:"Polynesien"
		Polish:"Polinezja"
		Korean:"폴리네시아"
}

	"Kamehameha I":{
		Italian:"Kamehameha I"
		Czech:"Kamehameha I."
		Simplified_Chinese:"卡美哈梅哈一世"
		Traditional_Chinese:"卡美哈梅哈一世"
		Russian:"Камеамеа I"
		Polish:"Kamehameha I"
		Korean:"카메하메하 1세"
		French:"Kamehameha I"
}

	"Can embark and move over Coasts and Oceans immediately. +1 Sight when embarked. +10% Combat Strength bonus if within 2 tiles of a Moai.":{
		Italian:"Le unità possono imbarcarsi e attraversare gli oceani fin da subito, e ricevono +1 Visione quando imbarcate, e +10% Forza entro 2 caselle con un Moai."
		Portuguese:"Pode embarcar e mover unidades sobre oceanos imediatamente. +1 visão quando embarcado"
		French:"Peut embarquer et bouger sur les océans dès le début. +1 Vision lorsque embarqué."
		Czech:"Může se okamžitě přesunovat mezi pevninou a oceánem. +1 při nalodění. +10% bonus k bojové síle, pokud je v okolí 2 polí Moai."
		Simplified_Chinese:"单位初始就拥有船运能力，可进入海滨和海洋地块，单位处于船运状态时+1视野。摩艾石像群周围2格内单位+10%战斗力"
		Traditional_Chinese:"單位初始時就擁有船運能力，可進入海濱和海洋地區，單位處於船運狀態時+1視野。摩艾石像群周圍2格內單位+10%戰鬥力"
		Russian:"Сразу может погружаться на корабль, а также плавать по побережьям и океанам. +1 к обзору при погружении на корабль. +10% к силе если находинтся в радиусе 2х клеток от Моаи."
		German:"Kann sich sofort einschiffen und über Küsten und Ozeane bewegen. +1 Sicht beim Einschiffen. +10% Kampfstärkebonus, wenn innerhalb von 2 Feldern eines Moai."
		Polish:"Możesz zaokrętować i ruszyć na Wybrzeża natychmiast. +1 do Wzroku po zaokrętowaniu. +10% Siły w walce w obrębie 2 pól od Moai."
		Korean:"연구하지 않고도 승선과 대양 항해를 할 수 있습니다. 승선한 유닛의 시야 +1. 모아이와 2타일 이내에서 전투 시 전투력 +10%"
}

	"Siam":{
		Italian:"Siam"//Same as in Italian
		French:"Siam"
		Portuguese:"Siam" //not sure but will do
		Czech:"Siam"
		Simplified_Chinese:"暹罗"
		Traditional_Chinese:"暹羅"
		Polish:"Siam"
                Malay:"Siam"
		Korean:"시암"
}

	"Ramkhamhaeng":{
		Italian:"Ramkhamhaeng" //Same as in Italian
		Czech: "Ram Khamhaeng"
		Simplified_Chinese:"兰甘亨"
		Traditional_Chinese:"蘭甘亨"
		Polish:"Ramkhamhaeng"
		Korean:"람캄행"
		French:"Ramkhamhaeng"
}

	"Food and Culture from Friendly City-States are increased by 50%":{
		Italian:"+50% Cibo e Cultura ricevute dalle Città-Stato amiche o alleate."
		Portuguese:"Comida e cultura de cidades-estado amigas aumentada em 50%."
		French:"La Nourriture et la Culture fournit par les cités-états sont augmentées de 50%"
		Czech:"Jídlo a Kulturní body z spřátelených Městských států se zvednou o 50%."
		Simplified_Chinese:"友好城邦提供的食物和文化增加50%"
		Traditional_Chinese:"友好城邦提供的食物和文化增加50%"
		German:"Nahrung und Kultur aus freundlichen Stadtstaaten werden um 50% erhöht."
		Polish:"Zasoby Pożywienia i Kultura od Przyjaznych Miast-Państw są ziwiększone o 50%"
		Korean:"우호적인 도시 국가에게서 제공받는 식량과 문화 +50%"
}

	"Songhai":{
		Italian:"Songhai"
		French:"Songhaï"
		Traditional_Chinese:"桑海帝國"
		Portuguese:"Songhai" //not sure but will do
		Czech:"Songhajská říše"
		// same in German
		Polish:"Songhaj"
		Korean:"송가이"
}

	"Askia":{
		Traditional_Chinese:"阿斯基亞"
		Italian:"Askia"
		Korean:"아스키아"
		French:"Askia"
}

	"Receive triple Gold from Barbarian encampments and pillaging Cities. Embarked units can defend themselves.":{
		Traditional_Chinese:"能從蠻族營地與掠奪城市中獲得三倍金錢。單位船運時有自衛能力。"
		Italian:"Saccheggiare città o conquistare accampamenti barbari frutta una quantità tripla di Oro. Le unità imbarcate possono difendersi da sole."
		Portuguese:"Receba 3x mais ouro de campos bárbaros e ao pilhar cidades. Unidades embarcadas podem se defender."
		French:"Reçoit 3 fois plus d'or lors des pillages de campement barbare et de villes. Les unités embarquées peuvent se défendre."
		Czech:"Získává trojnásobek zlata z Barbarských táborů a drancování měst. Jednotky při naloďování se můžou bránit."
		German:"Erhalte dreimal soviel Gold von Barbaren-Camps und plündern von Städten. Eingeschiffte Einheiten können sich selbst verteidigen."
		Polish:"Odtrymaj potrojone Złoto od Barbażyńskich obozowisk i plądrowanych Miast. Zaokrętowane jednostki mogą same się bronić"
		Korean:"야만인 주둔지나 도시 약탈에서 얻는 금이 세 배가 됩니다. 승선한 유닛들이 스스로를 방어할 수 있습니다."
}

	/*
	"Aztecs":{
		Italian:"Azteca"
		French:"Aztèques"
		Portuguese:"Astecas"
		Czech:"Aztékové"
		German:"Azteken"
		Polish:"Aztecy"
		Korean:"아즈텍"
}

	"Gain Culture for the empire from each enemy unit killed.":{
		Italian:"Ogni unità nemica eliminata frutta Cultura per il tuo impero."
		Portuguese:"Ganhe cultura para seu império por cada inimigo morto"
		French:"Gagne de la Culture à chaque unité ennemie détruite."
		Czech:"Získají kulturní bod pro říši za každou zabitou nepřátelskou jednotku."
		German:"Erhalte Kultur für das Reich für jeden besiegten Feind"
		Polish:"Zdobądź punkty Kultury za każdą pokonaną jednostkę przeciwnika"
		Korean:"적 유닛을 처치할 때마다 문화를 얻습니다."
}

	"Denmark":{
		Italian:"Danimarca"
		French:"Danemark"
		Portuguese:"Dinamarca"
		Czech:"Dánsko"
		German:"Dänemark"
		Polish:"Dania"
                Malay:"Denmark"
		Korean:"덴마크"
}

	"Embarked Units have +1 Movement and pay just 1 movement point to move from sea to land. Melee Units pay no movement point cost to pillage.":{
		Italian:"+1 Movimento per le Unità imbarcate, che pagano solo 1 Movimento per sbarcare. Le Unità da mischia non spendono alcun Movimento per saccheggiare."
		Portuguese:"Unidades embarcadas tem um movimento a mais e usam apenas 1 ponto de movimento para se mover de terra a mar. Unidades corpo-a-corpo não gastam pontos de movimento para pilhar"
		French:"Les unités embarquées ont +1 de mouvement et ne perde qu'un point de mouvement en débarquant. Le pillage ne coûte pas de point de déplacement pour les unités de mélée"
		German:"Eingeschiffte Einheiten haben +1 Bewegung und bezahlen nur 1 Bewegungspunkt, um vom Meer zum Land zu wechseln. Nahkampf Einheiten bezahlen keine Bewegungspunkte für eine Plünderung"
		Polish:"Zaokrętowane Jednostki otrzymują +1 do Poruszania się i używają tylko 1-go punktu ruchu podczas przemieszczania się z morza na ląd. Jednostki do Walki w Zwarciu nie używają punktu ruchu do plądrowania"
		Korean:"승선한 유닛들의 행동력 +1. 상륙에 필요한 행동력이 1로 줄어듭니다. 근접 유닛이 약탈을 할 때 행동력을 소모하지 않습니다."
}

	"Inca":{
		Italian:"Inca"
		French:"Incas"
		Portuguese:"Inca"
		Czech:"Inkové"
		German:"Inka"
		Polish:"Inka"
		Korean:"잉카"
}

	"Units ignore terrain costs when moving into any tile with Hills. No maintenance costs for improvements in Hills, half cost elsewhere.":{
		Italian:"Le unità si muovono senza costi di terreno sulle Colline. I miglioramenti sulle Colline sono azzerati, e sono dimezzati altrove."
		Czech:"Jednotky ignorují obtížný terén v horách. Žádná pravidelná platba za vylepšení v horách, na ostatních polích stojí polovinu."
		German:"Einheiten ignorieren Geländekosten, wenn sie ein Feld mit Hügeln betreten. Keine Wartungskosten für Hügelverbesserungen, sonst halbe Kosten."
		Polish:"Jednostki ignorują dodatkowy koszt za niedogodności terenu podczas przemieszczania się na dowolne pole Wzgórz. Brak kosztów utrzymania za ulepszenia we Wzgórzach, połowa kosztów wszędzie indziej."
		Korean:"언덕이 포함된 모든 지형을 이동할 때 소모되는 행동력이 1로 줄어듭니다. 언덕 위의 시설은 유지비가 들지 않고, 다른 지형의 시설은 유지비가 절반이 됩니다."
		French:"Les unité ignorent les coûts de déplacement dans les collines. Aucun coût de maintenance pour les améliorations sur des collines, à moitié coût ailleurs"
}

	"Mongolia":{
		Italian:"Mongolia"
		French:"Mongolie"
		Portuguese:"Mongolia"
		Czech:"Mongolové"
		German:"Mongolei"
		Polish:"Mongolia"
                Malay:"Mongolia"
		Korean:"몽골"
}

	"+30% Combat Strenght when fighting City-State units or attacking a City-State. +1 Movement for all Mounted Units.":{
		Italian:"+30% Forza contro le Città-Stato e le loro unità. +1 Movimento per le Unità a cavallo."
		Portuguese:"Força de combate adicional de +30% quando lutando cidades-estado ou atacando uma cidade-estado. Um movimento extra para todas as unidades montadas"
		French:"+30% Force d'attaque lors des combats contre les villes ou unités des Cités-états. +1 mouvement pour les unités montées."
		Czech:"+30% bojové síly při boji s jednotkami městského státu, nebo útoku na městský stát. +1 Pohyb pro všechny jízdní jednotky."
		German:"+30% Angriffsstärke bei Attacken auf Stadtstaaten oder dessen Einheiten. +1 Bewegung für alle berittenen Einheiten."
		Polish:"+30% do Siły w walce kiedy walczysz z jednostkami Miasta-Państwa albo podczas ataku na Miasto-Państwo. +1 do Poruszania się dla wszystkich Osiodłanych Jednostek."
		Korean:"도시국가 또는 도시국가의 유닛을 공격할 때 전투력 +30%. 모든 기병 유닛의 행동력 +1."
}

	"Spain":{
		Italian:"Spagna"
		Czech:"Španělsko"
		German:"Spanien"
		Polish:"Hiszpania"
                Malay:"Sepanyol"
		Korean:"스페인"
		French:"Espagne"
}

	"Gold bonus for discovering a Natural Wonder (bonus enhanced if first to discover it). Culture, Happiness and tile yields from Natural Wonders are doubled.":{
		Italian:"Ottieni Oro bonus quando scopri una Meraviglia Naturale (aumenta se la scopri per primo). Doppia Cultura, Felicità e resa generale dalle Meraviglie Naturali."
		Czech:"Bonus Zlata za objevení přírodních divů (pokud jste první), Kulturní body, Spokojenost a výnosy z polí s přírodními divy jsou zdvojnásobené."
		German:"Gold Bonus für die Entdeckung von natürlichen Wundern (Bonus erhöht, falls erster Entdecker). Kultur, Zufriedenheit und Felderträge von natürlichen Wundern werden verdoppelt."
		Polish:"Bonus w Złocie za odkrycie Cudu Natury (bonus zwiększa się jeżeli odkryłeś go pierwszy). Kultura, Zadowolenie i wydajność pól z Cudu Natury są podwojone"
		Korean:"자연 경관을 발견했을 때 더 많은 금을 받습니다.(최초로 발견한 문명일 경우 더 많은 금 획득) 자연경관에서의 타일 생산량이 두 배가 됩니다."
		French:"Bonus en Or pour la découverte de merveilles naturelles (bonus supplémentaire si est le premier à la découvrir). La Culture, le Bonheur et les productions provenant de merveilles naturelles sont doublés"
}


	*/

	"Uniques":{ // unit uniques, displayed on the new game screen when choosing a civ
		Italian:"Abilità unica"
		Romanian:"Uniques"
		Spanish:"Uniques"
		Simplified_Chinese:"独有"
		Traditional_Chinese:"獨有"
		German:"Unikate"
		French:"Uniques"
		Portuguese:"Únicos(a)"
		Russian:"Уникальные юниты"
		Czech:"Unikátní dovednosti"
		Polish:"Unikalne jednostki"
		Korean:"고유 유닛"
}

	"Promotions":{
		Italian:"Promozioni"
		Romanian:"Promoţii"
		Spanish:"Promociones"
		Simplified_Chinese:"晋升"
		Traditional_Chinese:"晉升"
		German:"Beförderungen"
		French:"Promotions"
		Portuguese:"Promoções"
		Russian:"Повышения"
		Czech:"Povýšení"
		Polish:"Awanse"
		Korean:"승급"
}

	"Barbarians":{
		Italian:"Barbari"
		Romanian:"Barbari"
		Spanish:"Barbaros"
		Simplified_Chinese:"蛮族"
		Traditional_Chinese:"蠻族"
		German:"Barbaren"
		French:"Barbares"
		Portuguese:"Bárbaros"
		Russian:"Варвары"
		Czech:"Barbaři"
		Polish:"Barbażyńcy"
		Korean:"야만인"
}

}<|MERGE_RESOLUTION|>--- conflicted
+++ resolved
@@ -812,17 +812,8 @@
 		Czech:"Vaše arogantní požadavky jsou dalším důkazem vaší zkaženosti"
 		German:"Ihre arroganten Forderungen sind geschmacklos."
 		Korean:"이치에 맞지 않는 요구를 하고 있군요."
-<<<<<<< HEAD
-                Portuguese:"Suas demandas arrogantes estão com um gosto ruim."
-}
-=======
-	}
-
-	"Your use of nuclear weapons is disgusting!": {
-
-	}
->>>>>>> cc29f15b
-
+    Portuguese:"Suas demandas arrogantes estão com um gosto ruim."
+}
 
 ////// City-States Types
 
@@ -922,12 +913,9 @@
 		Czech:"Získejte vliv 60 a více pro dosažení aliance."
 		German:"Erreiche den höchsten Einfluss über 60 für Allianzen"
 		Polish:"Osiągnij wpływ powyżej 60 dla sojuszu." //checking context ingame - will delete after confirming
-<<<<<<< HEAD
 		Korean:"동맹 상태가 되려면 60 이상이면서 가장 높은 영향력을 보유하십시오."
-                Portuguese:"Alcance a influência  mais alta acima dos 60 para formar uma aliança."
-=======
-		Korean:"동맹 상태가 되려면 60 이상이면서 문명들 중 가장 높은 영향력을 보유하십시오."
->>>>>>> cc29f15b
+                    Portuguese:"Alcance a influência  mais alta acima dos 60 para formar uma aliança."
+
 }
 
 	"Ally: ":{
