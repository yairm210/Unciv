{

////// Diplomacy!

	"Diplomacy":{
		Italian:"Diplomazia"
		Russian:"Дипломатия"
		French:"Diplomatie"
		Romanian:"Diplomaţie"
		Spanish:"Diplomacia"
		Simplified_Chinese:"外交"
		Traditional_Chinese:"外交"
		Portuguese:"Diplomacia"
		German:"Diplomatie"
                Polish:"Dyplomacja"
		Czech:"Diplomacie"
                Malay:"Diplomasi"
		Korean:"외교"
}

	"War":{
		Italian:"Guerra"
		Russian:"Война"
		French:"Guerre"
		Romanian:"Război"
		Spanish:"Guerra"
		Simplified_Chinese:"战争"
		Traditional_Chinese:"戰爭"
		Portuguese:"Guerra"
		German:"Krieg"
                Polish:"Wojna"
		Czech:"Válka"
                Malay:"Perang"
		Korean:"전쟁"
}

	"Peace":{
		Italian:"Pace"
		Russian:"Мир"
		French:"Paix"
		Romanian:"Pace"
		Spanish:"Paz"
		Simplified_Chinese:"和平"
		Traditional_Chinese:"和平"
		Portuguese:"Paz"
		German:"Frieden"
                Polish:"Pokój"
		Czech:"Mír"
                Malay:"Aman"
		Korean:"평화"
}

	"Declare war":{
		Italian:"Dichiara guerra"
		Russian:"Объявить войну"
		French:"Déclarer la guerre"
		Romanian:"Declară război"
		Spanish:"Declarar guerra"
		Simplified_Chinese:"宣战"
		Traditional_Chinese:"宣戰"
		Portuguese:"Declarar guerra"
		German:"Krieg erklären"
                Polish:"Wypowiedz wojnę"
		Czech:"Vyhlásit válku"
                Malay:"Isytiharkan perang"
		Korean:"전쟁 선포"
}

	"Declare war on [civName]?":{ //Don't translate in diplomacy view
		Italian:"Vuoi dichiarare guerra a [civName]?"
		French:"Déclarer la guerre à [civName]?"
		Simplified_Chinese:"向[civName]宣战吗？"
		Traditional_Chinese:"向[civName]宣戰嗎？"
		Portuguese:"Deseja declarar guerra a [civName]?"
                Polish:"Wypowiedz wojnę cywilizacji [civName]"
		Russian:"Объявить войну [civName]?",
		Czech:"Vyhlásit válku civilizaci [civName]?"
		German:"[civName] den Krieg erklären?"
                Malay:"Isytiharkan perang keatas [civName]?"
		Korean:"[civName]에 전쟁을 선포할까요?"
}

	"[civName] has declared war on us!":{
		Italian:"La civiltà [civName] ci ha dichiarato guerra!"
		Russian:"Цивилизация [civName]  объявила нам войну!"
		French:"[civName] nous a déclaré la guerre!"
		Romanian:"[civName] ne-au declarat război!"
		Spanish:"¡[civName] te ha declarado la guerra!"
		Simplified_Chinese:"[civName]已经对我们宣战！"
		Traditional_Chinese:"[civName]已經對我們宣戰！"
		Portuguese:"[civName] declarou guerra contra nós!"
		German:"[civName] hat uns den Krieg erklärt!"
                Polish:"Władca cywilizacji [civName] wypowiedział nam wojnę!"
		Czech:"Civilizace [civName] nám vyhlásila válku!"
                Malay:"[civName] telah mengisytiharkan perang pada kita"
		Korean:"[civName]이(가) 우리에게 전쟁을 선포했습니다!"
}

	"[leaderName] of [nation]":{ // e.g. Ramasses of Egypt, Napoleon of France
		Italian:"[leaderName] dell'impero [nation]"
		German:"[leaderName] von [nation]"
		Spanish:"[leaderName] de [nation]"
		Portuguese:"[leaderName] do [nation]"
		Simplified_Chinese:"[nation]的[leaderName]"
		Traditional_Chinese:"[nation]的[leaderName]"
		French:"[leaderName] de [nation]"
		Russian:"[leaderName] из [nation]"
		Romanian:"[leaderName] de [nation]"
                Polish:"[leaderName], władca cywilizacji [nation]"
		Czech:"[leaderName], [nation]"
		Korean:"[nation]의 [leaderName]"
}

	"You'll pay for this!":{
		Italian:"Pagherai caro questo affronto!"
		German:"Dafür werden Sie bezahlen!"
		French:"Vous allez payer pour cela!"
		Spanish:"¡Pagarás por esto!"
		Russian:"Вы заплатите за это!"
		Romanian:"Veți plăti pentru asta!"
		Portuguese:"Você vai pagar por isso!"
		Simplified_Chinese:"你会为此付出代价的！"
		Traditional_Chinese:"你會為此付出代價的！"
                Polish:"Zapłacisz za swą zuchwałość!"
		Czech:"Za tohle zaplatite!"
		Korean:"반드시 대가를 치르게 될거요!"
}

	"Negotiate Peace":{
		Italian:"Negozia una pace"
		Simplified_Chinese:"议和"
		Traditional_Chinese:"談和"
		Portuguese:"Negociar paz"
		French:"Négocier la paix"
                Polish:"Negocjuj pokój"
		Russian:"Предложить мир"
		Czech:"Mírové jednání"
		German:"Frieden verhandeln"
                Malay:"Berunding keamanan"
		Korean:"평화 협상"
}

	"Very well.":{
		Italian:"Molto bene."
		French:"Très bien."
		Simplified_Chinese:"很好。"
		Traditional_Chinese:"很好。"
		Portuguese:"Muito bem."
                Polish:"Niech tak będzie."
		Russian:"Очень хорошо."
		Czech:"Jak je libo"
		German:"Nun gut"
                Malay:"Baiklah."
		Korean:"아주 좋군."
}

	"Farewell.":{
		Italian:"Addio."
		French:"Adieu."
		Simplified_Chinese:"再见。"
		Traditional_Chinese:"再見。"
		Portuguese:"Adeus."
                Polish:"Żegnaj."
		Russian:"До встречи."
		Czech:"Sbohem"
		German:"Auf Wiedersehen"
                Malay:"Selamat tinggal."
		Korean:"안녕히 계십시오."
}

	"Sounds good!":{
		Italian:"Sta bene!"
		French:"Très bien!"
		Simplified_Chinese:"听起来还不错。"
		Traditional_Chinese:"聽起來不錯。"
                Polish:"Bardzo dobrze!"
		Russian:"Звучит неплохо!"
		Czech:"To zní dobře"
		German:"Sehr gut"
                Malay:"Bagus juga!"
		Korean:"좋습니다."
}

	"Not this time.":{ // declining trade text
		Italian:"Non questa volta."
		Simplified_Chinese:"这次不行，我只和有诚意的人交易。"
		Traditional_Chinese:"這次不行，我只和有誠意的人交易。"
		French:"Pas cette fois."
		Portuguese:"Dessa vez não."
                Polish:"To się nie uda"
		Russian:"Не в этот раз."
		Czech:"Z toho nic nebude"
		German:"Vielleicht ein anderes Mal"
                Malay:"Bukan sekarang"
		Korean:"이건 무리입니다."
}

	"Excellent!":{ // AI statement after we accept a trade they proposed, and when we meet a city state, and our response when they agree to our diplomatic demand
		Italian:"Eccellente!"
		Simplified_Chinese:"真是荣幸之至！互相尊重、平等互利是建立友好关系的第一步。"
		Traditional_Chinese:"真是榮幸之至！互相尊重、平等互利是建立友好關係的第一步。"
		French:"Excellent!"
		Portuguese:"Excelente!"
                Polish:"Wyśmienicie!"
		Russian:"Превосходно!"
		Czech:"Skvěle!"
		German:"Hervorragend!"
                Malay:"Bagus!"
		Korean:"훌륭하군요!"
}

	"How about something else...":{ // Counteroffer to AI offer //shouldn't it be 'How about somenthing else?' ?
		Italian:"Che ne dici di questa offerta?"
		Simplified_Chinese:"谈判桌上的尔虞我诈才是我的兴趣所在。"
		Traditional_Chinese:"談判桌上的爾虞我詐才是我的興趣所在。"
		French:"Pourquoi pas autre chose..."
		Portuguese:"Porque não algo mais..."
                Polish:"Oto nasza oferta."
		Russian:"Как насчёт другого..."
		Czech:"Co třeba zkusit něco jiného..."
		German:"Wie wäre es mit etwas anderem..."
                Malay:"Mungkin benda lain"
		Korean:"이런 건 어떠신지요..."
}

	"A pleasure to meet you.":{
		Italian:"Siamo lieti di incontrarvi."
		French:"Un plaisir de vous rencontrez"
		Simplified_Chinese:"很高兴见到你。"
		Traditional_Chinese:"很高興見到你。"
		Portuguese:"Prazer conhece-lo"
                Polish:"Czuję się zaszczycony."
		Russian:"Рады видеть вас."
		Czech:"Rádi vás poznáváme"
		German:"Eine Freude, Sie getroffen zu haben."
                Malay:"Selamat berkenalan"
		Korean:"만나게 되어 영광입니다."
}

	"Our relationship: ":{
		Italian:"I nostri rapporti: "
		French:"Notre relation: " //or l'état de notre relation
		Simplified_Chinese:"我们的关系："
		Traditional_Chinese:"我們的關係："
		Portuguese:"Nossas relações: "
                Polish:"Nasze relacje:"
		Russian:"Наши отношения: "
		Czech:"Náš vzájemný vztah: "
		German:"Unsere Beziehung: "
                Malay:"Hubungan kita"
		Korean:"현재 관계 : "
}

	"We have encountered the City-State of [name]!":{ // e.g. the Cultured city state of Vienna
		Italian:"Abbiamo incontrato la Citta-Stato di [name]!"
		Portuguese:"Nós encontramos a cidade-estado de [name]"
		French:"Nous avons rencontré la cité-état de [name]!"
		Polish:"Napotkaliśmy państwo-miasto o nazwie [name]!"
		Simplified_Chinese:"我们遇到了城邦[name]！"
		Traditional_Chinese:"我們遇到了城邦[name]！"
		Russian:"Мы обнаружили город-государство [name]!",
		Czech:"Poprvé jsme se setkali s městským státem [name]"
		German:"Wir haben den Stadtstaat von [name] entdeckt!"
		Korean:"도시 국가 [name]와(과) 만났습니다!"
}

	// Friendship declaration flavor texts
	"Declare Friendship ([numberOfTurns] turns)":{
		Italian:"Dichiarazione di Amicizia ([numberOfTurns] turni)"
		French:"Déclaration d'Amitié ([numberOfTurns] tours)"
		Simplified_Chinese:"宣布相互友善([numberOfTurns]回合)"
		Traditional_Chinese:"宣佈相互友善([numberOfTurns]回合)"
		Portuguese:"Declarar amizade ([numberOfTurns] turns)"
                Polish:"Zadeklaruj przyjaźń na [numberOfTurns] tur"
		Russian:"Объявить о дружбе на [numberOfTurns] ходов",
		Czech:"Deklarace přátelství ([numberOfTurns] kol)"
		German:"Freundschaft erklären ([numberOfTurns] Runden)"
                Malay:"Isytihar Persahabatan ([numberOfTurns] pusingan)"
		Korean:"우호 관계 선언 ([numberOfTurns] 턴 동안)"
}

	"May our nations forever remain united!":{
		Italian:"Possano le nostre nazioni rimanere per sempre unite!"
		French:"Puissent nos nations rester unies pour toujours!"
		Simplified_Chinese:"我们两个文明将永远肝胆相照、休戚与共地站在一起！"
		Traditional_Chinese:"我們兩個文明將永遠肝膽相照、休戚與共地站在一起！"
		Portuguese:"Que nossas nações se mantenho unidas para sempre!"
                Polish:"Oby ta przyjaźń już zawsze łączyła nasze cywilizacje!"
		Russian:"Да будут наши державы навеки едины!"
		Czech:"Nechť naše národy zůstanou navždy spojené"
		German:"Mögen unsere Nationen auf immer in Freundschaft vereint sein!"
                Malay:"Harap negara ini kekal bersatu selamanya"
		Korean:"우리 두 국가가 언제나 힘을 합쳐 나가길!"
}

	"Indeed!":{
		Italian:"Perfetto!"
		French:"Parfait!" //or En effet! , more accurate but harder to understand what it means
		Simplified_Chinese:"这是无比正确的命运抉择！"
		Traditional_Chinese:"這是無比正確的選擇！"
		Portuguese:"Perfeito!"
                Polish:"Wspaniale!"
		Russian:"Разумеется!"
		Czech:"Vskutku!"
		German:"Auf jeden Fall!"
                Malay:"Sesungguhnya"
		Korean:"좋소!"
}

	// Denunceation flavour texts
	"Denounce ([numberOfTurns] turns)":{
		Italian:"Denuncia ([numberOfTurns] turni)"
		French:"Dénoncer ([numberOfTurns] tours)"
		Simplified_Chinese:"谴责([numberOfTurns]回合)"
		Traditional_Chinese:"譴責([numberOfTurns]回合)"
                Polish:"Potęp cywilizację na [numberOfTurns] tur"
		Russian:"Осуждение на [numberOfTurns] ходов",
		Czech:"Odsoudit ([numberOfTurns] kol)"
		German:"Denunziere ([numberOfTurns] Runden)"
                Malay:"Kecam ([numberOfTurns] pusingan)"
		Korean:"비난 ([numberOfTurns] 턴 동안)"
}

	"We will remember this.":{
		Italian:"Non credere che ce lo scorderemo!"
		French:"Nous nous en souviendrons."
		Simplified_Chinese:"这种侮辱我们绝不会忘记。请好自为之！"
		Traditional_Chinese:"這種侮辱我們絕不會忘記。請好自為之！"
		Polish:"Zapamiętamy to sobie!"
		Russian:"Мы это запомним"
		Czech:"To vám nikdy nezapomeneme!"
		German:"Das werden wir nie vergessen!"
                Malay:"Kami akan ingat perkara ini"
		Korean:"우리는 이 일을 기억할 것입니다."
}


	// Relationship states, from worst (Unforgivable) to best (Ally)

  	"Unforgivable":{
		Italian:"Imperdonabile!"
		French:"Impardonnable"
		Simplified_Chinese:"仇深似海"
		Traditional_Chinese:"仇深似海"
		Polish:"Niewybaczlne"
		Portuguese:"Imperdoável"
		Russian:"Непростительно враждебные"
  		Czech:"Nenávist"
		German:"Todfeind"
                Malay:"Tidak dapat dimaafkan"
		Korean:"용서 못함"
}

  	"Enemy":{
		Italian:"Nemici"
		French:"Ennemi"
		Simplified_Chinese:"宿命之敌"
		Polish:"Wrogowie"
		Traditional_Chinese:"宿命之敵"
		Portuguese:"Inimigos" //as in 'we are enemies' not just 'they are our enemy'
		Russian:"Враждебные"
  		Czech:"Nepřátelství"
		German:"Feind"
                Malay:"Musuh"
		Korean:"적대적"
}

  	"Competitor":{
	  	Italian:"Avversari"
		French:"Adversaire" //or en compétition
		Simplified_Chinese:"瑜亮之争"
		Traditional_Chinese:"瑜亮之爭"
		Polish:"Konkurenci"
		Portuguese:"Adversários"
		Russian:"Соперничающие"
  		Czech:"Negativní"
		German:"Konkurrent"
                Malay:"Persaingan"
		Korean:"경쟁자"
}

  	"Neutral":{
		Italian:"Neutri"
		French:"Neutre"
		Simplified_Chinese:"泛泛之交"
		Traditional_Chinese:"泛泛之交"
		Polish:"Neutralny"
		Portuguese:"Neutra" // relation=relação relação is in feminine so therefore neutral(= neutro/neutra) deve ser feminino
		Russian:"Нейтральные"
  		Czech:"Neutrální"
		German:"Neutral"
                Malay:"Neutral"
                 
		Korean:"중립적"
}

  	"Favorable":{
		Italian:"Favorevoli"
		French:"Favorable"
		Simplified_Chinese:"惺惺相惜"
		Traditional_Chinese:"惺惺相惜"
		Polish:"Ulubieniec"
		Portuguese:"Favorável"
		Russian:"Приемлемые"
  		Czech:"Pozitivní"
		German:"Beliebt"
                Malay:"Disukai"
		Korean:"좋아함"
}

  	"Friend":{
		Italian:"Amichevoli"
		French:"Ami"
		Simplified_Chinese:"秦晋之好"
		Polish:"Przyjaciel"
		Traditional_Chinese:"秦晉之好"
		Portuguese:"Amigos"
		Russian:"Дружеские"
 	 	Czech:"Přátelství"
		German:"Freund"
                Malay:"Kawan"
		Korean:"우호적"
}

  	"Ally":{
		Italian:"Alleati"
		French:"Allié"
		Simplified_Chinese:"歃血之盟"
		Traditional_Chinese:"歃血之盟"
		Polish:"Sojusznik"
		Portuguese:"Aliado"
		Russian:"Союзнические"
  		Czech:"Aliance"
		German:"Alliiert"
                Malay:"Pakatan"
		Korean:"동맹"
}

	// City States

	"Provides [amountOfCulture] culture at [30] Influence":{
		Italian:"Dona [amountOfCulture] punti Cultura a minimo 30 Punti Influenza"
		French:"Fournit [amountOfCulture] de Culture à 30 d'influence"
		Simplified_Chinese:"当影响力不低于30时提供[amountOfCulture]文化"
		Polish:"Dodaje [amountOfCulture] kultury przy Wpływie równym 30"
		Traditional_Chinese:"當影響力不低於30時提供[amountOfCulture]文化"
		Russian:"Даёт [amountOfCulture] культуры при 30 Влияния",
		Czech:"Poskytují [amountOfCulture] bodů Kultury při Vlivu [30] "
		German:"Bietet [amountOfCulture] Kultur für 30 Einflusspunkte"
		Korean:"영향력이 [30]일 때부터 문화 [amountOfCulture]을(를) 제공합니다."
}

	"Provides 3 food in capital and 1 food in other cities at 30 Influence":{
		Italian:"Dona 3 Cibo alla Capitale e 1 Cibo alle altre Città a minimo 30 Punti Influenza"
		French:"Fournit 3 Nourriture à la capitale et 1 nourriture pour les autres villes à 30 d'influence"
		Simplified_Chinese:"当影响力不低于30时为首都提供3食物，为其他城市提供1食物"
		Polish:"Dodaje 3 jednostki żywności w stolicy i 1 jednostkę w innych miastach przy poziomie Wpływów równym 30"
		Traditional_Chinese:"當影響力不低於30時為首都提供3食物，為其他城市提供1食物"
		Russian:"Даёт 3 Еды в столице и 1 Еда в остальных городах при 30 Влияния"
		Czech:"Poskytuje 3 jídla v hlavním městě a 1 jídlo ve všech ostatních městech při Vlivu 30"
		German:"Bietet 3 Nahrung in der Hauptstadt und 1 Nahrung in anderen Städten für 30 Einflusspunkte"
		Korean:"영향력이 30일 때부터 수도에 식량 +3, 수도가 아닌 도시에 식량 +1을 제공합니다."
}

	"Provides 3 happiness at 30 Influence":{
		Italian:"Dona 3 Punti Felicità a minimo 30 Punti Influenza"
		French:"Fournit 3 de Bonheur à 30 d'influence"
		Simplified_Chinese:"当影响力不低于30时提供3快乐"
		Traditional_Chinese:"當影響力不低於30時提供3快樂"
		Polish:"Dodaje z jednostki szczęścia przy poziomie Wpływów równym 30"
		Russian:"Даёт 3 Счастья при 30 Влияния"
		Czech:"Poskytuje 3 body Spokojenosti při Vlivu 30"
		German:"Bietet 3 Zufriedenheit für 30 Einflusspunkte"
		Korean:"영향력이 30일 때부터 행복 +3을 제공합니다."
},

	"Provides land units every 20 turns at 30 Influence":{
		Italian:"Concede un'unità terrestre ogni 20 turni a minimo 30 Punti Influenza"
		French:"Fournit des unités terrestres tous les 20 tours à 30 d'influence"
		Simplified_Chinese:"当影响力不低于30时每20回合提供陆军单位"
		Polish:"Zapewnia jednostki lądowe co 20 tur przy poziomie Wpływów równym 30"
		Traditional_Chinese:"當影響力不低於30時每20回合提供陸軍單位"
		Russian:"Даёт сухопутные юниты каждые 20 ходов при 30 Влияния"
		Czech:"Poskytuje pozemní jednotky každých 20 kol při Vlivu 30"
		German:"Bietet eine Landeinheit alle 20 Runden für 30 Einflusspunkte"
		Korean:"영향력이 30일 때부터 20턴마다 지상 유닛을 제공합니다."
},

	"Gift [giftAmount] gold (+[influenceAmount] influence)":{
		Italian:"Dona [giftAmount] oro (+[influenceAmount] Influenza)"
		Simplified_Chinese:"赠予[giftAmount]金钱(+[influenceAmount]影响力)"
		Polish:"Dodaje [giftAmount] złota (+[influenceAmount] influence)"
		Traditional_Chinese:"贈予[giftAmount]金錢(+[influenceAmount]影響力)"
		Czech:"Darujme [giftAmount] Zlata (+ [influenceAmount] Vlivu)"
		Russian:"Подарить [giftAmount] золота (+[influenceAmount] Влияния)"
		German:"Geschenk [giftAmount] Gold (+[influenceAmount] Einfluss) "
		Korean:"금 [giftAmount] 선물 (영향력 +[influenceAmount])"
}

	"Relationship changes in another [turnsToRelationshipChange] turns":{
		Italian:"I rapporti cambieranno tra [turnsToRelationshipChange] turni"
		French:"Les relations changent dans [turnsToRelationshipChange] tours"
		Polish:"Relacje zmieniają się w następnych [turnsToRelationshipChange] turach"
		Simplified_Chinese:"将在[turnsToRelationshipChange]回合后失去对该城邦的影响"
		Traditional_Chinese:"將在[turnsToRelationshipChange]回合後失去對該城邦的影響"
		Russian:"Отношения изменятся в следующие [turnsToRelationshipChange] ходов",
		Czech:"Mezinárodní vztahy se změní během příštích/ho [turnsToRelationshipChange] kol(a)"
		German:"Die Beziehung verändert sich in [turnsToRelationshipChange] Runden"
		Korean:"[turnsToRelationshipChange] 턴 후 관계도가 변경됩니다."
}


////// Diplomatic modifiers


	"You declared war on us!":{
		Italian:"Ci hai dichiarato guerra!"
		French:"Vous nous avez déclaré la guerre!"
		Simplified_Chinese:"不知死活的蠢货！你竟敢向我们宣战！"
		Traditional_Chinese:"不知死活的蠢貨！你竟敢向我們宣戰！"
		Polish:"Wypowiedziałeś z nami wojnę!"
		Portuguese:"Você declarou guerra contra nós!"
		Russian:"Вы объявляли нам войну!"
		Czech:"Vyhlásili jste nám válku!"
		German:"Sie haben uns den Krieg erklärt!"
                Malay:"Kamu isytihar perang pada saya"
		Korean:"우리는 지금 전쟁 중일 텐데! 무엇을 말하려고 오셨소?"
}

	"Your warmongering ways are unacceptable to us.":{
		Italian:"Non accettiamo i tuoi metodi da guerrafondaio!"
		French:"Votre bellicisme est inacceptable pour nous."
		Simplified_Chinese:"你的穷兵黩武行径是我们无法容忍的！"
		Traditional_Chinese:"你的窮兵黷武行竟是我們無法容忍的！"
		Polish:"Wasze podżeganie jest dla nas nie do przyjęcia."
		Portuguese:"Seus costumes de guerra são inaceitáveis para nós."
		Russian:"Ваша воинственность для нас неприемлема."
		Czech:"Vaše chování je pro nás nepřijatelné."
		German:"Ihr kriegerisches Verhalten ist für uns inakzeptabel."
		Korean:"당신이 하는 전쟁광적 행동은 절대 용납할 수 없습니다."
}

	"You have captured our cities!":{
		Italian:"Hai preso una delle nostre città!"
		French:"Vous avez capturé nos villes!"
		Simplified_Chinese:"多行不义必自毙！你竟敢占领我们的城市！"
		Traditional_Chinese:"多行不義必自斃！你竟敢佔領我們的城市！"
		Polish:"Przejąłeś nasze miasta!"
		Portuguese:"Você capturou nossas(nossa) cidades(cidade)!"
		Russian:"Вы захватывали наши города!"
		Czech:"Obsadili jste naše města!"
		German:"Sie haben unsere Städte erobert!"
                Malay:"Kamu tawan bandar kami"
		Korean:"감히 우리의 도시까지 점령하다니!"
}

	"Years of peace have strengthened our relations.":{
		Italian:"Gli anni di pace hanno rafforzato i nostri rapporti."
		French:"Les années de paix ont renforcées notre relation"
		Simplified_Chinese:"多年的和平时光让我们更加珍视彼此的关系。"
		Traditional_Chinese:"多年的和平時光讓我們更加珍視彼此的關係。"
		Portuguese:"Anos de paz fortaleceram nossas relações."
		Polish:"Lata pokoju wzmocniły nasze relacje."
		Russian:"Годы мира укрепили наши отношения"
		Czech:"Roky míru posílily naše vzájemné vztahy."
		German:"Die Jahre des Friedens haben unsere Beziehung gestärkt."
                Malay:"Keamanan bertahun-tahun telah menguatkan hubungan kita."
		Korean:"오래전부터 지속된 평화가 더 강한 관계를 만드는군요."
}

	"Our mutual military struggle brings us closer together.":{
		Italian:"I nostri nemici in comune ci hanno tenuti insieme."
		French:"Nos problèmes militaires communs nous ont rapprochés"
		Simplified_Chinese:"共同的戎马岁月拉近了彼此的距离。"
		Traditional_Chinese:"共同的戎馬歲月拉近了彼此的距離。"
		Polish:"Nasza wspólna walka zbliża nas do siebie."
		Portuguese:"Nossas lutas mutuas nos fazem mais próximos."
		Russian:"Наши совместные боевые действия сблизили нас"
		Czech:"Naše společné vélečné tažení nás sblížíli"
		German:"Unser gemeinsamer militärischer Kampf bringt uns näher zusammen."
		Korean:"공동의 적에 맞선다는 사실이 우리의 관계를 더 강하게 하고 있습니다."
}

	"We have signed a public declaration of friendship":{
		Italian:"Abbiamo segnato una dichiarazione pubblica d'amicizia!"
		Simplified_Chinese:"真是美好的一天！我们宣布：两个文明间将彼此尊重、相互友善！"
		Traditional_Chinese:"真是美好的一天！我們宣佈：兩個文明間將彼此尊重、相互友善！"
		French:"Nous avons publiquement signé une Déclaration d'Amitié"
		Polish:"Podpisaliśmy deklarację o przyjaźni"
		Portuguese:"Assinamos uma declaração pública de amizade"
		Russian:"Мы подписали публичную декларацию дружбы"
		Czech:"Podepsali jsme veřejnou deklaraci přátelství"
		German:"Wir haben eine öffentliche Freundschaftserklärung unterzeichnet."
		Korean:"오셨군요. 이렇게 우호 관계를 선언해주는 벗을 만나기란 어렵지요."
}

	"You have declared friendship with our enemies!":{
		Italian:"Hai dichiarato un'amicizia con i nostri nemici!"
		French:"Vous avez signé une Déclaration d'Amitié avec nos ennemis!"
		Simplified_Chinese:"渡尽劫波兄弟在，相逢一笑泯恩仇！我们宣布：冰释前嫌、携手前进！",
		Polish:"Zadeklarowałeś przyjaźń z naszym wrogiem!"
		Traditional_Chinese:"你竟敢對我們的敵人表示友好！",
		Portuguese:"Voçê declarou amizade a um de nossos inimigos!"
		Russian:"Вы дружите с нашими врагами!"
		Czech:"Deklarovali jste přátelství s našimi nepřáteli!"
		German:"Du hast Freundschaft mit unseren Feinden erklärt!"
		Korean:"우리의 적과 우호 관계를 선언하지 않았소!"
}
	"You have declared friendship with our allies":{
		Italian:"Hai dichiarato un'amicizia con i nostri alleati."
		French:"Vous avez signé une Déclaration d'Amitié avec nos alliés"
		Simplified_Chinese:"兄弟齐心、其利断金！我们宣布：我们与盟友间兄弟般的友谊永世长存！"
		Polish:"Zadeklarowałeś przyjaźń z naszymi sojusznikami"
		Traditional_Chinese:"兄弟齊心、其力斷金！我們宣佈：我們與盟友間兄弟般的友誼永世長存！"
		Portuguese:"Voçê declarou amizade a um de nossos aliados"
		Russian:"Вы дружите с нашими союзниками"
		Czech:"Deklarovali jste přátelství s našimi spojenci"
		German:"Du hast die Freundschaft mit unseren Alliierten erklärt!"
		Korean:"우리의 동맹과 우호 관계를 선언해 주셔서 감사합니다."
}

	"Our open borders have brought us closer together.":{
		Italian:"I nostri accordi di passaggio hanno avvicinato le nostre nazioni."
		French:"Notre Accord de libre passage nous a rapprochés"
		Simplified_Chinese:"开放的边界促进了彼此的了解，让我们的人民心心相通！"
		Polish:"Nasze otwarte granice zbliżyły nas do siebie."
		Traditional_Chinese:"開放的邊界促進了彼此的了解，讓我們的人民心心相通！"
		Portuguese:"Nossa fronteiras abertas nos fizeram mais próximos."
		Russian:"Наши открытые границы сблизили нас"
		Czech:"Dohoda o otevřených hranicích nás sblížila."
		German:"Unsere offenen Grenzen haben uns einander näher gebracht."
		Korean:"국경을 열어 놓음으로써, 서로 가까워지는 기분이 드는군요."
}


	"Your so-called 'friendship' is worth nothing.":{ // When we have a decleration of friendship to someone and we declare war on them
		Italian:"La tua cosiddetta 'amicizia' non vale nulla!"
		Portuguese:"Sua chamada 'amizade' não vale nada."
		Polish:"Wasza tak zwana 'przyjaźń' jest nic warta."
		French:"Votre soi-disant 'amitié' ne vaut rien."
		Simplified_Chinese:"你所谓的“友谊”一文不值。"
		Traditional_Chinese:"你所謂的“友誼”一文不值。"
		Russian:"Ваше так называемое дружелюбие ничего не значит."
		Czech:"Naše takzvané 'přátelství' pro vás nic neznamená."
		German:"Ihre so genannte 'Freundschaft' ist nichts wert."
		Korean:"지금까지의 '우정'은 모두 거짓이었군요."
}

	"You have publicly denounced us!":{
		Italian:"Ci hai denunciato pubblicamente di fronte al mondo!"
		French:"Vous nous avez dénoncé publiquement!"
		Polish:"Potępiłeś nas publicznie!"
		Simplified_Chinese:"批判的武器不能代替武器的批判，谴责是无力的懦夫行为。"
		Traditional_Chinese:"批判的武器不能代替武器的批判，譴責是無力的懦夫行為。"
		Russian:"Вы публично осудили нас!"
		Czech:"Veřejně jste nás odsoudili!"
		German:"Ihr habt uns öffentlich angeprangert!"
                Malay:"Kamu telah mengutuk kami secara awam!"
		Korean:"당신은 우리를 공개적으로 비난했소!"
}

	"You have denounced our allies":{
		Italian:"Hai denunciato i nostri alleati!"
		French:"Vous avez dénoncé nos alliées"
		Polish:"Potępiłeś naszych sojuszników publicznie!"
		Simplified_Chinese:"对我们盟友的侮辱也是对我们的冒犯，请好自为之！"
		Traditional_Chinese:"對我們盟友的汙辱也是對我們的冒犯，請好自為之！"
		Russian:"Вы осудили наших союзников!"
		Czech:"Osdoudili jsme naše spojence"
		German:"Ihr habt unsere Alliierten öffentlich angeprangert!"
                Malay:"Kamu telah kutuk pakatan kamu"
		Korean:"당신은 우리의 동맹을 공개적으로 비난했소!"
}

	"You have denounced our enemies":{
		Italian:"Hai denunciato i nostri nemici!"
		French:"Vous avez dénoncé nos ennemies"
		Simplified_Chinese:"敌人的敌人就是朋友，你的谴责是维护公正的仗义执言，我们期待听到更多。"
		Polish:"Potępiłeś naszych wrogów"
		Traditional_Chinese:"敵人的敵人就是朋友，你的譴責是維護公正的仗義執言。"
		Russian:"Вы осудили наших врагов"
		Czech:"Odsoudili jsme naše nepřátele"
		German:"Ihr habt unsere Feinde öffentlich angeprangert!"
                Malay:"Kamu telah kutuk musuh kamu"
		Korean:"우리의 적을 공개적으로 비난하셨더군요. 우리도 같은 생각이랍니다."
}

	// Demands
	"Demands":{
		Italian:"Richieste"
		French:"Demandes"
		Polish:"Żądania"
		Simplified_Chinese:"要求"
		Traditional_Chinese:"要求"
		Russian:"Требования"
		Czech:"Požadavky:"
		German:"Forderungen"
                Malay:"Permintaan"
		Korean:"요구"
}
	"Please don't settle new cities near us.":{
		Italian:"Smetti di fondare città vicino a noi."
		French:"Veuillez ne pas construire de villes proches de nous."
		Polish:"Proszę nie osiedlaj się w pobliżu naszych miast."
		Simplified_Chinese:"请不要在我们附近建立新的城市。"
		Traditional_Chinese:"請不要在我們附近建立新的城市。"
		Russian:"Пожалуйста, не закладывайте новых городов рядом с нами."
		Czech:"Prosím nezakládejte města poblíž našeho území."
		German:"Bitte keine neuen Städte in unserer Nähe bauen."
                Malay:"Tolong jangan menetap berdekatan bandar kami"
		Korean:"우리 근처에 새 도시를 짓지 마시오."
}
	"Very well, we shall look for new lands to settle.":{
		Italian:"Ti porgiamo le nostre scuse."
		French:"Très bien, nous chercherons d'autres terres à coloniser"
		Simplified_Chinese:"好的，我们将会寻找新的建城位置。"
		Polish:"Bardzo proszę, będziemy szukać nowych ziem do osiedlenia się."
		Traditional_Chinese:"好的，我們將會尋找其他位置建立城市。"
		Russian:"Хорошо, мы найдем другие земли для поселений"
		Czech:"Nu dobrá, podíváme se po nových místech k zakládání měst."
		German:"Einverstanden, wir werden nach anderem Bauland Ausschau halten."
		Korean:"알겠습니다. 정착할 새로운 땅을 찾아 보도록 하지요."
}
	"We shall do as we please.":{
		Italian:"Colonizzeremo la terra che ci pare e piace."
		French:"Nous faisons ce que nous voulons."
		Polish:"Zrobimy jak chcemy"
		Simplified_Chinese:"我们只是自己的奴隶，这里不需要弱者叽叽喳喳。"
		Traditional_Chinese:"我們只依照自己的意志行事。"
		Russian:"Мы поступим, как сочтем нужным"
		Czech:"Uděláme si to po svém."
		German:"Wir machen was wir wollen"
		Korean:"우리가 원하는 데 살고자 하는 것이 잘못입니까?"
}

	"You betrayed your promise to not settle cities near us":{
		Italian:"Hai tradito la tua promessa di non fondare città nelle nostre vicinanze."
		French:"Vous avez trahis votre promesse de ne pas fonder de ville proche de nous"
		Polish:"Nie dotrzymałeś umowy by nie osiedlać się blisko naszych miast"
		Simplified_Chinese:"你违背了不在我们附近建城的承诺，请好自为之。"
		Traditional_Chinese:"你違背了不在我們附近建立城市的承諾，請好自為之。"
		Russian:"Вы нарушили ваше обещание не закладывать города рядом с нами"
		Czech:"Porušili jste svůj slib nezakládat města u našich hranic"
		German:"Ihr habt euer Versprechen gebrochen, nicht in unserer Nähe neue Städte zu gründen"
		Korean:"당신은 우리 근처에 도시를 세우지 않겠다는 약속을 배신했소."
}

	"You fulfilled your promise to stop settling cities near us!":{
		Italian:"Hai mantenuto la tua promessa di non fondare città nelle nostre vicinanze."
		French:"Vous avez tenu votre promesse de ne pas fonder de ville proche de nous!"
		Polish:"Wywiązałeś się z umowy aby nie osiedlać się blisko naszych miast"
		Simplified_Chinese:"感谢你履行了不在我们附近建城的承诺。"
		Traditional_Chinese:"感謝你履行了不在我們附近建立城市的承諾。"
		Russian:"Вы выполнили ваше обещание не закладывать города рядом с нами"
		Czech:"Dodrželi jste svůj slib nezakládat města poblíž našich hranic."
		German:"Ihr habt euer Versprechen gehalten, nicht in unserer Nähe neue Städte zu gründen"
		Korean:"우리 근처에 도시를 세우지 않겠다는 약속을 지켰군요."
}

	"You refused to stop settling cities near us":{
		Italian:"Hai continuato a fondare città nelle nostre vicinanze."
		French:"Vous avez refusez de ne pas fonder de villes proches de nous"
		Polish:"Odmówiłeś prośby aby nie osiedlać się blisko naszych miast"
		Simplified_Chinese:"你拒绝停止在我们附近建城的决定是愚蠢的，好自为之！"
		Traditional_Chinese:"你拒絕停止在我們附近建立城市的決定是愚蠢的，好自為之！"
		Russian:"Вы отказались не закладывать города рядом с нами"
		Czech:"Odmítli jste žádost o nezakládání měst poblíž našich hranic"
		German:"Ihr habt euch geweigert, nicht in unserer Nähe neue Städte zu gründen"
		Korean:"당신은 우리 근처에 도시를 세우지 말라는 제안을 거절했소."
}

	"We noticed your new city near our borders, despite your promise. This will have....implications.":{
		Italian:"Abbiamo notato la la tua nuova città vicino ai nostri confini. E questo avrà... ripercussioni sui nostri rapporti."
		French:"Nous avons remarquez votre nouvelle ville à notre frontière, malgré votre promesse. Cela aura des... conséquences."
		Polish:"Mimo obietnicy zauważyliśmy twoje nowe miasto w pobliżu naszych granic. Poniesiesz za to konsekwencje"
		Simplified_Chinese:"尽管你答应了，我们还是注意到你在我们边境附近建立了新城市。如果有不好的影响...这将是你自找的！"
		Traditional_Chinese:"儘管你答應了，我們還是注意到你在我們邊境附近建立了新城市。如果有不好的影響...這將是你自找的！"
		Russian:"Мы заметили ваш новый город около наших границ. Это может повлечь... последствия."
		Czech:"Odhalili jsme nové město poblíž našich hranic navzdory vašim slibům. To bude mít... patřičné následky."
		German:"Wir haben eure neue Stadt an unserer Grenze bemerkt - entgegen eures Versprechens. Das wird Folgen haben."
		Korean:"우리 근처에 새 도시를 세우지 않겠다고 했는데, 이번에 새로운 도시를 세우셨군요. 그렇게 나오시겠다는 겁니까?"
}

	"Your arrogant demands are in bad taste":{
		Italian:"Hai fatto una richiesta arrogante."
		French:"Vos arrogantes demandes sont de mauvais goût"
		Polish:"Twoje aroganckie żądania są w złym guście"
		Simplified_Chinese:"你的傲慢要求不合情理。"
		Traditional_Chinese:"你的傲慢要求不合情理。"
		Russian:"Ваши высокомерные требования раздражают"
		Czech:"Vaše arogantní požadavky jsou dalším důkazem vaší zkaženosti"
		German:"Ihre arroganten Forderungen sind geschmacklos."
		Korean:"이치에 맞지 않는 요구를 하고 있군요."
}


////// City-States Types


	"Cultured":{
		Italian:"Acculturata"
		French:"Cultivée"
		Polish:"Wykształcony"
		Simplified_Chinese:"文化型"
		Traditional_Chinese:"文化型"
		Russian:"Культурный"
		Czech:"Kulturní"
		German:"Kultiviert"
		Korean:"문화적"
}

	"Maritime":{
		Italian:"Marittima"
		French:"Maritime" //same
		Polish:"Nadmorski"
		Simplified_Chinese:"航海型"
		Traditional_Chinese:"航海型"
		Russian:"Морской"
		Czech:"Nomořní"
		German:"Maritim"
		Korean:"해양적"
}

	"Mercantile":{
		Italian:"Mercantile"
		//same in french
		Simplified_Chinese:"商业型"
		Polish:"Handlowy"
		Traditional_Chinese:"商業型"
		Russian:"Торговый"
		Czech:"Obchodní"
		German:"Finanztechnisch"
		Korean:"상업적"
}

	"Militaristic":{
		Italian:"Militaristica"
		French:"Militarisée"
		Polish:"Militarny"
		Simplified_Chinese:"军事型"
		Traditional_Chinese:"軍事型"
		Russian:"Воинственный"
		Czech:"Militaristický"
		German:"Militärisch"
		Korean:"군사적"
}

	"Type: ":{
		Italian:"Tipo: "
		Simplified_Chinese:"城邦类型："
		Traditional_Chinese:"城邦類型："
		Polish:"Rodzaj"
		Russian:"Тип: "
		Czech:"Typ:"
		German:"Typ: "
		Korean:"성향 : "
}

	"Influence: ":{
		Italian:"Influenza: "
		Simplified_Chinese:"影响力："
		Polish:"Wpływ"
		Traditional_Chinese:"影響力："
		Russian:"Влияние: "
		Czech:"Vliv: "
		German:"Einfluss: "
		Korean:"영향력 : "
}

	"Reach 30 for friendship.":{
		Italian:"Stringi un'amicizia superando il limite minimo di 30 Influenza."
		Simplified_Chinese:"影响力到达30以建立友谊"
		Traditional_Chinese:"影響力到達30以建立友誼"
		Czech:"Získejte vliv 30 a více pro dosažení přátelství."
		German:"Erreiche 30 für Freundschaft."
		Polish:"Zdobądź 30 dla przyjaźni."
		Korean:"우호 관계가 되고 싶다면 30 이상의 영향력을 보유하십시오."
}

	"Reach highest influence above 60 for alliance.":{
		Italian:"Stringi un'alleanza superando 60 Influenza al di sopra di tutti."
		Simplified_Chinese:"影响力≥60且高于其他文明以成为友邦同盟"
		Traditional_Chinese:"影響力≥60且高於其他文明以成為友邦同盟"
		Czech:"Získejte vliv 60 a více pro dosažení aliance."
		German:"Erreiche den höchsten Einfluss über 60 für Allianzen"
		Polish:"Osiągnij wpływ powyżej 60 dla sojuszu." //checking context ingame - will delete after confirming
		Korean:"동맹 상태가 되려면 60 이상이면서 가장 높은 영향력을 보유하십시오."
}

	"Ally: ":{
		Italian:"Alleati: "
		Simplified_Chinese:"同盟："
		Traditional_Chinese:"同盟："
		Czech:"Aliance: "
		German:"Alliierte"
		Polish:"Sojusznik: "
		Korean:"동맹 : "
}

////// Trade

	"Trade":{
		Italian:"Negozia"
		Russian:"Торговля"
		French:"Échanges"
		Romanian:"Comerț"
		Spanish:"Comerciar"
		Simplified_Chinese:"贸易"
		Traditional_Chinese:"貿易"
		Portuguese:"Comércio"
		German:"Handel"
		Czech:"Obchod"
		Polish:"Wymiana"
                Malay:"Dagang"
		Korean:"거래"
}

	"Offer trade":{
		Italian:"Offri scambio"
		Russian:"Предложить обмен"
		French:"Proposer un échange"
		Romanian:"Ofertă comercială"
		Spanish:"Ofrecer intercambio"
		Simplified_Chinese:"提供贸易"
		Traditional_Chinese:"提供貿易"
		Portuguese:"Oferecer uma troca comercial" // seems like not one person wants to :D
		German:"Handel anbieten"
		Czech:"Učinit nabídku"
		Polish:"Zaproponuj wymianę"
                Malay:"Tawar dagang"
		Korean:"거래 제안"
}

	"Retract offer":{
		Italian:"Ritira offerta"
		Russian:"Отменить предложение"
		Simplified_Chinese:"撤回报价"
		Traditional_Chinese:"撤回報價"
		Czech:"Zrušit nabídku"
		German:"Angebot zurückziehen"
		Polish:"Wycofaj ofertę"
                Malay:"Tarik balik tawaran"
		Korean:"제안 취소"
}

	"What do you have in mind?":{
		Italian:"Cos'hai in mente?"
		Russian:"Что вы об этом думаете?"
		French:"À quoi pensez-vous?"
		Romanian:"La ce te gândești?"
		Spanish:"¿Qué tienes en mente?"
		Simplified_Chinese:"你有什么想法？"
		Traditional_Chinese:"你有什麼想法？"
		Portuguese:"O que tens em mente?" //tens as in have or has nor tens of thousands of course
		German:"Was schwebt Ihnen vor?"
		Czech:"Co máte na mysli?"
		Polish:"Co masz na myśli?"
		Korean:"어떻게 생각하십니까?"
}

	"Our items":{
		Italian:"I nostri articoli"
		Russian:"Наши товары"
		French:"Nos articles"
		Romanian:"Articolele noastre"
		Spanish:"Nuestros ítems"
		Simplified_Chinese:"我们的贸易项目"
		Traditional_Chinese:"我們的貿易項目"
		Portuguese:"Nossos itens/recursos"
		German:"Unsere Gegenstände"
		Czech:"Naše obchodní artikly"
		Polish:"Nasze przedmioty"
		Korean:"우리의 물품"
}

	"Our trade offer":{
		Italian:"La nostra offerta"
		Russian:"Наше предложение"
		French:"Notre offre d'échange"
		Romanian:"Oferta noastră"
		Spanish:"Nuestra oferta"
		Simplified_Chinese:"我们的贸易提供"
		Traditional_Chinese:"我們的貿易提供"
		Portuguese:"Nossa oferta"
		German:"Unser Handelsangebot"
		Czech:"My nabízíme k obchodování"
		Polish:"Nasza oferta wymiany"
		Korean:"우리의 거래 제안"
}

	"[otherCiv]'s trade offer":{
		Italian:"Offerta di [otherCiv]"
		Russian:"Предложение от [otherCiv]"
		French:"L'offre d'échange de [otherCiv]"
		Romanian:"Ofertă de schimb a [otherCiv]"
		Spanish:"Oferta de [otherCiv]"
		Simplified_Chinese:"[otherCiv]的贸易提供"
		Traditional_Chinese:"[otherCiv]的貿易提供"
		Portuguese:"Oferta da(o/e) [otherCiv]" // da(o/e) meaning of in diffenrent genders
		German:"[otherCiv]s Handelsangebot",
		Czech:"[otherCiv] nabízí k obchodování"
		Polish:"Oferta wymiany od [otherCiv]"
		Korean:"[otherCiv]의 거래 제안"
}

	"[otherCiv]'s items":{
		Italian:"Gli articoli di [otherCiv]"
		Russian:"Товары цивилизации [otherCiv]"
		French:"Les articles de [otherCiv]"
		Romanian:"Articolele de la [otherCiv]"
		Spanish:"Ítems de [otherCiv]"
		Simplified_Chinese:"[otherCiv]的贸易项目"
		Traditional_Chinese:"[otherCiv]的貿易項目"
		Portuguese:"Itens da(o/e) [otherCiv]"
		German:"[otherCiv]s Gegenstände",
		Czech:"[otherCiv] obchodní artikly"
		Polish:"Przedmioty od [otherCiv]"
		Korean:"[otherCiv]의 물품"
}

	"Pleasure doing business with you!":{
		Italian:"È un piacere fare affari con te!"
		Russian:"С вами приятно иметь дело!"
		French:"C'est un plaisir de faire des affaires avec vous!"
		Romanian:"Este o plăcere să facem afaceri împreună!"
		Spanish:"¡Un placer hacer negocios contigo!"
		Simplified_Chinese:"很高兴和您做生意！"
		Traditional_Chinese:"很高興和您做生意！"
		Portuguese:"É um prazer fazer negócios com voçê" // can remove 'É um prazer' as it translates to 'it is a pleasure'
		German:"Angenehm, mit Ihnen Geschäfte zu machen!"
		Czech:"Bylo nám potěšení s vámi obchodovat!"
		Polish:"Miło jest robić z tobą interesy!"
		Korean:"당신과의 거래는 언제나 환영입니다."
}

	"I think not.":{
		Italian:"Non ci penso proprio!"
		Russian:"Думаю, нет."
		French:"Je ne crois pas."
		Romanian:"Nu cred."
		Spanish:"Creo que no."
		Simplified_Chinese:"我认为不可行。"
		Traditional_Chinese:"我認為不可行。"
		Portuguese:"Acho que não"
		German:"Lieber nicht."
		Czech:"Myslím, že to neklapne."
		Polish:"Myślę że nie."
                Malay:"Saya rasa tidak"
		Korean:"그건 안 됩니다."
}

	"That is acceptable.":{
		Italian:"È accettabile."
		Russian:"Это приемлемо."
		French:"C'est acceptable."
		Romanian:"E acceptabil."
		Spanish:"Es aceptable"
		Simplified_Chinese:"这是可以接受的。"
		Traditional_Chinese:"這是可以接受的。"
		Portuguese:"Isto é aceitavel"
		German:"Das ist akzeptabel."
		Czech:"To se zdá přijatelné."
		Polish:"To jest akceptowalne." //checking context ingame - will delete after confirming
		Korean:"이 정도면 적당하군요."
}

	"Accept":{
		Italian:"Accetta"
		Russian:"Принять"
		French:"Accepter"
		Romanian:"Acceptă"
		Spanish:"Aceptar"
		Simplified_Chinese:"同意"
		Traditional_Chinese:"同意"
		Portuguese:"Aceitar"
		German:"Annehmen"
		Czech:"Souhlasíme"
		Polish:"Zatwierdź"
                Malay:"Mahu"
		Korean:"수락"
}

	"Keep going":{
		Italian:"Continua..."
		French:"Continuer..."
		Simplified_Chinese:"继续..."
		Traditional_Chinese:"繼續..."
		Portuguese:"Prossiga"
		Russian:"Продолжить"
		Czech:"Pokračujte"
		German:"Weitermachen"
		Polish:"Kontynuuj"
                Malay:"Teruskan"
		Korean:"계속"
}

	"There's nothing on the table":{
		Italian:"Non c'è niente da trattare"
		Russian:"Вы ничего не предложили" //Don't know how to properly translate this one, but i think this will do okay
		French:"Il n'y a rien a échangé" //if it's in case of empty trade it's accurate
		Romanian:"Nu e nimic pe masă"
		Spanish:"¿Estas de broma?"
		Simplified_Chinese:"未选择任何交易"
		Traditional_Chinese:"未選擇任何交易"
		Portuguese:"Não ha nada á mesa"
		German:"Der Verhandlungstisch ist leer"
		Czech:"Nemáme se o čem bavit"
		Polish:"Na stole nie ma nic"
		Korean:"거래할 물품이 없지 않소?"
}

	"Peace Treaty":{//Corrected
		Italian:"Trattato di pace"
		Russian:"Мирный договор"
		French:"Traité de paix"
		Romanian:"Tratat de pace"
		Spanish:"Tratado de paz"
		Simplified_Chinese:"和平条约"
		Traditional_Chinese:"和平條約"
		Portuguese:"Tratado de paz"
		German:"Friedensabkommen"
		Czech:"Mírová smlouva"
		Polish:"Traktat pokojowy"
		Korean:"평화 조약"
}

	"Agreements":{
		Italian:"Accordi"
		Simplified_Chinese:"协定"
		Traditional_Chinese:"協定"
		French:"Accords"
		Portuguese:"Acordos"
		Russian:"Соглашения"
		Czech:"Obchodní dohody"
		German:"Vereinbarungen"
		Polish:"Umowa"
		Korean:"협정"
}

	"Open Borders":{
		Italian:"Diritto di passaggio"
		Simplified_Chinese:"开放边境"
		Traditional_Chinese:"開放邊境"
		French:"Accord de libre passage"
		Portuguese:"Acordo de fronteiras abertas"
		Russian:"Открытые границы"
		Czech:"Otevřené hranice"
		German:"Offene Grenzen"
		Polish:"Otwórz granice"
                Malay:"Buka Sempadan"
		Korean:"국경 개방"
}

	"Gold per turn":{
		Italian:"Oro per turno"
		Russian:"Золота за ход"
		French:"Or par tour"
		Romanian:"Aur per rundă"
		Spanish:"Oro por turno"
		Simplified_Chinese:"金钱/回合"
		Traditional_Chinese:"金錢/回合"
		Portuguese:"Ouro por turno"
		German:"Gold pro Runde"
		Czech:"Zlato za kolo"
		Polish:"Złoto na turę"
                Malay:"Emas setiap pusingan"
		Korean:"턴 당 금"
}

	"Cities":{
		Italian:"Città"
		Romanian:"Orase"
		Spanish:"Ciudades"
		Simplified_Chinese:"城市"
		Traditional_Chinese:"城市"
		German:"Städte"
		Dutch:"Cities"
		French:"Villes"
		Portuguese:"Cidades"
		Russian:"Города"
		Czech:"Města"
		Polish:"Miasta"
                Malay:"Bandar"
		Korean:"도시"
}

	"Technologies":{
		Italian:"Tecnologie"
		German:"Technologien"
		French:"Technologies"
		Simplified_Chinese:"科技"
		Traditional_Chinese:"科技"
		Portuguese:"Tecnologias"
		Russian:"Технологии"
		Czech:"Technologie"
		Polish:"Technologie"
                Malay:"Teknologi"
		Korean:"기술"
}

	"Declarations of war":{
		Italian:"Dichiarazione di guerra"
		French:"Déclarations de guerre"
		Simplified_Chinese:"宣战"
		Traditional_Chinese:"宣戰"
		Portuguese:"Declarações de guerra"
		Russian:"Объявления войны"
		Czech:"Vyhlášení války"
		German:"Kriegserklärungen"
		Polish:"Deklaracja wojny"
		Korean:"전쟁 선포"
}

	"Introduction to [nation]":{
		Italian:"Introduci a [nation]"
		Simplified_Chinese:"介绍认识[nation]"
		Traditional_Chinese:"介紹認識[nation]"
		Russian:"Представиться [nation]",
		Czech:"Představení národa [nation]"
		German:"Vorstellung der Nation [nation]"
		Polish:"Przedstawienie narodu [nation]" //checking context ingame - will delete after confirming
		Korean:"[nation]에 대한 소개"
}

	"Declare war on [nation]":{
		Italian:"Dichiara guerra a [nation]"
		Simplified_Chinese:"宣战[nation]"
		Traditional_Chinese:"宣戰[nation]"
		Czech:"Vyhlásit válku národů [nation]"
		Russian:"Объявить войну: [nation]"
		German:"[nation] den Krieg erklären"
		Polish:"Wypowiedz wojnę z [nation]"
		Korean:"[nation]에 전쟁 선포"
}

	"Luxury resources":{
		Italian:"Risorse di lusso"
		French:"Ressources de luxes"
		Simplified_Chinese:"奢侈资源"
		Traditional_Chinese:"奢侈資源"
		Portuguese:"Recursos raros/luxuosos" //raros = rare luxuosos = luxurious
		Russian:"Редкие ресуры"
		Czech:"Luxusní zdroje"
		German:"Luxusgüter"
		Polish:"Zasoby luksusowe"
		Korean:"사치 자원"
}

	"Strategic resources":{
		Italian:"Risorse strategiche"
		French:"Ressources stratégiques"
		Simplified_Chinese:"战略资源"
		Traditional_Chinese:"戰略資源"
		Portuguese:"Recursos estratégicos"
		Russian:"Стратегические ресуры"
		Czech:"Strategiské zdroje"
		German:"Strategische Ressourcen"
		Polish:"Zasoby strategiczne"
		Korean:"전략 자원"
}


	// Nations and uniques


	"replaces":{// As in "Camel Archer replaces Knight", "Krepost replaces Barracks"
		Italian:"sostituisce"
		Romanian:"înlocuiește"
		Spanish:"Remplaza"
		Simplified_Chinese:"替代"
		Traditional_Chinese:"替代"
		German:"ersetzt"
		French:"remplace"
		Portuguese:"substitui"
		Russian:"заменяет"
		Czech:"nahrazuje"
		Polish:"zastępuje"
		Korean:"대체되는 것 : "
}

	"[resourceName] not required":{
		Italian:"Risorsa [resourceName] non richiesta"
		Simplified_Chinese:"无需战略资源：[resourceName]"
		Traditional_Chinese:"無須戰略資源：[resourceName]"
		French:"[resourceName] non requis"
		Portuguese:"[resourceName] não requirido"
		Russian:"[resourceName] не требуется",
		Czech:"[resourceName] není potřeba"
		German:"[resourceName] wird nicht benötigt"
		Polish:"[resourceName] nie jest wymagane/ny" //checking context ingame - will delete after confirming
		Korean:"[resourceName] 자원이 필요 없음"
}

	"Lost ability":{ // as in Does not have +1 Visibility Range (or any other unit unique)
		Italian:"Non possiede "
		Simplified_Chinese:"失去能力"
		Traditional_Chinese:"失去能力"
		Russian:"Не имеет "
		Czech:"Ztráta schopnosti"
		German:"Verlorene Eigenschaft"
		Polish:"Utracona zdolność"
		Korean:"없어진 특성"
}

	"National ability":{ // the unique ability that each nation has
		Italian:"Abilità della civiltà"
		Romanian:"Abilitate a națiunii"
		Spanish:"Bonus de nacion"
		German:"Nationalfähigkeit"
		French:"Capacité de la civilisation"
		Portuguese:"Habilidade nacional"
		Russian:"Национальная особенность"
		Simplified_Chinese:"民族特性"
		Traditional_Chinese:"民族特性"
		Czech:"Národní schopnost"
		Polish:"Zdolność narodowa"
		Korean:"문명 특성"
}

	"Babylon":{
		Italian:"Babilonia"
		Russian:"Вавилон"
		French:"Babylone"
		Romanian:"Babilonia"
		Spanish:"Babilonia"
		Simplified_Chinese:"巴比伦"
		Traditional_Chinese:"巴比倫"
		Portuguese:"Babilônia"
		German:"Babylonien"
		Czech:"Babylonie"
		Polish:"Babilon"
                Malay:"Babylon"
		Korean:"바빌론"
}

	"Receive free Great Scientist when you discover Writing, Earn Great Scientists 50% faster":{
		Italian:"Ricevi un Grande Scienziato gratuito quando scopri la Scrittura, e ricevi i Grandi Scienziati il 50% più in fretta"
		Romanian:"La descoperirea abilității Scriere primești un Mare om de știință gratuit, următorii fiind obținuți cu 50% mai repede"
		German:"Ein kostenloser Großer Wissenschaftler erscheint, wenn Schrift erforscht wurde; Große WissenschaftlerInnen erscheinen 50% häufiger"
		French:"Gagner un scientifique illustre lorsque Ecriture est dévouvert, les scientifiques illustres apparaissent 50% plus vite"
		Portuguese:"Receba gratuitamente um grande cientista quando você descobrir Escritura, ganhe grandes cientistas 50% mais rápido"
		Russian:"Бесплатный Великий Ученый при исследовании Письменности. Великие Ученые появляются на 50% быстрее"
		Simplified_Chinese:"发明文字后立即获得一个大科学家，大科学家点数积累速率+50%"
		Traditional_Chinese:"發明文字後立即獲得一個大科學家，大科學家點數累積速率+50%"
		Spanish:"Reciba un Gran Científico gratis cuando descubra Escribir, Gane Grandes Científicos 50% más rápido"
		Czech:"Obdržíte Velkého Vědce při objevení technologie 'Písemnictví', získejte Velkého Vědce o 50% rychleji"
		Polish:"Otrzymaj Wielkiego Naukowca po odkryciu Pisma, Zdobądź Wielkiego Naukowca 50% szybciej"
		Korean:"문자를 연구한 후 위대한 과학자 하나를 무료로 얻습니다. 위대한 과학자의 출현 속도 + 50%"
}

	"Nebuchadnezzar II":{//Babylonian Leader
		Italian:"Nabucodonosor II"
		French:"Nabuchodonosor II"
		Simplified_Chinese:"尼布甲尼撒二世"
		Traditional_Chinese:"尼布甲尼薩二世"
		Russian:"Навуходоносор II",
		Czech:"Nebukadnesar II."
		German:"Nebukadnezar II"
		Polish:"Nabuchodonozor II"
		Korean:"네부카드네자르 2세"
}

	"Greece":{
		Italian:"Grecia"
		Russian:"Греция"
		French:"Grèce"
		Romanian:"Grecia"
		Spanish:"Grecia"
		Simplified_Chinese:"希腊"
		Traditional_Chinese:"希臘"
		Portuguese:"Grécia"
		German:"Griechenland"
		Czech:"Řecko"
		Polish:"Grecja"
                Malay:"Yunani"
		Korean:"그리스"
}

	"Alexander":{
		Italian:"Alessandro"
		French:"Alexandre le Grand"
		Simplified_Chinese:"亚历山大"
		Traditional_Chinese:"亞歷山大"
		Russian:"Александр"
		Czech:"Alexandr Veliký"
		// same in German
		Polish:"Aleksander Wielki"
                Malay:"Alexander"
		Korean:"알렉산더"
},

	"City-State Influence degrades at half and recovers at twice the normal rate": {
		Simplified_Chinese:"对城邦影响力衰减速度减半，恢复速度加倍"
		Traditional_Chinese:"對城邦影響力衰減速度減半，恢復速度加倍"
		Italian:"L'influenza sulle Città-Stato diminuisce il doppio più lentamente e aumenta il doppio più velocemente."
		Russian:"Влияние на города-государства снижается вдвое медленнее и увеличивается вдвое быстрее"
		Czech:"Vliv Městských států degraduje o polovinu a přibívá dvojnásobnou rychlostí."
		German:"Der Einfluss des Stadtstaats reduziert sich nur halb so schnell und erholt sich doppelt so schnell"
		Polish:"Wpływ Miasta-Państwa obniża się o połowę i odnawia dwukrotnie szybciej niż normalnie"
		Korean:"도시국가에 대한 영향력 감소량이 절반이 되고, 영향력 회복량은 두 배가 됩니다."
},

	"China":{
		Italian:"Cina"
		Russian:"Китай"
		French:"Chine"
		Romanian:"China"
		Spanish:"China"
		Simplified_Chinese:"中华"
		Traditional_Chinese:"中國"
		Portuguese:"China"
		German:"China"
		Czech:"Čína"
		Polish:"Chiny"
                Malay:"Cina"
		Korean:"중국"
}

	"Wu Zetian":{
		Italian:"Wu Zetian" //Same as in Italian
		Simplified_Chinese:"武则天"
		Traditional_Chinese:"武則天"
		Russian:"У Цзэтянь",
		Czech:"Wu Ce-tchien"
		// same in German
		Polish:"Wu Zetian"
		Korean:"측천무후"
},

	"Great general provides double combat bonus, and spawns 50% faster":{
		Italian:"I Grandi Generali nascono il 50% più in fretta e il loro bonus è raddoppiato"
		Romanian:"Marele general oferă bonus de luptă dublu și se crează cu 50% mai repede"
		Simplified_Chinese:"大军事家提供双倍战斗力加成，大军事家产生速率+50%"
		Traditional_Chinese:"大軍事家提供雙倍戰鬥力加成，大軍事家產生速率+50%"
		German:"Ein Großer General gibt den doppelten Kampfbonus und erscheint 50% häufiger"
		French:"Le général illustre donne deux fois plus de bonus de combat, et apparait 50% plus vite"
		Portuguese:"Grande general fornece bônus de combate duplo e é gerado 50% mais rápido"
		Russian:"Великий полководец дает двойной боевой бонус и появляется на 50% быстрее"
		Spanish:"El gran general proporciona bonificación de combate doble y genera un 50% más rápido."
		Russian:"Великий Полководец дает двойной бонус в бою и появляется на 50% быстрее" // Russian x2. As it should be?
		Czech:"Velký Generál poskytne dvojnásobný bojový bonus a rodí se o 50% rychleji"
		Polish:"Wielki generał zapewnia podwójną premię do walki i tworzy się 50% szybciej"
		Korean:"위대한 장군으로 인한 전투력 보너스가 두 배가 됩니다. 위대한 장군 출현율 +50%"
}

	"Egypt":{
		Italian:"Egitto"
		Russian:"Египет"
		French:"Égypte"
		Romanian:"Egipt"
		Spanish:"Egipto"
		Simplified_Chinese:"埃及"
		Traditional_Chinese:"埃及"
		Portuguese:"Egíto"
		German:"Ägypten"
		Czech:"Egypt"
		Polish:"Egipt"
                Malay:"Mesir"
		Korean:"이집트"
}

	"Ramesses II":{
		Italian:"Ramses II"
		French:"Ramsès II"
		Simplified_Chinese:"拉美西斯二世"
		Traditional_Chinese:"拉美西斯二世"
		Russian:"Рамзес II"
		Czech:"Ramesse II"
		German:"Ramses II"
		Polish:"Ramzes II"
		Korean:"람세스 2세"
}

	"+20% production towards Wonder construction":{
		Italian:"+20% Produzione per la costruzione delle Meraviglie"
		German:"20% erhöhte Produktion beim Errichten von Wundern"
		French:"+20% vitesse de construction des merveilles"
		Spanish:"+ 20% de producción hacia la construcción de maravillas."
		Romanian:"+ 20% producție spre construcția de mirare"
		Portuguese:"+ 20% de produção para construção de maravilhas"
		Russian:"+20% Производство при строительстве чудес"
		Simplified_Chinese:"建造奇观时产能积累速率+20%"
		Traditional_Chinese:"建造奇觀時產能累積速率+20%"
		Czech:"+20% produkce při stavbě Divu světa"
		Polish:"+20% do produkcji budowy Cudu"
		Korean:"불가사의를 건설할 때 생산력 +20%"
}

	"England":{
		Italian:"Inghilterra"
		Russian:"Англия"
		French:"Angleterre"
		Romanian:"Anglia"
		Spanish:"Inglaterra"
		Simplified_Chinese:"英格兰"
		Traditional_Chinese:"英國"
		Portuguese:"Inglaterra"
		German:"England"
		Czech:"Anglie"
		Polish:"Anglia"
                Malay:"England"
		Korean:"영국"
}

	"Elizabeth":{
		Italian:"Elisabetta"
		//same in french
		Simplified_Chinese:"伊丽莎白"
		Traditional_Chinese:"伊麗莎白"
		Russian:"Елизавета"
		Czech:"Alžběta I."
		German:"Elisabeth"
		Polish:"Elżbieta"
		Korean:"엘리자베스 1세"
}

	"+2 movement for all naval units":{
		Italian:"+2 movimento per tutte le unità navali"
		Romanian:"+2 deplasare pentru toate unitățile navale"
		Spanish:"+2 de movimiento a las unidades navales"
		Simplified_Chinese:"所有海军+2移动力"
		Traditional_Chinese:"所有海軍+2移動力"
		German:"+2 Bewegung für alle Marineeinheiten"
		French:"+2 mouvements pour les unités navales"
		Portuguese:"+2 movimento para todas as unidades navais"
		Russian:"+2 движение для всех военно-морских подразделений"
		Czech:"+2 pohyb pro všechny námořní jednotky"
		Polish:"+2 do Przemieszczenia się dla wszystkich jednostek morskich"
		Korean:"모든 해상 유닛의 행동력 +2"
}

	"France":{
		Italian:"Francia"
		Russian:"Франция"
		French:"France"
		Romanian:"Franța"
		Spanish:"Francia"
		Simplified_Chinese:"法兰西"
		Traditional_Chinese:"法國"
		Portuguese:"França"
		German:"Frankreich"
		Czech:"Francie"
		Polish:"Francja"
                Malay:"Perancis"
		Korean:"프랑스"
}

	"Napoleon":{
		Italian:"Napoleone"
		French:"Napoléon"
		Simplified_Chinese:"拿破仑"
		Traditional_Chinese:"拿破崙"
		Russian:"Наполеон",
		Czech:"Napoleon Bonaparte"
		// same in German
		Polish:"Napoleon"
		Korean:"나폴레옹"
}

	"+2 Culture per turn from cities before discovering Steam Power":{
		Italian:"+2 Cultura al turno dalle città prima della scoperta dell'Energia a Vapore"
		German:"+2 Kultur pro Runde von Städten (bevor Dampfkraft erforscht wurde)"
		French:"+2 culture par tour et par villes jusqu'à la découverte de la machine à vapeur"
		Spanish:"+2 Cultura por turno desde las ciudades antes de descubrir la Energía de Vapor."
		Romanian:"+2 Cultură pe turn de la orașe înainte de a descoperi puterea de abur"
		Portuguese:"+2 Cultura por turno das cidades antes de descobrir o poder do vapor" //'poder do vapor' means the power of steam
		Russian:"+2 Культура за ход от городов до открытия Парового Двигателя"
		Simplified_Chinese:"在发明蒸汽机之前，每座城市的文化+2"
		Traditional_Chinese:"在發明蒸汽機之前，每座城市的文化+2"
		Czech:"+2 body kultury ze všech měst před objevením technologie 'Parní stroj'"
		Polish:"+2 Kultury na turę od miast przed odkryciem Energi Parowej"
		Korean:"증기력을 연구하기 전까지, 모든 도시에서 턴 당 문화 +2"
}

	"Russia":{
		Italian:"Russia"
		Romanian:"Rusia"
		Spanish:"Rusia"
		Simplified_Chinese:"俄罗斯"
		Traditional_Chinese:"俄羅斯"
		German:"Russland"
		French:"Russie"
		Portuguese:"Rússia"
		Russian:"Россия"
		Czech:"Rusko"
		Polish:"Rosja"
                Malay:"Rusia"
		Korean:"러시아"
}

	"Catherine":{
		Italian:"Caterina II"
		French:"Catherine II"
		Simplified_Chinese:"叶卡捷琳娜二世"
		Traditional_Chinese:"葉卡捷琳娜二世"
		Russian:"Екатерина Великая"
		Czech:"Kateřina II. Veliká"
		German:"Katharina"
		Polish:"Katarzyna"
		Korean:"예카테리나 2세"
}

	"Strategic Resources provide +1 Production, and Horses, Iron and Uranium Resources provide double quantity":{
		Italian:"+1 Produzione dalle risorse, e doppia quantità fornita da Cavalli, Ferro e Uranio"
		Romanian:"Resursele strategice oferă +1 Producție, resursele Cai, Fier și Uraniu oferind cantitate dublă"
		Spanish:"Los recursos estrategicos proporcionan +1 de produccion y los caballos, uranio y hierro proporcionan 4 envez de 2 recursos"
		Simplified_Chinese:"每处战略资源+1产能，并且马、铁和铀资源储量加倍"
		Traditional_Chinese:"每處戰略資源+1產能，並且馬、鐵和鈾資源儲量加倍"
		German:"Strategische Ressourcen geben +1 Produktion und Pferde, Eisen und Uran Ressourcen geben die doppelte Menge"
		French:"Les ressources stratégiques donnent +1 production, et les quantités de chevaux, fer et uranium sont doublés"
		Portuguese:"Recursos Estratégicos fornecem Produção de +1, recursos de cavalos, ferro e urânio fornecem quantidade dupla"
		Russian:"Стратегические ресурсы дают +1 к производству, а количество ресуров Лошади, Железо и Уран удваивается"
		Czech:"Strategické zdroje poskytují +1 produkci. Zdroje Koní, Železné rudy a Uranu jsou dvojnásobné"
		Polish:"Surowce Strategiczne zapewniają +1 do Produkcji, a Konie, Żelazo i Uran zapewniają podwojoną ilość"
		Korean:"말, 철, 그리고 우라늄 자원이 두 배가 됩니다. 전략 자원의 생산력 +1"
}

	"Rome":{
		Italian:"Roma"
		Romanian:"Roma"
		Spanish:"Roma"
		Simplified_Chinese:"罗马"
		Traditional_Chinese:"羅馬"
		German:"Rom"
		French:"Rome"
		Portuguese:"Roma"
		Russian:"Рим"
		Czech:"Řím"
		Polish:"Rzym"
                Malay:"Rom"
		Korean:"로마"
}

	"Augustus Caesar":{
		Italian:"Cesare Augusto"
		French:"Jule César"
		Simplified_Chinese:"奥古斯都·恺撒"
		Traditional_Chinese:"奧古斯都·凱薩"
		Russian:"Октавиан Август",
		Czech:"Gaius Iulius Caesar"
		German:"Julius Cäsar"
		Polish:"Gajusz Juliusz Cezar"
		Korean:"아우구스투스 카이사르"
}

	"+25% Production towards any buildings that already exist in the Capital":{
		Italian:"+25% Produzione per gli edifici già costruiti nella Capitale"
		Romanian:"+25% Producție pentru toate clădirile deja existente în capitală"
		Spanish:"+25% De producion a las construciones que ya existan en la capital "
		German:"+25% Produktion für alle Gebäude, die bereits in der Hauptstadt existieren"
		French:"+25% de production pour tous les batiments déjà construits dans la capitale"
		Portuguese:"+ 25% Produção para quaisquer edifícios que já existam na Capital"
		Russian:"+25% Производство при постройке зданий, которые уже существуют в столице"
		Simplified_Chinese:"在其他城市建造首都已建有的建筑时产能积累速率+25%"
		Traditional_Chinese:"在其他城市建造首都已建有的建築時產能累積速率+25%"
		Czech:"+25% produkce při stavbě všech budov, které už jsou postavené v hlavním městě"
		Polish:"+25% do Produkcji budowli które już istenieją w Stolicy"
		Korean:"수도에 지어진 건물을 지을 때 생산력 +25%"
}

	"Arabia":{
		Italian:"Arabia"
		Romanian:"Arabia"
		Spanish:"Arabia"
		Simplified_Chinese:"阿拉伯"
		Traditional_Chinese:"阿拉伯"
		German:"Arabien"
		French:"Arabie"
		Portuguese:"Arábia"
		Russian:"Аравия"
		Dutch:"Saudi"
		Czech:"Arábie"
		Polish:"Arabia"
                Malay:"Arab"
		Korean:"아라비아"
}

	"Harun al-Rashid":{
		Italian:"Harun al-Rashid" //Same as Italian
		French:"Hâroun ar-Rachîd"
		Simplified_Chinese:"哈伦·拉希德"
		Traditional_Chinese:"哈倫·拉希德"
		Russian:"Гарун-аль-Рашид",
		Czech:"Hárún ar-Rašíd"
		// same in German
		Polish:"Harun ar-Raszid"
		Korean:"하룬 알 라시드"
}

	"+1 Gold from each Trade Route, Oil resources provide double quantity":{
		Italian:"+1 Oro da ogni rotta commerciale, e doppia quantità da ogni fonte di Petrolio"
		Simplified_Chinese:"每条贸易路线+1金钱，石油储量加倍"
		Traditional_Chinese:"每條貿易路線+1金錢，石油儲量加倍"
		Portuguese:"1 ouro adicional de rotas comerciais e recursos de petróleo geram o dobro" // óleo could mean normal kitchen oil and even fuel from sugar cane
		French:"+1 Or pour chaque route commerciale, la quantité de pétrole est doublée"
		Russian:"+1 Золото от каждого торгового маршрута, количество ресурса Нефть удваивается"
		Czech:"+1 Zlata za každou obchodní cestu, zdroje Ropy poskytují dvojnásobné množství"
		German:"+1 Gold von jedem Handelsweg, Ölvorkommen bieten doppelte Menge"
		Polish:"+1 Złota za każdy Szlak Handlowy, zasoby Ropy zapewnia podwojoną ilość"
		Korean:"석유 자원이 두 배가 됩니다. 교역로마다 금 +1"
}

	"America":{
		Italian:"Stati Uniti"
		Romanian:"Statele Unite"
		Spanish:"Estados Unidos"
		Simplified_Chinese:"美利坚"
		Traditional_Chinese:"美利堅"
		German:"Amerika"
		French:"Etats-Unis"
		Portuguese:"América"
		Russian:"Америка"
		Czech:"Amerika"
		Polish:"Ameryka"
                Malay:"Amerika"
		Korean:"미국"
}

	"George Washington":{
		Italian:"George Washington" //Same as Italian
		//same in french
		Simplified_Chinese:"乔治·华盛顿"
		Traditional_Chinese:"喬治·華盛頓"
		Russian:"Джордж Вашингтон",
		Czech:"George Washington"
		// same in German
		Polish:"George Washington"
		Korean:"조지 워싱턴"
}

	"All land military units have +1 sight, 50% discount when purchasing tiles":{
		Italian:"+1 Visione per le unità militari terrestri, e -50% costi in Oro quando acquisti una casella"
		Romanian:"Toate unitățile militare terestre au raza vizuală +1, 50% reducere la cumpărarea celulelor"
		Spanish:"Todas las unidades militares de tierra obtienen +1 de vision, 50% de descuento al comprar terrenos"
		Simplified_Chinese:"陆军单位+1视野，购买地块花费-50%"
		Traditional_Chinese:"陸軍單位+1視野，購買地區花費-50%"
		German:"Alle militärischen Landeinheiten haben +1 Sicht; 50% niedrigerer Preis beim Kauf von Feldern"
		French:"Toutes les unités terrestres ont +1 porté de vision, les cases coutent 50% de leurs prix à l'achat"
		Portuguese:"Todas as unidades militares terrestres ganham +1 alcançe devisão e 50% de desconto na compra de terrenos" //i don't remember my translations being this bad? who was the monster?
		Russian:"Все наземные военные юниты имеют +1 обзор, скидка 50% при покупке клетки"
		Czech:"Všechny pozemní vojenské jednotky získají +1 viditelnost, 50% sleva na nákup nového území města"
		Polish:"Wszystkie naziemne jednostki wojskowe otrzymują +1 do wzroku, 50% zniżki podczas zakupu pola"
		Korean:"모든 지상군 유닛의 시야 +1. 타일을 금으로 구매할 때 가격 -50%"
}

	"Japan":{
		Italian:"Giappone"
		Romanian:"Japonia"
		Spanish:"Japón"
		Simplified_Chinese:"日本"
		Traditional_Chinese:"日本"
		German:"Japan"
		French:"Japon"
		Portuguese:"Japão"
		Russian:"Япония"
		Czech:"Japonsko"
		Polish:"Japonia"
                Malay:"Jepun"
		Korean:"일본"
}

	"Oda Nobunaga":{
		Italian:"Oda Nobunaga" //Same as Italian
		//same in french
		Simplified_Chinese:"织田信长"
		Traditional_Chinese:"織田信長"
		Russian:"Ода Нобунага",
		Czech:"Nobunaga Oda"
		// same in German
		Polish:"Oda Nobunaga"
		Korean:"오다 노부나가"
}

	"Units fight as though they were at full strength even when damaged":{
		Italian:"Le unità combattono come se fossero perfettamente sane, anche quando gravemente ferite"
		Romanian:"Unitățile se luptă ca și cum ar fi la putere deplină chiar și atunci când sunt deteriorate"
		Spanish:"Las unidades luchan como si estuvieran con toda su fuerza incluso cuando están dañadas"
		Simplified_Chinese:"受伤单位造成的伤害不减"
		Traditional_Chinese:"受傷單位造成的傷害不減"
		German:"Einheiten kämpfen mit voller Stärke, selbst bei Beschädigung"
		French:"Les unités combattent comme si elles étaient à pleine force même lorsqu'elles sont endommagées"
		Portuguese:"Unidades lutam como se estivessem em força total mesmo quando danificadas"
		Russian:"Юниты сражаются в полную силу, даже будучи ранеными"
		Czech:"Jednotky bojují pořád v plné síle, i když jsou zraněné"
		Polish:"Jednostki walczą z pełną sił, nawet kiedy są zranione"
		Korean:"유닛이 피해를 입어도 전투력이 그대로 유지됩니다."
}

	"Germany":{
		Italian:"Germania"
		French:"Allemagne"
		Simplified_Chinese:"德意志"
		Traditional_Chinese:"德意志"
		Portuguese:"Alemanha"
		Russian:"Германия"
		Czech:"Německo"
		German:"Deutschland"
		Polish:"Niemcy"
                Malay:"Jerman"
		Korean:"독일"
}

	"Otto von Bismark":{
		Italian:"Otto von Bismark" //Same as Italian
		French:"Otto von Bismarck"
		Simplified_Chinese:"奥托·冯·俾斯麦"
		Traditional_Chinese:"奧托·馮·俾斯麥"
		Russian:"Отто фон Бисмарк",
		Czech:"Otto von Bismarck"
		Polish:"Otto von Bismarck"
		Korean:"오토 폰 비스마르크"
}

	"67% chance to earn 25 Gold and recruit a Barbarian unit from a conquered encampment, -25% land units maintenance.":{
		Italian:"67% di probabilità di ottenere 25 Oro e reclutare un'unità barbara da un accampamento catturato. -25% mantenimento delle unità terrestri."
		French:"67% de chance de gagner 25 or et d'enroler une unité barbare lors de la prise d'un campement barbare. -25% de coût de maintenance pour les unités terrestres."
		Simplified_Chinese:"击败蛮族营地中的蛮族单位有67%几率得到25金钱并使其加入，陆上单位维护费-25%"
		Traditional_Chinese:"擊敗蠻族營地中的蠻族單位有67%機率得到25金錢並使其加入，路上單位維護費-25%"
		Russian:"Шанс 67% получить 25 Золото и варварский юнит из захваченного лагеря. -25% к стоимости содержания наземных юнитов."
		Czech:"67% šance získat 25 Zlata a naverbovat Barbarskou jednotku z dobytého tábora, -25% žoldu pro všechny jednotky"
		German:"67% Chance, 25 Gold zu verdienen und eine barbarische Einheit aus dem eroberten Lager zu rekrutieren, -25% Instandhaltung von Landeinheiten."
		Polish:"67% szans na zdobycie 25 Złota i zrekrutowanie Barbażyńskiej jednostki z podbitego obozowiska, -25% do utrzymania jednostek lądowych."
		Korean:"야만인 주둔지를 점령할 때 67% 확률로 금 25와 야만인 유닛을 획득합니다. 지낭 유닛 유지비 -25%"
}

	"India":{
		Italian:"India"
		French:"Inde"
		Portuguese:"Índia"
		Simplified_Chinese:"印度"
		Traditional_Chinese:"印度"
		Russian:"Индия"
		Czech:"Indie"
		German:"Indien"
		Polish:"Indie"
                Malay:"India"
		Korean:"인도"
}

	"Gandhi":{
		Italian:"Gandhi" //Same as Italian
		//same in french
		Simplified_Chinese:"甘地"
		Traditional_Chinese:"甘地"
		Russian:"Махатма Ганди",
		Czech:"Mahátma Gándhí"
		German:"Mahatma Gandhi"
		Polish:"Mahatma Gandhi"
		Korean:"간디"
}

	"Unhappiness from number of Cities doubled, Unhappiness from number of Citizens halved.":{
		Italian:"Infelicità dal numero di Città raddoppiata, Infelicità dal numero di Cittadini dimezzata."
		Portuguese:"Tristeza por número de cidades dobrada e tristeza por número de cidadões reduzida pela metade"
		French:"Le mécontentement dut au nombre de villes est doublé. Le mécontentement dut au nombre de citoyens est réduit de moitié"
		Simplified_Chinese:"城市数量导致的不满加倍，市民数量导致的不满减半"
		Traditional_Chinese:"城市數量導致的不滿加倍，市民數量導致的不滿減半"
		Russian:"Удвоенное недовольство от числа городов. Недовольство от количества горожан в два раза меньше."
		Czech:"Nespokojenost za počet měst je dvojnásobné, nespokojenost za počet obyvatel měst je poloviční."
		German:"Unzufriedenheit von Städten verdoppelt, Unzufriedenheit der Bevölkerung halbiert."
		Polish:"Niezadowolenie mieszkańców Miast podwoiło się, Niezadowolenie mieszkańców Miast zmalało o połowę."
		Korean:"도시 수로 인한 불행이 두 배가 되는 대신, 시민 수로 인한 불행이 반으로 감소합니다."
}

	"The Ottomans":{
		Italian:"Turchia"
		French:"Turquie"
		Portuguese:"Turquia"
		Simplified_Chinese:"奥斯曼"
		Traditional_Chinese:"奧斯曼"
		Russian:"Турция"
		Czech:"Osmanská říše"
		German:"Die Osmanen"
		Polish:"Imperium Osmańskie"
                Malay:"Uthmaniyyah"
		Korean:"오스만"
}

	"Suleiman I":{
		Italian:"Solimano I"
		French:"Soliman le Magnifique"
		Simplified_Chinese:"苏莱曼一世"
		Traditional_Chinese:"蘇萊曼一世"
		Russian:"Сулейман I",
		Czech:"Sulejman I."
		German:"Suleiman der Prächtige"
		Polish:"Sulejman I"
		Korean:"술레이만"
}

	"Pay only one third the usual cost for naval unit maintenance. Melee naval units have a 1/3 chance to capture defeated naval units.":{
		Italian:"Le unità navali hanno un mantenimento ridotto a un terzo rispetto al normale. Quelle ravvicinate hanno un 34% di probabilità di catturare le unità navali nemiche sconfitte."
		Portuguese:"50% de chance de converter uma unidade naval bárbara para ti e ganhar 25 ouro. Gaste apenas 1/3 do custo normal para manter unidades navais."
		French:"50% de chance de convertir une unité barbare navale et de gagner 25 Or. Les unités navales coutent 3 fois moins à entretenir."
		Simplified_Chinese:"海上单位维护费为正常值的1/3，海军近战单位拥有1/3几率俘获战败的敌方海军单位"
		Traditional_Chinese:"海上單位維護費為正常值的1/3，海軍近戰單位擁有1/3機率俘獲戰敗的敵方海軍單位"
		Russian:"Содержание морских юнитов стоит треть обычной цены. Морские юниты ближнего боя имеют 1/3 шанс захвата побеждённых кораблей."
		Czech:"Platí pouze 1/3 žoldu námořním jednotkám. Námořní jednotky při boji zblízka mají 33% šanci na zajmutí poražené námořní jednotky."
		German:"Bezahle nur 1/3 der üblichen Kosten für Instandhaltung der marinen Einheiten. Marine Nahkampfeinheiten haben eine 1/3 Chance, eine besiegte Marineeinheit zu fangen."
		Polish:"Zapłać trzecią część zwykłego kosztu za utrzymanie jednostki morskiej. Morskie jednostki do walki w zwarciu mają 1/3 szansy na przejęcie pokonanych jednostek morskich."
		Korean:"해상 유닛 유지비가 1/3이 됩니다. 해상 근접 유닛이 적 해상 유닛을 처치했을 때, 1/3 확률로 그 유닛을 포획합니다."
}

	"Korea":{
		Italian:"Corea"
		French:"Corée"
		Portuguese:"Coréia"
		Simplified_Chinese:"朝鲜"
		Traditional_Chinese:"朝鮮"
    		Russian:"Корея"
		Czech:"Korea"
		German:"Korea"
		Polish:"Korea"
                Malay:"Korea"
		Korean:"한국"
}

	"Sejong":{
		Italian:"Sejong"
		Simplified_Chinese:"李裪"
		Traditional_Chinese:"李祹"
		Russian:"Седжон",
		Czech:"Sedžong Veliký"
		German:"Sejong"
		Polish:"Sejong"
		Korean:"세종대왕"
}

	"+2 Science for all specialists and Great Person tile improvements":{
		Italian:"+2 Scienza per ogni specialista e ogni miglioramento dai Grandi Personaggi."
		Simplified_Chinese:"所有专业人员和伟人设施+2科研"
		Traditional_Chinese:"所有專業人員和偉人設施+2科研"
		Russian:"+2 Наука для всех специалистов и улучшений клеток Великими людьми."
		Czech:"+2 Výzkum pro všechny specialisty a Velké osobnosti při vylepšení polí města."
		German:"+2 Wissenschaft für alle SpezialistInnen und Große Persönlichkeit Feldverbesserungen"
		Polish:"+2 Nauki dla wszystkich specjalistów i polepszenie pola Wielkiej Osoby"
		Korean:"전문가와 위인 타일 시설 하나당 과학 +2"
}


	"Iroquois":{
		Italian:"Irochese"
		French:"Iroquois"
		Portuguese:"Tribo Iroquois" //tribo meaning tribe of course
		Simplified_Chinese:"易洛魁"
		Traditional_Chinese:"易洛魁"
		Czech:"Irokézové"
		Russian:"Ирокезы."
		German:"Irokesen"
		Polish:"Irokezi"
		Korean:"이로쿼이"
}

	"Hiawatha":{
		Italian:"Hiawatha"//Same as in Italian
		Simplified_Chinese:"海华沙"
		Traditional_Chinese:"海華沙"
		Russian:"Хайавата",
		Czech:"Hiawatha"
		Polish:"Hiawatha"
		Korean:"하이어워사"
}

	"All units move through Forest and Jungle Tiles in friendly territory as if they have roads. These tiles can be used to establish City Connections upon researching the Wheel.":{
		Italian:"Le caselle di Foreste e Giungle in territorio amico agiscono come strade, e sono usate per stabilire Rotte Commerciali quando scopri la Ruota."
		Portuguese:"Mova-se por florestas e selvas em território amigo como se fossem estradas. Estas terras podem ser usadas para estabelecer rotas de comércio após pesquisar a roda."
		French:"Les Forêt et les Jungles en territoire alliés ont les mêmes attributs que les routes. A la découverte de la Roue, elles peuvent établir des routes commerciales."
		Simplified_Chinese:"单位在己方森林和丛林地块上移动时视同在道路上移动，此类地块在研究轮子科技后可建立城市连接"
		Traditional_Chinese:"單位在己方森林和叢林地區上移動時視同在道路上移動，此類地區在研究輪子科技後可建立城市連結"
		Czech:"Všechny jednotky se pohybují lesem a džunglí, jako by na nich byla postavená cesta. Tyto pole zároveň slouží pro propojení měst před vynalezením technologie 'Kolo'."
		Russian:"Все юниты двигаются по клеткам с джунглями и лесами как если бы на них были дороги. С помощью таких клеток можно установить соединение между городами после исследования Колеса."
		German:"Alle Einheiten bewegen sich durch alliierte Wald und Dschungel Felder als hätten sie Straßen. Diese Felder können genutzt werden, um bei der Erforschung des Rades Stadtverbindungen herzustellen."
		Polish:"Wszystkie jednostki przemieszczają się przez teren Lasu i Dżungli na przyjaznych terenach tak, jak na drogach. Te pola mogą być użyte do zakładania Łączników Miast po odkryciu Koła."
		Korean:"유닛들이 아군 영토의 숲이나 정글 타일을 도로처럼 사용합니다. 바퀴를 연구한 뒤, 이러한 타일들로 도시를 연결할 수 있습니다."
}


	"Persia":{
		Italian:"Persia"
		French:"Perse"
		Portuguese:"Pérsia"
		Simplified_Chinese:"波斯"
		Traditional_Chinese:"波斯"
		Russian:"Персия"
		Czech:"Persie"
		German:"Persien"
		Polish:"Persja"
                Malay:"Parsi"
		Korean:"페르시아"
}

	"Darius I":{
		Italian:"Dario I"
		Simplified_Chinese:"大流士一世"
		Traditional_Chinese:"大流士一世"
		Czech:"Dareios I."
		Russian:"Дарий I"
		German:"Dareios I"
		Polish:"Dariusz I"
		Korean:"다리우스 1세"
}

	"Golden Ages last 50% longer. During a Golden Age, units receive +1 Movement and +10% Strength":{
		Italian:"+50% durata delle Età dell'Oro, durante le quali le unità ricevono +1 Movimento e +10% Forza."
		Portuguese:"Idades douradas duram 50% mais, unidades recebem 1 movimento a mais e um bonus de +10% em força de combate."
		French:"Les Ages d'Or durent 50% plus longtemps. Durant les Ages d'Or, les unités gagnent +1 mouvement et +10% de force de Combat."
		Simplified_Chinese:"黄金时代持续时间+50%，处于黄金时代时单位+1移动力、+10%战斗力"
		Traditional_Chinese:"黃金時代持續時間+50%，處於黃金時代時單位+1移動力、+10%戰鬥力"
		Czech:"Zlatá věk trvá o 50% déle. Během Zlatého věku získají všechny jednotky +1 Pohyb a +10% Síly"
		Russian:"Золотой век длится на 50% дольше. Во время Золотого века юниты получают +1 к движению и +10% к силе."
		German:"Das Goldene Zeitalter hält 50% länger an. Währenddessen erhalten Einheiten +1 Bewegung und +10% Stärke"
		Polish:"Złoty Wiek utrzymuje się 50% dłużej. Podczas Złotego Wieku jednostki otrzymują +1 do Przemieszczania się i +10% Siły"
		Korean:"황금기 동안, 유닛들의 행동력 +1, 체력 +10%. 황금기의 지속 시간 +50%."
}

	"Polynesia":{
		Italian:"Polinesia"
		French:"Polynésie"
		Portuguese:"Polinésia"
		Czech:"Polynésie"
		Simplified_Chinese:"波利尼西亚"
		Traditional_Chinese:"波利尼西亞"
		Russian:"Полинезия"
		German:"Polynesien"
		Polish:"Polinezja"
		Korean:"폴리네시아"
}

	"Kamehameha I":{
		Italian:"Kamehameha I"
		Czech:"Kamehameha I."
		Simplified_Chinese:"卡美哈梅哈一世"
		Traditional_Chinese:"卡美哈梅哈一世"
		Russian:"Камеамеа I"
		Polish:"Kamehameha I"
		Korean:"카메하메하 1세"
}

	"Can embark and move over Coasts and Oceans immediately. +1 Sight when embarked. +10% Combat Strength bonus if within 2 tiles of a Moai.":{
		Italian:"Le unità possono imbarcarsi e attraversare gli oceani fin da subito, e ricevono +1 Visione quando imbarcate, e +10% Forza entro 2 caselle con un Moai."
		Portuguese:"Pode embarcar e mover unidades sobre oceanos imediatamente. +1 visão quando embarcado"
		French:"Peut embarquer et bouger sur les océans dès le début. +1 Vision lorsque embarqué."
		Czech:"Může se okamžitě přesunovat mezi pevninou a oceánem. +1 při nalodění. +10% bonus k bojové síle, pokud je v okolí 2 polí Moai."
		Simplified_Chinese:"单位初始就拥有船运能力，可进入海滨和海洋地块，单位处于船运状态时+1视野。摩艾石像群周围2格内单位+10%战斗力"
		Traditional_Chinese:"單位初始時就擁有船運能力，可進入海濱和海洋地區，單位處於船運狀態時+1視野。摩艾石像群周圍2格內單位+10%戰鬥力"
		Russian:"Сразу может погружаться на корабль, а также плавать по побережьям и океанам. +1 к обзору при погружении на корабль. +10% к силе если находинтся в радиусе 2х клеток от Моаи."
		German:"Kann sich sofort einschiffen und über Küsten und Ozeane bewegen. +1 Sicht beim Einschiffen. +10% Kampfstärkebonus, wenn innerhalb von 2 Feldern eines Moai."
		Polish:"Możesz zaokrętować i ruszyć na Wybrzeża natychmiast. +1 do Wzroku po zaokrętowaniu. +10% Siły w walce w obrębie 2 pól od Moai."
		Korean:"연구하지 않고도 승선과 대양 항해를 할 수 있습니다. 승선한 유닛의 시야 +1. 모아이와 2타일 이내에서 전투 시 전투력 +10%"
}

	"Siam":{
		Italian:"Siam"//Same as in Italian
		French:"Siam"
		Portuguese:"Siam" //not sure but will do
		Czech:"Siam"
		Simplified_Chinese:"暹罗"
		Traditional_Chinese:"暹羅"
		Polish:"Siam"
                Malay:"Siam"
		Korean:"시암"
}

	"Ramkhamhaeng":{
		Italian:"Ramkhamhaeng" //Same as in Italian
		Czech: "Ram Khamhaeng"
		Simplified_Chinese:"兰甘亨"
		Traditional_Chinese:"蘭甘亨"
		Polish:"Ramkhamhaeng"
		Korean:"람캄행"
}

	"Food and Culture from Friendly City-States are increased by 50%":{
		Italian:"+50% Cibo e Cultura ricevute dalle Città-Stato amiche o alleate."
		Portuguese:"Comida e cultura de cidades-estado amigas aumentada em 50%."
		French:"La Nourriture et la Culture fournit par les cités-états sont augmentées de 50%"
		Czech:"Jídlo a Kulturní body z spřátelených Městských států se zvednou o 50%."
		Simplified_Chinese:"友好城邦提供的食物和文化增加50%"
		Traditional_Chinese:"友好城邦提供的食物和文化增加50%"
		German:"Nahrung und Kultur aus freundlichen Stadtstaaten werden um 50% erhöht."
		Polish:"Zasoby Pożywienia i Kultura od Przyjaznych Miast-Państw są ziwiększone o 50%"
		Korean:"우호적인 도시 국가에게서 제공받는 음식과 문화 +50%"
}

	"Songhai":{
		Italian:"Songhai"
		French:"Songhaï"
		Portuguese:"Songhai" //not sure but will do
		Czech:"Songhajská říše"
		// same in German
		Polish:"Songhaj"
<<<<<<< HEAD
		Simplified_Chinese:"桑海"
		Traditional_Chinese:"桑海"
=======
		Korean:"송가이"
>>>>>>> a544bfc8
}

	"Askia":{
		Italian:"Askia"
<<<<<<< HEAD
		Simplified_Chinese:"阿斯基亚"
		Traditional_Chinese:"阿斯基亞"
=======
		Korean:"아스키아"
>>>>>>> a544bfc8
}

	"Receive triple Gold from Barbarian encampments and pillaging Cities. Embarked units can defend themselves.":{
		Italian:"Saccheggiare città o conquistare accampamenti barbari frutta una quantità tripla di Oro. Le unità imbarcate possono difendersi da sole."
		Portuguese:"Receba 3x mais ouro de campos bárbaros e ao pilhar cidades. Unidades embarcadas podem se defender."
		French:"Reçoit 3 fois plus d'or lors des pillages de campement barbare et de villes. Les unités embarquées peuvent se défendre."
		Czech:"Získává trojnásobek zlata z Barbarských táborů a drancování měst. Jednotky při naloďování se můžou bránit."
		German:"Erhalte dreimal soviel Gold von Barbaren-Camps und plündern von Städten. Eingeschiffte Einheiten können sich selbst verteidigen."
		Polish:"Odtrymaj potrojone Złoto od Barbażyńskich obozowisk i plądrowanych Miast. Zaokrętowane jednostki mogą same się bronić"
<<<<<<< HEAD
		Simplified_Chinese:"摧毁蛮族营地及劫掠城市时获得三倍金钱，船运状态的单位拥有攻击能力"
		Traditional_Chinese:"摧毀蠻族營地及劫掠城市時獲得三倍金錢，船運狀態的單位擁有攻擊能力"
=======
		Korean:"야만인 주둔지나 도시 약탈에서 얻는 금이 세 배가 됩니다. 승선한 유닛들이 스스로를 방어할 수 있습니다."
>>>>>>> a544bfc8
}

	/*
	"Aztecs":{
		Italian:"Azteca"
		French:"Aztèques"
		Portuguese:"Astecas"
		Czech:"Aztékové"
		German:"Azteken"
		Polish:"Aztecy"
		Korean:"아즈텍"
}

	"Gain Culture for the empire from each enemy unit killed.":{
		Italian:"Ogni unità nemica eliminata frutta Cultura per il tuo impero."
		Portuguese:"Ganhe cultura para seu império por cada inimigo morto"
		French:"Gagne de la Culture à chaque unité ennemie détruite."
		Czech:"Získají kulturní bod pro říši za každou zabitou nepřátelskou jednotku."
		German:"Erhalte Kultur für das Reich für jeden besiegten Feind"
		Polish:"Zdobądź punkty Kultury za każdą pokonaną jednostkę przeciwnika"
		Korean:"적 유닛ㅇ르 죽일 때마다 문화를 얻습니다."
}

	"Denmark":{
		Italian:"Danimarca"
		French:"Danemark"
		Portuguese:"Dinamarca"
		Czech:"Dánsko"
		German:"Dänemark"
		Polish:"Dania"
                Malay:"Denmark"
		Korean:"덴마크"
}

	"Embarked Units have +1 Movement and pay just 1 movement point to move from sea to land. Melee Units pay no movement point cost to pillage.":{
		Italian:"+1 Movimento per le Unità imbarcate, che pagano solo 1 Movimento per sbarcare. Le Unità da mischia non spendono alcun Movimento per saccheggiare."
		Portuguese:"Unidades embarcadas tem um movimento a mais e usam apenas 1 ponto de movimento para se mover de terra a mar. Unidades corpo-a-corpo não gastam pontos de movimento para pilhar"
		French:"Les unités embarquées ont +1 de mouvement et ne perde qu'un point de mouvement en débarquant. Le pillage ne coûte pas de point de déplacement pour les unités de mélée"
		German:"Eingeschiffte Einheiten haben +1 Bewegung und bezahlen nur 1 Bewegungspunkt, um vom Meer zum Land zu wechseln. Nahkampf Einheiten bezahlen keine Bewegungspunkte für eine Plünderung"
		Polish:"Zaokrętowane Jednostki otrzymują +1 do Poruszania się i używają tylko 1-go punktu ruchu podczas przemieszczania się z morza na ląd. Jednostki do Walki w Zwarciu nie używają punktu ruchu do plądrowania"
		Korean:"승선한 유닛들의 행동력 +1. 상륙에 필요한 행동력이 1로 줄어듭니다. 근접 유닛이 약탈을 할 때 행동력을 소모하지 않습니다."
}

	"Inca":{
		Italian:"Inca"
		French:"Incas"
		Portuguese:"Inca"
		Czech:"Inkové"
		German:"Inka"
		Polish:"Inka"
		Korean:"잉카"
}

	"Units ignore terrain costs when moving into any tile with Hills. No maintenance costs for improvements in Hills, half cost elsewhere.":{
		Italian:"Le unità si muovono senza costi di terreno sulle Colline. I miglioramenti sulle Colline sono azzerati, e sono dimezzati altrove."
		Czech:"Jednotky ignorují obtížný terén v horách. Žádná pravidelná platba za vylepšení v horách, na ostatních polích stojí polovinu."
		German:"Einheiten ignorieren Geländekosten, wenn sie ein Feld mit Hügeln betreten. Keine Wartungskosten für Hügelverbesserungen, sonst halbe Kosten."
		Polish:"Jednostki ignorują dodatkowy koszt za niedogodności terenu podczas przemieszczania się na dowolne pole Wzgórz. Brak kosztów utrzymania za ulepszenia we Wzgórzach, połowa kosztów wszędzie indziej."
		Korean:"언덕이 포함된 모든 지형을 이동할 때 소모되는 행동력이 1로 줄어듭니다. 언덕 위의 시설은 유지비가 들지 않고, 다른 지형의 시설은 유지비가 절반이 됩니다."
}

	"Mongolia":{
		Italian:"Mongolia"
		French:"Mongolie"
		Portuguese:"Mongolia"
		Czech:"Mongolové"
		German:"Mongolei"
		Polish:"Mongolia"
                Malay:"Mongolia"
		Korean:"몽골"
}

	"+30% Combat Strenght when fighting City-State units or attacking a City-State. +1 Movement for all Mounted Units.":{
		Italian:"+30% Forza contro le Città-Stato e le loro unità. +1 Movimento per le Unità a cavallo."
		Portuguese:"Força de combate adicional de +30% quando lutando cidades-estado ou atacando uma cidade-estado. Um movimento extra para todas as unidades montadas"
		French:"+30% Force d'attaque lors des combats contre les villes ou unités des Cités-états. +1 mouvement pour les unités montées."
		Czech:"+30% bojové síly při boji s jednotkami městského státu, nebo útoku na městský stát. +1 Pohyb pro všechny jízdní jednotky."
		German:"+30% Angriffsstärke bei Attacken auf Stadtstaaten oder dessen Einheiten. +1 Bewegung für alle berittenen Einheiten."
		Polish:"+30% do Siły w walce kiedy walczysz z jednostkami Miasta-Państwa albo podczas ataku na Miasto-Państwo. +1 do Poruszania się dla wszystkich Osiodłanych Jednostek."
		Korean:"도시국가 또는 도시국가의 유닛을 공격할 때 전투력 +30%. 모든 기병 유닛의 행동력 +1."
}

	"Spain":{
		Italian:"Spagna"
		Czech:"Španělsko"
		German:"Spanien"
		Polish:"Hiszpania"
                Malay:"Sepanyol"
		Korean:"스페인"
}

	"Gold bonus for discovering a Natural Wonder (bonus enhanced if first to discover it). Culture, Happiness and tile yields from Natural Wonders are doubled.":{
		Italian:"Ottieni Oro bonus quando scopri una Meraviglia Naturale (aumenta se la scopri per primo). Doppia Cultura, Felicità e resa generale dalle Meraviglie Naturali."
		Czech:"Bonus Zlata za objevení přírodních divů (pokud jste první), Kulturní body, Spokojenost a výnosy z polí s přírodními divy jsou zdvojnásobené."
		German:"Gold Bonus für die Entdeckung von natürlichen Wundern (Bonus erhöht, falls erster Entdecker). Kultur, Zufriedenheit und Felderträge von natürlichen Wundern werden verdoppelt."
		Polish:"Bonus w Złocie za odkrycie Cudu Natury (bonus zwiększa się jeżeli odkryłeś go pierwszy). Kultura, Zadowolenie i wydajność pól z Cudu Natury są podwojone"
		Korean:"자연 경관을 발견했을 때 더 많은 금을 받습니다.(최초로 발견할 경우에는 추가 금을 더 받습니다.) 자연경관에서의 타일 생산량이 두 배가 됩니다."
}


	*/

	"Uniques":{ // unit uniques, displayed on the new game screen when choosing a civ
		Italian:"Abilità unica"
		Romanian:"Uniques"
		Spanish:"Uniques"
		Simplified_Chinese:"独有"
		Traditional_Chinese:"獨有"
		German:"Unikate"
		French:"Uniques"
		Portuguese:"Únicos(a)"
		Russian:"Уникальные юниты"
		Czech:"Unikátní dovednosti"
		Polish:"Unikalne jednostki"
		Korean:"고유 유닛"
}

	"Promotions":{
		Italian:"Promozioni"
		Romanian:"Promoţii"
		Spanish:"Promociones"
		Simplified_Chinese:"晋升"
		Traditional_Chinese:"晉升"
		German:"Beförderungen"
		French:"Promotions"
		Portuguese:"Promoções"
		Russian:"Повышения"
		Czech:"Povýšení"
		Polish:"Awanse"
		Korean:"승급"
}

	"Barbarians":{
		Italian:"Barbari"
		Romanian:"Barbari"
		Spanish:"Barbaros"
		Simplified_Chinese:"蛮族"
		Traditional_Chinese:"蠻族"
		German:"Barbaren"
		French:"Barbare"
		Portuguese:"Bárbaros"
		Russian:"Варвары"
		Czech:"Barbaři"
		Polish:"Barbażyńcy"
		Korean:"야만인"
}

}<|MERGE_RESOLUTION|>--- conflicted
+++ resolved
@@ -2089,22 +2089,16 @@
 		Czech:"Songhajská říše"
 		// same in German
 		Polish:"Songhaj"
-<<<<<<< HEAD
 		Simplified_Chinese:"桑海"
 		Traditional_Chinese:"桑海"
-=======
 		Korean:"송가이"
->>>>>>> a544bfc8
 }
 
 	"Askia":{
 		Italian:"Askia"
-<<<<<<< HEAD
 		Simplified_Chinese:"阿斯基亚"
 		Traditional_Chinese:"阿斯基亞"
-=======
 		Korean:"아스키아"
->>>>>>> a544bfc8
 }
 
 	"Receive triple Gold from Barbarian encampments and pillaging Cities. Embarked units can defend themselves.":{
@@ -2114,12 +2108,9 @@
 		Czech:"Získává trojnásobek zlata z Barbarských táborů a drancování měst. Jednotky při naloďování se můžou bránit."
 		German:"Erhalte dreimal soviel Gold von Barbaren-Camps und plündern von Städten. Eingeschiffte Einheiten können sich selbst verteidigen."
 		Polish:"Odtrymaj potrojone Złoto od Barbażyńskich obozowisk i plądrowanych Miast. Zaokrętowane jednostki mogą same się bronić"
-<<<<<<< HEAD
 		Simplified_Chinese:"摧毁蛮族营地及劫掠城市时获得三倍金钱，船运状态的单位拥有攻击能力"
 		Traditional_Chinese:"摧毀蠻族營地及劫掠城市時獲得三倍金錢，船運狀態的單位擁有攻擊能力"
-=======
 		Korean:"야만인 주둔지나 도시 약탈에서 얻는 금이 세 배가 됩니다. 승선한 유닛들이 스스로를 방어할 수 있습니다."
->>>>>>> a544bfc8
 }
 
 	/*
