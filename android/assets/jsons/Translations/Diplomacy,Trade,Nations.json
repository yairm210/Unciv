--- conflicted
+++ resolved
@@ -1207,10 +1207,7 @@
 	"+2 Science for all specialists and Great Person tile improvements":{
 		Italian:"+2 Scienza per ogni specialista e ogni miglioramento da Gran Personaggio."
 		Simplified_Chinese:"所有专业人员和所有伟人设施+2科研"
-<<<<<<< HEAD
-=======
 		Russian:"+2 Наука для всех специалистов и улучшений клеток Великими людьми."
->>>>>>> 39748422
 	}
 
 	/*
