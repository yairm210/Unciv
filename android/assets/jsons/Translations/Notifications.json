--- conflicted
+++ resolved
@@ -299,10 +299,7 @@
 
 	"An enemy [RangedUnit] has destroyed the defence of [cityname]":{// When Ranged Unit's attack reduces the City's health to 1.
 		Simplified_Chinese:"敌方的[RangedUnit]摧毁了[cityname]的防御",
-<<<<<<< HEAD
-=======
 		Italian:"L'unità nemica [RangedUnit] ha distrutto le difese di [cityname]!"
->>>>>>> f4c20792
 		Czech:"Nepřátelská jednotka [unit] zničila obranu města [ourUnit]"
 	}
 
