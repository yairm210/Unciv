{

///////// 	Notifications
		// Some notifications have an exclamation mark after them - is the exclamation mark different in other languages?
		// If so then we need to deal with that as well
		// I remember that some languages have upside-down question marks before to mark a question

	"Research of [technologyName] has completed!":{ // For technology notifications EG Research of Writing has completed
		Italian:"Abbiamo scoperto la tecnologia [technologyName]!"
		Russian:"Исследование [technologyName] завершено!"
		French:"Recherche de [technologyName] est completée!"
		Romanian:"Cercetarea [technologyName] s-a încheiat!"
		German:"[technologyName] wurde erforscht!"
		Dutch:"[technologyName] is onderzocht!"
		Spanish:"¡Investigación de [technologyName] completada!"
		Simplified_Chinese:"[technologyName]的研究已完成！"
		Traditional_Chinese:"[technologyName]的研究已完成!"
		Portuguese:"[technologyName] foi pesquisada!"
		Japanese:"[technologyName]の研究が完了しました！",
		Czech:"Výzkum technologie [technologyName] byl dokončen"
		Ukrainian:"[technologyName]: досліджено!"
	}

	"You have entered a golden age!":{
		Italian:"Sei entrato in un'Età dell'Oro!"
		Russian:"Вы вошли в золотой век!"
		French:"Vous êtes entré dans un âge d'or!"
		Romanian:"Ai intrat într-o epocă de aur!"
		German:"Ein Goldenes Zeitalter hat begonnen!"
		Dutch:"Een gouden eeuw is geariveerd!"
		Spanish:"¡Has entrado en una edad de oro!"
		Simplified_Chinese:"你开启了一个黄金时代！"
		Traditional_Chinese:"你開啟了一個黃金時代!"
		Portuguese:"Voçê entrou em uma idade dourada!"
		Japanese:"あなたは黄金時代を迎えました！",
		Czech:"Započal Zlatý věk civilizace!"
		Ukrainian:"Почався золотий вік!"
	}

	"revealed near":{ // As in "Coal revealed near London"
		Italian:"scoperto vicino a"
		Russian:"обнаружен вблизи "
		French:"est dévoilé près de"
		Romanian:"dezvăluit lângă"
		German:"gefunden in der Nähe von"
		Dutch:"Ontdekt: in de buurt van"
		Spanish:"descubierto cerca de"
		Simplified_Chinese:"被发现在",
		Traditional_Chinese:"被發現在",
		Portuguese:"revelado perto de"
		Japanese:"付近で明らかに",
		Czech:" objeven(a) poblíž"
		Ukrainian:"виявлено біля"
	}

	"A [greatPerson] has been born!":{	//Smashfanful sayd: "You should add WHERE the Great Person is born, so it should be "A [greatPerson] is born in [cityName]""
		Italian:"È nato un [greatPerson]!"
		Russian:"[greatPerson] родился!"
		French:"Un [greatPerson] est né!"
		Romanian:"S-a născut un [greatPerson]!"
		Spanish:"¡Un [greatPerson] ha nacido!"
		Simplified_Chinese:"一个[greatPerson]已经出现！"
		Traditional_Chinese:"一個[greatPerson]已經出現!"
		Portuguese:"Um [greatPerson] nasceu!"
		German:"Ein [greatPerson] wurde geboren!"
		Japanese:"[greatPerson]が誕生しました！",
		Czech:"Narodil se [greatPerson]"
		Ukrainian:"Народився [greatPerson]!"
	}

	"We have encountered [civName]!":{
		Italian:"Abbiamo incontrato il popolo [civName]!"
		Russian:"Мы встретились с цивилизацией [civName]!"
		Spanish:"¡Hemos encontrado [civName]!"
		French:"Nous sommes entrés en contact avec [civName]!"
		Romanian:"Am descoperit [civName]!"
		Simplified_Chinese:"我们遇到了[civName]！"
		Traditional_Chinese:"我們遇到了[civName]!"
		Portuguese:"Nós encontramos [civName]!"
		German:"Wir sind auf [civName] getroffen!"
		Japanese:"[civName]に遭遇しました。",
		Czech:"Setkali jsme se s [civName]"
		Ukrainian:"Виявлена цивілізація: [civName]"
	}

	"Cannot provide unit upkeep for [unitName] - unit has been disbanded!":{
		Italian:"Mantenimento troppo alto per [unitName]: l'unità si è sciolta!"
		Russian:"Невоможно предоставить содержание для [unitName] - юнит распущен!"
		Spanish:"¡No se puede mantener [unitName] - unidad disuelta!"
		French:"Le support ne peut être fournit pour [unitName] - l'unité a été dissoute!"
		Romanian:"Nu se poate oferi susținere pentru [unitName] - unitatea a fost desființată!"
		Simplified_Chinese:"无法为[unitName]提供维护费 - 单位已被解散！",
		Traditional_Chinese:"無法為[unitName]提供維護費 - 單位已被解散！",
		Portuguese:"Não é possivel providenciar manutenção para [unitName] - a unidade foi dissolvida!"
		German:"Der Unterhalt für [unitName] konnte nicht bezahlt werden - Einheit wurde aufgelöst!"
		Japanese:"[unitName]のアップキープを提供できません - ユニットは解散されました！",
		Czech:"Žold pro jednotku [unitName] nebyl zaplacen - jednotka byla rozpuštěna."
		Ukrainian:"Неможливо забезпечити [unitName] - підрозділ ліквідовано!"
	}

	/////////////////	City

	"[cityName] has grown!":{
		Italian:"[cityName] è cresciuta!"
		Russian:"[cityName] вырос!"
		French:"[cityName] a grandi!"
		Romanian:"[cityName] a crescut!"
		German:"[cityName] ist gewachsen!"
		Dutch:"[cityName] is gegroeid!"
		Spanish:"¡[cityName] ha crecido!"
		Simplified_Chinese:"[cityName]人口增长！"
		Traditional_Chinese:"[cityName]人口成長!"
		Portuguese:"[cityName] Cresceu!"
		Japanese:"[cityName]が成長しました！",
		Czech:"Město [cityName] se rozrostlo!"
		Ukrainian:"Зросло місто [cityName]!"
	}

	"[cityName] has been founded!":{
		Italian:"[cityName] è stata fondata!"
		Russian:"[cityName] был основан!"
		French:"[cityName] a été fondée!"
		Romanian:"[cityName] a fost fondat!"
		German:"[cityName] wurde gegründet!"
		Dutch:"[cityName] is gesticht!"
		Spanish:"¡[cityName] ha sido fundada!"
		Simplified_Chinese:"已建立城市：[cityName]！"
		Traditional_Chinese:"已經建立了城市：[cityName]!"
		Portuguese:"[cityName] foi fundada!"
		Japanese:"[cityName]が設立されました！",
		Czech:"Město [cityName] bylo založeno!"
		Ukrainian:"Засновано місто [cityName]!"
	}

	"[cityName] is starving!":{
		Italian:"[cityName] sta patendo la fame!"
		Russian:"[cityName] голодает!"
		French:"[cityName] est en famine!"
		Romanian:"[cityName] suferă de foame!"
		German:"[cityName] verhungert!"
		Dutch:"[cityName] verhongerd!"
		Spanish:"¡[cityName] está muriendo de hambre!"
		Simplified_Chinese:"[cityName]正在闹饥荒！"
		Traditional_Chinese:"[cityName]正在鬧飢荒!"
		Portuguese:"[cityName] está morrendo de fome!"
		Japanese:"[cityName]は飢えています！",
		Czech:"Ve městě [cityName] začal hladomor"
		Ukrainian:"Голодує місто [cityName]!"
	}

	"[construction] has been built in [cityName]":{
		Italian:"[cityName] ha costruito [construction]"
		Russian:"[construction] была построена в [cityName]"
		French:"[construction] a été construit dans [cityName]"
		Romanian:"[construction] a fost construit/ă în [cityName]" //Gender sensitive
		German:"[construction] wurde in [cityName] fertiggestellt"
		Dutch:"[construction] is gebouwd in [cityName]"
		Spanish:"[construction] se ha construido en [cityName]"
		Simplified_Chinese:"[cityName]已建造/组建[construction]"
		Traditional_Chinese:"[construction]已經在[cityName]被建造"
		Portuguese:"o(a) [construction] foi construirdo em [cityName]"
		Japanese:"[construction]は[cityName]に建てられました",
		Czech:"[construction] - stavba dokončena ve městě [cityName]"
		Ukrainian:"Споруда [construction] збудована в місті [cityName]"
	}

	"[wonder] has been built in a faraway land":{
		Italian:"La Meraviglia [wonder] è stata costruita in una terra lontana"
		French:"[wonder] a été construit(e) dans un lointain pays"
		Russian:"[wonder] был построен в далёких землях"
		Simplified_Chinese:"[wonder]已在遥远的土地上建成"
		Traditional_Chinese:"[wonder]已在遙遠的土地上建造完畢"
		Czech:"Div světa [wonder] byl vybudován ve vzdálené zemi"
		Ukrainian:"[wonder] збудовано за тридевʼять земель"
	}

	"Work has started on [construction]":{
		Italian:"Sono iniziati i lavori per [construction]"
		Russian:"Началась работа над [construction]"
		French:"Le travail a commencé sur [construction]"
		Romanian:"Munca a început pentru [construction]"
		German:"Arbeit an [construction] hat begonnen"
		Dutch:"Werk is begonen aan [construction]"
		Spanish:"Se ha empezado a trabajar en [construction]"
		Simplified_Chinese:"开始建造/组建：[construction]",
		Traditional_Chinese:"開始建造：[construction]",
		Portuguese:"Os trabalhos começaram no(a) [construction]"
		Japanese:"[construction]の作業が開始されました",
		Czech:"Začali jsme stavět - [construction]"
		Ukrainian:"[construction]: почато будівництво"
	}

	"[cityName] cannot continue work on [construction]":{
		Italian:"[cityName] non può più costruire [construction]"
		French:"[cityName] ne peut plus travailler sur [construction]"
		Russian:"[cityName] не может продолжать работу над [construction]",
		Simplified_Chinese:"[cityName]无法继续建造/组建[construction]",
		Traditional_Chinese:"[cityName]無法繼續建造[construction]",
		Czech:"Město [cityName] nemůže pokračovat ve stavbě budovy [construction]"
		Ukrainian:"[construction]: неможливо продовжити будувати в місті [cityName]"
	}


	"[cityname] has expanded its borders!":{
		Italian:"[cityname] ha espanso i suoi confini!"
		Russian:"[cityname] расширил свои границы!"
		French:"[cityname] a élargi ses frontières!"
		Romanian:"[cityname] și-a extins frontierele!"
		German:"[cityname] hat seine Grenzen erweitert!"
		Dutch:"[cityname] heeft zijn grenzen uitgebreid!"
		Spanish:"¡[cityname] ha expandido sus fronteras!"
		Simplified_Chinese:"[cityname]的边界已扩张！"
		Traditional_Chinese:"[cityname]的邊界已經擴張！"
		Portuguese:"[cityname] expandiu seus territórios!"
		Japanese:"[cityname]は国境を拡大しました！",
		Czech:"Město [cityname] rozšířilo své hranice!"
		Ukrainian:"Місто [cityname] розширило межі!"
	}

	/////////////	war, fight, ennemy

	"[cityName] has been razed to the ground!":{
		Italian:"[cityName] è stata rasa al suolo!"
		Russian:"[cityName] был разрушен до основания!"
		French:"[cityName] a été rasée au sol!"
		Romanian:"[cityName] a fost demolat!"
		German:"[cityName] wurde dem Erdboden gleich gemacht!"
		Dutch:"[cityName] Is totaal verwoest!"
		Spanish:"¡[cityName] ha sido arrasada hasta los cimientos!"
		Simplified_Chinese:"[cityName]已被夷为平地！"
		Traditional_Chinese:"[cityName]已被夷為平地!"
		Portuguese:"[cityName] foi queimada ás cinzas!"
		Japanese:"[cityName]は地面に倒れました！",
		Czech:"Město [cityName] bylo srovnáno se zemí!"
		Ukrainian:"Місто [cityName] зруйновано вщент!"
	}

	"We have conquered the city of [cityname]!":{
		Italian:"Abbiamo conquistato la città di [cityname]!"
		Russian:"Мы завоевали город [cityname]!"
		French:"Nous avons conquis la ville de [cityname]!"
		Romanian:"Am cucerit orașul [cityname]!"
		German:"Wir haben die Stadt [cityname] eingenommen!"
		Dutch:"We hebben de stad [cityname] ingenomen!"
		Spanish:"¡Hemos conquistado la ciudad de [cityname]!"
		Simplified_Chinese:"我们已经占领城市[cityname]！"
		Traditional_Chinese:"我們已經佔領城市[cityname]"
		Portuguese:"Consquistamos a cidade de [cityname]!"
		Japanese:"[cityname]の街を征服しました！",
		Czech:"Dobyli jsme město [cityname]!"
		Ukrainian:"Загарбано місто [cityname]!"
	}

	"An enemy [unit] has attacked [cityname]":{
		Italian:"L'unità nemica [unit] ha attaccato [cityname]"
		Russian:"Вражеский [unit] атаковал [cityname]"
		French:"Un(e) [unit] ennemi(e) a attaqué [cityname]" // Gender sensitive
		Romanian:"Un [unit] inamic a atacat [cityname]"
		German:"Ein(e) feindliche(r) [unit] hat [cityname] angegriffen" // Gender sensitive
		Dutch:"Een vijandelijke [unit] heeft [cityname] aangevallen"
		Spanish:"Un [unit] enemigo ha atacado [cityname]"
		Simplified_Chinese:"敌方的[unit]攻击了[cityname]",
		Traditional_Chinese:"敵方的[unit]攻擊了[cityname]",
		Portuguese:"Um(a) [unit] inimaga(o) atacou [cityname]"
		Japanese:"敵[unit]が[cityname]を攻撃しました",
		Czech:"Npřátelská jednotka [unit] zaútočila na město [cityname]"
		Ukrainian:"Ворожий підрозділ [unit] атакував наше місто [cityname]"
	}

	"An enemy [unit] has attacked our [ourUnit]":{
		Italian:"L'unità nemica [unit] ha attaccato [ourUnit]"
		Russian:"Наш [ourUnit] был атакован вражеским [unit]"
		French:"Un(e) [unit] ennemi(e) a attaqué [ourUnit]" // Gender sensitive
		Romanian:"Un [unit] inamic ne-a atacat un [ourUnit]"
		German:"Ein(e) feindliche(r) [unit] hat unsere(n) [ourUnit] angegriffen" // Gender sensitive
		Dutch:"Een vijandige [unit] heeft onze [ourUnit] aangevallen"
		Spanish:"Un [unit] enemigo ha atacado nuestro [ourUnit]"
		Simplified_Chinese:"敌方的[unit]攻击了我们的[ourUnit]",
		Traditional_Chinese:"敵方的[unit]攻擊了我們的[ourUnit]",
		Portuguese:"Um(a) [unit] inimigo(a) atacout nossa [ourUnit]"
		Japanese:"敵[unit]が私たちの[ourUnit]を攻撃しました",
		Czech:"Nepřátelská jednotka [unit] zaútočila na naši jednotku [ourUnit]"
		Ukrainian:"Ворожий підрозділ [unit] атакував наш підрозділ [ourUnit]"
	}

	"Enemy city [cityName] has attacked our [ourUnit]":{
		Italian:"La città nemica di [cityName] ha attaccato [ourUnit]"
		French:"La cité ennemie [cityName] a attaqué notre [ourUnit]"
		Russian:"Наш [ourUnit] был атакован вражеским городом [cityName]"
		Simplified_Chinese:"敌方城市[cityName]攻击了我们的[ourUnit]",
		Traditional_Chinese:"敵方城市[cityName]攻擊了我們的[ourUnit]",
		Czech:"Nepřátelské město [cityName] zaútočilo na naši jednotku [ourUnit]"
		Ukrainian:"Вороже місто [cityName] атакувало наш підрозділ [ourUnit]"
	}

	"An enemy [unit] has captured [cityname]":{
		Italian:"Un'unità nemica [unit] ha conquistato [cityname]"
		Russian:"Наш город [cityname] был захвачен вражеским [unit]"
		French:"Un(e) [unit] ennemi(e) a capturé [cityname]" // Gender sensitive
		Romanian:"Un [unit] inamic a capturat [cityname]"
		German:"Ein(e) feindliche(r) [unit] hat [cityname] eingenommen" // Gender sensitive
		Dutch:"Een vijandige [unit] heeft [cityname] ingenomen"
		Spanish:"Un [unit] enemigo ha capturado [cityname]"
		Simplified_Chinese:"敌方的[unit]占领了[cityname]",
		Traditional_Chinese:"敵方的[unit]占領了[cityname]",
		Portuguese:"Um(a) [unit] inimigo(a) capturou [cityname]"
		Japanese:"敵[unit]が[cityname]を占領しました",
		Czech:"Nepřátelská jednotka [unit] dobyla město [cityname]"
		Ukrainian:"Ворожий підрозділ [unit] захопив наше місто [cityname]"
	}

	"An enemy [unit] has captured our [ourUnit]":{
		Italian:"Un'unità nemica [unit] ha catturato [ourUnit]"
		Russian:"Наш [ourUnit] был захвачен вражеским [unit]"
		French:"Un(e) [unit] ennemi(e) a capturé [ourUnit]" // Gender sensitive
		Romanian:"Un [unit] inamic ne-a capturat un [ourUnit]"
		German:"Ein(e) feindliche(r) [unit] hat unsere(n) [ourUnit] gefangen genommen" // Gender sensitive
		Dutch:"Een vijandige [unit] heeft [ourUnit] gevangen genomen"
		Spanish:"Un [unit] enemigo ha capturado nuestro [ourUnit]"
		Simplified_Chinese:"敌方的[unit]俘虏了我们的[ourUnit]",
		Traditional_Chinese:"敵方的[unit]俘虜了我們的[ourUnit]",
		Portuguese:"Um(a) [unit] inimigo(a) capturou nosso(a) [ourUnit]"
		Japanese:"敵[unit]が私たちの[ourUnit]を捕獲しました",
		Czech:"Nepřátelské jednotka [unit] zajala naši jednotku [ourUnit]"
		Ukrainian:"Ворожий підрозділ [unit] захопив наш підрозділ [ourUnit]"
	}

	"An enemy [unit] has destroyed our [ourUnit]":{
		Italian:"Un'unità nemica [unit] ha distrutto [ourUnit]"
		Russian:"Наш [ourUnit] был уничтожен вражеским [unit]"
		French:"Un(e) [unit] ennemi(e) a détruit [ourUnit]" // Gender sensitive
		Romanian:"Un [unit] inamic ne-a distrus un [ourUnit]"
		German:"Ein(e) feindliche(r) [unit] hat unsere(n) [ourUnit] zerstört" // Gender sensitive
		Dutch:"Een vijandige [unit] heeft onze [ourUnit] gedood"
		Spanish:"Un [unit] enemigo ha destruido nuestro [ourUnit]"
		Simplified_Chinese:"敌方的[unit]击杀了我们的[ourUnit]"
		Traditional_Chinese:"敵方的[unit]殺死了我們的[ourUnit]"
		Portuguese:"Um(a) [unit] inimigo(a) destruiu nosso(a) [ourUnit]"
		Japanese:"敵[unit]が私たちの[ourUnit]を破壊しました",
		Czech:"Nepřátelská jednotka [unit] zničila naši jednotku [ourUnit]"
		Ukrainian:"Ворожий підрозділ [unit] знищив наш підрозділ [ourUnit]"
	}

	"An enemy [RangedUnit] has destroyed the defence of [cityname]":{// When Ranged Unit's attack reduces the City's health to 1.
		Simplified_Chinese:"敌方的[RangedUnit]摧毁了[cityname]的防御",
		Traditional_Chinese:"敵方的[RangedUnit]摧毀了[cityname]的防禦",
		Italian:"L'unità nemica [RangedUnit] ha distrutto le difese di [cityname]!"
<<<<<<< HEAD
		Czech:"Nepřátelská jednotka [unit] zničila obranu města [ourUnit]" //Need to fix
		Russian:"Вражеский [RangedUnit] прорвал оборону города [cityname]"
=======
		Czech:"Nepřátelská jednotka [RangedUnit] zničila obranu města [cityname]"
		Ukrainian:"Ворожий підрозділ [RangedUnit] знищив оборону нашого міста [cityname]"
>>>>>>> a328cf5c
	}

	"Enemy city [cityName] has destroyed our [ourUnit]":{
		Italian:"La città nemica di [cityName] ha distrutto [ourUnit]"
		French:"La cité ennemie [cityName] a détruit notre [ourUnit]"
		Russian:"Наш [ourUnit] был уничтожен вражеским городом [cityName]"
		Simplified_Chinese:"敌方城市[cityName]击杀了我们的[ourUnit]",
		Traditional_Chinese:"敵方城市[cityName]殺死了我們的[ourUnit]",
		Czech:"Nepřátelské město [cityName] zničilo naši jednotku [ourUnit]"
		Ukrainian:"Вороже місто [cityName] знищило наш підрозділ [ourUnit]"
	}

	"An enemy [unit] was destroyed while attacking [cityname]":{
		Italian:"Un'unità nemica [unit] è stata distrutta mentre attaccava [cityname]"
		Russian:"Вражеский [unit] был уничтожен при атаке [cityname]"
		French:"Un(e) [unit] ennemi(e) a été détruit(e) en attaquant [cityname]" // Gender sensitive
		Romanian:"Un [unit] inamic a fost distrus în timp ce ataca [cityname]"
		German:"Ein(e) feindliche(r) [unit] wurde beim Angriff auf [cityname] zerstört" // Gender sensitive
		Dutch:"Een vijandige [unit] werd gedood tijdens zijn aanval op [cityname]"
		Spanish:"Un [unit] enemigo ha sido destruido mientras atacaba [cityname]"
		Simplified_Chinese:"敌方的[unit]在攻击[cityname]时被消灭",
		Traditional_Chinese:"敵方的[unit]在攻擊[cityname]時被消滅",
		Portuguese:"Um(a) [unit] inimigo(a) foi destruido enquanto atacava [cityname]"
		Japanese:"[cityname]を攻撃している間に敵[unit]が破壊された",
		Czech:"Nepřátelská jednotka [unit] byla zničena při útoku na město [cityname]"
		Ukrainian:"Ворожий підрозділ [unit] знищено при атаці нашого міста [cityname]"
				
	}

	"An enemy [unit] was destroyed while attacking our [ourUnit]":{
		Italian:"Un'unità nemica [unit] è stata distrutta mentre attaccava la nostra unità [ourUnit]"
		Russian:"Вражеский [unit] был уничтожен, атакуя нашего [ourUnit]"
		French:"Un(e) [unit] ennemi(e) a été détruit(e) en attaquant [ourUnit]" // Gender sensitive
		Romanian:"Un [unit] inamic a fost distrus în timp ce ne ataca un [ourUnit]"
		German:"Ein(e) feindliche(r) [unit] wurde beim Angriff auf unsere(n) [ourUnit] zerstört" // Gender sensitive
		Dutch:"Een vijandige [unit] werd gedood tijdens zijn aanval op onze [unit]"
		Spanish:"Un [unit] enemigo ha sido destruido mientras atacaba nuestro [ourUnit]"
		Simplified_Chinese:"敌方的[unit]在攻击我方[ourUnit]时被消灭",
		Traditional_Chinese:"敵方的[unit]在攻擊我方[ourUnit]時被消滅",
		Portuguese:"Um(a) [unit] inimigo(a) foi destruido(a) enquanto atacando nosso(a) [ourUit]"
		Japanese:"「私たちの[ourUnit]を攻撃している間に敵[unit]が破壊された",
		Czech:"Nepřátelská jednotka [unit] byla zničena, když napadla naši jednotku [ourUnit]"
		Ukrainian:"Ворожий підрозділ [unit] знищено при атаці нашого підрозділу [ourUnit]"
	}

	"Our [attackerName] was destroyed by an intercepting [interceptorName]":{
		Italian:"La nostra unità [attackerName] è stata distrutta dall'intercettante [interceptorName]"
		French:"Notre [attackerName] a été intercepté et détruit par un(e) [interceptorName] ennemie"
		Russian:"Наш [attackerName], был перехвачен и уничтожен вражеским [interceptorName]"
		Simplified_Chinese:"我们的[attackerName]被敌方的[interceptorName]拦截并摧毁",
		Traditional_Chinese:"我們的[attackerName]被敵方的[interceptorName]攔截並摧毀",
		Czech:"Naše jednotka [attackerName] byla zničena po zachycení jednotkou [interceptorName]"
		Ukrainian:"Наш підрозділ [attackerName] знищено при перехопленні ворожим підрозділом [interceptorName]"
	}

	"Our [interceptorName] intercepted and destroyed an enemy [attackerName]":{
		Italian:"La nostra unità [interceptorName] ha intercettato e distrutto l'unità nemica [attackerName]"
		French:"Notre [interceptorName] a intercepté et détruit un(e) [attackerName] ennemie"
		Russian:"Наш [interceptorName] перехватил и уничтожил вражеский [attackerName]"
		Simplified_Chinese:"我们的[interceptorName]拦截并摧毁了敌方的[attackerName]",
		Traditional_Chinese:"我們的[interceptorName]攔截並摧毀了敵方的[attackerName]",
		Czech:"Naše jednotka [interceptorName] zachytila a zničila nepřátelskou jednotku [attackerName]"
		Ukrainian:"Наш підрозділ [interceptorName] перехопив і знищив ворожий підрозділ [attackerName]"
	}

	"Our [$attackerName] was attacked by an intercepting [$interceptorName]":{
		Italian:"La nostra unità [$attackerName] è stata attaccata dall'intercettante [$interceptorName]"
		French:"Notre [$attackerName] a été intercepté par un(e) [$interceptorName] ennemie"
		Russian:"Наш [$attackerName], был перехвачен и атакован вражеским [$interceptorName]"
		Simplified_Chinese:"我们的[$attackerName]被敌方的[$interceptorName]拦截并攻击",
		Traditional_Chinese:"我們的[$attackerName]被敵方的[$interceptorName]攔截並攻擊",
		Czech:"Naše jednotka [$attackerName] byla zachycena a ocitla se pod útokem jednotky [$interceptorName]"
		Ukrainian:"Наш підрозділ [$attackerName] атаковано ворожим перехоплювачем [$interceptorName]"
	}

	"Our [$interceptorName] intercepted and attacked an enemy [$attackerName]":{
		Italian:"La nostra unità [$interceptorName] ha intercettato e attaccato l'unità nemica [$attackerName]"
		French:"Notre [$interceptorName] a intercepté un(e) [$attackerName] ennemie"
		Russian:"Наш [$interceptorName] перехватил и атаковал вражеский [$attackerName]"
		Simplified_Chinese:"我们的[$interceptorName]拦截并攻击了敌方的[$attackerName]",
		Traditional_Chinese:"我們的[$interceptorName]攔截並攻擊了敵方的[$attackerName]",
		Czech:"Naše jednotka [$interceptorName] zachytila a zaútočila na nepřátelskou jednotku [$attackerName]"
		Ukrainian:"Наш підрозділ [$interceptorName] перехопив і атакував ворожий підрозділ [$attackerName]"
	}

	"An enemy [unit] was spotted near our territory":{
		Italian:"Abbiamo avvistato un'unità nemica [unit] vicino al nostro territorio"
		Russian:"Вражеский [unit] был замечен у нашей территории"
		French:"Un(e) [unit] ennemi(e) a été repéré(e) près de notre territoire" // Gender sensitive
		Romanian:"Un [unit] inamic a fost reperat în apropierea teritoriului nostru"
		German:"Ein(e) feindliche(r) [unit] wurde nahe unserer Grenzen entdeckt" // Gender sensitive
		Dutch:"Een vijandige [unit] is gezien buiten onze grenzen"
		Spanish:"Se ha avistado un [unit] enemigo cerca de nuestro territorio"
		Simplified_Chinese:"我们的领土附近发现了敌方的[unit]"
		Traditional_Chinese:"我們的領土附近發現了敵方的[unit]"
		Portuguese:"Um(a) [unit] foi visto perto de nosso território"
		Japanese:"私たちの領土の近くに敵[unit]が発見されました",
		Czech:"Nepřátelská jednotka [unit] byla spatřena poblíž našeho území"
		Ukrainian:"Ворожий підрозділ [unit] помічено біля нашої території"
	}

	"An enemy [unit] was spotted in our territory":{
		Italian:"Abbiamo avvistato un'unità nemica [unit] nel nostro territorio"
		Russian:"Вражеский [unit] был замечен на нашей территории"
		French:"Un(e) [unit] ennemi(e) a été repéré(e) sur notre territoire" // Gender sensitive
		Romanian:"Un [unit] inamic a fost reperat pe teritoriul nostru"
		German:"Ein(e) feindliche(r) [unit] wurde in unseren Grenzen entdeckt" // Gender sensitive
		Dutch:"Een vijandige [unit] is binnen onze grenzen gezien"
		Spanish:"Se ha avistado un [unit] enemigo en nuestro territorio"
		Simplified_Chinese:"我们的领土内发现了敌方的[unit]"
		Traditional_Chinese:"在我們的領土內發現了敵方的[unit]"
		Portuguese:"Um(a) [unit] inimigo(a) foi vista dentro de nosso território"
		Japanese:"私たちの領土に敵[unit]が発見されました",
		Czech:"Nepřátelská jednotka [unit] byla spatřena na našem území"
		Ukrainian:"Ворожий підрозділ [unit] помічено на нашій території"
	}

	"[amount] enemy units were spotted near our territory": {
		Italian:"Abbiamo avvistato [amount] unità nemiche vicino ai nostri confini!"
		German:"[amount] feindliche Einheiten wurden nahe unserer Grenzen entdeckt"
		Simplified_Chinese:"我们的领土附近发现了[amount]个敌方单位"
		Traditional_Chinese:"在我們的領土附近發現了[amount]個敵方單位"
		French:"[amount] unités ennemies ont été repérées proche de notre territoire"
		Russian:"[amount] вражеских юнитов было замечено у нашей территории",
		Czech:"[amount] napřátelských jednotek bylo spatřeno poblíž našeho území"
		Ukrainian:"Біля нашої території помічено ворожих підрозділів: [amount]"
	}

	"[amount] enemy units were spotted in our territory": {
		Italian:"Abbiamo avvistato [amount] unità nemiche nel nostro territorio!"
		German:"[amount] feindliche Einheiten wurden in unseren Grenzen entdeckt"
		Simplified_Chinese:"我们的领土内发现了[amount]个敌方单位"
		Traditional_Chinese:"在我們的領土內發現了[amount]個敵方單位"
		French:"[amount] unités ennemies ont été repérées sur notre territoire"
		Russian:"[amount] вражеских юнитов было замечено на нашей территории",
		Czech:"[amount] nepřátelských jednotek bylo spatřeno na našem území"
		Ukrainian:"На нашій території помічено ворожих підрозділів: [amount]"
	}

	"The civilization of [civName] has been destroyed!":{
		Italian:"La civiltà [civName] è stata distrutta!"
		Russian:"Цивилизация [civName] была уничтожена!"
		French:"La civilisation [civName] a été détruite!"
		Romanian:"Civilizația [civName] a fost distrusă!"
		German:"Die Zivilisation [civName] wurde besiegt!"
		Dutch:"De [civName] beschaving is vernietigt!" //civname has to be an adjective
		Spanish:"¡La civilización de [civName] ha sido destruida!"
		Simplified_Chinese:"[civName]文明已经灭亡！",
		Traditional_Chinese:"[civName]文明已經滅亡！",
		Portuguese:"A civilização de [civName] foi destruida!"
		Japanese:"[civName]の文明は破壊されました！",
		Czech:"Civilizace [civName] byla zničena!"
		Ukrainian:"[civName]: цивілізація знищена!"
	}

	"The City-State of [name] has been destroyed!":{
		Italian:"La Città-Stato di [name] è stata distrutta!"
		French:"La Cité état [name] a été détruite"
		Russian:"Город-государство [name] был уничтожен!"
		Simplified_Chinese:"[name]城邦已经灭亡！",
		Traditional_Chinese:"[name]城邦已經滅亡！",
		Czech:"Městský stát [name] byl zničen!"
		Ukrainian:"[name]: місто-держава знищена!"
	}

	"We have captured a barbarian encampment and recovered [goldAmount] gold!":{ //shouldn't it be "we have destroyed ..." ?
		Italian:"Abbiamo distrutto un accampamento barbaro e recuperato [goldAmount] Oro!"
		French:"Nous avons capturé un campement barbare et pillé [goldAmount] ors"
		Russian:"Мы разгромили лагерь варваров и нашли [goldAmount] золота!"
		Simplified_Chinese:"我们摧毁蛮族营地并获得了[goldAmount]金钱！"
		Traditional_Chinese:"我們摧毀蠻族營地並獲得了[goldAmount]金錢！"
		Czech:"Zneškodnili jsme barbarský tábor a získali [goldAmount] zlata"
		Ukrainian:"Ми захопили табір варварів і отримали золота: [goldAmount]"
	}

	"A barbarian [unitType] has joined us!":{
		Italian:"L'unità barbarica [unitType] si è unita a noi!"
		French:"Un [unitType] barbare nous a rejoins!"
		Russian:"Варварский [unitType] присоединился к нам!"
		Simplified_Chinese:"蛮族的[unitType]加入了我们！",
		Traditional_Chinese:"蠻族的[unitType]加入了我們！",
		Czech:"Barbarská jednotka [unitType] se připojila k nám!"
		Ukrainian:"Варварський підрозділ [unitType] приєднався до нас!"
	}

	/////////////////	ruins

	"We have found survivors in the ruins - population added to [cityName]":{
		Italian:"Abbiamo trovato dei superstiti nelle rovine, che si sono aggiunti alla città di [cityName]!"
		Spanish:"Hemos encontrado sobrevivientes en las ruinas. Poblacion añadida a [cityName]"
		Romanian:"Am descoperit supraviețuitori printre ruine - populația a fost adăugată la [cityName]"
		German:"Wir haben überlebende in den Ruinen gefunden - Einwohner zu [cityName] hinzugefügt"
		French:"Des survivants ont été trouvés dans les ruines - ils ont rejoins [cityName]"
		Japanese:"遺跡で生存者が見つかりました - 人口は[cityName]に追加されました"
		Russian:"Мы нашли выживших в руинах - население добавлено в [cityName]"
		Dutch:"We hebben overlevenden gevonden in de ruïnes - populatie toegevoegd aan [cityName]"
		Simplified_Chinese:"我们在废墟中找到了幸存者 - [cityName]的人口增加了",
		Traditional_Chinese:"我們在廢墟中找到了倖存者 - [cityName]的人口增加了",
		Portuguese:"Encontramos sobreviventes nas ruínas - população adicionada a [cityName]",
		Czech:"V troskách jsme našli přeživší - populace se připojila k městu [cityName]"
		Ukrainian:"В руїнах знайдено вцілілих - вони приєдналися до населення міста [cityName]"
	}
	"We have discovered the lost technology of [techName] in the ruins!":{
		Italian:"Abbiamo scoperto i segreti della tecnologia perduta [techName]!"
		Romanian:"Am descoperit tehnologia pierdută [techName] printre ruine!"
		German:"Wir haben die vergessene Technologie [techName] in den Ruinen wiederentdeckt!"
		French:"Nous avons découvert la technologie perdu [techName] dans les ruines!"
		Japanese:"遺跡で[techName]の失われた技術を発見しました！"
		Russian:"Мы обнаружили потерянную технологию [techName] в руинах!"
		Dutch:"We hebben de verloren technologie van [techName] in de ruïnes ontdekt!"
		Spanish:"¡Hemos descubierto la tecnología perdida de [techName] en las ruinas!"
		Simplified_Chinese:"我们在废墟中发现了失传已久的技术：[techName]！",
		Traditional_Chinese:"我們在廢墟中發現了失傳已久的技術：[techName]！",
		Portuguese:"Nós descobrimos a tecnologia perdida de [techName] nas ruínas!",
		Czech:"V troskách jsme objevili ztracenou technologii [techName]"
		Ukrainian:"В руїнах знайдено загублену технологію [techName]!"
	}

	"A [unitName] has joined us!":{
		Italian:"L'unità [unitName] si è unita a noi!"
		Romanian:"Un [unitName] ni s-a alăturat!"
		German:"Ein(e) [unitName] ist uns beigetreten!" //Gender sensitive
		French:"Un(e) [unitName] nous a rejoint!" //Gender sensitive
		Japanese:"[unitName]が参加しました。"
		Russian:"[unitName] присоединился к нам!"
		Dutch:"Een [unitName] heeft zich bij ons aangesloten!"
		Spanish:"¡Un [unitName] se ha unido a nosotros!" //Gender sensitive
		Simplified_Chinese:"[unitName]加入了我们！",
		Traditional_Chinese:"[unitName]加入了我們！",
		Portuguese:"Um [unitName] se juntou a nós!" //Gender sensitive
		Czech:"Jednotka [unitName] se přidala na naši stranu!"
		Ukrainian:"До нас приєднався підрозділ [unitName]!"
	}

	"An ancient tribe trains our [unitName] in their ways of combat!":{
		Italian:"Un'antica tribù ha addestrato la nostra unità [unitName] nelle loro arti della guerra!"
		Romanian:"Un trib străvechi ne invață un [unitName] metodele lor de luptă!"
		German:"Ein antiker Stamm bringt unserer(em) [unitName] dessen Kampftechniken bei!" //Gender sensitive
		French:"Une tribue ancienne a entrainée notre [unitName] au combat" //Gender sensitive
		Japanese:"古代の部族が彼らの戦闘方法で私たちの[unitName]を訓練します！"
		Russian:"Древнее племя обучает наших [unitName] своим способам ведения боя!"
		Dutch:"Een oude stam traint onze [unitName] in hun manier van vechten!"
		Spanish:"¡Una antigua tribu entrena a nuestros [unitName] en sus formas de combate!"
		Simplified_Chinese:"一个古老的部落以他们的战斗方式训练了我们的[unitName]！",
		Traditional_Chinese:"一個古老的部落以他們的戰鬥方式訓練了我們的[unitName]！",
		Portuguese:"Uma antiga tribo treina nosso [unitName] em suas formas de combate!",
		Czech:"Starodávný kmen cvičí naši jednotku [unitName] v jejich bojových uměních!"
		Ukrainian:"Давнє племʼя навчило їхнього способу битви наш підрозділ [unitName]!"
	}

	"We have found a stash of [amount] gold in the ruins!":{
		Italian:"Abbiamo trovato un tesoro di [amount] pezzi d'oro nelle rovine!"
		Romanian:"Am descoperit un depozit de [amount] aur printre ruine!"
		German:"Wir haben [amount] Gold in einem Versteck in den Ruinen gefunden!"
		French:"Nous avons trouvés un tas de [amount] ors dans les ruines!"
		Japanese:"私たちは廃墟の中に[amount]金の隠し場所を見つけました！"
		Russian:"Мы нашли сундук с [amount] золота в руинах!"
		Dutch:"We hebben een voorraad [amount] Goud gevonden in de ruïnes!"
		Spanish:"¡Hemos encontrado un alijo de [amount] de oro en las ruinas!"
		Simplified_Chinese:"我们在废墟中找到了[amount]金钱！",
		Traditional_Chinese:"我們在廢墟中找到了[amount]金錢！",
		Portuguese:"Encontramos um estoque de [quantidade] de ouro nas ruínas!",
		Czech:"Skrýš, která obsahovala [amount] zlata byla objevena v ruinách!"
		Ukrainian:"В руїнах знайдено скарб золота кількістю [amount]!"
	}

	"[unit] finished exploring.": {
		Italian:"[unit] non sta più esplorando."
		German: "[unit] hat die Erkundung abgeschlossen."
		French:"[unit] a fini d'explorer"
		Russian:"[unit] завершил исследование местности."
		Simplified_Chinese:"[unit]已完成探索。"
		Traditional_Chinese:"[unit]已完成探索。"
		Czech:"Jednotka [unit] dokončila průzkum."
		Ukrainian:"Підрозділ [unit] закінчив обстеження."
	}

	"[unit] has no work to do.": {
		Italian:"[unit] è ora inattivo."
		German:"[unit] hat keine Arbeit mehr."
		French:"[unit] n'a rien à faire"
		Russian:"[unit] завершил все доступные работы."
		Simplified_Chinese:"[unit]处于闲置状态。"
		Traditional_Chinese:"[unit]處於閒置狀態。"
		Czech:"Jednotka [unit] nemá nic dalšího na práci."
		Ukrainian:"Підрозділ [unit] без роботи."
	}

	"You're losing control of [name].":{ //When you're about to lose your friendship with a City-State
		Italian:"Stai perdendo il controllo di [name]."
		French:"Vous perdez le contrôle de [name]"
		Russian:"Вы теряете влияние на [name]."
		Simplified_Chinese:"您正在失去与[name]的脆弱友谊。"
		Traditional_Chinese:"您已經失去了與[name]的脆弱友誼。"
		Czech:"Ztratili jsme přátelství s městským státem [name]."
		Ukrainian:"Втрачається контроль над містом-державою [name]."
	}

	"You and [name] are no longer friends!":{ // When you lose friendship with a City-State (Relationship fall less than 30)
		Italian:"Non sei più amico di [name]!"
		French:"Vous et [name] n'êtes plus amis!"
		Russian:"Вы и [name] больше не друзья!"
		Simplified_Chinese:"您与[name]不再是朋友了！"
		Traditional_Chinese:"您與[name]不再是朋友了！"
		Czech:"Naše říše a městský stát [name] už nejsme nadále přátelé!"
		Ukrainian:"Припинилася дружба з містом-державою [name]!"
	}

	"Your alliance with [name] is faltering.":{ //When you're about to lose your alliance with a City-State
		Italian:"L'alleanza con [name] si sta sfaldando."
		French:"Votre alliance avec [name] est vacillante."
		Russian:"Ваш союз с [name] заканчивается."
		Simplified_Chinese:"您与[name]的盟友关系正日薄西山。"
		Traditional_Chinese:"您與[name]的盟友關係正日薄西山。"
		Czech:"Naše aliance s městským státem [name] slábne."
		Ukrainian:"Захитався альянс з містом-державою [name]"
	}

	"You and [name] are no longer allies!":{ // When you lose alliance with a City-State (Relationship fall less than 60)
		Italian:"Non sei più alleato con [name]!"
		French:"Vous et [name] n'êtes plus alliés!"
		Russian:"Вы и [name] больше не союзники!"
		Simplified_Chinese:"您与[name]不再是盟友了！"
		Traditional_Chinese:"您與[name]不再是盟友了！"
		Czech:"Naše říše a městský stát [name] už není v alianci!"
		Ukrainian:"Розірвано альянс з містом-державою [name]"
	}

	"[civName] gave us a [untiName] as gift near [cityName]!":{ // When a city state gives a unit as gift.
		Italian:"[civName] ci ha dato [untiName] come regalo vicino a [cityName]!"
		French:"[civName] nous offre un(e) [untiName] prêt de [cityName]!"
		Russian:"[civName] передал нам в дар [untiName] около города [cityName]!"
		Simplified_Chinese:"[civName]将[cityName]附近的[untiName]赠予我们！",
		Traditional_Chinese:"[civName]將[cityName]附近的[untiName]贈與我們！",
		Czech:"Civilizace [civName] nám darovala jednotku [untiName] poblíž města [cityName]"
		Ukrainian:"Цивілізація [civName] дарує підрозділ [untiName] біля міста [cityName]"
	}

	"[civName] has denounced us!":{
		Italian:"[civName] ci ha denunciati pubblicamente!"
		Russian:"[civName] публично осудил нас!"
		Simplified_Chinese:"[civName]谴责了我们！"
		Traditional_Chinese:"[civName]譴責了我們！"
		Czech:"Civilizace [civName] nás odsoudila!"
		Ukrainian:"Цивілізація [civName] образила нас!"
	}

	"[cityName] has been connected to your capital!":{
		Italian:"Itinerario costruito tra la Capitale e [cityName]!",
		Czech:"Město [cityName] bylo propojeno s naším hlavním městem!"
		Simplified_Chinese:"[cityName]已建立与您的首都的连接！"
		Traditional_Chinese:"[cityName]以建立與您的首都的連接！"
<<<<<<< HEAD
		Russian:"От города [cityName] был проложен путь к столице!"
=======
		Ukrainian:"Місто [cityName] зʼєднано з нашею столицею!"
>>>>>>> a328cf5c
	}

	// Trade
	"[civName] has accepted your trade request":{
		Italian:"[civName] ha accettato la nostra offerta commerciale."
		Russian:"[civName] принимает ваше торговое предложение"
		Simplified_Chinese:"[civName]接受了您的贸易请求"
		Traditional_Chinese:"[civName]接受了你的貿易請求"
		Czech:"Civilizace [civName] přijala naši obchodní nabídku"
		Ukrainian:"Цивілізація [civName] підтримала угоду"
	}

	"[civName] has denied your trade request":{
		Italian:"[civName] ha rifiutato la nostra offerta commerciale."
		Russian:"[civName] отклонил ваше торговое предложение"
		Simplified_Chinese:"[civName]拒绝了您的贸易请求"
		Traditional_Chinese:"[civName]否決了你的貿易請求"
		Czech:"Civilizace [civName] zamítla naši obchodní nabídku"
		Ukrainian:"Цивілізація [civName] відкинула угоду"
	}


	"[tradeOffer] from [otherCivName] has ended":{
		Italian:"Accordo di [tradeOffer] da [otherCivName] terminato",
		Simplified_Chinese:"与[otherCivName]的[tradeOffer]协议已经结束",
		Traditional_Chinese:"與[otherCivName]的[tradeOffer]協議已經結束",
		French:"[tradeOffer] de [otherCivName] a pris fin"
		Portuguese:"[tradeOffer] de [otherCivName] terminou"
		Russian:"Предложение [tradeOffer] из [otherCivName] завершилось",
		Czech:"[tradeOffer] s civilizací [otherCivName] je u konce."
		Ukrainian:"Договір [tradeOffer] з [otherCivName] закінчено"
	}
	
	"[tradeOffer] to [otherCivName] has ended":{
	}



	"One of our trades with [nation] has ended": {
		Italian:"Un nostro accordo con [nation] è terminato."
		French:"Un de nos échanges avec [nation] a pris fin"
		Russian:"Торговая сделка с [nation] завершилась"
		Simplified_Chinese:"我们与[nation]的一项贸易已经结束",
		Traditional_Chinese:"我们与[nation]的贸易已经结束",
		Czech:"Jedna z našich obchodních spoluprací s národem [nation] je u konce"
		Ukrainian:"Закінчилася одна з наших угод з [nation]"
	}

 	"One of our trades with [nation] has been cut short": {
		Italian:"Un nostro accordo con [nation] è stato interrotto."
		French:"L'un de nos accord commercial avec [nation] s'est arrêté"
		Russian:"Торговая сделка с [nation] была завершена досрочно"
		Simplified_Chinese:"我们与[nation]的贸易已被削减"
		Traditional_Chinese:"我们与[nation]的贸易已被消减"
		Czech:"Jedna z našich obchodních spoluprací s národem [nation] se blíží ke konci"
		Ukrainian:"Достроково закінчилася одна з наших угод з [nation]"
	}

 	"[nation] agreed to stop settling cities near us!": {
		Italian:"[nation] ha promesso di smettere di fondare città vicino a noi!"
		Simplified_Chinese:"[nation]同意停止在我们附近建城！",
		Traditional_Chinese:"[nation]同意停止在我們附近建城！",
		Russian:"[nation] согласилась прекратить заселять города рядом с нами!",
		Czech:"Národ [nation] souhlasí, že nebude budovat své města poblíž našich hranic!"
		Ukrainian:"[nation]: згода не будувати міста поруч з нами!"
	}

 	"[nation] refused to stop settling cities near us!": {
		Italian:"[nation] ha rifiutato di smettere di fondare città vicino a noi!"
		Simplified_Chinese:"[nation]拒绝停止在我们附近建城！",
		Traditional_Chinese:"[nation]拒絕停止在我們附近建城！",
		Russian:"[nation] отказалась прекратить заселять города рядом с нами!",
		Czech:"Národ [nation] vypověděl dohodu o nebudování měst poblíž našich hranic!"
		Ukrainian:"[nation]: відмова не будувати міста поруч з нами!"
	}

}<|MERGE_RESOLUTION|>--- conflicted
+++ resolved
@@ -345,13 +345,9 @@
 		Simplified_Chinese:"敌方的[RangedUnit]摧毁了[cityname]的防御",
 		Traditional_Chinese:"敵方的[RangedUnit]摧毀了[cityname]的防禦",
 		Italian:"L'unità nemica [RangedUnit] ha distrutto le difese di [cityname]!"
-<<<<<<< HEAD
-		Czech:"Nepřátelská jednotka [unit] zničila obranu města [ourUnit]" //Need to fix
-		Russian:"Вражеский [RangedUnit] прорвал оборону города [cityname]"
-=======
 		Czech:"Nepřátelská jednotka [RangedUnit] zničila obranu města [cityname]"
 		Ukrainian:"Ворожий підрозділ [RangedUnit] знищив оборону нашого міста [cityname]"
->>>>>>> a328cf5c
+		Russian:"Вражеский [RangedUnit] прорвал оборону города [cityname]"
 	}
 
 	"Enemy city [cityName] has destroyed our [ourUnit]":{
@@ -704,11 +700,8 @@
 		Czech:"Město [cityName] bylo propojeno s naším hlavním městem!"
 		Simplified_Chinese:"[cityName]已建立与您的首都的连接！"
 		Traditional_Chinese:"[cityName]以建立與您的首都的連接！"
-<<<<<<< HEAD
+		Ukrainian:"Місто [cityName] зʼєднано з нашею столицею!"
 		Russian:"От города [cityName] был проложен путь к столице!"
-=======
-		Ukrainian:"Місто [cityName] зʼєднано з нашею столицею!"
->>>>>>> a328cf5c
 	}
 
 	// Trade
