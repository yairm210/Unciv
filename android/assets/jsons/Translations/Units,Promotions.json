{

///////// Unit types

	"Civilian":{
		Italian:"civile" //Unità civile
		Russian:"Мирный"
		French:"Civile"
		Romanian:"Civil"
		German:"Zivilist"
		Dutch:"Burger"
		Spanish:"Civil"
		Simplified_Chinese:"平民单位"
		Portuguese:"Cidadão"
	}

	"WaterCivilian":{ // In the file "Uints.json", every unit have the "unitType", i think we should show the "unitType" in wiki,because some units get a bonus attack to other units.
		Italian:"marittima civile" //Unità marittima civile
		Simplified_Chinese:"海上平民单位"
		French:"Civil embarqué"
		Russian:"Мирный, морской"
	}

	"Melee":{
		Italian:"da mischia" //Unità da mischia
		Russian:"Ближний бой"
		French:"Mêlée"
		Romanian:"Luptător de contact"
		German:"Nahkämpfer"
		Dutch:"Melee"
		Spanish:"Cuerpo a cuerpo"
		Simplified_Chinese:"近战单位"
		Portuguese:"Corpo a corpo"
	}

	"WaterMelee":{
		Italian:"marittima da mischia" //Unità marittima da mischia
		Simplified_Chinese:"海军近战单位"
		French:"Navire de combat rapproché"
		Russian:"Ближний бой (море)"
	}

	"Ranged":{
		Italian:"da tiro" //Unità da tiro
		Russian:"Дальний бой"
		French:"À distance"
		Romanian:"Luptător la distanță"
		German:"Fernkämpfer"
		Dutch:"Afstands"
		Spanish:"A distancia"
		Simplified_Chinese:"远程单位"
		Portuguese:"Ataque a distancia"
	}

	"WaterRanged":{
		Italian:"marittima a distanza" //Unità marittima a distanza
		Simplified_Chinese:"海军远程单位"
		French:"Navire de combat à distance"
		Russian:"Дальний бой (море)"
	}

	"WaterSubmarine":{ //In the file "Uints.json", every unit have the "unitType".This unitType includes submarine and nuclear submarine.
		Italian:"sottomarina" //Unità sottomarina
		Simplified_Chinese:"海军潜艇单位"
		French:"Navires sous-marins"
		Russian:"Субмарина"
	}

	"Siege":{
		Italian:"d'assedio" //Unità d'assedio
		Russian:"Осадный"
		French:"Siège" //Unité de siège
		Romanian:"Dispozitiv de asediu"
		German:"Belagerungsmaschiene"
		Dutch:"Belegering"
		Spanish:"Asedio"
		Simplified_Chinese:"攻城单位"
		Portuguese:"Cerco"
	}

	"Mounted":{
		Italian:"a cavallo" //Unità a cavallo
		Russian:"Конный"
		French:"Montée"
		Romanian:"Luptător călare"
		German:"Beritten"
		Dutch:"Bereden"
		Spanish:"Montado"
		Simplified_Chinese:"骑乘单位"
		Portuguese:"Montado(a)"
	}
    
	"Scout":{
		Italian:"d'esplorazione" //Unità d'esplorazione
		Russian:"Разведчик"
		French:"Éclaireur"
		Romanian:"Cercetaș"
		German:"Kundschafter"
		Dutch:"Verkening"
		Spanish:"Explorador"
		Simplified_Chinese:"侦察单位"
		Portuguese:"Explorador"
	}

	"Armor":{
		Italian:"corazzata" //Unità corazzata
		Simplified_Chinese:"装甲单位"
		French:"Blindé"
		Russian:"Бронемашина"
	}

	"City":{
		Italian:"Città"
		Russian:"Город"
		French:"Ville"
		Romanian:"Oraș"
		German:"Stadt"
		Dutch:"Stad"
		Spanish:"Ciudad"
		Simplified_Chinese:"城市"
		Portuguese:"Cidade"
	}

	// - - - - NOTE: Unit uniques are to be put next to the first unit that has this unique! - - - 
	
////// Ancient Era Units

    // Settler already translated in difficulties
	
	"Founds a new city":{
		Italian:"Può fondare una nuova città"
		Russian:"Основывает новый город"
		French:"Fonder une nouvelle ville"
		Romanian:"Fondează un oraș nou"
		German:"Gründet eine neue Stadt"
		Dutch:"Sticht een nieuwe stad"
		Spanish:"Funda una nueva ciudad"
		Simplified_Chinese:"建立一座城市，组建此单位时城市的食物积累停止"
		Portuguese:"Funda uma nova cidade"
	}

	"Worker":{	
		Italian:"Lavoratore"
		Russian:"Рабочий"
		French:"Ouvrier"
		Romanian:"Muncitor"
		Spanish:"Trabajador"
		Simplified_Chinese:"工人"
		Portuguese:"Assalariado" // may change to trabalhador (assalariado means wage earner wich in portuguese has the same meaning of worker it is just another way to put it
		German:"Arbeiter"
	}
	
	
	"Can build improvements on tiles":{
		Italian:"Può costruire miglioramenti sulle caselle"
		Russian:"Может создавать улучшения на клетках"
		French:"Peut construire des améliorations sur les cases"
		Romanian:"Poate construi îmbunătățiri pe celule"
		German:"Kann Verbesserungen auf Feldern bauen"
		Dutch:"Kan verbeteringen op velden bouwen"
		Spanish:"Puede construir mejoras en casillas"
		Simplified_Chinese:"可以在地块上建造设施"
		Portuguese:"Pode construir melhorias em terrenos"
	}

	"Scout":{	
		Italian:"Scout"
		Russian:"Разведчик"
		French:"Éclaireur"
		Romanian:"Explorator"
		Spanish:"Explorador"
		Simplified_Chinese:"斥候"
		Portuguese:"Explorador"
		German:"Kundschafter"
	}
	
	
	"Ignores terrain cost":{
		Italian:"Ignora i costi di movimento su terreno"
		Russian:"Игнорирует штрафы местности"
		French:"Ignore le coût du terrain"
		Romanian:"Ignoră costul terenului"
		German:"Ignoriert Geländekosten"
		Dutch:"Negeert terreinskosten"
		Spanish:"Ignora el coste del terreno"
		Simplified_Chinese:"所有地形都只消耗1移动力"
		Portuguese:"Ignora custo de movimento em terrennos díficeis"
	}


	"Brute":{	
		Russian:"Громила"
		Italian:"Bruto"
		Simplified_Chinese:"蛮族勇士"
	}


	"Warrior":{	
		Italian:"Guerriero"
		Russian:"Воин"
		French:"Guerrier"
		Romanian:"Războinic"
		Spanish:"Guerrero"
		Simplified_Chinese:"勇士"
		Portuguese:"Guerreiro"
		German:"Krieger"
	}

	"Archer":{	
		Italian:"Arciere"
		Russian:"Лучник"
		French:"Archer"
		Romanian:"Arcaş"
		Spanish:"Arquero"
		Simplified_Chinese:"弓箭手"
		Portuguese:"Arqueiro"
		German:"Bogenschütze"
	}

	"Bowman":{
		// babylons unique
		Italian:"Guerriero con arco"	
		Russian:"Меткий лучник"
		French:"Archer Babylonien"
		Romanian:"Arcaș"
		//IS THIS SAME AS ARCHER IN OTHER LANGUAGES=?? 
		//In official Russian localization it's accurate archer :)
		//Spanish:Yep, exacly the same problem whit musketman and musketer
		Spanish:"Arquero experto"
		Simplified_Chinese:"巴比伦弓手"
		Portuguese:"Arqueiro"
		German:"Kampfbogenschütze" //from original game
	}

	"Work Boats":{
		Spanish:"Barco de trabajo"
		Italian:"Chiatta"
		Russian:"Рабочая лодка"
		French:"Bateau-atelier"
		Romanian:"Barcă de lucru"
		Simplified_Chinese:"工船"
		Portuguese:"Barcos de trabalho"
		German:"Arbeitsboote"
	}

	"Cannot enter ocean tiles until Astronomy":{
		Spanish:"No puede entrar al oceanó hasta investigar astronomia"
		Italian:"Può entrare nell'oceano solo dopo aver scoperto l'Astronomia"
		French:"Ne peut pas aller sur les tuiles océan avant la découverte de l'Astronomie"
		Romanian:"Nu poate accesa celule ocean înainte de descoperirea Astronomiei"
		Simplified_Chinese:"不能进入海洋直到掌握天文学"
		Portuguese:"Não pode entrar o terreno 'oceano' até a pesquisa Astronomia" // if you want you can take away the 'a pesquisa'
		German:"Ozeanfelder können nicht befahren werden bis Astronomie erforscht ist"
		Russian:"Для выхода в океан нужно открыть Астрономию"
	}

	"May create improvements on water resources":{
		Spanish:"Puede crear mejoras en recursos acuaticos"
		Italian:"Può costruire miglioramenti sulle risorse acquatiche"
		French:"Peut créer des améliorations de ressources maritimes"
		Romanian:"Poate crea îmbunătățiri pe resurse acvatice"
		Simplified_Chinese:"可在水域资源建造设施"
		Portuguese:"Pode criar melhorias em recursos aquáticos"
		German:"Kann Verbesserungen auf Wasserfeldern bauen"
		Russian:"Может создать улучшения на водных ресурсах"
	}

	"Trireme":{
		Spanish:"Trirreme"
		Italian:"Trireme"
		Russian:"Трирема"
		French:"Trirème"
		Romanian:"Triremă"
		Simplified_Chinese:"三列桨战船"
		Portuguese:"Trireme"
		//same in German
	}

	/*
	"Galley":{
		Italian:"Galea"
	}//The Galley is the Barbarian starter naval military unit, and it's weaker than Trireme
	*/

	"Cannot enter ocean tiles":{
		Spanish:"No puede entrar al oceanó"
		Italian:"Non può entrare nelle caselle oceaniche"
		French:"Ne peut pas aller sur les tuiles océan"
		Romanian:"Nu poate accesa celule ocean"
		Simplified_Chinese:"不能进入海洋"
		Portuguese:"Não pode entrar o terreno 'oceano' "
		German:"Ozeanfelder können nicht befahren werden"
		Russian:"Не может выйти в океан"
	}

	"Chariot Archer":{	
		Italian:"Arciere su carro"
		Russian:"Лучник на колеснице"
		French:"Archer sur char"
		Romanian:"Arcaș în car"
		Spanish:"Arquero a carruaje"
		Simplified_Chinese:"战车射手"
		Portuguese:"Arqueiro de Biga"
		German:"Streitwagen-Bogenschütze"
	}
	
	"No defensive terrain bonus":{
		Italian:"Nessun bonus difensivo su terreno"
		Russian:"Нет бонуса защиты от ландшафта"
		French:"Aucun bonus de terrain défensif"
		Romanian:"Niciun bonus defensiv de teren"
		German:"Kein geländeabhängiger Verteidigungsbonus"
		Dutch:"Geen defensiefe terreinsbonussen"
		Spanish:"Sin bonus de defensa de terreno"
		Simplified_Chinese:"无地形防御力加成"
		Portuguese:"Nenhum bonus de defesa do terreno"
	}

	"Rough terrain penalty":{
		Italian:"Penalità su terreno accidentato"
		Russian:"Штраф грубой местности"
		French:"Pénalité de terrain difficile"
		Romanian:"Penalizare pentru teren accidentat"
		German:"Im Nachteil auf rauem Gelände"
		Dutch:"Nadeel in ruig terrein"
		Spanish:"Penalización en terreno escabroso"
		Simplified_Chinese:"复杂地形惩罚"
		Portuguese:"Penalidade de terreno díficil"
	}


	"War Chariot":{ // Egypt unique
		Italian:"Carro da guerra"
		Russian:"Боевая колесница"
		Romanian:"Războinic în car"
		Spanish:"Carruaje de guerra"
		Simplified_Chinese:"埃及战车"
		German:"Streitwagen"
		French:"Char de guerre"
	} 
	
	"Spearman":{	
		Italian:"Lanciere"
		Russian:"Копейщик"
		French:"Lancier"
		Romanian:"Lăncier"
		Spanish:"Lancero"
		Simplified_Chinese:"枪兵"
		Portuguese:"Lanceiro"
		German:"Speerkrieger"
	}

	"Hoplite":{ // Greek unique
		Russian:"Гоплит"
		Italian:"Oplita"
		Romanian:"Hoplit"
		Spanish:"Hoplita"
		Simplified_Chinese:"希腊重步兵"
		German:"Hoplit"
		French:"Hoplite"
	}
	
////// Classical Era Units

	"Composite Bowman":{
		Italian:"Arciere composito"
		Romanian:"Arcaș cu arc compozit"
		Spanish:"Arcos Compuestos"
		Simplified_Chinese:"复合弓兵"
		German:"Kompositbogenschütze"
		French:"Archer composite"
		Russian:"Лучник (составной лук)"
	}

	"Catapult":{	
		Italian:"Catapulta"
		Russian:"Катапульта"
		French:"Catapulte"
		Romanian:"Catapultă"
		Spanish:"Catapulta"
		Simplified_Chinese:"石弩"
		Portuguese:"Catapulta"
		German:"Katapult"
	}	

	"Must set up to ranged attack":{
		Italian:"Deve allestirsi per attaccare a distanza"
		Russian:"Необходимо подготовиться к дальнобойной атаке"
		French:"Doit être installé pour attaquer à distance"
		Romanian:"Trebuie să fie montat pentru a putea ataca"
		German:"Muss aufgestellt werden um Fernattacken auszuführen"
		Dutch:"Moet opstellen voordat er een aanval op afstand kan worden gemaakt"
		Spanish:"Debe montarse para atacar a distancia"
		Simplified_Chinese:"必须架设才能远程攻击"
		Portuguese:"Prescisa de preparação para atacar a distancia"
	}

	"Ballista":{
		Spanish:"Balista"
		Italian:"Ballista"
		French:"Balliste"
		Romanian:"Balistă"
		Simplified_Chinese:"弩炮"
		Portuguese:"Balista"
		German:"Balliste"
		Russian:"Баллиста"
	}

	"Swordsman":{	
		Italian:"Spadaccino"
		Russian:"Мечник"
		French:"Épéiste"
		Romanian:"Spadasin"
		Spanish:"Espadachín"
		Simplified_Chinese:"剑士"
		Portuguese:"Espadachin" // may replace with guerreiro com espada if nescessary
		German:"Schwertkämpfer"
	}
	
	"Legion":{
		Italian:"Legionario"
		Romanian:"Legionar"
		Spanish:"Legionario"
		Simplified_Chinese:"古罗马军团"
		German:"Legionär"
		French:"Légion"
		Russian:"Легионер"
	}

	"Can construct roads":{
		Italian:"Può costruire Strade"
		Simplified_Chinese:"可以建造道路"
		French:"Peut construire des routes"
		Russian:"Может строить дороги"
	}

	"Construct road":{ // for unit action button
		Italian:"Costruisci Strada"
		Simplified_Chinese:"建造道路"
		French:"Construire une route"
		Russian:"Построить дорогу"
	} 
	
	"Horseman":{	
		Italian:"Guerriero a cavallo"
		Russian:"Всадник"
		French:"Cavalier"
		Romanian:"Călăreţ"
		Spanish:"Jinete"
		Simplified_Chinese:"骑手"
		Portuguese:"Cavaleiro" //can be replaced by guerreiro montado if nescessary
		German:"Reiter"
	}

	"Can move after attacking":{
		Italian:"Può muoversi dopo aver attaccato"
		Russian:"Может двигаться после атаки"
		French:"Peut se déplacer après avoir attaqué"
		Romanian:"Poate să se deplaseze după ce a atacat"
		German:"Kann sich nach dem Angriff bewegen"
		Dutch:"Kan zich verplaatsen na het aanvallen"
		Spanish:"Puede mover después de atacar"
		Simplified_Chinese:"攻击后可移动"
		Portuguese:"Pode se mover após atacar"
	}

	"Penalty vs City 33%":{
		Italian:"+33% Malus contro Città"
		Simplified_Chinese:"攻击城市时-33%战斗力"
		French:"Pénalité contre les villes -33%"
		Russian:"Штраф против Города: 33%"
	}

	"Companion Cavalry":{	
		Italian:"Cavalleria dei Compagni"
		Russian:"Сопутствующая кавалерия"
		French:"Cavalerie des Compagnons"
		Romanian:"Cavalerie de companie"
		Spanish:"Caballería de compañia"
		Simplified_Chinese:"马其顿禁卫骑兵"
		Portuguese:"Cavalaria companheira" //may be replaced by cavalaria de compania if nescessary
		German:"Hetairenreiter"
	}

	"War Elephant":{//Indian unique unit	
		Italian:"Elefante da guerra"
		French:"Éléphant de Guerre"
		Russian:"Боевой слон"
		Simplified_Chinese:"印度战象"
	}
	
////// Medieval units

	"Galleass":{
		Spanish:"Galeaza"
		Italian:"Galeazza"
		French:"Galléasse"
		Romanian:"Galeră"
		Simplified_Chinese:"桨帆战舰"
		Portuguese:"Galleass"
		German:"Galeere"
		Russian:"Галера"
	}
	
	"Crossbowman":{	
		Italian:"Balestriere"
		Russian:"Арбалетчик"
		French:"Arbalétrier"
		Romanian:"Trăgător cu arbaleta"
		Spanish:"Ballestero"
		Simplified_Chinese:"弩手"
		Portuguese:"Besteiro"
		German:"Armbrustschütze"
	}

	"Longbowman":{	
		Italian:"Arciere con arco lungo"
		French:"Archer long"
		Romanian:"Arcaș cu arc lung"
		Spanish:"Arquero de arco largo"
		Simplified_Chinese:"长弓手"
		Portuguese:"Arqueiro de arco longo"
		German:"Langbogenschütze"
		Russian:"Лучник (длинный лук)"
	}

	"Chu-Ko-Nu":{
		Italian:"Chu-ko-nu"//same in Italian
		Romanian:"Chu-ko-nu"
		Spanish:"Chu-ko-nu"
		Simplified_Chinese:"诸葛弩"
		Russian:"Чу-ко-ну (арбалет)"
		//same in German
		//same in French
	} // Chinese unique, can transliterate

	"Logistics":{
		Italian:"Logistica"
		German:"Logistick"
		French:"Logistique"
		Russian:"Логистика"
		Simplified_Chinese:"后勤补给"
	}

	"1 additional attack per turn":{
		Italian:"L'unità può attaccare due volte ogni turno"
		French:"1 attaque supplémentaire par tour"
		Russian:"Дополнительная атака за ход"
		Simplified_Chinese:"每回合有一次额外的攻击机会"
	}

	"Trebuchet":{	
		Italian:"Trabocco"
		Russian:"Требушет"
		French:"Trébuchet"
		Romanian:"Aruncător de pietre"
		Spanish:"Trabuquete"
		Simplified_Chinese:"抛石机"
		Portuguese:"Trebuchet"
		German:"Tribock"
	}

	"Hwach'a":{	
<<<<<<< HEAD
		Italian:"Hwach'a"
=======
		Simplified_Chinese:"火厢车"
>>>>>>> 587c76b1
	}

	"Limited Visibility":{
		Italian:"Visibilità limitata"
		Russian:"Ограниченная видимость"
		French:"Visibilité réduite"
		Romanian:"Vizibilitate redusă"
		German:"Begrenzte Sichtweite"
		Dutch:"Gelimiteerd zicht"
		Spanish:"Visibilidad limitada"
		Simplified_Chinese:"视野受限"
		Portuguese:"Visibilidade limitada"
	}

	"Longswordsman":{
		Italian:"Guerriero con spada lunga"
		Russian:"Мечник (длинный меч)"
		French:"Spadassin à épée longue"
		Romanian:"Spadasin cu sabie lungă"
		Spanish:"Espadachín de espada larga"
		Simplified_Chinese:"长剑士"
		Portuguese:"Espachin de espada longa" // May replace espadachin with guerreiro if nescessary"
		German:"Langschwertkämpfer"
	}

	"Pikeman":{	
		Italian:"Picchiere"
		Russian:"Пикинер"
		French:"Piquier"
		Romanian:"Suliţaş"
		Spanish:"Piquero"
		Simplified_Chinese:"长枪兵"
		Portuguese:"Piqueiro"
		German:"Pikenier"
	}

	"Landsknecht":{
		Italian:"Lanzichenecco"
		French:"Lansquenet"
		Russian:"Ландскнехт"
		Simplified_Chinese:"自由佣兵"
	}

	"Knight":{	
		Italian:"Cavaliere"
		Russian:"Рыцарь"
		French:"Chevalier"
		Romanian:"Cavaler"
		Spanish:"Caballero"
		Simplified_Chinese:"骑士"
		Portuguese:"Cavaleiro"
		German:"Ritter"
	}

	"Camel Archer":{
		Italian:"Arciere su cammello"
		Romanian:"Arcaș pe cămilă"
		Spanish:"Arquero a camello"
		Simplified_Chinese:"骆驼骑射手"
		Russian:"Лучник на верблюде"
		German:"Kamel-Bogenschütze"
		French:"Archer méhariste"
	}

	"Samurai":{
		Italian:"Samurai" //Same as in Italian
		Simplified_Chinese:"日本武士"
		French:"Samuraï"
		Russian:"Самурай"
	}

	"Combat very likely to create Great Generals":{
		Italian:"Può generare un Grande Generale combattendo"
		Simplified_Chinese:"战斗能更快地产生出大军事家"
		French:"A de grande chance de faire apparaitre un général illustre suite à un combat"
		Russian:"Большой шанс получения Великого Полководца в бою"
	}
	
////// Renaissance units

	"Caravel":{
		Spanish:"Caravela"
		Italian:"Caravella"
		French:"Caravelle"
		Romanian:"Caravelă"
		Simplified_Chinese:"轻帆船"
		Portuguese:"Caravela"
		Russian:"Каравелла"
		German:"Karavelle"
	}

	"Turtle Ship":{
		Simplified_Chinese:"龟船"
	}

	"+1 Visibility Range":{
		Spanish:"+1 Al Rango de Visibilidad"
		Italian:"+1 raggio di Visione"
		French:"+1 à la Portée de Vision"
		Romanian:"+1 Rază vizuală"
		Simplified_Chinese:"+1视野"
		Portuguese:"+1 de alcançe ao campo de visão"
		German:"+1 Sichtweite"
		Russian:"+1 Диапазон видимости"
	}

	"Turtle Ship":{
		Spanish:"Nave tartaruga"
	}

	"Cannon":{	
		Italian:"Cannone"
		Russian:"Пушка"
		French:"Canon"
		Romanian:"Tun"
		Spanish:"Cañón"
		Simplified_Chinese:"加农炮"
		Portuguese:"Canhão"
		German:"Kanone"
	}

	"Musketman":{	
		Italian:"Soldato con moschetto"
		French:"Arquebusier"
		Romanian:"Muschetar"
		Spanish:"Mosquetero"
		Simplified_Chinese:"火铳手"
		Portuguese:"Soldado com mosquete"
		Russian:"Стрельцы"
		German:"Musketschütze"
	}

	"Musketeer":{ //french unique
		Spanish:"Mosquetero Revolucionario"
		Italian:"Moschettiere"
		French:"Mousquetaire"
		Romanian:"Muschetar"
		Simplified_Chinese:"火枪手"
		Portuguese:"Mosqueteiro"
		Russian:"Мушкетёр"
		German:"Musketier"
	} 
	
	"Janissary":{ // Ottoman unique
		Italian:"Giannizzero"
		French:"Janissaire"
		Russian:"Янычары"
		Simplified_Chinese:"苏丹亲兵"
	}
	
	"Heals [amountHealed] damage if it kills a unit":{
		Italian:"Cura [amountHealed] PF quando uccide un'unità nemica"
		French:"Soigne [amountHealed] dégâts si il tue une unité"
		Russian:"Восстаналивает [amountHealed] здоровья при уничтожении юнита"
	}

	"Minuteman":{ // american unique
		Italian:"Minuteman" //same in Italian
		Romanian:"Rezervist"
		Spanish:"Milicia Revolucionaria"
		Simplified_Chinese:"快速民兵"
		Russian:"Минитмэн"
		//same in German
		//same in French
	}

	"Frigate":{
		Spanish:"Fragata"
		Italian:"Fregata"
		French:"Frégate"
		Romanian:"Fregată"
		Simplified_Chinese:"护卫舰"
		Portuguese:"Fragata"
		Russian:"Фрегат"
		German:"Frigatte"
	}

	"Ship of the Line":{ // English unique
		Italian:"Nave di linea"
		Romanian:"Navă de atac"
		Spanish:"Barco De La Línea"
		Simplified_Chinese:"主力舰"
		Russian:"Линейный корабль"
		German:"Linienschiff"
		French:"Navire de ligne"
	} 

	"Lancer":{	
		Italian:"Lanciere a cavallo"
		Russian:"Улан"
		French:"Lancier monté"
		Romanian:"Lăncier montat"
		Spanish:"Jinete lancero"
		Simplified_Chinese:"枪骑兵"
		Portuguese:"Lanceiro montado"
		German:"Lanzer"
	}
	
	"Sipahi":{
		Italian:"Sipahi"//same as in Italian
		Russian:"Сипаи"
		//same in french
		Simplified_Chinese:"西帕希骑兵"
	}
	
	"No movement cost to pillage":{
		Italian:"Nessun costo di movimento per il saccheggio"
		French:"L'action pillage ne coûte pas de point de mouvement"
		Russian:"Разграбление не тратит очков передвижения"
	}
	

////// Industrial units
	
	"Gatling Gun":{
		Italian:"Mitragliatrice Gatling"
		Romanian:"Mitralieră Gatling"
		Spanish:"Ametralladora De Plomo"
		Simplified_Chinese:"加特林"
		Russian:"Пулемёт Гатлинга"
		German:"Gatling Kanone"
		French:"Mitrailleuse Gatling"
	}

	"Rifleman":{	
		Italian:"Fuciliere"
		Russian:"Стрелок"
		French:"Fusilier"
		Romanian:"Carabinier"
		Spanish:"Fusilero"
		Simplified_Chinese:"来复枪兵"
		Portuguese:"Fuzileiro"
		German:"Gewehrschütze"
	}

	"Cavalry":{	
		Italian:"Cavalleria"
		Russian:"Кавалерия"
		French:"Cavalerie"
		Romanian:"Cavalerie"
		Spanish:"Cavallería"
		Simplified_Chinese:"近代骑兵"
		Portuguese:"Cavalaria"
		German:"Kavallerie"
	}
	
	"Cossack":{
		Italian:"Cosacco"
		Romanian:"Cazac"
		Spanish:"Cosaco"
		Simplified_Chinese:"哥萨克骑兵"
		Russian:"Казаки"
		German:"Kosak"
		French:"Cosaque"
	}
	
	"Bonus vs wounded units 33%":{
		Italian:"+33% forza contro unità ferite"
		French:"+33% force contre les unités montées"
		Russian:"Бонус против раненых 33%"
		Simplified_Chinese:"对战受伤单位时+33%战斗力"
	}

	"Artillery":{	
		Italian:"Artiglieria"
		Russian:"Артиллерия"
		French:"Artillerie"
		Romanian:"Artilerie"
		Spanish:"Artillería"
		Simplified_Chinese:"火炮"
		Portuguese:"Artilharia"
		German:"Artillerie"
	}

	"Indirect Fire":{
		Italian:"Fuoco indiretto"
		German:"Indirektes Feuer"
		French:"Attaque indirecte" //not sure
		Russian:"Непрямой Огонь"
		Simplified_Chinese:"间瞄射击"
	}

	"Ironclad":{
		Spanish:"Buque a vapor"
		Italian:"Ironclad"
		French:"Cuirassé"
		Romanian:"Blindat"
		Simplified_Chinese:"铁甲舰"
		// iron clad has 3 different tranlations to portuguese but i am not sure wich one to use
		Russian:"Броненосец"
		German:"Panzerschiff"
	}
	

	"Double movement in coast":{
		Spanish:"Doble movimiento en costas"
		Italian:"Doppio movimento sulla costa"
		French:"Double mouvement le long des côtes"
		Romanian:"Deplasare dublă pe țărm"
		Simplified_Chinese:"海滨移动时双倍移动力"
		Portuguese:"Movimento em dobro nas costas"
		German:"Doppelte Bewegungsgeschwindigkeit an der Küste"
		Russian:"Двойное движение на побережье"
	}

////// Modern units

	"Landship":{
		Italian:"Nave di terra"
		Romanian:"Vehicul terestru"
		Spanish:"Tanque de la Gran Guerra"
		Simplified_Chinese:"履带战车"
		Russian:"Танкетка"
		German:"Landschiff"
		French:"Véhicule terrestre" //official translation but ugly
	}
	
	"Great War Infantry":{
		Italian:"Fante della Grande Guerra"
		Romanian:"Infanteria Marelui Război"
		Spanish:"Infanteria de la Gran Guerra"
		Simplified_Chinese:"早期现代步兵"
		Russian:"Стрелок"
		German:"Weltkriegs Infanterie"
		French:"Infanterie de la grande guerre"
	}

    	"Foreign Legion":{ // French Unique
		Italian:"Legione straniera"
		Romanian:"Legiunea Străină"
		Spanish:"Legion Olvidada"
		Simplified_Chinese:"外籍军团"
		Russian:"Иностранный легион"
		German:"Fremdenlegion"
		French:"Légion étrangère"
	}
	
    /*
	"Foreign Legion":{ // this can be deleted
		Italian:"Legione Straniera"
		Simplified_Chinese:"外籍军团"
		French:"Légion étrangère"
	}
    */

	"+20% bonus outside friendly territory":{
		Italian:"+20% Forza fuori da territorio amico"
		Simplified_Chinese:"境外作战时战斗力+20%"
		French:"+20% bonus lors de combat hors d'un territoire allié" 
		Russian:"+20 бонус вне дружественной территории"
	}

	"Foreign Land":{ // for battle table combat percentage
		Italian:"Terra Straniera"
		Simplified_Chinese:"境外"
		French:"Terre étrangère"
		Russian:"Чужая земля"
	}
	
	"Destroyer":{
		Italian:"Cacciatorpediniere"
		Romanian:"Distrugător"
		Spanish:"Destructor"
		Simplified_Chinese:"驱逐舰"
		Russian:"Миноносец"
		German:"Zerstörer"
		French:"Destroyer"
	}

	"Can attack submarines":{
		Italian:"Può attaccare i sottomarini"
		Simplified_Chinese:"能够发现和攻击潜艇单位"
		French:"Peut attaquer les sous-marins"
		Russian:"Может атаковать подлодки"
	}

	"Machine Gun":{
		Italian:"Mitragliatrice"
		Romanian:"Mitralieră"
		Spanish:"Ametralladora montada"
		Simplified_Chinese:"机关枪"
		Russian:"Пулемёт"
		German:"Maschienengewehr"
		French:"Mitrailleuse"
	}

	"Anti-Aircraft Gun":{
		Italian:"Cannone antiaereo"
		Romanian:"Tun antiaerian"
		Spanish:"Arma Anti-Aerea"
		Simplified_Chinese:"高射炮"
		Russian:"Зенитное орудие"
		German:"FLAK"
		French:"Canon anti-aérien"
	}

	"Infantry":{
		Italian:"Fanteria"
		Romanian:"Infanterie"
		Spanish:"Infanteria"
		Simplified_Chinese:"现代步兵"
		Russian:"Пехота"
		German:"Infanterie"
		French:"Infanterie"
	}

	"Battleship":{
		Italian:"Corazzata"
		Romanian:"Navă de luptă"
		Spanish:"Buque de guerra"
		Simplified_Chinese:"战列舰"
		Russian:"Линкор"
		German:"Schlachtschiff"
		French:"cuirassé"
	}


	"Submarine":{
		Italian:"Sottomarino"
		Romanian:"Submarin"
		Spanish:"Submarino"
		Simplified_Chinese:"潜艇"
		Russian:"Подводная лодка"
		German:"U-Boot"
		French:"Sous-marin"
	}

	"Bonus as Attacker [amount]%":{
		Italian:"[amount]% Bonus in attacco"
		Simplified_Chinese:"主动攻击时+75%战斗力"
		French:"Bonus en tant qu'attaquant +[amount]%"
		Russian:"Бонус при атаке +[amount]%"
	}

	"Invisible to others":{
		Italian:"Invisibile per le altre unità"
		Simplified_Chinese:"对其他单位隐形"
		French:"Invisible aux autres" // (unités)
		Russian:"Невидим остальным"
	}

	"Can only attack water":{
		Italian:"Può attaccare solo unità acquatiche"
		Simplified_Chinese:"只能攻击海上目标"
		French:"Ne peut attaquer que les unités marines"
		Russian:"Может атаковать только морские юниты"
	}

	"Carrier":{ // aircrat carrier
		Italian:"Portaerei"
		Romanian:"Portavion"
		Spanish:"Porta Aviones"
		Simplified_Chinese:"航空母舰"
		Russian:"Авианосец"
		German:"Flugzeugträger"
		French:"Porte-avions"
	}
	

	"Triplane":{
		Italian:"Triplano"
		Romanian:"Triplan"
		Spanish:"Triplano"
		Simplified_Chinese:"三翼机"
		Russian:"Триплан"
		German:"Dreidecker"
		French:"Triplan"
	}
	
	"[percent]% chance to intercept air attacks":{
		Italian:"[percent]% probabilità di intercettare attacchi aerei"
		French:"[percent]% chance d'intercepter une attaque aérienne"
		Russian:"[percent]% шанс перехвата воздушных атак"
	}
	
	
	"Great War Bomber":{
		Italian:"Bombardiere della Grande Guerra"
		Romanian:"Bombardier din Marele Război"
		Spanish:"Bombardero de la Gran Guerra"
		Simplified_Chinese:"早期轰炸机"
		Russian:"Бомбардировщик"
		German:"Weltkriegsbomber"
		French:"Bombardier de la grande guerre"
	}
	
////// Atomic units (not in game yet but will be, not super important but why not)

	"Rocket Artillery":{
		Italian:"Artiglieria lanciarazzi"
		Romanian:"Artilerie de rachete"
		Spanish:"Artilleria de misiles"
		Simplified_Chinese:"火箭炮"
		Russian:"Ракетная Артиллерия"
		German:"Raketenartillerie"
		French:"Lance-roquettes"
	}

	"Anti-Tank Gun":{
		Italian:"Cannone anticarro"
		Romanian:"Tun antitanc"
		Spanish:"Arma Anti-Pesados"
		Simplified_Chinese:"反坦克炮"
		Russian:"Противотанковое орудие"
		German:"Panzerabwehr-Kanone"
		French:"Canon antichar"
	}


	"Marine":{
		Italian:"Marine"
		Romanian:"Pușcaș marin"
		Spanish:"Marine"
		Simplified_Chinese:"海军陆战队"
		Russian:"Морской пехотинец"
		German:"Marine" //not sure if this is correct here
		French:"Fusillier marin"
	}

	"Mobile SAM":{
		Italian:"SAM mobile"
		Romanian:"Tanc antiaerian"
		Spanish:"Vehiculo SAM"
		Simplified_Chinese:"防空导弹车"
		Russian:"Мобильный ЗРК"
		German:"Mobile Flugabwehrrakte"
		French:"Lance-missiles SAM mobile"
	}

	"Paratrooper":{
		Italian:"Paracadutista"
		Romanian:"Soldat parașutist"
		Spanish:"Fuerzas Especiales"
		Simplified_Chinese:"伞兵"
		Russian:"Парашютист"
		German:"Fallschirmjäger"
		French:"Parachutiste"
	}

	"Tank":{
		Italian:"Carro armato"
		Romanian:"Tanc"
		Spanish:"Tanque"
		Simplified_Chinese:"坦克"
		Russian:"Танк"
		German:"Panzer"
		French:"Char"
	}

	"Panzer":{ // german unique
		Italian:"Panzer"
		Romanian:"Panzer"
		Spanish:"Panzer"
		Simplified_Chinese:"“虎II”坦克"
		Russian:"Танк Тигр"
		German:"Königstiger" //I used a more late WW2 panzer name here to destinguish
		French:"Panzer"
	} 

	"Bomber":{
		Italian:"Bombardiere"
		Romanian:"Bombardier"
		Spanish:"Bombardero"
		Simplified_Chinese:"轰炸机"
		Russian:"Тяжелый бомбардировщик"
		French:"Bombardier"
	}

    	"Mechanized Infantry":{
		Italian:"Fanteria meccanizzata"
		Simplified_Chinese:"机械化步兵"
		French:"Infantrie mécanisée"
		Russian:"Мотопехота"
	}

    	"Modern Armor":{
		Italian:"Armatura moderna"
		Simplified_Chinese:"现代坦克"
		French:"Blindé moderne"
		Russian:"Современный танк"
    	}

	"B17":{ // american unique
		Italian:"B-17"
		Romanian:"B17"
		Spanish:"B-17"
		Simplified_Chinese:"B-17“空中堡垒”"
		French:"B-17"
	}

	"Fighter":{
		Italian:"Caccia"
		Romanian:"Avion de vânătoare"
		Spanish:"Caza"
		Simplified_Chinese:"战斗机"
		German:"Jäger"
		French:"Chasseur"
		Russian:"Истребитель"
	}

	"Zero":{
		Simplified_Chinese:"零式战斗机"
	}

	"Helicopter Gunship":{
		Italian:"Elicottero da guerra"
		Romanian:"Elicopter de atac"
		Spanish:"Helicoptero Apache"
		Simplified_Chinese:"武装直升机"
		Russian:"Боевой вертолёт"
		German:"Angriffshelikopter"
		French:"Hélicoptère de combat"
	}
	
////// Information era - not even putting here, too far off

	/*
	"Giant Death Robot":{
		Italian:"Robot Gigante della Morte"
		French:"Robot Mortel Géant" //The most accurate should be "Robot géant de la mort" but it sound really ridiculous
		Simplified_Chinese:"末日机甲"
	}
	*/
	
////// Great units

	"Great Artist":{	
		Italian:"Grande Artista"
		Russian:"Великий художник"
		French:"Artiste illustre"
		Romanian:"Mare Artist"
		Spanish:"Gran Artista"
		Simplified_Chinese:"大艺术家"
		Portuguese:"Grande Artista"
		German:"Großer Künstler"
	}


	"Unbuildable":{
		Italian:"Non costruibile"
		Simplified_Chinese:"不可组建单位"
		French:"Ne peut être construit" // or Inconstruisible but not sure that it's correct
		Russian:"Невозможно построить"
	}

	"Can start an 8-turn golden age":{
		Romanian:"Poate începe o eră de aur de 8 runde"
		Spanish:"Comienza una edad dorada por 8 turnos"
		Italian:"Può avviare un'Età dell'Oro di 8 turni"
		French:"Peut commencer un âge d'or de 8 tours"
		Simplified_Chinese:"可以开启8回合黄金时代"
		Portuguese:"Pode criar uma Idade Dourada de 8 turnos"
		German:"Kann ein Goldenes Zeitalter über 8 Runden starten" //I chose to transl. as if Golden Age is a proper name
		Russian:"Может начать золотой век на 8 ходов"
	}

	"Can build improvement: Landmark":{
		Spanish:"Puede construir mejora: Edificio Emblematico"
		Italian:"Può costruire il miglioramento: Punto di riferimento"
		French:"Peut construire l'amélioration suivante: Monument culturel"
		Romanian:"Poate construi îmbunătățire: Reper"
		Simplified_Chinese:"可以建造设施：风景地标"
		Russian:"Можно построить улучшение: ориентир"
		Portuguese:"Pode construir melhoria: ponto de refêrencia"
		German:"Kann Verbesserung errichten: Sehenswürdigkeit"
	}

	"Great Scientist":{	
		Italian:"Grande Scienziato"
		Russian:"Великий ученый"
		French:"Scientifique illustre"
		Romanian:"Mare Om de Știință"
		Spanish:"Gran Científico"
		Simplified_Chinese:"大科学家"
		Portuguese:"Grande Ciêntista"
		German:"Großer Wissenschaftler"
	}

	"Can discover a technology":{
		Spanish:"Puede descubrir una tecnologia"
		Italian:"Può scoprire una tecnologia"
		French:"Peut découvrir une technologie"
		Romanian:"Poate descoperi o tehnologie"
		Simplified_Chinese:"可以发现1项科技"
		Portuguese:"Pode descobrir uma tecnologia"
		German:"Kann eine Technologie entdecken"
		Russian:"Может открыть технологию"
	}

	"Can build improvement: Academy":{
		Spanish:"Puede construir mejora: Academia"
		Italian:"Può costruire il miglioramento: Accademia"
		French:"Peut construire l'amélioration suivante: Académie"
		Romanian:"Poate construi îmbunătățire: Academie"
		Simplified_Chinese:"可以建造设施：学院"
		Portuguese:"Pode construir melhoria: Academia"
		German:"Kann Verbesserung errichten: Akademie"
		Russian:"Можно построить улучшение: Академия"
	}

	"Great Merchant":{	
		Italian:"Grande Mercante"
		Russian:"Великий торговец"
		French:"Marchand illustre"
		Romanian:"Mare Comerciant"
		Spanish:"Gran Mercader"
		Simplified_Chinese:"大商业家"
		Portuguese:"Grande Mercador"
		German:"Großer Händler"
	}

	"Can undertake a trade mission, giving a large sum of gold":{
		Spanish:"Puede tomar una mision de comercio, generando una gran suma de Oro"
		Italian:"Può compiere missioni commerciali, donando grandi quantità di Oro"
		French:"Peut entreprendre une mission commerciale qui donne une large somme en or"
		Romanian:"Poate iniția o misiune comercială, oferind o sumă considerabilă de aur"
		Simplified_Chinese:"可以开展贸易获得大笔金钱"
		Portuguese:"Pode entrar em uma missão comercial, dando grande quantidades de ouro"
		German:"Kann eine Handelsmission durchführen, die viel Gold einbringt"
		Russian:"Может провести торговую сделку, получив много золота"
	}

	"Can build improvement: Customs house":{
		Spanish:"Puede construir mejora: Aduana"
		Italian:"Può costruire il miglioramento: Dogana"
		French:"Peut construire l'amélioration suivante: Douanes"
		Romanian:"Poate construi îmbunătățire: Punct vamal"
		Simplified_Chinese:"可以建造设施：海关"
		Portuguese:"Pode criar melhoria: Alfândega"
		Russian:"Можно построить улучшение: Таможня"
		German:"Kann Verbesserung errichten: Zollhaus"
	}

	"Great Engineer":{	
		Italian:"Grande Ingegnere"
		Russian:"Великий инженер"
		French:"Ingénieur illustre"
		Romanian:"Mare Inginer"
		Spanish:"Gran Ingeniero"
		Simplified_Chinese:"大工程师"
		Portuguese:"Grande engenheiro"
		German:"Großer Ingenieur"
	}

	"Can speed up construction of a wonder":{
		Spanish:"Puede acelerar la construccion de una maravilla"
		Italian:"Può accelerare la costruzione di una Meraviglia"
		French:"Peut accélérer la construction d'une Merveille"
		Romanian:"Poate accelera construirea unei minuni"
		Simplified_Chinese:"可以加快一座奇观的建造速度"
		Portuguese:"Pode acelerar a construção de uma maravilha"
		German:"Kann die Produktion eines Wunders beschleunigen"
		Russian:"Может ускорить строительство чуда света"
	}

	"Can build improvement: Manufactory":{
		Italian:"Può costruire il miglioramento: Manifattura"
		French:"Peut construire l'amélioration suivante: Manufacture"
		Romanian:"Poate construi îmbunătățire: fabrică"
		Simplified_Chinese:"可以建造设施：制造中心"
		Portuguese:"Pode construir melhoria: Fábrica"
		German:"Kann Verbesserung errichten: Manufaktur"
		Russian:"Можно построить улучшение: Мануфактура"
		Spanish:"Se puede construir mejora: Manufactura"
	}

	"Great General":{
		Italian:"Grande Generale"
		Romanian:"Mare General"
		Spanish:"Gran General"
		Simplified_Chinese:"大军事家"
		Russian:"Великий полководец"
		German:"Großer General"
		French:"Général illustre"
	}
	
	"Bonus for units in 2 tile radius 15%" :{
		Italian:"15% Bonus per le unità nel raggio di 2 caselle"
		French:"Bonus de combat +15% pour les unités dans un rayon de 2 cases"
		Russian:"Бонус к атаке юнитам в радиусе 2-х клеток"
	}
	
	/* Not in use now, but will be when we eventually add Great Admiral and split the job
	"Bonus for land units in 2 tile radius 15%" :{
		Italian:"15% Bonus per le unità terrestri nel raggio di 2 caselle"
		Simplified_Chinese:"周围两格地块内的我方所有陆军单位+15%战斗力"
		French:"Bonus de combat +15% pour les unités terrestres dans un rayon de 2 cases"
	}
	*/

	////// Unit Promotions

	"Pick promotion":{
		Italian:"Scegli promozione"
		French:"Choisissez une promotion"
		Simplified_Chinese:"选择晋升项"
		Russian:"Повышение"
	}
	
	" OR ":{// as in "Requires Accuracy I OR Barrage I
		Italian:" O "
		Spanish:" O "
		Romanian:" SAU "
		Simplified_Chinese:" 或 "
		Portuguese:" OR "
		Russian:" ИЛИ "
		German:" ODER "
		French:" OU "
	}
	
	
	"Bonus vs City":{
		Italian:"Bonus contro Città"
        	Simplified_Chinese:"攻城加成"
        	French:"Bonus contre les villes"
		Russian:"Бонус против городов"
	}
	
	"Bonus vs [unitType]":{
		Italian:"Bonus contro unità [unitType]" // es. Bonus contro unità da tiro
		Russian:"Бонус против [unitType]"
		French:"Bonus contre [unitType]"
		Romanian:"Bonus contra [unitType]"
		German:"Im Vorteil gegen [unitType]" // Gender sensitive --> not necessary as we talk about "types" not specific units
		Dutch:"Voordeel tegen [unitType]"
		Spanish:"Bonus contra [unitType]"
		Simplified_Chinese:"对战[unitType]时战斗力加成："
		Portuguese:"Bonus contra [unitType]"
	}

	"Penalty vs [unitType]":{
		Italian:"Malus contro unità [unitType]"
		Russian:"Штраф против [unitType]"
		French:"Pénalité contre [unitType]"
		Romanian:"Penalizare contra [unitType]"
		German:"Im Nachteil gegen [unitType]" // Gender sensitive --> not necessary as we talk about "types" not specific units
		Dutch:"Nadeel tegen [unitType]"
		Spanish:"Penalización contra [unitType]"
		Simplified_Chinese:"对战[unitType]时战斗力减成："
		Portuguese:"Penalidade contra [unitType]"
	}
	
	"Accuracy I":{
		Italian:"Precisione I"
		German:"Genauigkeit I"
		French:"Précision I"
		Russian:"Точность I"
		Simplified_Chinese:"精准I级"
	}

	"Accuracy II":{
		Italian:"Precisione II"
		German:"Genauigkeit II"
		French:"Précision II"
		Russian:"Точность II"
		Simplified_Chinese:"精准II级"
	}

	"Accuracy III":{
		Italian:"Precisione III"
		German:"Genauigkeit III"
		French:"Précision III"
		Russian:"Точность III"
		Simplified_Chinese:"精准III级"
	}

	"Bonus vs units in open terrain 15%":{
		Italian:"+15% Forza contro unità in terreno aperto"
		French:"15% force contre les unités en terrain découvert"
		Russian:"Бонус +15% против юнитов на открытой местности"
		Simplified_Chinese:"对战开阔地形中的单位时+15%战斗力"
	}

	"units in open terrain":{
		Italian:"unità in terreno aperto"
		Simplified_Chinese:"位于开阔地形的单位"
		French:"Unités en terrain ouvert"
		Russian:"юниты на открытой местности"
	}

	"Barrage I":{
		Italian:"Fuoco di Fila I"
		German:"Sperrfeuer I"
		French:"Barrage I"
		Russian:"Преграда I"
		Simplified_Chinese:"弹幕I级"
	}

	"Barrage II":{
		Italian:"Fuoco di Fila II"
		German:"Sperrfeuer II"
		French:"Barrage II"
		Russian:"Преграда II"
		Simplified_Chinese:"弹幕II级"
	}

	"Barrage III":{
		Italian:"Fuoco di Fila III"
		German:"Sperrfeuer III"
		French:"Barrage III"
		Russian:"Преграда III"
		Simplified_Chinese:"弹幕III级"
	}

	"Bonus vs units in rough terrain 15%":{
		Italian:"+15% Forza contro unità in terreno accidentato"
		French:"+15% force contre les unités en terrain accidenté"
		Russian:"Бонус против юнитов на пересеченной местности 15%"
		Simplified_Chinese:"对战复杂地形中的单位时+15%战斗力"
	}

	"Shock I":{
		Italian:"Assalto I"
		German:"Schock I"
		French:"Choc I"
		Russian:"Натиск I"
		Simplified_Chinese:"冲击I级"
	}

	"Shock II":{
		Italian:"Assalto II"
		German:"Schock II"
		French:"Choc II"
		Russian:"Натиск II"
		Simplified_Chinese:"冲击II级"
	}

	"Shock III":{
		Italian:"Assalto III"
		German:"Schock III"
		French:"Choc III"
		Russian:"Натиск III"
		Simplified_Chinese:"冲击III级"
	}

	"Drill I":{
		Italian:"Addestramento I"
		German:"Drill I"
		French:"Percée I"
		Russian: "Муштра I"
		Simplified_Chinese:"操练I级"
	}

	"Drill II":{
		Italian:"Addestramento II"
		German:"Drill II"
		French:"Percée II"
		Russian: "Муштра II"
		Simplified_Chinese:"操练II级"
	}

	"Drill III":{
		Italian:"Addestramento III"
		German:"Drill III"
		French:"Percée III"
		Russian: "Муштра III"
		Simplified_Chinese:"操练III级"
	}

	"Scouting I":{
		Italian:"Esplorazione I"
		German:"Spähen I"
		French:"Eclaireur I"
		Russian:"Разведка I"
		Simplified_Chinese:"侦察I级"
	}

	"Scouting II":{
		Italian:"Esplorazione II"
		German:"Spähen II"
		French:"Eclaireur II"
		Russian:"Разведка II"
		Simplified_Chinese:"侦察II级"
	}

	"Scouting III":{
		Italian:"Esplorazione III"
		German:"Spähen III"
		French:"Eclaireur III"
		Russian:"Разведка III"
		Simplified_Chinese:"侦察III级"
	}

	"+1 Movement":{
		Italian:"+1 Movimento"
		German:"+1 Sichtweite"
		French:"+1 Mouvement"
		Russian:"+1 Передвижение"
		Simplified_Chinese:"+1移动力"
	}

	"Cover I":{
		Italian:"Copertura I"
		German:"Deckung I"
		French:"Protection I"
		Russian:"Укрытие I"
		Simplified_Chinese:"隐蔽I级"
	}

	"Cover II":{
		Italian:"Copertura II"
		German:"Deckung II"
		French:"Protection II"
		Russian:"Укрытие II"
		Simplified_Chinese:"隐蔽II级"
	}

	"+25% Defence against ranged attacks":{
		Italian:"+25 difesa contro gli attacchi a distanza"
		German:"+25% Verteidigung gegen alle Fernangriffe"
		French:"+25% défence contre les attaques à distance"
		Russian:"+25% защиты от дальних атак" 
		Simplified_Chinese:"对战远程单位时+25%防御力"
	}

	"March":{
		Italian:"Marcia"
		German:"Marschieren"
		French:"Marche"
		Russian:"Марш"
		Simplified_Chinese:"长途行军"
	}

	"Charge":{
		Italian:"Carica"
		German:"Angriff"
		French:"Charge"
		Simplified_Chinese:"猛烈冲锋"
		Russian:"Атака"
	}

	"wounded units":{
		Italian:"unità ferite"
		French:"unités blessés"
		Simplified_Chinese:"受伤单位"
		Russian:"раненые юниты"
	}

	"Mobility":{
		Italian:"Mobilità"
		German:"Mobilität"
		French:"Mobilité"
		Russian:"Мобильность"
		Simplified_Chinese:"机动能力"
	}

	"Siege":{
		Italian:"Assedio"
		German:"Belagerung"
		French:"Siège"
		Russian:"Осада"
		Simplified_Chinese:"攻坚能力"
	}

	"Volley":{
		Italian:"Raffica"
		German:"Salve"
		French:"Volée"
		Russian:"Залп"
		Simplified_Chinese:"齐射能力"
	}


	"Sentry":{
		Italian:"Sentinella"
		German:"Wache"
		French:"Sentinel"
		Russian:"Караул"
		Simplified_Chinese:"警戒能力"
	}

	"Range":{
		Italian:"Raggio di tiro ampliato"
		German:"Reichweite"
		French:"Portée"
		Russian:"Расширенный радиус"
		Simplified_Chinese:"Range"// the unit attribute and the promotions ability have the same name,if we do not solve this problem,i will not translate it.
	}

	"+1 Range":{
		Italian:"+1 raggio"
		German:"+1 Reichweite"
		French:"+1 portée d'attaque"
		Russian:"+1 радиус"
		Simplified_Chinese:"+1射程"
	}

	"Ranged attacks may be performed over obstacles":{
		Italian:"Permette di sparare a distanza superando gli ostacoli"
		French:"Les attaques à distances peuvent être effectués à travers des obstacles"
		Russian:"Дальнобойные атаки могут выполняться над препятствиями"
		Simplified_Chinese:"越过障碍进行远程攻击"
	}

	"Formation I":{
		Italian:"Formazione I"
		German:"Formation I"
		French:"Formation I"
		Russian:"Формация I"
		Simplified_Chinese:"列阵I级"
	}

	"Formation II":{
		Italian:"Formazione II"
		German:"Formation II"
		French:"Formation II"
		Russian:"Формация II"
		Simplified_Chinese:"列阵II级"
	}

	"Blitz":{
		Italian:"Incursione"
		German:"Blitz"
		French:"Guerre éclair"
		Russian:"Блиц"
		Simplified_Chinese:"闪击战术"
	}

	"Bombardment I":{
		Italian:"Bombardamento I"
		German:"Bombardierung I"
		French:"Bombardement I"
		Russian:"Бомбардировка I"
		Simplified_Chinese:"轰炸I级"
	}

	"Bombardment II":{
		Italian:"Bombardamento II"
		German:"Bombardierung II"
		French:"Bombardement II"
		Russian:"Бомбардировка II"
		Simplified_Chinese:"轰炸II级"
	}

	"Bombardment III":{
		Italian:"Bombardamento III"
		German:"Bombardierung III"
		French:"Bombardement III"
		Russian:"Бомбардировка III"
		Simplified_Chinese:"轰炸III级"
	}

	"Bonus vs land units 33%":{
		Italian:"+33% forza contro unità terrestri"
		French:"+33% force contre les unités terrestres"
		Russian:"Бонус +33% против наземных юнитов"
		Simplified_Chinese:"对战陆军单位时+33%战斗力"
	}

	"Bonus vs land units 34%":{
		Italian:"+34% forza contro unità terrestri"
		French:"+34% force contre les unités terrestres"
		Russian:"Бонус +34% против наземных юнитов"
		Simplified_Chinese:"对战陆军单位时+34%战斗力"
	}

	"Boarding Party I":{
		Italian:"Abbordaggio I"
		German:"Entermannschaft I"
		French:"Embarquement I"
		Russian:"Абордаж I"
		Simplified_Chinese:"接舷I级"
	}

	"Boarding Party II":{
		Italian:"Abbordaggio II"
		German:"Entermannschaft II"
		French:"Embarquement II"
		Russian:"Абордаж II"
		Simplified_Chinese:"接舷II级"
	}

	"Boarding Party III":{
		Italian:"Abbordaggio III"
		German:"Entermannschaft III"
		French:"Embarquement III"
		Russian:"Абордаж III"
		Simplified_Chinese:"接舷III级"
	}

	"Bonus vs water units 15%":{
		Italian:"+15% forza contro le unità anfibie"
		French:"+15% force contre les unités navales"
		Russian:"Бонус против водных юнитов +15%"
		Simplified_Chinese:"对战海军单位时+15%战斗力"
	}
	"Coastal Raider I":{
		Italian:"Incursione costiera I"
		German:"Küstenräuber I"
		French:"Commando Côtier I" //not very accurate
		Russian:"Береговой налетчик I"
		Simplified_Chinese:"海掠I级"
	}


	"Coastal Raider II":{
		Italian:"Incursione costiera II"
		German:"Küstenräuber II"
		French:"Commando Côtier II"
		Russian:"Береговой налетчик II"
		Simplified_Chinese:"海掠II级"
	}

	"Coastal Raider III":{
		Italian:"Incursione costiera III"
		German:"Küstenräuber III"
		French:"Commando Côtier III"
		Russian:"Береговой налетчик III"
		Simplified_Chinese:"海掠III级"
	}

	"Targeting I":{
		Italian:"Puntamento I"
		German:"Gezielter Schlag I"
		French:"Ciblage I"
		Russian:"Прицеливание I"
		Simplified_Chinese:"定位I级"
	}

	"Targeting II":{
		Italian:"Puntamento II"
		German:"Gezielter Schlag II"
		French:"Ciblage II"
		Russian:"Прицеливание II"
		Simplified_Chinese:"定位II级"
	}

	"Targeting III":{
		Italian:"Puntamento III"
		German:"Gezielter Schlag III"
		French:"Ciblage III"
		Russian:"Прицеливание III"
		Simplified_Chinese:"定位III级"
	}

	"Wolfpack I":{
		Italian:"Attacco in massa I"
		German:"Rudeltaktik I"
		French:"Meute I"
		Russian:"Массовая атака I"
		Simplified_Chinese:"狼群I级"
	}


	"Wolfpack II":{
		Italian:"Attacco in massa II"
		German:"Rudeltaktik II"
		French:"Meute II"
		Russian:"Массовая атака II"
		Simplified_Chinese:"狼群II级"
	}

	"Wolfpack III":{
		Italian:"Attacco in massa III"
		German:"Rudeltaktik III"
		French:"Meute III"
		Russian:"Массовая атака III"
		Simplified_Chinese:"狼群III级"
	}

	"Wolfpack III":{ //Duplicate?
		Italian:"Attacco in massa III"
		German:"Rudeltaktik III"
		French:"Meute III"
		Russian:"Массовая атака III"
		Simplified_Chinese:"狼群III级"
	}
	
	"Woodsman":{
		Italian:"Forestali"
		Simplified_Chinese:"林地幽灵"
		French:"Bûcheron"
		Russian:"Передвижение через лес"
	}

	"Double movement rate through Forest and Jungle":{
		Italian:"Movimento doppio attraverso Foreste e Giungle."
		Simplified_Chinese:"森林和丛林移动时双倍移动力"
		French:"Déplacement doublé dans la Forêt et la Jungle"
		Russian:"Передвижение через Лес и Джунгли тратит вдвое меньше очков действия"
	}

	"Heal Instantly":{
		Italian:"Cura istantanea"
		Simplified_Chinese:"浴火重生"
		French:"Soin instantané"
		Russian:"Мгновенное излечение"
	}

	"Heal this Unit by 50 HP; Doing so will consume this opportunity to choose a Promotion":{
		Italian:"Cura l'unità di 50 PF, rinunciando però all'opportunità di scegliere una promozione."
		Simplified_Chinese:"立即回复50生命值，同时放弃本次晋升机会"
		French:"Soigne cette unité de 50 PV, coûte une promotion"
		Russian:"Излечить юнит на 50 ОЗ. Данное действие заменяет возможность повышения."
	}

	"Medic":{
		Italian:"Medico I"
		Simplified_Chinese:"治疗I"
		French:"Médecin"
		Russian:"Медик"
	}

	"This unit and all others in adjacent tiles heal 5 additional HP per turn":{
		Italian:"L'unità attuale e quelle circostanti guariscono di 5 PF al turno"
		Simplified_Chinese:"本单位及其相邻单位每回合额外回复5生命值"
		French:"Cette unité et toutes celles présentes dans les cases adjacentes se soignent de 5 PV supplémentaires par tour"
		Russian:"Данный юнит и юниты на близлежащих территориях восстанавливают 5 ОЗ за ход"
	}

	"Medic II":{
		Italian:"Medico II"
		Simplified_Chinese:"治疗II"
		French:"Médecin II"
		Russian:"Медик II"
	}

	"This unit and all others in adjacent tiles heal 5 additional HP. This unit heals 5 additional HP outside of friendly territory.":{
		Italian:"L'unità attuale e quelle circostanti guariscono di 5 PF al turno. Inoltre, l'unità recupera 5 PF aggiuntivi se si trova fuori dal territorio amico."
		Simplified_Chinese:"本单位及其相邻单位每回合额外回复5生命值，该单位在己方领土以外每回合额外回复5生命值"
		French:"Cette unité et toutes celles présentes dans les cases adjacentes se soignent de 5 PV supplémentaires par tour. Cette unité se soigne de 5 PV supplémentaires par tour en dehors d'un territoire allié"
		Russian:"Данный юнит и юниты на близлежащих территориях восстанавливают 5 ОЗ за ход. Данный юнит восстанавливает ещё 5 ОЗ вне дружественной территории"
	}

	"Targeting I (air)":{
		Italian:"Puntamento aereo I"
		French:"Visée I (air)"
		Russian:"Прицеливание I (воздух)"
		Simplified_Chinese:"空·定位I级"
	}

	"Targeting II (air)":{
		Italian:"Puntamento aereo II"
		French:"Visée II (air)"
		Russian:"Прицеливание II (воздух)"
		Simplified_Chinese:"空·定位II级"
	}

	"Targeting III (air)":{
		Italian:"Puntamento aereo III"
		French:"Visée III (air)"
		Russian:"Прицеливание II (воздух)"
		Simplified_Chinese:"空·定位III级"
	}

	"Air Repair":{
		Italian:"Riparazione aerea"
		French:"Réparation Aérienne"
		Russian:"Ремонт в полёте"
		Simplified_Chinese:"空中维修"
	}

	"Unit will heal every turn, even if it performs an action":{
		Italian:"L'unità guarisce ad ogni turno, anche quando esegue un'azione "
		French:"L'unité se soignera à chaque tour, même si elle effectue une action"
		Russian:"Юнит будет восстанавливаться каждый ход, даже при действии"
		Simplified_Chinese:"每回合回复(包括执行指令后)"
	}

	"Operational Range":{
		Italian:"Raggio operativo"
		French:"Portée"
		Russian:"Дальность"
		Simplified_Chinese:"航程拓展"
	}

	"+2 Range":{
		Italian:"+2 Raggio"
		French:"+2 Portée"
		Russian:"+2 Дальность"
		Simplified_Chinese:"+2航程"
	}

	"Sortie":{
		Italian:"Sortita"
		//same in french
		Simplified_Chinese:"连续出击"
	}

	"1 extra Interception may be made per turn":{
		Italian:"Può eseguire 1 Intercettazione extra per turno"
		French:"1 interception supplémentaire par tour"
		Russian:"+1 Перехват за ход"
		Simplified_Chinese:"1额外拦截次数/回合"
	}

	"Dogfighting I":{
		Italian:"Duello aereo I"
		French:"Combat aérien I" //official translate but not very accurate
		Russian:"Воздушный бой I"
		Simplified_Chinese:"缠斗I级"
	}

	"Bonus when performing air sweep [bonusAmount]%":{
		Italian:"+[bonusAmount]% Forza nella distruzione delle difese aeree"
		French:"Bonus de combat aérien +[bonusAmount]%"
		Russian:"Бонус +[bonusAmount]% при выполнении отвлекающего манёвра (воздух)"
		Simplified_Chinese:"+[bonusAmount]%战斗力(进行空中游猎时)"
	}

	"Dogfighting II":{
		Italian:"Duello aereo II"
		French:"Combat aérien II"
		Russian:"Воздушный бой II"
		Simplified_Chinese:"缠斗II级"
	}

	"Dogfighting III":{
		Italian:"Duello aereo III"
		French:"Combat aérien III"
		Russian:"Воздушный бой III"
		Simplified_Chinese:"缠斗III级"
	}

	"Interception I":{
		Italian:"Intercettazione I"
		//same in french
		Russian:"Перехват I"
		Simplified_Chinese:"拦截I级"
	}

	"Bonus when intercepting [bonusAmount]%":{
		Italian:"+[bonusAmount]% Bonus d'intercettazione"
		French:"Bonus d'interception +[bonusAmount]%"
		Russian:"Бонус при перехвате +[bonusAmount]%"
		Simplified_Chinese:"+[bonusAmount]%战斗力(拦截敌方飞机时)"
	}

	"Interception II":{
		Italian:"Intercettazione II"
		//same in french
		Russian:"Перехват II"
		Simplified_Chinese:"拦截II级"
	}

	"Interception III":{
		Italian:"Intercettazione III"
		//same in french
		Russian:"Перехват III"
		Simplified_Chinese:"拦截III级"
	}

	"Siege I":{//Air
		Italian:"Assedio I"
		French:"Siège I"
		Russian:"Осада I"
		Simplified_Chinese:"攻坚I级"
	}

	"Bonus vs City 33%":{ //i think that it already exist somewhere
		Italian:"+33% Forza contro le Città"
		French:"Bonus contre les villes +33%"
		Russian:"Бонус против городов +33%"
		Simplified_Chinese:"攻击城市时+33%战斗力"
	}

	"Siege II":{
		Italian:"Assedio II"
		French:"Siège II"
		Russian:"Осада III"
		Simplified_Chinese:"攻坚II级"
	}

	"Siege III":{
		Italian:"Assedio III"
		French:"Siège III"
		Russian:"Осада III"
		Simplified_Chinese:"攻坚III级"
	}

	"Bonus vs City 34%":{
		Italian:"+34% Forza contro le Città"
		French:"Bonus contre les villes +34%"
		Russian:"Бонус против городов +34%"
		Simplified_Chinese:"攻击城市时+34%战斗力"
	}

	"Evasion":{
		Italian:"Manovre evasive"
		French:"Esquive"
		Russian:"Уклонение"
		Simplified_Chinese:"规避能力"
	}

	"Reduces damage taken from interception by 50%":{
		Italian:"Dimezza i danni da intercettazione contraerea"
		French:"Réduit les dégâts des unités d'interception de 50%"
		Russian:"Уменьшает урон от перехвата на 50%"
		Simplified_Chinese:"遭受拦截时的损伤-50%"
	}

}<|MERGE_RESOLUTION|>--- conflicted
+++ resolved
@@ -560,12 +560,9 @@
 		German:"Tribock"
 	}
 
-	"Hwach'a":{	
-<<<<<<< HEAD
+	"Hwach'a":{
 		Italian:"Hwach'a"
-=======
 		Simplified_Chinese:"火厢车"
->>>>>>> 587c76b1
 	}
 
 	"Limited Visibility":{
