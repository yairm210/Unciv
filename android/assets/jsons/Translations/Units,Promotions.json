{

///////// Unit types

	"Civilian":{
		Italian:"unità civile" //Unità civile
		Russian:"Мирный"
		French:"Civil"
		Romanian:"Civil"
		German:"ZivilistIn"
		Dutch:"Burger"
		Spanish:"Civil"
		Simplified_Chinese:"平民单位",
		Traditional_Chinese:"平民單位",
		Portuguese:"Cidadão"
		Czech:"Civilista"
		Polish:"Cywil"
		Ukrainian:"Цивільний"
		Korean:"민간인"
		
	}

	"land units":{
		Italian:"unità terrestri"
		Simplified_Chinese:"陆军单位",
		Traditional_Chinese:"陸軍單位",
		Russian:"наземные юниты"
		Czech:"Pozemní jednotky"
		German:"Landeinheit"
		French:"unités terrestres"
		Polish:"jednostki naziemne"
		Portuguese: "Unidades terrestres"
		Ukrainian:"наземні підрозділи"
		Korean:"지상 유닛"
	}

	"water units":{
		Italian:"unità anfibie"
		Simplified_Chinese:"海军单位",
		Traditional_Chinese:"海軍單位",
		Russian:"морские юниты"
		Czech:"Námořní jednotky"
		German:"Wassereinheit"
		French:"unités maritimes"
        Polish:"jednostki wodne"
		Portuguese:"Unidades marinhas"
		Ukrainian:"водні підрозділи"
		Korean:"해양 유닛"
	}

	"air units":{
		Italian:"unità aeree"
		Simplified_Chinese:"空军单位",
		Traditional_Chinese:"空軍單位",
		Russian:"воздушные юниты"
		Czech:"Vzdušné jednotky"
		German:"Lufteinheit"
		French:"unités aériennes"
		Polish:"jednostki powietrzne"
		Portuguese:"Unidades aéreas"
		Ukrainian:"повітряні підрозділи"
		Korean:"공중 유닛"
	}

	"WaterCivilian":{ // In the file "Units.json", every unit have the "unitType", i think we should show the "unitType" in wiki,because some units get a bonus attack to other units.
		English:"Water Civilian"
		Italian:"unità marittima civile" //Unità marittima civile
		Simplified_Chinese:"海上平民单位",
		Traditional_Chinese:"海上平民單位",
		French:"Civil embarqué"
		Russian:"Мирный, морской"
		Czech:"Vodní civilista"
		German:"Wasserbewohner(in)"
		French:"Civil Marin"
		Polish:"Cywilna Jednostka Morska"
		Portuguese:"Cidadão marítimo"
		Ukrainian:"Водний цивільний"
		Korean:"해상 민간 유닛"
	}

	"Melee":{
		Italian:"da mischia" //Unità da mischia
		Russian:"Ближний бой"
		French:"Mêlée"
		Romanian:"Luptător de contact"
		German:"Nahkampf"
		Dutch:"Melee"
		Spanish:"Cuerpo a cuerpo"
		Simplified_Chinese:"近战单位",
		Traditional_Chinese:"近戰單位",
		Portuguese:"Corpo a corpo"
		Czech:"Boj zblízka"
		Polish:"Walka wręcz"
		Ukrainian:"Ближній бій"
		Korean:"근접 유닛"
	}

	"WaterMelee":{
		English:"Water Melee"
		Italian:"marittima da mischia" //Unità marittima da mischia
		Simplified_Chinese:"海军近战单位",
		Traditional_Chinese:"海軍近戰單位",
		French:"Navire de combat rapproché"
		Russian:"Ближний бой (море)"
		Czech:"Námořní boj zblízka"
		German:"Wassernahkampf"
		Polish:"Wodna walka w zwarciu"
		Portuguese:"Corpo a corpo marítimo"
		Ukrainian:"Водний ближній бій"
		Korean:"해상 근접 유닛"
	}

	"Ranged":{
		Italian:"da tiro" //Unità da tiro
		Russian:"Дальний бой"
		French:"À distance"
		Romanian:"Luptător la distanță"
		German:"Fernkampf"
		Dutch:"Afstands"
		Spanish:"A distancia"
		Simplified_Chinese:"远程单位",
		Traditional_Chinese:"遠程單位",
		Portuguese:"Ataque a distância"
		Czech:"Boj na dálku"
		Polish:"Walka dystansowa"
		Ukrainian:"Дальній бій"
		Korean:"원거리 유닛"
	}

	"WaterRanged":{
		English:"Water Ranged"
		Italian:"marittima a distanza" //Unità marittima a distanza
		Simplified_Chinese:"海军远程单位",
		Traditional_Chinese:"海軍遠程單位",
		French:"Navire de combat à distance"
		Russian:"Дальний бой (море)"
		Czech:"Námořní boj na dálku"
		German:"Wasserfernkampf"
		Polish:"Wodna walka dystansowa"
		Portuguese:"Ataque a distância marítima"
		Ukrainian:"Водний дальній бій"
		Korean:"해상 원거리 유닛"
	}

	"WaterSubmarine":{ //In the file "Uints.json", every unit have the "unitType".This unitType includes submarine and nuclear submarine.
		English:"Submarine"
		Italian:"sottomarina" //Unità sottomarina
		Simplified_Chinese:"海军潜艇单位",
		Traditional_Chinese:"海軍潛艇單位",
		French:"Navires sous-marins"
		Russian:"Субмарина"
		Czech:"Námořní ponorka"
		German:"Wasser-U-Boot"
		Polish:"Łódź podwodna"
		Portuguese:"Submarino"
		Ukrainian:"Підводний"
		Korean:"수중 유닛"
	}

	"Siege":{
		Italian:"d'assedio" //Unità d'assedio
		Russian:"Осадный"
		French:"Siège" //Unité de siège
		Romanian:"Dispozitiv de asediu"
		German:"Belagerungsmaschine"
		Dutch:"Belegering"
		Spanish:"Asedio"
		Simplified_Chinese:"攻城单位",
		Traditional_Chinese:"攻城單位",
		Portuguese:"Cerco"
		Czech:"Obléhací"
		Polish:"Oblężenie"
		Ukrainian:"Облоговий"
		Korean:"공성 유닛"
	}

	"Mounted":{
		Italian:"a cavallo" //Unità a cavallo
		Russian:"Конный"
		French:"Montée"
		Romanian:"Luptător călare"
		German:"Beritten"
		Dutch:"Bereden"
		Spanish:"Montado"
		Simplified_Chinese:"骑乘单位",
		Traditional_Chinese:"騎乘單位",
		Portuguese:"Montado(a)"
		Czech:"Jízdní"
		Polish:"Jeździec"
		 Ukrainian:"Кіннота"
		Korean:"기마 유닛"
	}

	"Scout":{
		Italian:"d'esplorazione" //Unità d'esplorazione
		Russian:"Разведчик"
		French:"Éclaireur"
		Romanian:"Cercetaș"
		German:"KundschafterIn"
		Dutch:"Verkening"
		Spanish:"Explorador"
		Simplified_Chinese:"侦察单位",
		Traditional_Chinese:"偵查單位",
		Portuguese:"Explorador"
		Czech:"Zvěd"
		Polish:"Zwiadowca"
		Ukrainian:"Розвідка"
		Korean:"정찰병"
	}

	"Armor":{
		Italian:"corazzata" //Unità corazzata
		Simplified_Chinese:"装甲单位",
		Traditional_Chinese:"裝甲單位",
		French:"Blindé"
		Russian:"Бронемашина"
		Czech:"Brnění"
		German:"Rüstung"
		Polish:"Pancerz"
		Portuguese:"Blindado"
		Ukrainian:"Бронетехніка"
		Korean:"중갑 유닛"
	}

	"City":{
		Italian:"Città"
		Russian:"Город"
		French:"Ville"
		Romanian:"Oraș"
		German:"Stadt"
		Dutch:"Stad"
		Spanish:"Ciudad"
		Simplified_Chinese:"城市",
		Traditional_Chinese:"城市",
		Portuguese:"Cidade"
		Czech:"Město"
		Polish:"Miasto"
		Ukrainian:"Місто"
		Korean:"도시"
	}

	// - - - - NOTE: Unit uniques are to be put next to the first unit that has this unique! - - -

////// Ancient Era Units

    // Settler already translated in difficulties

	"Founds a new city":{
		Italian:"Può fondare una nuova città"
		Russian:"Основывает новый город"
		French:"Fonder une nouvelle ville"
		Romanian:"Fondează un oraș nou"
		German:"Gründet eine neue Stadt"
		Dutch:"Sticht een nieuwe stad"
		Spanish:"Funda una nueva ciudad"
		Simplified_Chinese:"建立一座城市，组建此单位时城市的食物积累停止",
		Traditional_Chinese:"建立一座城市，生產此單位時城市的食物停止累積",
		Portuguese:"Estabelecer uma nova cidade" // sounds better this way
		Czech:"Založit nové město"
		Polish:"Zakłada nowe miasto"  //checking for context ingame
		Ukrainian:"Заснувати нове місто"
		Korean:"새로운 도시 건설"
	}

	"Worker":{
		Italian:"Lavoratore"
		Russian:"Рабочий"
		French:"Ouvrier"
		Romanian:"Muncitor"
		Spanish:"Trabajador"
		Simplified_Chinese:"工人",
		Traditional_Chinese:"工人",
		Portuguese:"Trabalhador" // may change to trabalhador (assalariado means wage earner wich in portuguese has the same meaning of worker it is just another way to put it
		German:"ArbeiterIn"
		Czech:"Dělník"
		Polish:"Robotnik"
		Ukrainian:"Робітник"
		Korean:"노동자"
	}


	"Can build improvements on tiles":{
		Italian:"Può costruire miglioramenti sulle caselle"
		Russian:"Может создавать улучшения на клетках"
		French:"Peut construire des améliorations sur les cases"
		Romanian:"Poate construi îmbunătățiri pe celule"
		German:"Kann Verbesserungen auf Feldern bauen"
		Dutch:"Kan verbeteringen op velden bouwen"
		Spanish:"Puede construir mejoras en casillas"
		Simplified_Chinese:"可以在地块上建造设施",
		Traditional_Chinese:"可以在地塊上建造設施",
		Portuguese:"Pode construir melhorias em terrenos"
		Czech:"Na políčku lze vybudovat vylepšení"
		Polish:"Może budować ulepszenia na polach"
		Ukrainian:"Може вдосконалювати клітинки"
		Korean:"타일 시설 건설 가능"
	}

	"Scout":{
		Italian:"Scout"
		Russian:"Разведчик"
		French:"Éclaireur"
		Romanian:"Explorator"
		Spanish:"Explorador"
		Simplified_Chinese:"斥候",
		Traditional_Chinese:"偵察兵",
		Portuguese:"Explorador"
		German:"KundschafterIn",
		Czech:"Zvěd"
		Polish:"Zwiadowca"
		Ukrainian:"Розвідник"
		Korean:"정찰병"
	}


	"Ignores terrain cost":{
		Italian:"Ignora i costi di movimento su terreno"
		Russian:"Игнорирует штрафы местности"
		French:"Ignore le coût du terrain"
		Romanian:"Ignoră costul terenului"
		German:"Ignoriert Geländekosten"
		Dutch:"Negeert terreinskosten"
		Spanish:"Ignora el coste del terreno"
		Simplified_Chinese:"所有地形都只消耗1移动力",
		Traditional_Chinese:"所有的地形都只消耗1單位移動力",
		Portuguese:"Ignora custo de movimento em terrenos" // sounds better?
		Czech:"Pohyb v obtížném terénu bez penalizace"
		Polish:"Ignoruje trudności terenu"
		Ukrainian:"Переміщення поверхнею без обмежень"
		Korean:"지형에 의한 이동력 감소 무시"
	}


	"Brute":{
		Russian:"Громила"
		Italian:"Bruto"
		Simplified_Chinese:"蛮族勇士",
		Traditional_Chinese:"蠻族勇士",
		Czech:"Surovec"
		German:"Rohling"
		French:"Sauvage"
		Polish:"Brutal"
		Portuguese:"Bruto" // maybe 'Selvagem' sounds good aswell.
		Ukrainian:"Кремез"
		Korean:"야만인"
	}


	"Warrior":{
		Italian:"Guerriero"
		Russian:"Воин"
		French:"Guerrier"
		Romanian:"Războinic"
		Spanish:"Guerrero"
		Simplified_Chinese:"勇士",
		Traditional_Chinese:"勇士",
		Portuguese:"Guerreiro"
		German:"KriegerIn"
		Czech:"Válečník"
		Polish:"Wojownik"
		Ukrainian:"Воїн"
		Korean:"전사"
	}


	"Maori Warrior":{
		Italian:"Guerriero Maori"
		Czech:"Maorský válěčník"
		Simplified_Chinese:"毛利勇士",
		Traditional_Chinese:"毛利勇士"
		German:"Maoi KriegerIn"
		French:"Guerrier Maori"
		Polish:"Wojownik Maori"
		Portuguese:"Guerreiro Maori"
		Ukrainian:"Воїн маорі"
		Korean:"마오리 전사"
	}

	"Archer":{
		Italian:"Arciere"
		Russian:"Лучник"
		French:"Archer"
		Romanian:"Arcaş"
		Spanish:"Arquero"
		Simplified_Chinese:"弓箭手",
		Traditional_Chinese:"弓箭手",
		Portuguese:"Arqueiro"
		German:"Bogenschütze",
		Czech:"Lučištník"
		Polish:"Łucznik"
		Ukrainian:"Лучник"
		Korean:"궁수"
	}

	"Bowman":{
		// babylons unique
		Italian:"Guerriero con arco"
		Russian:"Меткий лучник"
		French:"Archer Babylonien"
		Romanian:"Arcaș"
		//IS THIS SAME AS ARCHER IN OTHER LANGUAGES=??
		//In official Russian localization it's accurate archer :)
		//Spanish:Yep, exacly the same problem whit musketman and musketer
		Spanish:"Arquero experto"
		Simplified_Chinese:"巴比伦弓手",
		Traditional_Chinese:"巴比倫弓箭手",
		Portuguese:"Arqueiro Experiente" // to differ from 'Arqueiro', it's like an upgrade
		German:"Kampfbogenschütze" //from original game
		Czech:"Lepší lučištník" //
		Polish:"Łucznik"
		Ukrainian:"Стрілець"
		Korean:"궁병"
	}

	"Work Boats":{
		Spanish:"Barco de trabajo"
		Italian:"Chiatta"
		Russian:"Рабочая лодка"
		French:"Bateau-atelier"
		Romanian:"Barcă de lucru"
		Simplified_Chinese:"工船",
		Traditional_Chinese:"工船",
		Portuguese:"Barcos de trabalho"
		German:"Arbeitsboote"
		Czech:"Pracovní člun"
		Polish:"Łodzie robotnicze"
		Ukrainian:"Робочий човен"
		Korean:"작업선"
	}

	"Cannot enter ocean tiles until Astronomy":{
		Spanish:"No puede entrar al oceanó hasta investigar astronomia"
		Italian:"Può entrare nell'oceano solo dopo aver scoperto l'Astronomia"
		French:"Ne peut pas aller sur les tuiles océan avant la découverte de l'Astronomie"
		Romanian:"Nu poate accesa celule ocean înainte de descoperirea Astronomiei"
		Simplified_Chinese:"研究出天文学之前不能进入海洋地块"
		Traditional_Chinese:"掌握天文學之前無法進入海洋"
		Portuguese:"Não pode entrar o terreno 'oceano' até Astronomia" // if you want you can take away the 'a pesquisa'
		German:"Ozeanfelder können nicht befahren werden bis Astronomie erforscht ist"
		Russian:"Для выхода в океан нужно открыть Астрономию"
		Czech:"Nelze vplout na oceán před objevem Astronomie"
		Polish:"Nie może wejść na pole oceanu do momentu odblokowania Astronomi"
		Ukrainian:"Не може заходити до океанських клітинок до відкриття астрономії"
		Korean:"천문학을 연구하기 전까지 대양 타일 위로 이동할 수 없습니다."
	}

	"May create improvements on water resources":{
		Spanish:"Puede crear mejoras en recursos acuaticos"
		Italian:"Può costruire miglioramenti sulle risorse acquatiche"
		French:"Peut créer des améliorations de ressources maritimes"
		Romanian:"Poate crea îmbunătățiri pe resurse acvatice"
		Simplified_Chinese:"可在水上资源建造设施(工船将被消耗掉)"
		Traditional_Chinese:"可在水域資源上建造設施(工船將被消耗)"
		Portuguese:"Pode criar melhorias em recursos aquáticos"
		German:"Kann Verbesserungen auf Wasserfeldern bauen"
		Russian:"Может создать улучшения на водных ресурсах"
		Czech:"Může vybudovat vylepšení na voních políčkách"
		Polish:"Może budować ulepszenia na wodnych zasobach"
		Ukrainian:"Може вдосконалювати водні ресурси"
		Korean:"해양 자원 위에 시설을 건설할 수 있습니다."
	}

	"Trireme":{
		Spanish:"Trirreme"
		Italian:"Trireme"
		Russian:"Трирема"
		French:"Trirème"
		Romanian:"Triremă"
		Simplified_Chinese:"三列桨战船",
		Traditional_Chinese:"三列槳戰船",
		Portuguese:"Trireme"
		//same in German
		Czech:"Triréma"
		Polish:"Tryrema"
		Ukrainian:"Трієра"
		Korean:"삼단노선"
	}

	/*
	"Galley":{
		Italian:"Galea"
		Czech:"Galéra"
		French:"Galère"
		Polish:"Galera"
		Ukrainian:"Галера"
		Korean:"갤리"
	}//The Galley is the Barbarian starter naval military unit, and it's weaker than Trireme
	*/

	"Cannot enter ocean tiles":{
		Spanish:"No puede entrar al oceanó"
		Italian:"Non può entrare nelle caselle oceaniche"
		French:"Ne peut pas aller sur les tuiles océan"
		Romanian:"Nu poate accesa celule ocean"
		Simplified_Chinese:"不能进入海洋地块"
		Traditional_Chinese:"無法進入海洋"
		Portuguese:"Não pode entrar o terreno 'oceano' "
		German:"Ozeanfelder können nicht befahren werden"
		Russian:"Не может выйти в океан"
		Czech:"Nelze vyplout na oceán"
		Polish:"Nie może wejsć na pola oceanu"
		Ukrainian:"Не може заходити до океанських клітинок"
		Korean:"대양 타일 위로 이동할 수 없습니다."
	}

	"Chariot Archer":{
		Italian:"Arciere su carro"
		Russian:"Лучник на колеснице"
		French:"Archer sur char"
		Romanian:"Arcaș în car"
		Spanish:"Arquero a carruaje"
		Simplified_Chinese:"战车射手",
		Traditional_Chinese:"戰車射手",
		Portuguese:"Arqueiro de Biga"
		German:"Streitwagen-Bogenschütze",
		Czech:"Lučištník ve válečném vozu"
		Polish:"Łuczik na rydwanie"
		Ukrainian:"Лучник на колісниці"
		Korean:"궁전차"
	}

	"No defensive terrain bonus":{
		Italian:"Nessun bonus difensivo su terreno"
		Russian:"Нет бонуса защиты от ландшафта"
		French:"Aucun bonus de terrain défensif"
		Romanian:"Niciun bonus defensiv de teren"
		German:"Kein geländeabhängiger Verteidigungsbonus"
		Dutch:"Geen defensiefe terreinsbonussen"
		Spanish:"Sin bonus de defensa de terreno"
		Simplified_Chinese:"无地形防御力加成",
		Traditional_Chinese:"無地形防禦力加成",
		Portuguese:"Nenhum bonus de defesa do terreno"
		Czech:"Žádný terénní obranný bonus"
		Polish:"Brak bonusów do obrony wynikających z terenu"
		Ukrainian:"Місцевість не захищає"
		Korean:"지형에 의한 방어 보너스 없음"
	}

	"Rough terrain penalty":{
		Italian:"Penalità su terreno accidentato"
		Russian:"Штраф грубой местности"
		French:"Pénalité de terrain difficile"
		Romanian:"Penalizare pentru teren accidentat"
		German:"Im Nachteil auf rauem Gelände"
		Dutch:"Nadeel in ruig terrein"
		Spanish:"Penalización en terreno escabroso"
		Simplified_Chinese:"复杂地形惩罚",
		Traditional_Chinese:"複雜地形懲罰",
		Portuguese:"Penalidade de terreno díficil"
		Czech:"Penalizace v obtížném terénu"
		Polish:"Utrudnienia wynikające z terenu"
		Ukrainian:"Пересічена місцевість важкопрохідна"
		Korean:"험지 타일에서 페널티"
	}


	"War Chariot":{ // Egypt unique
		Italian:"Carro da guerra"
		Russian:"Боевая колесница"
		Romanian:"Războinic în car"
		Spanish:"Carruaje de guerra"
		Simplified_Chinese:"埃及战车",
		Traditional_Chinese:"埃及戰車",
		German:"Streitwagen"
		French:"Char de guerre",
		Czech:"Válečný vůz"
		Polish:"Rydwan wojenny"
		Portuguese:"Carruagem de guerra"
		Ukrainian:"Бойова колісниця"
		Korean:"이륜전차"
	}

	"Spearman":{
		Italian:"Lanciere"
		Russian:"Копейщик"
		French:"Lancier"
		Romanian:"Lăncier"
		Spanish:"Lancero"
		Simplified_Chinese:"枪兵",
		Traditional_Chinese:"槍兵",
		Portuguese:"Lanceiro"
		German:"SpeerkriegerIn"
		Czech:"Kopiník"
		Polish:"Włócznik"
		Ukrainian:"Списник"
		Korean:"창병"
		
	}

	"Hoplite":{ // Greek unique
		Russian:"Гоплит"
		Italian:"Oplita"
		Romanian:"Hoplit"
		Spanish:"Hoplita"
		Simplified_Chinese:"希腊重步兵",
		Traditional_Chinese:"希臘重步兵",
		German:"Hoplit"
		French:"Hoplite"
		Czech:"Hoplita"
		Polish:"Hoplita"
		Portuguese:"Hoplita" // It can be lancer with a shield aswell: 'Lanceiro com escudo/Lanceiro defensivo'
		Ukrainian:"Гопліти"
		Korean:"호플리테스"
	}

	"Persian Immortal":{ // Persian unique
		Italian:"Immortale"
		Simplified_Chinese:"波斯长生军",
		Traditional_Chinese:"波斯長生軍",
		Czech:"Nesmrtelný"
		German:"Persische(r) Unsterbliche(r)"
		French:"Immortel"
		Polish:"Perski Nieśmiertelny"
		Portuguese:"Imortal Persa"
		Ukrainian:"Безсмертні"
		Korean:"이모탈"
	}

	"+10 HP when healing":{
		Italian:"+10 PF quando si cura"
		Simplified_Chinese:"生命回复时额外回复10生命值",
		Traditional_Chinese:"回復時額外回復10HP",
		Czech:"+10% zdraví při léčení"
		German:"+10 Lebenspunkte beim Heilen"
		French:"+10 PV en cas de soins"
		Polish:"+10 punktów zdrowia podczas leczenia"
		Portuguese:"+10 Vida enquanto cura" // 'Vida' can be replaced with 'HP' or 'PV'
		Ukrainian:"При зціленні здоров’я +10"
		Korean:"회복 시 추가로 HP +10"
	}

////// Classical Era Units

	"Composite Bowman":{
		Italian:"Arciere composito"
		Romanian:"Arcaș cu arc compozit"
		Spanish:"Arcos Compuestos"
		Simplified_Chinese:"复合弓兵",
		Traditional_Chinese:"複合弓兵",
		German:"Kompositbogenschütze"
		French:"Archer composite"
		Russian:"Лучник (составной лук)"
		Czech:"Kompozitní lučištník"
		Polish:"Łucznik kompozytowy"
		Portuguese:"Arqueiro Composto" // 'Arqueiro com arco robusto' may sound good too.
		Ukrainian:"Складний лук"
		Korean:"합성궁병"
	}

	"Catapult":{
		Italian:"Catapulta"
		Russian:"Катапульта"
		French:"Catapulte"
		Romanian:"Catapultă"
		Spanish:"Catapulta"
		Simplified_Chinese:"投石车"
		Traditional_Chinese:"投石車"
		Portuguese:"Catapulta"
		German:"Katapult"
		Czech:"Katapult"
		Polish:"Katapulta"
		Ukrainian:"Катапульта"
		Korean:"투석기"
	}

	"Must set up to ranged attack":{
		Italian:"Deve allestirsi per attaccare a distanza"
		Russian:"Необходимо подготовиться к дальнобойной атаке"
		French:"Doit être installé pour attaquer à distance"
		Romanian:"Trebuie să fie montat pentru a putea ataca"
		German:"Muss aufgestellt werden, um Fernattacken auszuführen"
		Dutch:"Moet opstellen voordat er een aanval op afstand kan worden gemaakt"
		Spanish:"Debe montarse para atacar a distancia"
		Simplified_Chinese:"必须架设才能远程攻击",
		Traditional_Chinese:"必須架設才能遠程攻擊",
		Portuguese:"Precisa de preparação para atacar a distância"
		Czech:"Lze použít pouze na boj na dálku"
		Polish:"Musi być przygotowany/a na atak dystansowy"
		Ukrainian:"Для дальніх атак треба розгорнути"
		Korean:"설치를 해야만 원거리 공격 가능"
	}

	"Ballista":{
		Spanish:"Balista"
		Italian:"Ballista"
		French:"Balliste"
		Romanian:"Balistă"
		Simplified_Chinese:"罗马弩炮"
		Traditional_Chinese:"羅馬弩炮"
		Portuguese:"Balista"
		German:"Ballista"
		Russian:"Баллиста"
		Czech:"Balista"
		Polish:"Balista"
		Ukrainian:"Баліста"
		Korean:"발리스타"
	}

	"Swordsman":{
		Italian:"Spadaccino"
		Russian:"Мечник"
		French:"Épéiste"
		Romanian:"Spadasin"
		Spanish:"Espadachín"
		Simplified_Chinese:"剑士",
		Traditional_Chinese:"劍士",
		Portuguese:"Espadachim" // may replace with 'Guerreiro com espada' if necessary
		German:"SchwertkämpferIn"
		Czech:"Šermíř"
		Polish:"Fechtmistrz"
		Ukrainian:"Мечник"
		Korean:"검사"
	}

	"Mohawk Warrior":{
		Italian:"Guerriero Mohawk"
		Simplified_Chinese:"莫霍克战士",
		Traditional_Chinese:"莫霍克戰士",
		Czech:"Válečník Mohawků"
		German:"Mohawk KriegerIn"
		French:"Guerrier Mohawk"
		Polish:"Wojownik Mohawk"
		Portuguese:"Guerreiro Mohawk"
		Ukrainian:"Воїн-могавк"
		Korean:"모호크 전사"
	}

	"+33% combat bonus in Forest/Jungle":{
		Italian:"+33% Forza su Foreste o Giungle"
		Simplified_Chinese:"位于森林/丛林时战斗力+33%",
		Traditional_Chinese:"位於森林/叢林時戰鬥力+33%",
		Czech:"+33% bojový bonus v lese a džungli"
		German:"+33% Kampfbonus im Wald/Dschungel"
		French:"+33% de bonus au combat en Forêt/Jungle"
		Polish:"+33% bonusu do walki w Lesie/Dżungli"
		Portuguese:"+33% de bônus de combate na Floresta/Selva"
		Ukrainian:"У лісі/хащах атака +33%"
		Korean:"숲이나 정글 타일에서 전투력 +33%"
	}

	"Legion":{
		Italian:"Legionario"
		Romanian:"Legionar"
		Spanish:"Legionario"
		Simplified_Chinese:"古罗马军团",
		Traditional_Chinese:"古羅馬軍團",
		German:"LegionärIn"
		French:"Légion"
		Russian:"Легионер"
		Czech:"Legie"
		Polish:"Legion"
		Portuguese:"Legião"
		Ukrainian:"Легіон"
		Korean:"군단병"
	}

	"Can construct roads":{
		Italian:"Può costruire Strade"
		Simplified_Chinese:"可以建造道路",
		Traditional_Chinese:"可以建造道路",
		French:"Peut construire des routes"
		Russian:"Может строить дороги"
		Czech:"Může budovat cesty"
		German:"Kann Straßen bauen"
		Polish:"Może budować drogi"
		Portuguese:"Pode construir estradas"
		Ukrainian:"Може будувати дороги"
		Korean:"도로 건설 가능"
	}

	"Construct road":{ // for unit action button
		Italian:"Costruisci Strada"
		Simplified_Chinese:"建造道路",
		Traditional_Chinese:"建造道路",
		French:"Construire une route"
		Russian:"Построить дорогу"
		Czech:"Postavit cestu"
		German:"Baue Straße"
		Polish:"Zbuduj drogę"
		Portuguese:"Construir estrada"
		Ukrainian:"Будувати дорогу"
		Korean:"도로 건설"
	}

	"Horseman":{
		Italian:"Guerriero a cavallo"
		Russian:"Всадник"
		French:"Cavalier"
		Romanian:"Călăreţ"
		Spanish:"Jinete"
		Simplified_Chinese:"骑手",
		Traditional_Chinese:"騎手",
		Portuguese:"Cavaleiro" //can be replaced by 'Guerreiro montado' if necessary
		German:"ReiterIn"
		Czech:"Jízda"
		Polish:"Jeździeć"
		Ukrainian:"Вершник"
		Korean:"기마병"
	}

	"Can move after attacking":{
		Italian:"Può muoversi dopo aver attaccato"
		Russian:"Может двигаться после атаки"
		French:"Peut se déplacer après avoir attaqué"
		Romanian:"Poate să se deplaseze după ce a atacat"
		German:"Kann sich nach dem Angriff bewegen"
		Dutch:"Kan zich verplaatsen na het aanvallen"
		Spanish:"Puede mover después de atacar"
		Simplified_Chinese:"攻击后可移动",
		Traditional_Chinese:"攻擊後可移動",
		Portuguese:"Pode se mover após atacar"
		Czech:"Může se pohybovat po útoku"
		Polish:"Może się poruszać po ataku"
		Ukrainian:"Може рухатись після атаки"
		Korean:"공격 후 이동 가능"
	}

	"Companion Cavalry":{
		Italian:"Cavalleria dei Compagni"
		Russian:"Сопутствующая кавалерия"
		French:"Cavalerie des Compagnons"
		Romanian:"Cavalerie de companie"
		Spanish:"Caballería de compañia"
		Simplified_Chinese:"马其顿禁卫骑兵",
		Traditional_Chinese:"馬其頓禁衛騎兵",
		Portuguese:"Cavalaria companheira" //may be replaced by 'Cavalaria de compania' if necessary
		German:"Begleitkavallerie"
		Czech:"Makedonská jízda"
		Polish:"Kawaleria Towarzysząca"
		Ukrainian:"Гетайри"
		Korean:"헤타이로이"
	}

	"War Elephant":{//Indian unique unit
		Italian:"Elefante da guerra"
		French:"Éléphant de Guerre"
		Russian:"Боевой слон"
		Simplified_Chinese:"印度战象",
		Traditional_Chinese:"印度戰象",
		Czech:"Válečný slon"
		German:"Kriegselefant"
		Polish:"Słoń bojowy"
		Portuguese:"Elefante de guerra"
		Ukrainian:"Бойовий слон"
		Korean:"전투 코끼리"
	}

////// Medieval units

	"Galleass":{
		Spanish:"Galeaza"
		Italian:"Galeazza"
		French:"Galléasse"
		Romanian:"Galeră"
		Simplified_Chinese:"桨帆战舰",
		Traditional_Chinese:"槳帆戰艦",
		Portuguese:"Galeaças" // I think this is the name for the medieval tribes? Seems right, but may be changed
		German:"Galeere"
		Russian:"Галера"
		Czech:"Galléra"
		Polish:"Galeas"
        	Ukrainian:"Галеас"
		Korean:"갈레아스"
	}

	"Crossbowman":{
		Italian:"Balestriere"
		Russian:"Арбалетчик"
		French:"Arbalétrier"
		Romanian:"Trăgător cu arbaleta"
		Spanish:"Ballestero"
		Simplified_Chinese:"弩手",
		Traditional_Chinese:"弩手",
		Portuguese:"Besteiro" // Can be changed for 'Balestreiro' if necessary.
		German:"Armbrustschütze"
		Czech:"Kušník"
		Polish:"Kusznik"
		Ukrainian:"Арбалет"
		Korean:"석궁병"
	}

	"Longbowman":{
		Italian:"Arciere con arco lungo"
		French:"Archer long"
		Romanian:"Arcaș cu arc lung"
		Spanish:"Arquero de arco largo"
		Simplified_Chinese:"长弓手",
		Traditional_Chinese:"長弓手",
		Portuguese:"Arqueiro de arco longo"
		German:"Langbogenschütze"
		Russian:"Лучник (длинный лук)"
		Czech:"Střelec s dlouhým lukem"
		Polish:"Łucznik z długim łukiem"
		Ukrainian:"Довгий лук"
		Korean:"장궁병"
	}

	"Chu-Ko-Nu":{
		Italian:"Chu-ko-nu"//same in Italian
		Romanian:"Chu-ko-nu"
		Spanish:"Chu-ko-nu"
		Simplified_Chinese:"诸葛弩兵"
		Traditional_Chinese:"諸葛弩兵"
		Russian:"Чу-ко-ну (арбалет)"
		//same in German
		//same in French
		Czech:"Chu-Ko-Nu"
		Polish:"Chu-Ko-Nu"
		Portuguese:"Chu-Ko-Nu"
		Ukrainian:"Чо-ко-ну"
		Korean:"연노병"
	} // Chinese unique, can transliterate

	"Logistics":{
		Italian:"Logistica"
		German:"Logistik"
		French:"Logistique"
		Russian:"Логистика"
		Simplified_Chinese:"后勤补给",
		Traditional_Chinese:"後勤補給",
		Czech:"Logistika"
		Polish:"Logistyka"
		Portuguese:"Logística"
		Ukrainian:"Лігістика"
		Korean:"병참 지원"
	}

	"1 additional attack per turn":{
		Italian:"L'unità può attaccare due volte ogni turno"
		French:"1 attaque supplémentaire par tour"
		Russian:"Дополнительная атака за ход"
		Simplified_Chinese:"每回合有一次额外的攻击机会",
		Traditional_Chinese:"每回合有一次額外攻擊機會",
		Czech:"1 bonusový útok na tah"
		German:"1 zusätzlicher Angriff pro Runde"
		Polish:"1 dodatkowy atak na turę"
		Portuguese:"1 ataque adicional por turno"
		Ukrainian:"1 додаткова атака за хід"
		Korean:"턴마다 추가 공격 1회"
	}

	"Trebuchet":{
		Italian:"Trabocco"
		Russian:"Требушет"
		French:"Trébuchet"
		Romanian:"Aruncător de pietre"
		Spanish:"Trabuquete"
		Simplified_Chinese:"抛石机",
		Traditional_Chinese:"投石器",
		Portuguese:"Trabuco"
		German:"Trebuchet"
		Czech:"Trebuchet"
		Polish:"Trebuszet"
		Ukrainian:"Требушет"
		Korean:"트레뷰셋"
	}

	"Hwach'a":{
		Italian:"Hwach'a"
		Simplified_Chinese:"火厢车",
		Traditional_Chinese:"架火戰車", // not sure
		Russian:"Хвачха",
		Czech:"Hwach'a"
		French:"Hwacha"	
		Polish:"Hwach'a"
		Portuguese:"Hwach'a"
		Ukrainian:"Хвача"
		Korean:"화차"
	}

	"Limited Visibility":{
		Italian:"Visibilità limitata"
		Russian:"Ограниченная видимость"
		French:"Visibilité réduite"
		Romanian:"Vizibilitate redusă"
		German:"Begrenzte Sichtweite" // whats meant: being seen? or see someone? one is "Sichtweite" the other "Sichtbarkeit"
		Dutch:"Gelimiteerd zicht"
		Spanish:"Visibilidad limitada"
		Simplified_Chinese:"视野受限",
		Traditional_Chinese:"視野受限",
		Portuguese:"Visibilidade limitada"
		Czech:"Omezená viditelnost"
		Polish:"Ograniczona widoczność"
		Ukrainian:"Обмежений огляд"
		Korean:"시야 제한"
	}

	"Longswordsman":{
		Italian:"Guerriero con spada lunga"
		Russian:"Мечник (длинный меч)"
		French:"Spadassin à épée longue"
		Romanian:"Spadasin cu sabie lungă"
		Spanish:"Espadachín de espada larga"
		Simplified_Chinese:"长剑士",
		Traditional_Chinese:"長劍士",
		Portuguese:"Espadachim de espada longa" // May replace espadachin with guerreiro if nescessary"
		German:"LangschwertkämpferIn",
		Czech:"Šermíř s dlouhým mečem"
		Polish:"Fechtmistrz z długim mieczem"
		Ukrainian:"Довгий меч"
		Korean:"장검병"
	}

	"Pikeman":{
		Italian:"Picchiere"
		Russian:"Пикинер"
		French:"Piquier"
		Romanian:"Suliţaş"
		Spanish:"Piquero"
		Simplified_Chinese:"长枪兵",
		Traditional_Chinese:"長槍兵",
		Portuguese:"Piqueiro"
		German:"PikenierIn",
		Czech:"Pikenýr"
		Polish:"Wojownik z piką"
		Ukrainian:"Пікінер"
		Korean:"장창병"
	}

	"Landsknecht":{
		Italian:"Lanzichenecco"
		French:"Lansquenet"
		Russian:"Ландскнехт"
		Simplified_Chinese:"自由佣兵",
		Traditional_Chinese:"自由傭兵",
		Czech:"Landsknecht"
		German:"Landsknecht"
		Polish:"Landsknecht"
		Portuguese:"Landsknecht"
		Ukrainian:"Ландскнехт"
		Korean:"란츠크네흐트"
	}

	"Knight":{
		Italian:"Cavaliere"
		Russian:"Рыцарь"
		French:"Chevalier"
		Romanian:"Cavaler"
		Spanish:"Caballero"
		Simplified_Chinese:"骑士",
		Traditional_Chinese:"騎士",
		Portuguese:"Cavaleiro"
		German:"RitterIn"
		Czech:"Rytíř"
		Polish:"Rycerz"
		Ukrainian:"Лицар"
		Korean:"기사"
	}

	"Camel Archer":{
		Italian:"Arciere su cammello"
		Romanian:"Arcaș pe cămilă"
		Spanish:"Arquero a camello"
		Simplified_Chinese:"骆驼骑射手",
		Traditional_Chinese:"駱駝騎射手",
		Russian:"Лучник на верблюде"
		German:"Kamel-Bogenschütze"
		French:"Archer méhariste",
		Czech:"Lučištník na velbloudu"
		Polish:"Łucznik na wielbłądzie"
		Portuguese:"Arqueiro de camelo"
		Ukrainian:"Лучник на верблюді"
		Korean:"낙타궁병"
	}
	
	"Naresuan's Elephant":{
		Italian:"Elefante di Naresuan"
		Czech:"Naresuanův slon"
		Simplified_Chinese:"纳黎萱战象"
		Traditional_Chinese:"納黎萱戰象"
		German:"Naresuans Elefant"
		French:"Elephant de Naresuan"	
		Polish:"Słoń Naresuan"
		Portuguese:"Elefante de Naresuan"
		Ukrainian:"Слон Наресуана"
		Korean:"나레수안 전투코끼리"
	}

	"Samurai":{
		Italian:"Samurai" //Same as in Italian
		Simplified_Chinese:"日本武士",
		Traditional_Chinese:"日本武士",
		French:"Samuraï"
		Russian:"Самурай"
		Czech:"Samuraj"
		German:"Samurai"
		Polish:"Samuraj"
		Portuguese:"Samurai"
		Ukrainian:"Самурай"
		Korean:"사무라이"
	}

	"Combat very likely to create Great Generals":{
		Italian:"Può generare un Grande Generale combattendo"
		Simplified_Chinese:"战斗能更快地产生出大军事家",
		Traditional_Chinese:"戰鬥能更快的產生大軍事家",
		French:"A de grande chance de faire apparaitre un général illustre suite à un combat"
		Russian:"Большой шанс получения Великого Полководца в бою"
		Czech:"Má velkou šanci získat Velkého generála v bitvě"
		German:"Der Kampf wird sehr wahrscheinlich große Generäle schaffen."
		Polish:"Walka może wyłonić Wielkich Generałów"
		Portuguese:"Combate muito provável de criar Grandes Generais"
		Ukrainian:"Висока вірогідність отримати у битві видатного генерала"
		Korean:"전투 시 위대한 장군 출현율 크게 증가"
	}

////// Renaissance units

	"Caravel":{
		Spanish:"Caravela"
		Italian:"Caravella"
		French:"Caravelle"
		Romanian:"Caravelă"
		Simplified_Chinese:"轻帆船",
		Traditional_Chinese:"輕帆船",
		Portuguese:"Caravela"
		Russian:"Каравелла"
		German:"Karavelle"
		Czech:"Karavela"
		Polish:"Karawela"
		Ukrainian:"Каравела"
		Korean:"캐러벨"
	}

	"Turtle Ship":{
		Italian:"Nave tartaruga"
		Spanish:"Nave tartaruga"//Should be "Barco tortuga"
		Simplified_Chinese:"龟船",
		Traditional_Chinese:"龜船",
		Russian:"Кобуксон"
		Czech:"Želví loď"
		German:"Schildkrötenboot"
		French:"Bateau Tortue"
		Polish:"Geobukseon"
		Portuguese:"Navio Tartaruga"
		Ukrainian:"Кобуксон"
		Korean:"거북선"
	}

	"+1 Visibility Range":{
		Spanish:"+1 Al Rango de Visibilidad"
		Italian:"+1 raggio di Visione"
		French:"+1 à la Portée de Vision"
		Romanian:"+1 Rază vizuală"
		Simplified_Chinese:"+1视野",
		Traditional_Chinese:"+1視野",
		Portuguese:"+1 de alcance do campo de visão"
		German:"+1 Sichtweite"
		Russian:"+1 Диапазон видимости"
		Czech:"+1 větší viditelnost"
		Polish:"+1 do pola widzenia"
		Ukrainian:"Дальність огляду +1"
		Korean:"시야 범위 +1"
	}

	"Cannon":{
		Italian:"Cannone"
		Russian:"Пушка"
		French:"Canon"
		Romanian:"Tun"
		Spanish:"Cañón"
		Simplified_Chinese:"加农炮",
		Traditional_Chinese:"加農砲",
		Portuguese:"Canhão"
		German:"Kanone"
		Czech:"Dělo"
		Polish:"Armata"
		Ukrainian:"Гармата"
		Korean:"대포"
	}

	"Musketman":{
		Italian:"Soldato con moschetto"
		French:"Arquebusier"
		Romanian:"Muschetar"
		Spanish:"Mosquetero"
		Simplified_Chinese:"火枪手"
		Traditional_Chinese:"火槍手"
		Portuguese:"Soldado com mosquete"
		Russian:"Стрельцы"
		German:"Musketschütze"
		Czech:"Střelec s mušketou"
		Polish:"Strzelec z muszkietem"
		Ukrainian:"Мушкетник"
		Korean:"머스킷총병"
	}

	"Musketeer":{ //french unique
		Spanish:"Mosquetero Revolucionario"
		Italian:"Moschettiere"
		French:"Mousquetaire"
		Romanian:"Muschetar"
		Simplified_Chinese:"法国火枪手"
		Traditional_Chinese:"法國火槍手"
		Portuguese:"Mosqueteiro"
		Russian:"Мушкетёр"
		German:"Musketier",
		Czech:"Mušketýr"
		Polish:"Muszkieter"
		Ukrainian:"Мушкетер"
		Korean:"총사대"
	}

	"Janissary":{ // Ottoman unique
		Italian:"Giannizzero"
		French:"Janissaire"
		Russian:"Янычары"
		Simplified_Chinese:"苏丹亲兵",
		Traditional_Chinese:"蘇丹親兵",
		Czech:"Janičář"
		Polish:"Janczar"
		Portuguese:"Janisário"
		Ukrainian:"Яничари"
		Korean:"예니체리"
	}

	"Heals [amountHealed] damage if it kills a unit":{
		Italian:"Cura [amountHealed] PF quando uccide un'unità nemica"
		French:"Soigne [amountHealed] dégâts si il tue une unité"
		Russian:"Восстаналивает [amountHealed] здоровья при уничтожении юнита"
		Simplified_Chinese:"消灭敌方单位后回复[amountHealed]生命值",
		Traditional_Chinese:"消滅敵方單位後回復[amountHealed]生命值",
		Czech:"Léčí [amountHealed] zranění pokud zabije jednotku"
		German:"Heilt [amountHealed] Schaden beim Töten einer Einheit"
		Polish:"Leczy [amountHealed] obrażeń po zabiciu jednostki"
		Portuguese:"Cura [amountHealed] de dano se destruir uma unidade"
		Ukrainian:"Відновлення [amountHealed] пошкоджень при знищенні підрозділу"
		Korean:"유닛 처치 시 체력 [amountHealed] 회복"
	}

	"Minuteman":{ // american unique
		Italian:"Minuteman" //same in Italian
		Romanian:"Rezervist"
		Spanish:"Milicia Revolucionaria"
		Simplified_Chinese:"快速民兵",
		Traditional_Chinese:"快速民兵",
		Russian:"Минитмэн"
		//same in German
		//same in French
		Czech:"Minutemen"
		Polish:"Minuteman"
		Portuguese:"Mílicia" // Can't seem to find other meaning
		Ukrainian:"Ополченець"
		Korean:"민병대"
	}

	"Frigate":{
		Spanish:"Fragata"
		Italian:"Fregata"
		French:"Frégate"
		Romanian:"Fregată"
		Simplified_Chinese:"护卫舰",
		Traditional_Chinese:"護衛艦",
		Portuguese:"Fragata"
		Russian:"Фрегат"
		German:"Fregatte"
		Czech:"Fregata"
		Polish:"Fregata"
		Ukrainian:"Фрегат"
		Korean:"프리깃"
	}

	"Ship of the Line":{ // English unique
		Italian:"Nave di linea"
		Romanian:"Navă de atac"
		Spanish:"Barco De La Línea"
		Simplified_Chinese:"主力舰",
		Traditional_Chinese:"主力艦",
		Russian:"Линейный корабль"
		German:"Linienschiff"
		French:"Navire de ligne",
		Czech:"Řádová loď"
		Polish:"Okręt liniowy"
		Portuguese:"Navio de linha" // literal
		Ukrainian:"Лінкор"
		Korean:"전열함"
	}

	"Lancer":{
		Italian:"Lanciere a cavallo"
		Russian:"Улан"
		French:"Lancier monté"
		Romanian:"Lăncier montat"
		Spanish:"Jinete lancero"
		Simplified_Chinese:"枪骑兵",
		Traditional_Chinese:"槍騎兵",
		Portuguese:"Lanceiro montado"
		German:"LanzerIn",
		Czech:"Kopiník na koni"
		Polish:"Lansjer"
		Ukrainian:"Улан"
		Korean:"창기병"
	}

	"Sipahi":{
		Italian:"Sipahi"//same as in Italian
		Russian:"Сипаи"
		//same in french
		Simplified_Chinese:"西帕希骑兵",
		Traditional_Chinese:"西帕希騎兵",
		Czech:"Sipahi"
		Polish:"Spahisi"
		Portuguese:"Sipahi" // Ottoman cavalry corps
		Ukrainian:"Сипахи"
		Korean:"시파히 기병"
	}

	"No movement cost to pillage":{
		Italian:"Nessun costo di movimento per il saccheggio"
		French:"L'action pillage ne coûte pas de point de mouvement"
		Russian:"Разграбление не тратит очков передвижения"
		Simplified_Chinese:"劫掠不消耗移动力",
		Traditional_Chinese:"劫掠不消耗移動力",
		Czech:"Žádná cena pohybu za drancování"
		German:"Keine Bewegungskosten beim Plündern"
		Polish:"Plądrowanie nie zabiera ruchu"
		Portuguese:"Sem custo de movimento para saquear" // 'saquear' could be 'roubar' or 'pilhar' too.
		Ukrainian:"Для мародерства не витрачаються очки руху"
		Korean:"약탈 시 행동력 소모 없음"
	}


////// Industrial units

	"Gatling Gun":{
		Italian:"Mitragliatrice Gatling"
		Romanian:"Mitralieră Gatling"
		Spanish:"Ametralladora De Plomo"
		Simplified_Chinese:"加特林机枪"
		Traditional_Chinese:"加特林機槍"
		Russian:"Пулемёт Гатлинга"
		German:"Gatling Kanone"
		French:"Mitrailleuse Gatling"
		Czech:"Gatlingův kulomet"
		Polish:"Kartaczownica Gatlinga"
		Portuguese:"Metralhadora"
		Ukrainian:"Кулемет Гатлінга"
		Korean:"개틀링 기관총"
	}

	"Rifleman":{
		Italian:"Fuciliere"
		Russian:"Стрелок"
		French:"Fusilier"
		Romanian:"Carabinier"
		Spanish:"Fusilero"
		Simplified_Chinese:"来复枪兵",
		Traditional_Chinese:"來福槍兵",
		Portuguese:"Fuzileiro"
		German:"Gewehrschütze",
		Czech:"Střelec s puškou"
		Polish:"Strzelec"
		Ukrainian:"Карабінер"
		Korean:"소총병"
	}

	"Cavalry":{
		Italian:"Cavalleria"
		Russian:"Кавалерия"
		French:"Cavalerie"
		Romanian:"Cavalerie"
		Spanish:"Cavallería"
		Simplified_Chinese:"近代骑兵",
		Traditional_Chinese:"近代騎兵",
		Portuguese:"Cavalaria"
		German:"Kavallerie",
		Czech:"Kavalérie"
		Polish:"Kawaleria"
		Ukrainian:"Кавалерія"
		Korean:"기병대"
	}

	"Cossack":{
		Italian:"Cosacco"
		Romanian:"Cazac"
		Spanish:"Cosaco"
		Simplified_Chinese:"哥萨克骑兵",
		Traditional_Chinese:"歌薩克騎兵",
		Russian:"Казаки"
		German:"KosakIn"
		French:"Cosaque"
		Czech:"Kozák"
		Polish:"Kozak"
		Portuguese:"Cossaco"
		Ukrainian:"Казак"
		Korean:"코사크"
	}

	"Artillery":{
		Italian:"Artiglieria"
		Russian:"Артиллерия"
		French:"Artillerie"
		Romanian:"Artilerie"
		Spanish:"Artillería"
		Simplified_Chinese:"火炮",
		Traditional_Chinese:"火炮",
		Portuguese:"Artilharia"
		German:"Artillerie",
		Czech:"Dělostřelectvo"
		Polish:"Artyleria"
		Ukrainian:"Артилерія"
		Korean:"야포"
	}

	"Indirect Fire":{
		Italian:"Fuoco indiretto"
		German:"Indirektes Feuer"
		French:"Attaque indirecte" //not sure
		Russian:"Непрямой Огонь"
		Simplified_Chinese:"间瞄射击",
		Traditional_Chinese:"間瞄射擊",
		Czech:"Nepřímá slřelba"
		Polish:"Ogień pośredni"
		Portuguese:"Fogo indireto" // 'fogo' in this context means gunpowder shot I think
		Ukrainian:"Стрільба з закритих позицій"
		Korean:"간접 사격"
	}

	"Ironclad":{
		Spanish:"Buque a vapor"
		Italian:"Ironclad"
		French:"Cuirassé"
		Romanian:"Blindat"
		Simplified_Chinese:"铁甲舰",
		Traditional_Chinese:"鐵甲鑑",
		// iron clad has 3 different tranlations to portuguese but i am not sure wich one to use
		Russian:"Броненосец"
		German:"Panzerschiff"
		Czech:"Obrněná loď"
		Polish:"Pancernik"
		Portuguese:"Navio revestido de ferro" // literal, also 'Navio' could be hidden. 'Inquebrantável' or 'Inquebrável' could replace too.
		Ukrainian:"Панцерник"
		Korean:"철갑함"
	}


	"Double movement in coast":{
		Spanish:"Doble movimiento en costas"
		Italian:"Doppio movimento sulla costa"
		French:"Double mouvement le long des côtes"
		Romanian:"Deplasare dublă pe țărm"
		Simplified_Chinese:"海滨移动时双倍移动力",
		Traditional_Chinese:"海濱移動時雙倍移動力",
		Portuguese:"Movimento em dobro nos litorais" // just a few change, makes sense for an fantasy-war game
		German:"Doppelte Bewegungsgeschwindigkeit an der Küste"
		Russian:"Двойное движение на побережье"
		Czech:"Dvojnásobný pohyb na pobřeží"
		Polish:"Podwojony ruch na wybrzeżu"
		Ukrainian:"Подвійний рух на узбережжі"
		Korean:"연안에서 행동력 두 배"
	}

////// Modern units

	"Landship":{
		Italian:"Nave di terra"
		Romanian:"Vehicul terestru"
		Spanish:"Tanque de la Gran Guerra"
		Simplified_Chinese:"履带战车",
		Traditional_Chinese:"履帶戰車",
		Russian:"Танкетка"
		German:"Landschiff"
		French:"Véhicule terrestre" //official translation but ugly
		Czech:"Tanketka"
		Polish:"Statek lądowy"
		Portuguese:"Navio terrestre"
		Ukrainian:"Танкетка"
		Korean:"지상함"
	}

	"Great War Infantry":{
		Italian:"Fante della Grande Guerra"
		Romanian:"Infanteria Marelui Război"
		Spanish:"Infanteria de la Gran Guerra"
		Simplified_Chinese:"一战步兵"
		Traditional_Chinese:"一戰步兵"
		Russian:"Стрелок"
		German:"Weltkriegs Infanterie"
		French:"Infanterie de la grande guerre"
		Czech:"Velká válečná pěchota"
		Polish:"Piechota Wielkiej Wojny"
		Portuguese:"Infantaria da Grande Guerra"
		Ukrainian:"Піхота першої світової"
		Korean:"1차 세계대전 보병"
	}

	"Foreign Legion":{ // French Unique
		Italian:"Legione straniera"
		Romanian:"Legiunea Străină"
		Spanish:"Legion Olvidada"
		Simplified_Chinese:"外籍军团",
		Traditional_Chinese:"外籍軍團",
		Russian:"Иностранный легион"
		German:"Fremdenlegion"
		French:"Légion étrangère"
		Czech:"Cizinecká legie"
		Polish:"Legia Cudzoziemska"
		Portuguese:"Legião Estrangeira"
		Ukrainian:"Іноземний легіон"
		Korean:"외인부대"
	}

	"+20% bonus outside friendly territory":{
		Italian:"+20% Forza fuori da territorio amico"
		Simplified_Chinese:"境外作战时战斗力+20%",
		Traditional_Chinese:"境外作戰時戰鬥力+20%",
		French:"+20% bonus lors de combat hors d'un territoire allié"
		Russian:"+20 бонус вне дружественной территории"
		Czech:"+20% bonus mimo přátelské území"
		German:"+20% Bonus außerhalb befreundeten Gebiets"
		Polish:"+20% do walki poza przyjaznym terytorium"
		Portuguese:"+20% de bônus fora do território amigável" // 'amigável' can be replaced with 'amigo' or 'favorável'
		Ukrainian:"За межами дружньої території атаки +20%"
		Korean:"우호적인 영토 밖에서 전투 시 전투력 +20%"
	}

	"Foreign Land":{ // for battle table combat percentage
		Italian:"Terra Straniera"
		Simplified_Chinese:"境外",
		Traditional_Chinese:"境外",
		French:"Terre étrangère"
		Russian:"Чужая земля"
		Czech:"Cizí země"
		German:"Fremdes Land"
		Polish:"Obcy kraj"
		Portuguese:"Terra estrangeira"
		Ukrainian:"Ворожа територія"
		Korean:"우호적 영토 아님"
	}

	"Destroyer":{
		Italian:"Cacciatorpediniere"
		Romanian:"Distrugător"
		Spanish:"Destructor"
		Simplified_Chinese:"驱逐舰",
		Traditional_Chinese:"驅逐艦",
		Russian:"Миноносец"
		German:"Zerstörer"
		French:"Destroyer",
		Czech:"Torpédoborec"
		Polish:"Niszczyciel"
		Portuguese:"Destruidor"
		Ukrainian:"Есмінець"
		Korean:"구축함"
	}

	"Can attack submarines":{
		Italian:"Può attaccare i sottomarini"
		Simplified_Chinese:"能够发现和攻击潜艇单位",
		Traditional_Chinese:"能夠發現和攻擊潛艇單位",
		French:"Peut attaquer les sous-marins"
		Russian:"Может атаковать подлодки"
		Czech:"Může útočit na ponorky"
		German:"Kann U-Boote angreifen"
		Polish:"Może atakować łodzie podwodne"
		Portuguese:"Pode atacar submarinos"
		Ukrainian:"Може атакувати субмарини"
		Korean:"잠수함 공격 가능"
	}

	"Machine Gun":{
		Italian:"Mitragliatrice"
		Romanian:"Mitralieră"
		Spanish:"Ametralladora montada"
		Simplified_Chinese:"机关枪",
		Traditional_Chinese:"機關槍",
		Russian:"Пулемёт"
		German:"Maschienengewehr"
		French:"Mitrailleuse"
		Czech:"Kulometčík"
		Polish:"Karabin Maszynowy"
		Portuguese:"Metralhadora robusta" // the 'robusta' is to differ from Gatling Gun
		Ukrainian:"Кулемет"
		Korean:"기관총"
	}

	"Anti-Aircraft Gun":{
		Italian:"Cannone antiaereo"
		Romanian:"Tun antiaerian"
		Spanish:"Arma Anti-Aerea"
		Simplified_Chinese:"高射炮",
		Traditional_Chinese:"高射炮",
		Russian:"Зенитное орудие"
		German:"FLAK"
		French:"Canon anti-aérien"
		Czech:"Protiletadlová zbraň"
		Polish:"Działo przeciwlotnicze"
		Portuguese:"Arma anti-aérea" // 'anti-aérea' can be replaced with 'anti-aviões' or 'anti-aeronaves'
		Ukrainian:"Зенітна гармата"
		Korean:"대공포"
	}

	"Infantry":{
		Italian:"Fanteria"
		Romanian:"Infanterie"
		Spanish:"Infanteria"
		Simplified_Chinese:"现代步兵",
		Traditional_Chinese:"現代步兵",
		Russian:"Пехота"
		German:"Infanterie"
		French:"Infanterie"
		Czech:"Pěchota"
		Polish:"Piechota"
		Portuguese:"Infantaria"
		Ukrainian:"Піхота"
		Korean:"보병"
	}

	"Battleship":{
		Italian:"Corazzata"
		Romanian:"Navă de luptă"
		Spanish:"Buque de guerra"
		Simplified_Chinese:"战列舰",
		Traditional_Chinese:"戰列鑑",
		Russian:"Линкор"
		German:"Schlachtschiff"
		French:"cuirassé",
		Czech:"Bitevní loď"
		Polish:"Okręt wojenny"
		Portuguese:"Navio de batalha"
		Ukrainian:"Дредноут"
		Korean:"전함"
	}


	"Submarine":{
		Italian:"Sottomarino"
		Romanian:"Submarin"
		Spanish:"Submarino"
		Simplified_Chinese:"潜艇",
		Traditional_Chinese:"潛艇",
		Russian:"Подводная лодка"
		German:"U-Boot"
		French:"Sous-marin"
		Czech:"Ponorka"
		Polish:"Łódź podwodna"
		Portuguese:"Submarino"
		Ukrainian:"Субмарина"
		Korean:"잠수함"
	}

	"Bonus as Attacker [amount]%":{
		Italian:"[amount]% Bonus in attacco"
		Simplified_Chinese:"主动发起攻击时+[amount]%战斗力",
		Traditional_Chinese:"主動發起攻擊時+[amount]%戰鬥力",
		French:"Bonus en tant qu'attaquant +[amount]%"
		Russian:"Бонус при атаке +[amount]%",
		Czech:"Bonus když útočí [amount]%"
		German:"Bonus für Angriff [amount]%"
		Polish:"Bonus jako atakujący [amount]%"
		Portuguese:"[amount]% de bônus como atacante"
		Ukrainian:"Якщо атакує, сила атаки +[amount]%"
		Korean:"공격할 때 전투력 +[amount]%"
	}

	"Invisible to others":{
		Italian:"Invisibile per le altre unità"
		Simplified_Chinese:"对其他单位隐形",
		Traditional_Chinese:"對其他單位隱形",
		French:"Invisible aux autres" // (unités)
		Russian:"Невидим остальным"
		Czech:"Neviditelná pro ostatní"
		German:"Unsichtbar für andere"
		Polish:"Niewidoczny dla innych"
		Portuguese:"Invisível para outros"
		Ukrainian:"Інші не бачать"
		Korean:"다른 유닛에게 은폐"
	}

	"Can only attack water":{
		Italian:"Può attaccare solo unità acquatiche"
		Simplified_Chinese:"只能攻击海上目标",
		Traditional_Chinese:"只能攻擊海上目標",
		French:"Ne peut attaquer que les unités marines"
		Russian:"Может атаковать только морские юниты"
		Czech:"Může útočit pouze ve vodě"
		German:"Kann nur auf Wasser angreifen"
		Polish:"Może atakować tylko na wodzie"
		Portuguese:"Pode atacar somente aquático" // it's a bit ugly, but functional
		Ukrainian:"Може атакувати тільки на воді"
		Korean:"해상 유닛에만 공격 가능"
	}

	"Carrier":{ // aircrat carrier
		Italian:"Portaerei"
		Romanian:"Portavion"
		Spanish:"Porta Aviones"
		Simplified_Chinese:"航空母舰",
		Traditional_Chinese:"航空母艦",
		Russian:"Авианосец"
		German:"Flugzeugträger"
		French:"Porte-avions",
		Czech:"Letadlová loď"
		Polish:"Lotniskowiec"
		Portuguese:"Porta-aviões"
		Ukrainian:"Авіаносець"
		Korean:"항공모함"
	}


	"Triplane":{
		Italian:"Triplano"
		Romanian:"Triplan"
		Spanish:"Triplano"
		Simplified_Chinese:"三翼机",
		Traditional_Chinese:"三翼機",
		Russian:"Триплан"
		German:"Dreidecker"
		French:"Triplan"
		Czech:"Trojplošník"
		Polish:"Samolot trójpłaszczycnowy"
		Portuguese:"Aeronave triplano" // do not know if it's correct
		Ukrainian:"Триплан"
		Korean:"1차 세계대전 전투기"
	}

	"[percent]% chance to intercept air attacks":{
		Italian:"[percent]% probabilità di intercettare attacchi aerei"
		French:"[percent]% chance d'intercepter une attaque aérienne"
		Russian:"[percent]% шанс перехвата воздушных атак"
		Simplified_Chinese:"[percent]%几率拦截来袭的敌军飞机",
		Traditional_Chinese:"[percent]%機率攔截來襲的敵軍飛機",
		Czech:"[percent]% šance zabránit leteckým útokům"
		German:"[percent]% Chance, Luftangriffe abzufangen"
		Polish:"[percent]% szans na przechwycenie ataku w powietrzu"
		Portuguese:"[percent]% de chance de interceptar ataques aéreos"
		Ukrainian:"Можливе перехоплення повітряних атак [percent]%"
		Korean:"공중 공격을 요격할 확률 [percent]%"
	}

	"Requires Manhattan Project":{ // really necessary? Seems hardcoded, there is already a translation for "Requires" 
		Italian:"Richiede Progetto Manhattan"
		Simplified_Chinese:"需要完成曼哈顿计划"
		Traditional_Chinese:"需要完成曼哈頓計畫"
		German:"Benötigt Manhattan Projekt"
		French:"Necessite le projet Manhattan"
		Polish:"Wymaga projektu Manhattan"
		Portuguese:"Necessita de Projeto Manhattan"
		Ukrainian:"Необхідний Мангеттенський проєкт"
		Korean:"맨해튼 프로젝트 필요"
	}

	"6 tiles in every direction always visible":{
		Italian:"6 caselle in ogni direzione sempre visibili"
		Simplified_Chinese:"全方向6格视野范围"
		Traditional_Chinese:"全方向6格視野範圍內可見"
		Russian:"Всегда видимы 6 клеток вокруг"
		Czech:"6 políček ve všech směrech je vždy viditelných"
		German:"6 Felder in jede Richtung sichtbar"
		French:"6 tuiles dans chaque direction sont toujours visibles"
		Polish:"6 pól w każdą stronę jest zawsze widoczne"
		Portuguese:"6 hexágonos em toda direção sempre visível" // can correct if it's necessary
		Ukrainian:"Завжди видно 6 клітинок у всіх напрямках"
		Korean:"각 방향으로 6개의 타일이 항상 보임"
	}

	"Great War Bomber":{
		Italian:"Bombardiere della Grande Guerra"
		Romanian:"Bombardier din Marele Război"
		Spanish:"Bombardero de la Gran Guerra"
		Simplified_Chinese:"一战轰炸机"
		Traditional_Chinese:"一戰轟炸機"
		Russian:"Бомбардировщик"
		German:"Weltkriegsbomber"
		French:"Bombardier de la grande guerre"
		Czech:"Velký válečný bombardér"
		Polish:"Bombowiec Wielkiej Wojny"
		Portuguese:"Bombardeiro da Grande Guerra"
		Ukrainian:"Бомбардувальник Першої світової"
		Korean:"1차 세계대전 폭격기"
	}

////// Atomic units (not in game yet but will be, not super important but why not)

	"Rocket Artillery":{
		Italian:"Artiglieria lanciarazzi"
		Romanian:"Artilerie de rachete"
		Spanish:"Artilleria de misiles"
		Simplified_Chinese:"火箭炮",
		Traditional_Chinese:"火箭炮",
		Russian:"Ракетная Артиллерия"
		German:"Raketenartillerie"
		French:"Lance-roquettes"
		Czech:"Raketové dělostřelectvo"
		Polish:"Artyleria rakietowa"
		Portuguese:"Artilharia de foguetes"
		Ukrainian:"Ракетна артилерія"
		Korean:"다연장 로켓포"
	}

	"Anti-Tank Gun":{
		Italian:"Cannone anticarro"
		Romanian:"Tun antitanc"
		Spanish:"Arma Anti-Pesados"
		Simplified_Chinese:"反坦克炮",
		Traditional_Chinese:"反坦克炮",
		Russian:"Противотанковое орудие"
		German:"Panzerabwehr-Kanone"
		French:"Canon antichar"
		Czech:"Protitanková zbraň"
		Polish:"Działo przeciwpancerne"
		Portuguese:"Arma anti-tanque"
		Ukrainian:"Протитанкова гармата"
		Korean:"대전차포"
	}


	"Marine":{
		Italian:"Marine"
		Romanian:"Pușcaș marin"
		Spanish:"Marine"
		Simplified_Chinese:"海军陆战队",
		Traditional_Chinese:"海軍陸戰隊",
		Russian:"Морской пехотинец"
		German:"Marine" //not sure if this is correct here
		French:"Fusillier marin"
		Czech:"Námořní pěchota"
		Polish:"Marynarka"
		Portuguese:"Náutico" //not sure if it's correct
		Ukrainian:"Морська піхота"
		Korean:"해병대"
	}

	"Mobile SAM":{
		Italian:"SAM mobile"
		Romanian:"Tanc antiaerian"
		Spanish:"Vehiculo SAM"
		Simplified_Chinese:"防空导弹车",
		Traditional_Chinese:"防空導彈車",
		Russian:"Мобильный ЗРК"
		German:"Mobile Flugabwehrrakete"
		French:"Lance-missiles SAM mobile",
		Czech:"Mobilní SAM"
		Polish:"Mobilny SAM"
		Portuguese:"Veículo LM" //not sure what it is, 'LM' stands for 'Lançador de mísseis' in portuguese
		Ukrainian:"Мобільна зенітна ракета"
		Korean:"이동식 SAM 발사대"
	}

	"Paratrooper":{
		Italian:"Paracadutista"
		Romanian:"Soldat parașutist"
		Spanish:"Fuerzas Especiales"
		Simplified_Chinese:"伞兵",
		Traditional_Chinese:"傘兵",
		Russian:"Парашютист"
		German:"Fallschirmjäger"
		French:"Parachutiste",
		Czech:"Výsadkář"
		Polish:"Spadochroniarz"
		Portuguese:"Forças Especiais" // or 'Paraquedista';'Soldado paraquedista'
		Ukrainian:"Десантник"
		Korean:"공수부대"
	}

	"Tank":{
		Italian:"Carro armato"
		Romanian:"Tanc"
		Spanish:"Tanque"
		Simplified_Chinese:"坦克",
		Traditional_Chinese:"坦克",
		Russian:"Танк"
		German:"Panzer"
		French:"Char"
		Czech:"Tank"
		Polish:"Czołg"
		Portuguese:"Tanque"
		Ukrainian:"Танк"
		Korean:"전차"
	}

	"Panzer":{ // german unique
		Italian:"Panzer"
		Romanian:"Panzer"
		Spanish:"Panzer"
		Simplified_Chinese:"“虎II”坦克",
		Traditional_Chinese:"“虎II”坦克",
		Russian:"Танк Тигр"
		German:"Königstiger" //I used a more late WW2 panzer name here to destinguish
		French:"Panzer"
		Czech:"Panzer"
		Polish:"Panzer"
		Portuguese:"Tanque-Panzer" // to differ from 'Tanque'
		Ukrainian:"Броньовик"
		Korean:"팬저"
	}

	"Bomber":{
		Italian:"Bombardiere"
		Romanian:"Bombardier"
		Spanish:"Bombardero"
		Simplified_Chinese:"轰炸机",
		Traditional_Chinese:"轟炸機",
		Russian:"Тяжелый бомбардировщик"
		French:"Bombardier"
		Czech:"Bombardér"
		German:"Bomber"
		Polish:"Bombowiec"
		Portuguese:"Bombardeiro"
		Ukrainian:"Бомбардувальник"
		Korean:"폭격기"
	}

	"Mechanized Infantry":{
		Italian:"Fanteria meccanizzata"
		Simplified_Chinese:"机械化步兵",
		Traditional_Chinese:"機械化步兵",
		French:"Infantrie mécanisée"
		Russian:"Мотопехота"
		Czech:"Mechanizovaná pěchota"
		German:"Mechanische Infanterie"
		Polish:"Piechota zmechanizowana"
		Portuguese:"Infantaria mecanizada"
		Ukrainian:"Механізована піхота"
		Korean:"기계화보병"
	}

	"Modern Armor":{
		Italian:"Armatura moderna"
		Simplified_Chinese:"现代坦克",
		Traditional_Chinese:"現代坦克",
		French:"Blindé moderne"
		Russian:"Современный танк"
		Czech:"Moderní tank"
		German:"Moderne Panzerung"
		Polish:"Nowoczesny pancerz"
		Portuguese:"Panzer moderno" // reference from Panzer. Can be changed to 'Tanque ultra-blindado"
		Ukrainian:"Сучасний танк"
		Korean:"현대 전차"
	}

	"B17":{ // american unique
		Italian:"B-17"
		Romanian:"B17"
		Spanish:"B-17"
		Simplified_Chinese:"B-17“空中堡垒”",
		Traditional_Chinese:"B-17“空中堡壘”",
		French:"B-17"
		Russian:"B-17"
		Czech:"B-17"
		German:"B-17"
		Polish:"B-17"
		Portuguese:"B17"
		Ukrainian:"Бі-17"
		Korean:"B-17 폭격기"
	}

	"Fighter":{
		Italian:"Caccia"
		Romanian:"Avion de vânătoare"
		Spanish:"Caza"
		Simplified_Chinese:"战斗机",
		Traditional_Chinese:"戰鬥機",
		German:"JägerIn"
		French:"Chasseur"
		Russian:"Истребитель",
		Czech:"Stíhač"
		Polish:"Myśliwiec"
		Portuguese:"Avião de combate"
		Ukrainian:"Винищувач"
		Korean:"전투기"
	}

	"Zero":{//Japanese unique
		Italian:"Zero"
		Simplified_Chinese:"零式战斗机",
		Traditional_Chinese:"零式戰鬥機",
		Russian:"Истребитель Зеро"
		Czech:"Zero"
		German:"Zero"
		French:"Zéro"
		Polish:"Zero"
		Portuguese:"Zero"
		Ukrainian:"Зеро"
		Korean:"제로센"
	}

	"Helicopter Gunship":{
		Italian:"Elicottero da guerra"
		Romanian:"Elicopter de atac"
		Spanish:"Helicoptero Apache"
		Simplified_Chinese:"武装直升机",
		Traditional_Chinese:"武裝直昇機",
		Russian:"Боевой вертолёт"
		German:"Angriffshelikopter"
		French:"Hélicoptère de combat",
		Czech:"Bojová helikoptéra"
		Polish:"Helikopter bojowy"
		Portuguese:"Helicóptero de guerra"
		Ukrainian:"Бойовий гелікоптер"
		Korean:"전투헬기"
	}

	"Atomic Bomb":{
		Italian:"Bomba atomica"
		Czech:"Atomová bomba"
		German:"Atombombe"
		French:"Bombardier Atomique"
<<<<<<< HEAD
		Simplified_Chinese:"原子弹"
		Traditional_Chinese:"原子彈"
        Polish:"Bomba atomowa"
=======
		Polish:"Bomba atomowa"
>>>>>>> a544bfc8
		Ukrainian:"Ядерна бомба"
		Korean:"원자폭탄"
	}

////// Information era - not even putting here, too far off

	/*
	"Giant Death Robot":{
		Italian:"Robot Gigante della Morte"
		French:"Robot Mortel Géant" //The most accurate should be "Robot géant de la mort" but it sound really ridiculous
		Simplified_Chinese:"末日机甲"
		Traditional_Chinese:"末日機甲"
		Czech:"Obrovský smrtící robot"
		German:"Riesiger Todesroboter"
		Polish:"Gigantyczny robot zagłady"
		Portuguese:"Robô Gigante Mortal" //not accurate
		Ukrainian:"Бойовий робот"
		Korean:"대학살 로봇"
	}

	"Stealth Bomber":{
		Italian:"Bombardiere stealth"
		Czech:"Neviditelný bombardér"
		German:"Tarnkappen-Bomber"
		French:"Bombardier Furtif"
		Polish:"Niewidzialny bąbowiec"
		Portuguese:"Bombardeiro furtivo"
		Ukrainian:"Винищувач-невидимка"
		Korean:"스텔스 폭격기"
	}

	"Jet Fighter":{
		Italian:"Caccia Jet"
		Czech:"Proudová stíhačka"
		German:"Düsenjäger"
		French:"Jet"
		Polish:"Myśliwiec odrzutowy"
		Portuguese:"Jato de combate" // 'Jato' means 'Avião de caça'
		Ukrainian:"Реактивний винищувач"
		Korean:"제트기"
	}

	"Guided Missile":{
		Italian:"Missile guidato"
		Czech:"Naváděná střela"
		German:"Lenkrakete"
		French:"Missile Guidé"
		Polish:"Rakieta prowadzona"
		Portuguese:"Míssil teleguiado"
		Ukrainian:"Керована ракета"
		Korean:"유도 미사일"
	}
*/
	"Nuclear Missile":{
		Italian:"Missile nucleare"
		Czech:"Jaderná raketa"
		Simplified_Chinese:"核导弹"
		Traditional_Chinese:"核導彈"
		German:"Nuklearrakete"
		French:"Missile Nucléaire"
		Polish:"Pocisk nuklearny"
		Portuguese:"Míssil nuclear"
		Ukrainian:"Ядерна ракета"
		Korean:"핵미사일"
	}

////// Great units

	"Great Artist":{
		Italian:"Grande Artista"
		Russian:"Великий художник"
		French:"Artiste illustre"
		Romanian:"Mare Artist"
		Spanish:"Gran Artista"
		Simplified_Chinese:"大艺术家",
		Traditional_Chinese:"大藝術家",
		Portuguese:"Grande Artista"
		German:"Große(r) Künstler(in)" //gender sensitive
		Czech:"Velký Umělec"
		Polish:"Wielki Artysta"
		Ukrainian:"Видатний митець"
		Korean:"위대한 예술가"
	}


	"Unbuildable":{
		Italian:"Non costruibile"
		Simplified_Chinese:"不可组建单位",
		Traditional_Chinese:"不可建立單位",
		French:"Inconstructible"
		Russian:"Невозможно построить"
		Czech:"Nelze vybudovat"
		German:"nicht baubar"
		Polish:"Niemożliwy do zbudowania"
		Portuguese:"Não construível" // not accurate
		Ukrainian:"Неможливо створити"
		Korean:"도시에서 직접 생산 불가능"
	}

	"Can start an 8-turn golden age":{
		Romanian:"Poate începe o eră de aur de 8 runde"
		Spanish:"Comienza una edad dorada por 8 turnos"
		Italian:"Può avviare un'Età dell'Oro di 8 turni"
		French:"Peut commencer un âge d'or de 8 tours"
		Simplified_Chinese:"可以开启8回合黄金时代",
		Traditional_Chinese:"可以開啟8回合黃金時代",
		Portuguese:"Pode começar uma Idade Dourada de 8 turnos"
		German:"Kann ein Goldenes Zeitalter über 8 Runden starten" //I chose to transl. as if Golden Age is a proper name
		Russian:"Может начать золотой век на 8 ходов"
		Czech:"Může odstartovat Zlatý věk na 8 tahů"
		Polish:"Może rozpocząć 8-mio turowy Złoty Wiek"
		Ukrainian:"Може почати золотий вік на 8 ходів"
		Korean:"8턴 동안 지속되는 황금기 시작 가능"
	}

	"Can build improvement: Landmark":{
		Spanish:"Puede construir mejora: Edificio Emblematico"
		Italian:"Può costruire il miglioramento: Punto di riferimento"
		French:"Peut construire l'amélioration suivante: Monument culturel"
		Romanian:"Poate construi îmbunătățire: Reper"
		Simplified_Chinese:"可以建造设施：风景地标",
		Traditional_Chinese:"可以建造設施：風景地標",
		Russian:"Можно построить улучшение: Достопримечательность"
		Portuguese:"Pode construir melhoria: ponto de refêrencia"
		German:"Kann Verbesserung errichten: Sehenswürdigkeit",
		Czech:"Může vybudovat: Dominanta"
		Polish:"Może zbudować ulepszenie: Punkt orientacyjny"
		Ukrainian:"Може будувати вдосконалення: Визначна пам’ятка"
		Korean:"타일 시설 '랜드마크' 건설 가능"
	}

	"Great Scientist":{
		Italian:"Grande Scienziato"
		Russian:"Великий ученый"
		French:"Scientifique illustre"
		Romanian:"Mare Om de Știință"
		Spanish:"Gran Científico"
		Simplified_Chinese:"大科学家",
		Traditional_Chinese:"大科學家",
		Portuguese:"Grande Cientista"
		German:"Große(r) Wissenschaftler(in)" // gender sensitive
		Czech:"Velký Vědec"
		Polish:"Wielki Naukowiec"
		Ukrainian:"Видатний науковець"
		Korean:"위대한 과학자"
		
	}

<<<<<<< HEAD
	"Can gain a large sum of science immediately to hurry technology research":{
		Simplified_Chinese:"可以立即获得大量科研以加速科技研究",
		Traditional_Chinese:"可以立即獲得大量科研以加速科技研究",
=======
	"Can discover a technology":{
		Spanish:"Puede descubrir una tecnologia"
		Italian:"Può scoprire una tecnologia"
		French:"Peut découvrir une technologie"
		Romanian:"Poate descoperi o tehnologie"
		Simplified_Chinese:"可以发现1项科技",
		Traditional_Chinese:"可以發現1項科技",
		Portuguese:"Pode descobrir uma tecnologia"
		German:"Kann eine Technologie entdecken"
		Russian:"Может открыть технологию"
		Czech:"Může vyzkoumat technologii"
		Polish:"Może odkryć technologię"
		Ukrainian:"Може відкрити технологію"
		Korean:"기술 하나를 무료로 발견 가능"
>>>>>>> a544bfc8
	}

	"Can build improvement: Academy":{
		Spanish:"Puede construir mejora: Academia"
		Italian:"Può costruire il miglioramento: Accademia"
		French:"Peut construire l'amélioration suivante: Académie"
		Romanian:"Poate construi îmbunătățire: Academie"
		Simplified_Chinese:"可以建造设施：学院",
		Traditional_Chinese:"可以建造設施：學院",
		Portuguese:"Pode construir melhoria: Academia"
		German:"Kann Verbesserung errichten: Akademie"
		Russian:"Можно построить улучшение: Академия"
		Czech:"Může vybudovat vylepšení: Akademie"
		Polish:"Może zbudować ulepszenie: Akademia"
		Ukrainian:"Може будувати вдосконалення: Академія"
		Korean:"타일 시설 '아카데미' 건설 가능"
	}

	"Great Merchant":{
		Italian:"Grande Mercante"
		Russian:"Великий торговец"
		French:"Marchand illustre"
		Romanian:"Mare Comerciant"
		Spanish:"Gran Mercader"
		Simplified_Chinese:"大商业家",
		Traditional_Chinese:"大商業家",
		Portuguese:"Grande Mercador"
		German:"Große(r) Händler(in)"
		Czech:"Velký Obchodník"
		Polish:"Wielki Kupiec"
		Ukrainian:"Видатний торговець"
		Korean:"위대한 상인"
	}

	"Can undertake a trade mission with City-State, giving a large sum of gold and [influenceAmount] Influence":{
		Italian:"Può intraprendere una missione commerciale con una Città-Stato, ricavando una gran quantità d'oro e [influenceAmount] Influenza"
		Simplified_Chinese:"可以拓展与城邦的贸易，获得大笔金钱和[influenceAmount]影响力",
		Traditional_Chinese:"可以拓展與城邦的貿易，獲得大筆金錢和[influenceAmount]影響力",
		French:"Peut entreprendre une mission commerciale avec une cité-état, apportant une grande quantité d'or et [influenceAmount] d'influence"
		Polish:"Może podjąć misję handlową z Miastem-Państwem, dającą dużą sumę złota i [influenceAmount] wpływu"
		Portuguese:"Pode assumir uma missão de troca com Cidade-Estado, obtendo uma grande quantia de ouro e [influenceAmount] de Influência"
		Ukrainian:"Може здійснити торгівлю і отримати багато золота"
		Korean:"도시 국가에서 무역 임무를 통해 많은 양의 금과 영향력 [influenceAmount]을(를) 얻을 수 있음"
	}

	"Can build improvement: Customs house":{
		Spanish:"Puede construir mejora: Aduana"
		Italian:"Può costruire il miglioramento: Dogana"
		French:"Peut construire l'amélioration suivante: Douanes"
		Romanian:"Poate construi îmbunătățire: Punct vamal"
		Simplified_Chinese:"可以建造设施：海关",
		Traditional_Chinese:"可以建造設施：海關",
		Portuguese:"Pode criar melhoria: Alfândega"
		Russian:"Можно построить улучшение: Таможня"
		German:"Kann Verbesserung errichten: Zollhaus",
		Czech:"Může vybudovat vylepšení: Celnice"
		Polish:"Może zbudować ulepszenie: Urząd celny"
		Ukrainian:"Може будувати вдосконалення: Митниця"
		Korean:"타일 시설 '세관' 건설 가능"
	}

	"Great Engineer":{
		Italian:"Grande Ingegnere"
		Russian:"Великий инженер"
		French:"Ingénieur illustre"
		Romanian:"Mare Inginer"
		Spanish:"Gran Ingeniero"
		Simplified_Chinese:"大工程师",
		Traditional_Chinese:"大工程師",
		Portuguese:"Grande Engenheiro"
		German:"Große(r) Ingenieur(in)"
		Czech:"Velký Inženýr"
		Polish:"Wielki Inżynier"
		Ukrainian:"Видатний інженер"
		Korean:"위대한 기술자"
	}

	"Can speed up construction of a wonder":{
		Spanish:"Puede acelerar la construccion de una maravilla"
		Italian:"Può accelerare la costruzione di una Meraviglia"
		French:"Peut accélérer la construction d'une Merveille"
		Romanian:"Poate accelera construirea unei minuni"
		Simplified_Chinese:"可以加快一座奇观的建造速度",
		Traditional_Chinese:"可以加快一座奇觀的建造速度",
		Portuguese:"Pode acelerar a construção de uma maravilha"
		German:"Kann die Produktion eines Wunders beschleunigen"
		Russian:"Может ускорить строительство чуда света"
		Czech:"Může zrychlit budování Divu"
		Polish:"Może przyspieszyć budowę cudu"
		Ukrainian:"Може прискорити будівництво дива світу"
		Korean:"불가사의 건설 가속화 가능"
	}

	"Can build improvement: Manufactory":{
		Italian:"Può costruire il miglioramento: Manifattura"
		French:"Peut construire l'amélioration suivante: Manufacture"
		Romanian:"Poate construi îmbunătățire: fabrică"
		Simplified_Chinese:"可以建造设施：制造中心",
		Traditional_Chinese:"可以建造設施：製造中心",
		Portuguese:"Pode construir melhoria: Fábrica"
		German:"Kann Verbesserung errichten: Manufaktur"
		Russian:"Можно построить улучшение: Мануфактура"
		Spanish:"Se puede construir mejora: Manufactura"
		Czech:"Může vybudovat vylepšení: Manufaktura"
		Polish:"Może zbudować ulepszenie: Manufaktura"
		Ukrainian:"Може будувати вдосконалення: Мануфактура"
		Korean:"타일 시설 '제조공장' 건설 가능"
	}

	"Great General":{
		Italian:"Grande Generale"
		Romanian:"Mare General"
		Spanish:"Gran General"
		Simplified_Chinese:"大军事家",
		Traditional_Chinese:"大軍事家",
		Russian:"Великий полководец"
		German:"Große(r) General(in)"
		French:"Général illustre"
		Czech:"Velký Generál"
		Polish:"Wielki Generał"
		Portuguese:"Grande General"
		Ukrainian:"Видатний генерал"
		Korean:"위대한 장군"
	}

	"Bonus for units in 2 tile radius 15%" :{
		Italian:"15% Bonus per le unità nel raggio di 2 caselle"
		French:"Bonus de combat +15% pour les unités dans un rayon de 2 cases"
		Simplified_Chinese:"周围2格地块内所有我方陆军单位+15%战斗力"
		Traditional_Chinese:"周圍兩格地塊內的我方所有陸軍單位+15%戰鬥力"
		Russian:"Бонус к атаке юнитам в радиусе 2-х клеток"
		Czech:"Bonus pro bojové jednotky v okruhu 2 políček 15%"
		German:"15% Bonus für Einheiten im Umfeld von 2 Feldern"
		Polish:"+15% do walki dla jednostek w zasięgu 2 pól"
		Portuguese:"15% de bônus para unidades com raio de 2 hexágonos"
		Ukrainian:"Підрозділи в радіусі 2 клітинок отримують силу атаки +15%"
		Korean:"근처 2타일의 유닛에 전투력 보너스 +15%"
	}

	////// Unit Promotions

	"Pick promotion":{
		Italian:"Scegli promozione"
		French:"Choisissez une promotion"
		Simplified_Chinese:"选择晋升项",
		Traditional_Chinese:"選擇升級項目",
		Russian:"Повышение"
		Czech:"Vaberte povýšení"
		German:"Wähle eine Beförderung"
		Polish:"Awansuj jednostkę"
		Portuguese:"Pegue uma promoção"
		Ukrainian:"Обрати поліпшення"
		Korean:"승급 선택"
	}

	" OR ":{// as in "Requires Accuracy I OR Barrage I
		Italian:" O "
		Spanish:" O "
		Romanian:" SAU "
		Simplified_Chinese:"或"
		Traditional_Chinese:"或"
		Portuguese:" OU "
		Russian:" ИЛИ "
		German:" ODER "
		French:" OU "
		Czech:" NEBO "
		Polish:" LUB "
		Ukrainian:" АБО "
		Korean:" 또는 "
	}

	"Bonus vs [unitType]":{
		Italian:"Bonus contro [unitType]" // es. Bonus contro unità da tiro
		Russian:"Бонус против [unitType]"
		French:"Bonus contre [unitType]"
		Romanian:"Bonus contra [unitType]"
		German:"Im Vorteil gegen [unitType]"
		Dutch:"Voordeel tegen [unitType]"
		Spanish:"Bonus contra [unitType]"
		Simplified_Chinese:"对战[unitType]时战斗力+",
		Traditional_Chinese:"對戰[unitType]時戰鬥力+",
		Portuguese:"Bônus contra [unitType]",
		Czech:"Výhoda proti [unitType]"
		Polish:"Bonus przeciwko [unitType]"
		Ukrainian:"Перевага проти типу: [unitType]"
		Korean:"[unitType]에 대항하여 전투력 보너스"
	}

	"Penalty vs [unitType]":{
		Italian:"Malus contro [unitType]"
		Russian:"Штраф против [unitType]"
		French:"Pénalité contre [unitType]"
		Romanian:"Penalizare contra [unitType]"
		German:"Im Nachteil gegen [unitType]"
		Dutch:"Nadeel tegen [unitType]"
		Spanish:"Penalización contra [unitType]"
		Simplified_Chinese:"对战[unitType]时战斗力-",
		Traditional_Chinese:"對戰[unitType]時戰鬥力-",
		Portuguese:"Penalidade contra [unitType]",
		Czech:"Nevýhoda proti [unitType]"
		Polish:"Słaboś przeciwko [unitType]"
		Ukrainian:"Поступається підрозділам типу: [unitType]"
		Korean:"[unitType]에 대항하여 전투 페널티"
	}

	"Accuracy I":{
		Italian:"Precisione I"
		German:"Genauigkeit I"
		French:"Précision I"
		Russian:"Точность I"
		Simplified_Chinese:"精准I级",
		Traditional_Chinese:"精準I級",
		Czech:"Preciznost I"
		Polish:"Celność I"
		Portuguese:"Precisão I"
		Ukrainian:"Точність I"
		Korean:"정확도 I"
	}

	"Accuracy II":{
		Italian:"Precisione II"
		German:"Genauigkeit II"
		French:"Précision II"
		Russian:"Точность II"
		Simplified_Chinese:"精准II级",
		Traditional_Chinese:"精準II級",
		Czech:"Preciznost II"
		Polish:"Celność II"
		Portuguese:"Precisão II"
		Ukrainian:"Точність II"
		Korean:"정확도 II"
	}

	"Accuracy III":{
		Italian:"Precisione III"
		German:"Genauigkeit III"
		French:"Précision III"
		Russian:"Точность III"
		Simplified_Chinese:"精准III级",
		Traditional_Chinese:"精準III級",
		Czech:"Preciznost III"
		Polish:"Celność III"
		Portuguese:"Precisão III"
		Ukrainian:"Точність III"
		Korean:"정확도 III"
	}

	"units in open terrain":{
		Italian:"unità su terreno aperto"
		Simplified_Chinese:"位于开阔地形的单位",
		Traditional_Chinese:"位於開闊地形的單位",
		French:"Unités en terrain découvert"
		Russian:"юниты на открытой местности"
		Czech:"jednotky v otevřeném terénu"
		German:"Einheiten im offenen Gelände"
		Polish:"jednostek na otwartej przestrzeni"
		Portuguese:"unidades em terreno aberto"
		Ukrainian:"підрозділи на відкритій території"
		Korean:"개방된 지형에서 싸우는 유닛"
	}

	"units in rough terrain":{
		Italian:"unità su terreno accidentato"
		Romanian:"unități în teren accidentat"
		Spanish:"unidades en terreno accidentado"
		Simplified_Chinese:"位于复杂地形的单位",
		Traditional_Chinese:"位於複雜地形的單位",
		German:"Einheiten in unwegsamem Gelände"
		French:"unités en terrain accidenté"
		Portuguese:"unidades em terreno bruto" // or 'áspero', 'acidentado' it's ugly and may be functional but misunderstanding too.
		Russian:"юниты на пересеченной местности"
		Czech:"jednotky v obtížném terénu"
		Polish:"jednostek na trudnym terenie"
		Ukrainian:"підрозділи на пересіченій території"
		Korean:"험지에서 싸우는 유닛"
	}

	"Barrage I":{
		Italian:"Fuoco di Fila I"
		German:"Sperrfeuer I"
		French:"Barrage I"
		Russian:"Преграда I"
		Simplified_Chinese:"弹幕I级",
		Traditional_Chinese:"彈幕I級",
		Czech:"Maskování I"
		Polish:"Zapora I"
		Portuguese:"Barragem I"
		Ukrainian:"Завада I"
		Korean:"탄막 I"
	}

	"Barrage II":{
		Italian:"Fuoco di Fila II"
		German:"Sperrfeuer II"
		French:"Barrage II"
		Russian:"Преграда II"
		Simplified_Chinese:"弹幕II级",
		Traditional_Chinese:"彈幕II級",
		Czech:"Maskování II"
		Polish:"Zapora II"
		Portuguese:"Barragem II"
		Ukrainian:"Завада II"
		Korean:"탄막 II"
	}

	"Barrage III":{
		Italian:"Fuoco di Fila III"
		German:"Sperrfeuer III"
		French:"Barrage III"
		Russian:"Преграда III"
		Simplified_Chinese:"弹幕III级",
		Traditional_Chinese:"彈幕III級",
		Czech:"Maskování III"
		Polish:"Zapora III"
		Portuguese:"Barragem III"
		Ukrainian:"Завада III"
		Korean:"탄막 III"
	}

	"Shock I":{
		Italian:"Assalto I"
		German:"Schock I"
		French:"Choc I"
		Russian:"Натиск I"
		Simplified_Chinese:"冲击I级",
		Traditional_Chinese:"衝擊I級",
		Czech:"Šok I"
		Polish:"Szok I"
		Portuguese:"Choque I"
		Ukrainian:"Навала I"
		Korean:"충격 I"
	}

	"Shock II":{
		Italian:"Assalto II"
		German:"Schock II"
		French:"Choc II"
		Russian:"Натиск II"
		Simplified_Chinese:"冲击II级",
		Traditional_Chinese:"衝擊II級",
		Czech:"Šok II"
		Polish:"Szok II"
		Portuguese:"Choque II"
		Ukrainian:"Навала II"
		Korean:"충격 II"
	}

	"Shock III":{
		Italian:"Assalto III"
		German:"Schock III"
		French:"Choc III"
		Russian:"Натиск III"
		Simplified_Chinese:"冲击III级",
		Traditional_Chinese:"衝擊III級",
		Czech:"Šok III"
		Polish:"Szok III"
		Portuguese:"Choque III"
		Ukrainian:"Навала III"
		Korean:"충격 III"
	}

	"Drill I":{
		Italian:"Addestramento I"
		German:"Drill I"
		French:"Percée I"
		Russian: "Муштра I"
		Simplified_Chinese:"操练I级",
		Traditional_Chinese:"操練I級",
		Czech:"Dril I"
		Polish:"Musztra I"
		Portuguese:"Perfuração I"
		Ukrainian:"Вишкіл I"
		Korean:"훈련 I"
	}

	"Drill II":{
		Italian:"Addestramento II"
		German:"Drill II"
		French:"Percée II"
		Russian: "Муштра II"
		Simplified_Chinese:"操练II级",
		Traditional_Chinese:"操練II級",
		Czech:"Dril II"
		Polish:"Musztra II"
		Portuguese:"Perfuração II"
		Ukrainian:"Вишкіл II"
		Korean:"훈련 II"
	}

	"Drill III":{
		Italian:"Addestramento III"
		German:"Drill III"
		French:"Percée III"
		Russian: "Муштра III"
		Simplified_Chinese:"操练III级",
		Traditional_Chinese:"操練III級",
		Czech:"Dril III"
		Polish:"Musztra III"
		Portuguese:"Perfuração III"
		Ukrainian:"Вишкіл III"
		Korean:"훈련 III"
	}

	"Scouting I":{
		Italian:"Esplorazione I"
		German:"Spähen I"
		French:"Eclaireur I"
		Russian:"Разведка I"
		Simplified_Chinese:"侦察I级",
		Traditional_Chinese:"偵察I級",
		Czech:"Průzkum I"
		Polish:"Zwiad I"
		Portuguese:"Exploração I"
		Ukrainian:"Розвідка I"
		Korean:"정찰 I"
	}

	"Scouting II":{
		Italian:"Esplorazione II"
		German:"Spähen II"
		French:"Eclaireur II"
		Russian:"Разведка II"
		Simplified_Chinese:"侦察II级",
		Traditional_Chinese:"偵察II級",
		Czech:"Průzkum II"
		Polish:"Zwiad II"
		Portuguese:"Exploração II"
		Ukrainian:"Розвідка II"
		Korean:"정찰 II"
	}

	"Scouting III":{
		Italian:"Esplorazione III"
		German:"Spähen III"
		French:"Eclaireur III"
		Russian:"Разведка III"
		Simplified_Chinese:"侦察III级",
		Traditional_Chinese:"偵察III級",
		Czech:"Průzkum III"
		Polish:"Zwiad III"
		Portuguese:"Exploração III"
		Ukrainian:"Розвідка III"
		Korean:"정찰 III"
	}

	"+1 Movement":{
		Italian:"+1 Movimento"
		German:"+1 Bewegung"
		French:"+1 Mouvement"
		Russian:"+1 Передвижение"
		Simplified_Chinese:"+1移动力",
		Traditional_Chinese:"+1移動力",
		Czech:"+1 Pohyb"
		Polish:"+1 Poruszanie się"
		Portuguese:"+1 Movimento"
		Ukrainian:"Рух +1"
		Korean:"행동력 +1"
	}

	"Cover I":{
		Italian:"Copertura I"
		German:"Deckung I"
		French:"Protection I"
		Russian:"Укрытие I"
		Simplified_Chinese:"隐蔽I级",
		Traditional_Chinese:"隱蔽I級",
		Czech:"Krytí I"
		Polish:"Obrona I"
		Portuguese:"Cobertura I"
		Ukrainian:"Схов I"
		Korean:"엄폐 I"
	}

	"Cover II":{
		Italian:"Copertura II"
		German:"Deckung II"
		French:"Protection II"
		Russian:"Укрытие II"
		Simplified_Chinese:"隐蔽II级",
		Traditional_Chinese:"隱蔽II級",
		Czech:"Krytí II"
		Polish:"Obrona II"
		Portuguese:"Cobertura II"
		Ukrainian:"Схов II"
		Korean:"엄폐 II"
	}

	"+25% Defence against ranged attacks":{
		Italian:"+25 difesa contro gli attacchi a distanza"
		German:"+25% Verteidigung gegen Fernangriffe"
		French:"+25% en défense contre les attaques à distance"
		Russian:"+25% защиты от дальних атак"
		Simplified_Chinese:"遭受远程攻击时+25%防御力",
		Traditional_Chinese:"遭受遠程攻擊時+25%防禦力",
		Czech:"+25% obrany proti útokům na dálku"
		Polish:"+25% do Obrony przeciwko jednostkom do walki w dystansie"
		Portuguese:"+25% de defesa contra ataques à distância"
		Ukrainian:"Захист від дальніх атак +25%"
		Korean:"원거리 공격에 대해 방어력 +25%"
	}

	"March":{
		Italian:"Marcia"
		German:"Marschieren"
		French:"Marche"
		Russian:"Марш"
		Simplified_Chinese:"长途行军",
		Traditional_Chinese:"長途行軍",
		Czech:"Pochod"
		Polish:"Marsz"
		Portuguese:"Marcha"
		Ukrainian:"Похід"
		Korean:"행군"
	}

	"Charge":{
		Italian:"Carica"
		German:"Angriff"
		French:"Charge"
		Simplified_Chinese:"猛烈冲锋",
		Traditional_Chinese:"猛烈衝鋒",
		Russian:"Атака"
		Czech:"Nabíjení"
		Polish:"Szarża"
		Portuguese:"Carga"
		Ukrainian:"Приступ"
		Korean:"돌격"
	}

	"wounded units":{
		Italian:"unità ferite"
		French:"unités blessées"
		Simplified_Chinese:"受伤单位",
		Traditional_Chinese:"受傷單位",
		Russian:"раненые юниты"
		Czech:"zraněné jednotky"
		German:"verwundete Einheiten"
		Polish:"zranione jednostki"
		Portuguese:"unidades feridas"
		Ukrainian:"пошкоджені підрозділи"
		Korean:"부상당한 유닛"
	}

	"Mobility":{
		Italian:"Mobilità"
		German:"Mobilität"
		French:"Mobilité"
		Russian:"Мобильность"
		Simplified_Chinese:"机动能力",
		Traditional_Chinese:"機動能力",
		Czech:"Pohyblivost"
		Polish:"Mobilność"
		Portuguese:"Mobilidade"
		Ukrainian:"Мобільність"
		Korean:"기동성"
	}

	"Siege":{
		Italian:"Assedio"
		German:"Belagerung"
		French:"Siège"
		Russian:"Осада"
		Simplified_Chinese:"攻坚能力",
		Traditional_Chinese:"攻堅能力",
		Czech:"obléhání"
		Polish:"Oblężenie"
		Portuguese:"Cerco"
		Ukrainian:"Облога"
		Korean:"공성"
	}

	"Volley":{
		Italian:"Raffica"
		German:"Salve"
		French:"Volée"
		Russian:"Залп"
		Simplified_Chinese:"齐射能力",
		Traditional_Chinese:"齊射能力",
		Czech:"Zteč"
		Polish:"Salwa"
		Portuguese:"Salva"
		Ukrainian:"Залп"
		Korean:"일제 사격"
	}

	"Sentry":{
		Italian:"Sentinella"
		German:"Wache"
		French:"Sentinel"
		Russian:"Караул"
		Simplified_Chinese:"警戒能力",
		Traditional_Chinese:"警戒能力",
		Czech:"Stráž"
		Polish:"Strażnik"
		Portuguese:"Sentinela"
		Ukrainian:"Чати"
		Korean:"감시"
	}

	"Extended Range":{
		Italian:"Raggio di tiro ampliato"
		German:"Reichweite"
		French:"Portée"
		Russian:"Обзор"
		Simplified_Chinese:"射程拓展",
		Traditional_Chinese:"射程拓展",
		Czech:"Dostřel"
		Polish:"Daleki zasięg"
		Portuguese:"Alcance estendido"
		Ukrainian:"Збільшена дальність"
		Korean:"범위 확장"
	}

	"+1 Range":{
		Italian:"+1 raggio"
		German:"+1 Reichweite"
		French:"+1 portée d'attaque"
		Russian:"+1 Обзор"
		Simplified_Chinese:"+1射程",
		Traditional_Chinese:"+1射程",
		Czech:"+1 Dostřel"
		Polish:"+1 do Zasięgu"
		Portuguese:"+1 Alcance"
		Ukrainian:"Дальність +1"
		Korean:"원거리 공격 범위 +1"
	}

	"Ranged attacks may be performed over obstacles":{
		Italian:"Permette di sparare a distanza superando gli ostacoli"
		French:"Les attaques à distances peuvent être effectuées à travers des obstacles"
		Russian:"Дальнобойные атаки могут выполняться над препятствиями"
		Simplified_Chinese:"越过障碍进行远程攻击",
		Traditional_Chinese:"越過障礙進行遠程攻擊",
		Czech:"Útoky na dálku lze provádět i přes překážky"
		German:"Fernangriffe können über Hindernisse erfolgen"
		Polish:"Atak dystansowy może zostać przeprowadzony nad przeszkodą"
		Portuguese:"Ataques à distância podem ser executados sobre obstáculos"
		Ukrainian:"Можливий дальній бій понад перешкоди"
		Korean:"장애물을 넘어 원거리 공격을 할 수 있음"
	}

	"Formation I":{
		Italian:"Formazione I"
		German:"Formation I"
		French:"Formation I"
		Russian:"Формация I"
		Simplified_Chinese:"列阵I级",
		Traditional_Chinese:"列陣I級",
		Czech:"Formace I"
		Polish:"Formacja I"
		Portuguese:"Formação I"
		Ukrainian:"Стрій I"
		Korean:"진형 I"
	}

	"Formation II":{
		Italian:"Formazione II"
		German:"Formation II"
		French:"Formation II"
		Russian:"Формация II"
		Simplified_Chinese:"列阵II级",
		Traditional_Chinese:"列陣II級",
		Czech:"Formace II"
		Polish:"Formacja II"
		Portuguese:"Formação I"
		Ukrainian:"Стрій II"
		Korean:"진형 II"
	}

	"Blitz":{
		Italian:"Incursione"
		German:"Blitz"
		French:"Guerre éclair"
		Russian:"Блиц"
		Simplified_Chinese:"闪击战术",
		Traditional_Chinese:"閃電戰術",
		Czech:"Přepadení"
		Polish:"Szturm"
		Portuguese:"Blitz"
		Ukrainian:"Набіг"
		Korean:"전격전"
	}

	"Bombardment I":{
		Italian:"Bombardamento I"
		German:"Bombardierung I"
		French:"Bombardement I"
		Russian:"Бомбардировка I"
		Simplified_Chinese:"轰炸I级",
		Traditional_Chinese:"轟炸I級",
		Czech:"Bombardování I"
		Polish:"Bombardowanie I"
		Portuguese:"Bombardeamento I"
		Ukrainian:"Бомбардування I"
		Korean:"폭격 I"
	}

	"Bombardment II":{
		Italian:"Bombardamento II"
		German:"Bombardierung II"
		French:"Bombardement II"
		Russian:"Бомбардировка II"
		Simplified_Chinese:"轰炸II级",
		Traditional_Chinese:"轟炸II級",
		Czech:"Bombardování II"
		Polish:"Bombardowanie II"
		Portuguese:"Bombardeamento II"
		Ukrainian:"Бомбардування II"
		Korean:"폭격 II"
	}

	"Bombardment III":{
		Italian:"Bombardamento III"
		German:"Bombardierung III"
		French:"Bombardement III"
		Russian:"Бомбардировка III"
		Simplified_Chinese:"轰炸III级",
		Traditional_Chinese:"轟炸III級",
		Czech:"Bombardování III"
		Polish:"Bombardowanie III"
		Portuguese:"Bombardeamento III"
		Ukrainian:"Бомбардування III"
		Korean:"폭격 III"
	}

	"Boarding Party I":{
		Italian:"Abbordaggio I"
		German:"Entermannschaft I"
		French:"Embarquement I"
		Russian:"Абордаж I"
		Simplified_Chinese:"接舷I级",
		Traditional_Chinese:"接舷I級",
		Czech:"Obsazení I"
		Polish:"Abordaż I"
		Portuguese:"Festa de Enquadro I" // not sure, maybe it's incorrect
		Ukrainian:"Абордаж I"
		Korean:"선박 침투조 I"
	}

	"Boarding Party II":{
		Italian:"Abbordaggio II"
		German:"Entergruppe II"
		French:"Embarquement II"
		Russian:"Абордаж II"
		Simplified_Chinese:"接舷II级",
		Traditional_Chinese:"接舷II級",
		Czech:"Obsazení II"
		Polish:"Abordaż II"
		Portuguese:"Festa de Enquadro II"
		Ukrainian:"Абордаж II"
		Korean:"선박 침투조 II"
	}

	"Boarding Party III":{
		Italian:"Abbordaggio III"
		German:"Enterteam III"
		French:"Embarquement III"
		Russian:"Абордаж III"
		Simplified_Chinese:"接舷III级",
		Traditional_Chinese:"接舷III級",
		Czech:"Coastal Raider III"
		Polish:"Abordaż III"
		Portuguese:"Festa de Enquadro III"
		Ukrainian:"Абордаж III"
		Korean:"선박 침투조 III"
	}

	"Coastal Raider I":{
		Italian:"Incursione costiera I"
		German:"KüstenräuberIn I"
		French:"Commando Côtier I" //not very accurate
		Russian:"Береговой налетчик I"
		Simplified_Chinese:"海掠I级",
		Traditional_Chinese:"海掠I級",
		Czech:"Pobřežní jezdec I"
		Polish:"Przybrzeżny najeźdźca I"
		Portuguese:"Assalto Litorâneo I"
		Ukrainian:"Канонерка I"
		Korean:"해안 강습 I"
	}


	"Coastal Raider II":{
		Italian:"Incursione costiera II"
		German:"KüstenräuberIn II"
		French:"Commando Côtier II"
		Russian:"Береговой налетчик II"
		Simplified_Chinese:"海掠II级",
		Traditional_Chinese:"海掠II級",
		Czech:"Pobřežní jezdec II"
		Polish:"Przybrzeżny najeźdźca II"
		Portuguese:"Assalto Litorâneo II"
		Ukrainian:"Канонерка II"
		Korean:"해안 강습 II"
	}

	"Coastal Raider III":{
		Italian:"Incursione costiera III"
		German:"KüstenräuberIn III"
		French:"Commando Côtier III"
		Russian:"Береговой налетчик III"
		Simplified_Chinese:"海掠III级",
		Traditional_Chinese:"海掠III級",
		Czech:"Pobřežní jezdec III"
		Polish:"Przybrzeżny najeźdźca III"
		Portuguese:"Assalto Litorâneo III"
		Ukrainian:"Канонерка III"
		Korean:"해안 강습 III"
	}

	"Targeting I":{
		Italian:"Puntamento I"
		German:"Gezielter Schlag I"
		French:"Ciblage I"
		Russian:"Прицеливание I"
		Simplified_Chinese:"定位I级",
		Traditional_Chinese:"定位I級",
		Czech:"Míření I"
		Polish:"Wybieranie celu I"
		Portuguese:"Alvejamento I"
		Ukrainian:"Ціль I"
		Korean:"표적 I"
	}

	"Targeting II":{
		Italian:"Puntamento II"
		German:"Gezielter Schlag II"
		French:"Ciblage II"
		Russian:"Прицеливание II"
		Simplified_Chinese:"定位II级",
		Traditional_Chinese:"定位II級",
		Czech:"Míření II"
		Polish:"Wybieranie celu II"
		Portuguese:"Alvejamento II"
		Ukrainian:"Ціль II"
		Korean:"표적 II"
	}

	"Targeting III":{
		Italian:"Puntamento III"
		German:"Gezielter Schlag III"
		French:"Ciblage III"
		Russian:"Прицеливание III"
		Simplified_Chinese:"定位III级",
		Traditional_Chinese:"定位III級",
		Czech:"Míření III"
		Polish:"Wybieranie celu III"
		Portuguese:"Alvejamento III"
		Ukrainian:"Ціль III"
		Korean:"표적 III"
	}

	"Wolfpack I":{
		Italian:"Attacco in massa I"
		German:"Rudeltaktik I"
		French:"Meute I"
		Russian:"Массовая атака I"
		Simplified_Chinese:"狼群I级",
		Traditional_Chinese:"狼群I級",
		Czech:"Hromadný útok I"
		Polish:"Wataha I"
		Portuguese:"Alcateia I"
		Ukrainian:"Вовча зграя I"
		Korean:"집단공격 I"
	}

	"Wolfpack II":{
		Italian:"Attacco in massa II"
		German:"Rudeltaktik II"
		French:"Meute II"
		Russian:"Массовая атака II"
		Simplified_Chinese:"狼群II级",
		Traditional_Chinese:"狼群II級",
		Czech:"Hromadný útok II"
		Polish:"Wataha II"
		Portuguese:"Alcateia II"
		Ukrainian:"Вовча зграя II"
		Korean:"집단공격 II"
	}

	"Wolfpack III":{
		Italian:"Attacco in massa III"
		German:"Rudeltaktik III"
		French:"Meute III"
		Russian:"Массовая атака III"
		Simplified_Chinese:"狼群III级",
		Traditional_Chinese:"狼群III級",
		Czech:"Hromadný útok III"
		Polish:"Wataha III"
		Portuguese:"Alcateia III"
		Ukrainian:"Вовча зграя III"
		Korean:"집단공격 III"
	}

	"Woodsman":{
		Italian:"Forestali"
		Simplified_Chinese:"林地幽灵",
		Traditional_Chinese:"林地幽靈",
		French:"Bûcheron"
		Russian:"Передвижение через лес"
		Czech:"Lesník"
		German:"Waldarbeitskräfte"
		Polish:"Leśniczy"
		Portuguese:"Lenhador"
		Ukrainian:"Лісовик"
		Korean:"숲사람"
	}

	"Double movement rate through Forest and Jungle":{
		Italian:"Movimento doppio attraverso Foreste e Giungle."
		Simplified_Chinese:"通过森林或丛林时移动速度加倍",
		Traditional_Chinese:"通過森林或叢林時移動速度加倍",
		French:"Déplacement doublé dans la Forêt et la Jungle"
		Russian:"Передвижение через Лес и Джунгли тратит вдвое меньше очков действия"
		Czech:"Dvojnásobná rychlost pohybu v lese a džungli"
		German:"Doppelte Bewegungsrate durch Wald und Dschungel"
		Polish:"Podwojona prędkość przemieszczania się przez Las i Dżunglę"
		Portuguese:"Taxa de movimento dobrado através de Floresta e Selva"
		Ukrainian:"Подвійне переміщення лісом і хащами"
		Korean:"숲과 정글을 지날 때 행동력 두 배"
	}

	"Heal Instantly":{
		Italian:"Cura istantanea"
		Simplified_Chinese:"浴火重生",
		Traditional_Chinese:"浴火重生",
		French:"Soin instantané"
		Russian:"Мгновенное излечение"
		Czech:"Okamžitě vyléčit"
		German:"Sofortige Heilung"
		Polish:"Natychmiastowe leczenie"
		Portuguese:"Cura Instantânea"
		Ukrainian:"Миттєве лікування"
		Korean:"즉시 회복"
	}

	"Heal this Unit by 50 HP; Doing so will consume this opportunity to choose a Promotion":{
		Italian:"Cura l'unità di 50 PF, rinunciando però all'opportunità di scegliere una promozione."
		Simplified_Chinese:"立即回复50生命值，同时放弃本次晋升机会",
		Traditional_Chinese:"立即回復50生命值，同時放棄本次升級機會",
		French:"Soigne cette unité de 50 PV, coûte une promotion"
		Russian:"Излечить юнит на 50 ОЗ. Данное действие заменяет возможность повышения."
		Czech:"Léčba této jednotky zvýší zdraví o 50 bodů, ale přijdete tak o možnost povýšení jednotky"
		German:"Heile diese Einheit um 50 LP; Wenn Sie dies tun, wird diese Gelegenheit genutzt, um eine Promotion zu wählen." // not sure about the 2nd half
		Polish:"Ulecz jednostkę o 50 punktów zdrowia; Ta akcja spowoduje utracenie możliwości do wybrania awansu"
		Portuguese:"Cure essa unidade por 50 de Vida; Fazendo isto irá consumir sua oportunidade de escolher uma Promoção"
		Ukrainian:"Підрозділ отримає здоровʼя +50. Втрачається можливість поліпшення"
		Korean:"승급 기회를 잃고 이 유닛의 체력을 50 HP만큼 즉시 회복"
	}

	"Medic":{
		Italian:"Medico I"
		Simplified_Chinese:"治疗I级"
		Traditional_Chinese:"治療I級"
		French:"Médecin"
		Russian:"Медик"
		Czech:"Zdravotník I"
		German:"Rettungskräfte I"
		Polish:"Sanitariusz I"
		Portuguese:"Médico I"
		Ukrainian:"Медик I"
		Korean:"의무병 I"
	}

    "Medic II":{
		Italian:"Medico II"
		Simplified_Chinese:"治疗II级"
		Traditional_Chinese:"治療II級"
		French:"Médecin II"
		Russian:"Медик II",
		Czech:"Zdravotník II"
		German:"Rettungskräfte II"
		Polish:"Sanitariusz II"
		Portuguese:"Médico II"
		Ukrainian:"Медик II"
		Korean:"의무병 II"
	}

	"This unit and all others in adjacent tiles heal 5 additional HP per turn":{
		Italian:"L'unità attuale e quelle circostanti guariscono di 5 PF al turno"
		Simplified_Chinese:"本单位及其相邻单位每回合额外回复5生命值",
		Traditional_Chinese:"本單位及其相鄰單位每回合額外回復5生命值",
		French:"Cette unité et toutes celles présentes dans les cases adjacentes se soignent de 5 PV supplémentaires par tour"
		Russian:"Данный юнит и юниты на близлежащих территориях восстанавливают 5 ОЗ за ход"
		Czech:"Tato jednotka a všechny jednotky na vedlejších políčkách budou léčeny rychlosti 5 bodů zdraví za tah"
		German:"Diese Einheit und alle anderen in anliegenden Feldern werden zusätzlich 5 LP pro Runde geheilt"
		Polish:"Ta i wszystkie jednostki znajdujące się na polach przyległych leczą się o 5 punktów zdrowia na turę"
		Portuguese:"Essa unidade e todas as outras em hexágonos adjacentes recuperarão 5 de Vida adicional por turno"
		Ukrainian:"Підрозділ і сусіди отримують кожен хід здоровʼя +5"
		Korean:"이 유닛과 주위 타일의 아군 유닛 모두가 턴 당 5의 HP를 추가로 회복함"
	}

	"This unit and all others in adjacent tiles heal 5 additional HP. This unit heals 5 additional HP outside of friendly territory.":{
		Italian:"L'unità attuale e quelle circostanti guariscono di 5 PF al turno. Inoltre, l'unità recupera 5 PF aggiuntivi se si trova fuori dal territorio amico."
		Simplified_Chinese:"本单位及其相邻单位每回合额外回复5生命值，该单位在己方领土以外每回合额外回复5生命值",
		Traditional_Chinese:"本單位及其相鄰單位每回合額外回復5生命值，該單位在自身領土以外每回合額外回復5生命值",
		French:"Cette unité et toutes celles présentes dans les cases adjacentes se soignent de 5 PV supplémentaires par tour. Cette unité se soigne de 5 PV supplémentaires par tour en dehors d'un territoire allié"
		Russian:"Данный юнит и юниты на близлежащих территориях восстанавливают 5 ОЗ за ход. Данный юнит восстанавливает ещё 5 ОЗ вне дружественной территории",
		Czech:"Tato jednotka a všechny jednotky na vedlejších políčkách budou léčeny rychlosti 5 bodů zdraví za tah. Tato jednotka bude léčena rychlostí 5 bodů zdraví za tah mimo přátelské území."
		German:"Diese Einheit und alle anderen in anliegenden Feldern werden zusätzlich 5 LP geheilt. Diese Einheit heilt zusätzlich 5 LP außerhalb von befreundeten Gelände."
		Polish:"Ta i wszystkie jednostki znajdujące się na polach przyległych leczą się o 5 punktów zdrowia na turę. Ta jednostka leczy się dodatkowo o 5 punktów poza przyjaznym terytorium"
		Portuguese:"Essa unidade e todas as outras em hexágonos adjacentes recuperarão 5 de Vida adicional. Essa unidade recupera 5 de Vida adicional fora do terreno amigável"
		Ukrainian:"Підрозділ і сусіди отримують кожен хід здоровʼя +5. Підрозділ  і сусіди отримують отримують додатково здоровʼя +5 поза дружньою територією."
		Korean:"이 유닛과 주위 타일의 아군 유닛 모두가 턴 당 5의 HP를 추가로 회복함. 우호적인 영토 바깥에 있는 경우 이 유닛만 5의 HP를 추가로 더 회복함."
	}

	"Targeting I (air)":{//Should be Air Targeting I
		Italian:"Puntamento aereo I"
		French:"Visée I (air)"
		Russian:"Прицеливание I (воздух)"
		Simplified_Chinese:"空中定位I级",
		Traditional_Chinese:"空中定位I級",
		Czech:"Míření I (vzduch)"
		German:"Luftzielerfassung I"
		Polish:"Wybieranie celu I (lotnictwo)"
		Portuguese:"Alvejamento Aéreo I"
		Ukrainian:"Повітряна ціль I"
		Korean:"공중 목표 설정 I"
	}

	"Targeting II (air)":{//Should be Air Targeting II
		Italian:"Puntamento aereo II"
		French:"Visée II (air)"
		Russian:"Прицеливание II (воздух)"
		Simplified_Chinese:"空中定位II级",
		Traditional_Chinese:"空中定位II級",
		Czech:"Míření II (vzduch)"
		German:"Luftzielerfassung II"
		Polish:"Wybieranie celu II (lotnictwo)"
		Portuguese:"Alvejamento Aéreo II"
		Ukrainian:"Повітряна ціль II"
		Korean:"공중 목표 설정 II"
	}

	"Targeting III (air)":{
		Italian:"Puntamento aereo III"
		French:"Visée III (air)"
		Russian:"Прицеливание II (воздух)"
		Simplified_Chinese:"空中定位III级",
		Traditional_Chinese:"空中定位III級",
		Czech:"Míření III (vzduch)"
		German:"Luftzielerfassung III"
		Polish:"Wybieranie celu III (lotnictwo)"
		Portuguese:"Alvejamento Aéreo III"
		Ukrainian:"Повітряна ціль III"
		Korean:"공중 목표 설정 III"
	}

	"Air Repair":{
		Italian:"Riparazione aerea"
		French:"Réparation Aérienne"
		Russian:"Ремонт в полёте"
		Simplified_Chinese:"空中维修",
		Traditional_Chinese:"空中維修",
		Czech:"Oprava ve vzduchu"
		German:"Reparatur in der Luft"
		Polish:"Naprawa powietrzna"
		Portuguese:"Reparação Aérea"
		Ukrainian:"Повітряний ремонт"
		Korean:"공중 수리"
	}

	"Unit will heal every turn, even if it performs an action":{
		Italian:"L'unità guarisce ad ogni turno, anche quando esegue un'azione "
		French:"L'unité se soignera à chaque tour, même si elle effectue une action"
		Russian:"Юнит будет восстанавливаться каждый ход, даже при действии"
		Simplified_Chinese:"每回合回复生命值(包括执行指令后)"
		Traditional_Chinese:"每回合回復生命值(包括執行指令後)"
		Czech:"Jednotka bude léčená každé kolo, i když provádí nějakou akci"
		German:"Einheit heilt jede Runde, selbst wenn sie eine Aktion durchführt"
		Polish:"Jednostka leczy się co ture, nawet po wykonaniu akcji"
		Portuguese:"Esta unidade irá curar a cada turno, mesmo se executar uma ação"
		Ukrainian:"Підрозділ оздоровлюється кожен хід, навіть якщо діє"
		Korean:"이번 턴에 행동을 했는지와 상관없이, 매 턴 체력을 회복함"
	}

	"Operational Range":{
		Italian:"Raggio operativo"
		French:"Portée"
		Russian:"Дальность"
		Simplified_Chinese:"航程拓展",
		Traditional_Chinese:"航程拓展",
		Czech:"Operační vzdálenost"
		German:"Betriebsbereich"
		Polish:"Zasięg operacyjny"
		Portuguese:"Alcance Operacional"
		Ukrainian:"Дальність дії"
		Korean:"작전 범위 증가"
	}

	"+2 Range":{
		Italian:"+2 Raggio"
		French:"+2 Portée"
		Russian:"+2 Дальность"
		Simplified_Chinese:"+2航程",
		Traditional_Chinese:"+2航程",
		Czech:"+2 vzdálenost"
		German:"+2 Reichweite"
		Polish:"+2 do Zasięgu"
		Portuguese:"+2 de Alcance"
		Ukrainian:"Дальність +2"
		Korean:"작전 범위 +2"
	}

	"Sortie":{
		Italian:"Sortita"
		//same in french
		Simplified_Chinese:"连续出击",
		Traditional_Chinese:"連續出擊",
		Russian:"Вылазка"
		Czech:"Bojový let"
		German:"Sortie" // not sure what this is?
		Polish:"Operacja"
		Portuguese:"Excursão" // I think it doesn't mean like 'passeio' but rather 'Operação'
		Ukrainian:"Виліт"
		Korean:"출격"
	}

	"1 extra Interception may be made per turn":{
		Italian:"Può eseguire un'Intercettazione extra per turno"
		French:"1 interception supplémentaire par tour"
		Russian:"+1 Перехват за ход"
		Simplified_Chinese:"+1额外拦截次数/回合"
		Traditional_Chinese:"1額外攔截次數/回合"
		Czech:"1 extra zabránění útoku za tah navíc"
		German:"1 mal extra Abfangen pro Runde möglich"
		Polish:"1 dodatkowe Przechwycenie może być wykonane na turę"
		Portuguese:"+1 de Interceptação extra pode ser feita por turno"
		Ukrainian:"За хід +1 перехоплення"
		Korean:"턴마다 요격 기회 +1"
	}

	"Bonus when performing air sweep [bonusAmount]%":{
		Italian:"+[bonusAmount]% Forza nella distruzione delle difese aeree"
		French:"Bonus de combat aérien +[bonusAmount]%"
		Russian:"Бонус +[bonusAmount]% при выполнении отвлекающего манёвра (воздух)"
		Simplified_Chinese:"空中游猎时+[bonusAmount]%战斗力",
		Traditional_Chinese:"空中遊獵時+[bonusAmount]%戰鬥力",
		Czech:"Bonus při provádění leteckého čištění [bonusAmount]%"
		German:"[bonusAmount]% Bonus bei Bewegung in der Luft" // not sure about the correct transl. for "air sweep"
		Portuguese:"[bonusAmount]% de bônus enquanto executa varredura áerea" // not sure about air sweep
		Ukrainian:"Чисте повітря отримує силу +[bonusAmount]%"
		Korean:"대공 무력화를 수행할 때 전투력 +[bonusAmount]%"
	}

    "Dogfighting I":{
		Italian:"Duello aereo I"
		French:"Combat aérien I" //official translate but not very accurate
		Russian:"Воздушный бой I"
		Simplified_Chinese:"缠斗I级",
		Traditional_Chinese:"纏鬥I級",
		Czech:"Letecký souboj I"
		German:"Luftkampf I"
		Polish:"Walka w powietrzu I"
	    	Portuguese:"Combate Áereo I" // not sure about Dogfighting
		Ukrainian:"Повітряний бій I"
		Korean:"공중전 I"
	}

	"Dogfighting II":{
		Italian:"Duello aereo II"
		French:"Combat aérien II"
		Russian:"Воздушный бой II"
		Simplified_Chinese:"缠斗II级",
		Traditional_Chinese:"纏鬥II級",
		Czech:"Letecký souboj II"
		German:"Luftkampf II"
		Polish:"Walka w powietrzu II"
		Portuguese:"Combate Áereo II"
		Ukrainian:"Повітряний бій II"
		Korean:"공중전 II"
	}

	"Dogfighting III":{
		Italian:"Duello aereo III"
		French:"Combat aérien III"
		Russian:"Воздушный бой III"
		Simplified_Chinese:"缠斗III级",
		Traditional_Chinese:"纏鬥III級",
		Czech:"Letecký souboj III"
		German:"Luftkampf III"
		Polish:"Walka w powietrzu III"
		Portuguese:"Combate Áereo III"
		Ukrainian:"Повітряний бій III"
		Korean:"공중전 III"
	}

	"Bonus when intercepting [bonusAmount]%":{
		Italian:"+[bonusAmount]% Bonus d'intercettazione"
		French:"Bonus d'interception +[bonusAmount]%"
		Russian:"Бонус при перехвате +[bonusAmount]%"
		Simplified_Chinese:"拦截敌方飞机时+[bonusAmount]%战斗力",
		Traditional_Chinese:"攔截敵方飛機時+[bonusAmount]%戰鬥力",
		Czech:"Bonus při zachycení útoku [bonusAmount]%"
		German:"[bonusAmount]% Bonus beim Abfangen" 
		Portuguese:"[bonusAmount]% de bônus ao interceptar"
		Ukrainian:"При перехопленні отримує силу +[bonusAmount]%"
		Korean:"적을 요격할 때 전투력 +[bonusAmount]%"
	}

	"Interception I":{
		Italian:"Intercettazione I"
		//same in french
		Russian:"Перехват I"
		Simplified_Chinese:"拦截I级",
		Traditional_Chinese:"攔截I級",
		Czech:"Interceptor I"
		German:"Abfangen I"
		Polish:"Przechwytywanie I"
		Portuguese:"Interceptação I"
		Ukrainian:"Перехоплення I"
		Korean:"요격 I"
	}

	"Interception II":{
		Italian:"Intercettazione II"
		//same in french
		Russian:"Перехват II"
		Simplified_Chinese:"拦截II级",
		Traditional_Chinese:"攔截II級",
		Czech:"Interceptor II"
		German:"Abfangen II"
		Polish:"Przechwytywanie II"
		Portuguese:"Interceptação II"
		Ukrainian:"Перехоплення II"
		Korean:"요격 II"
	}

	"Interception III":{
		Italian:"Intercettazione III"
		//same in french
		Russian:"Перехват III"
		Simplified_Chinese:"拦截III级",
		Traditional_Chinese:"攔截III級",
		Czech:"Interceptor III"
		German:"Abfangen III"
		Polish:"Przechwytywanie III"
		Portuguese:"Interceptação III"
		Ukrainian:"Перехоплення III"
		Korean:"요격 III"
	}

	"Siege I":{//Air
		Italian:"Assedio I"
		French:"Siège I"
		Russian:"Осада I"
		Simplified_Chinese:"攻坚I级",
		Traditional_Chinese:"攻堅I級",
		Czech:"Nálet I"
		German:"Belagerung I"
		Polish:"Oblężenie I"
		Portuguese:"Cerco Aéreo I" //not sure
		Ukrainian:"Наліт I"
		Korean:"공성 I"
	}

	"Siege II":{
		Italian:"Assedio II"
		French:"Siège II"
		Russian:"Осада III"
		Simplified_Chinese:"攻坚II级",
		Traditional_Chinese:"攻堅II級",
		Czech:"Nálet II"
		German:"Belagerung II"
		Polish:"Oblężenie II"
		Portuguese:"Cerco Aéreo II"
		Ukrainian:"Наліт II"
		Korean:"공성 II"
	}

	"Siege III":{
		Italian:"Assedio III"
		French:"Siège III"
		Russian:"Осада III"
		Simplified_Chinese:"攻坚III级",
		Traditional_Chinese:"攻堅III級",
		Czech:"Nálet III"
		German:"Belagerung III"
		Polish:"Oblężenie III"
		Portuguese:"Cerco Aéreo III"
		Ukrainian:"Наліт III"
		Korean:"공성 III"
	}

	"Evasion":{
		Italian:"Manovre evasive"
		French:"Esquive"
		Russian:"Уклонение"
		Simplified_Chinese:"规避能力",
		Traditional_Chinese:"規避能力",
		Czech:"Průnik"
		German:"Ausweichen"
		Polish:"Unik"
		Portuguese:"Evasão"
		Ukrainian:"Ухилення"
		Korean:"회피"
	}

	"Reduces damage taken from interception by 50%":{
		Italian:"Dimezza i danni da intercettazione contraerea"
		French:"Réduit les dégâts des unités d'interception de 50%"
		Russian:"Уменьшает урон от перехвата на 50%"
		Simplified_Chinese:"遭受拦截时的损伤-50%",
		Traditional_Chinese:"遭受攔截時的損傷-50%",
		Czech:"Redukuje škody způsobené interceptory o 50%"
		German:"Reduziert den empfangenden Schaden durch Abfangen um 50%"
		Polish:"Redukuje obrażenia otrzymane podczas przechwytywania o 50%"
		Portuguese:"Reduz o dano recebido de interceptações por 50%"
		Ukrainian:"Пошкодження від перехоплення -50%"
		Korean:"요격으로 인한 피해 -50%"
	}

	"Bonus when intercepting [amount]%":{
		Italian:"[amount]% bonus d'intercettazione"
		Simplified_Chinese:"执行拦截任务时+[amount]%战斗力",
		Traditional_Chinese:"執行攔截任務時+[amount]%戰鬥力",
		Russian:"Бонус при перехвате [amount]%",
		Czech:"Bonus při zachytávání útoků [amount]%"
		German:"[amount]% Bonus beim Abfangen"
		French:"Bonus en interception de [amount]%"
		Polish:"Bonus podczas przechwytywania o [amount]%"
		Portuguese:"[amount]% de bônus ao interceptar"
		Ukrainian:"При перехопленні отримує силу +[amount]%"
		Korean:"적을 요격할 때 전투력 +[bonusAmount]%"
	}

	"Ambush I":{//Should be Air Ambush I
		Italian:"Imboscata aerea I"
		Simplified_Chinese:"伏击I级",
		Traditional_Chinese:"伏擊I級",
		Russian:"Засада I"
		Czech:"Přepadení I"
		German:"Lufthinterhalt I"
		French:"Embuscade I"
		Polish:"Zasadzka I (lotnictwo)"
		Portuguese:"Emboscada Aérea I"
		Ukrainian:"Повітряна засідка I"
		Korean:"공중 매복 I"
	}

	"Ambush II":{//Should be Air Ambush II
		Italian:"Imboscata aerea II"
		Simplified_Chinese:"伏击II级",
		Traditional_Chinese:"伏擊II級",
		Russian:"Засада II",
		Czech:"Přepadení II"
		German:"Lufthinterhalt II"
		French:"Embuscade II"
		Polish:"Zasadzka II (lotnictwo)"
		Portuguese:"Emboscada Aérea II"
		Ukrainian:"Повітряна засідка II"
		Korean:"공중 매복 II"
	}

	"Haka War Dance":{
		Italian:"Danza di guerra Haka"
		Czech:"Haka - valečný tanec"
		Simplified_Chinese:"哈卡战舞",
		Traditional_Chinese:"哈卡戰舞"
		German:"Haka Kriegstanz"
		French:"Haka - Danse de guerre"
		Polish:"Haka - taniec wojenny"
		Portuguese:"Dança de Guerra Haka"
		Ukrainian:"Бойовий танець Гака"
		Korean:"하카 전쟁 의식"
	}

	"-10% combat strength for adjacent enemy units":{
		Italian:"-10% Forza alle unità nemiche adiacenti a questa unità"
		Czech:"-10% bojové síly pro nepřátelské jednotky na sousedních políčkách"
		Simplified_Chinese:"相邻的敌方单位-10%战斗力"
		Traditional_Chinese:"相鄰的敵方單位-10%戰鬥力"
		German:"-10% Kampfstärke für angrenzende feindliche Einheiten"
		French:"-10% de force de combats pour toutes les unités ennemies adjacentes"
		Polish:"-10% walecznej siły dla jednostek przeciwnika leżących na przyległych polach"
		Portuguese:"-10% de força de combate para cada unidade inimiga adjacente"
		Ukrainian:"Сусідні ворожі підрозділи отримують силу атаки -10%"
		Korean:"이 유닛과 인접한 적 유닛의 전투력 -10%"
	}

}<|MERGE_RESOLUTION|>--- conflicted
+++ resolved
@@ -1996,13 +1996,9 @@
 		Czech:"Atomová bomba"
 		German:"Atombombe"
 		French:"Bombardier Atomique"
-<<<<<<< HEAD
 		Simplified_Chinese:"原子弹"
 		Traditional_Chinese:"原子彈"
         Polish:"Bomba atomowa"
-=======
-		Polish:"Bomba atomowa"
->>>>>>> a544bfc8
 		Ukrainian:"Ядерна бомба"
 		Korean:"원자폭탄"
 	}
@@ -2151,26 +2147,9 @@
 		
 	}
 
-<<<<<<< HEAD
 	"Can gain a large sum of science immediately to hurry technology research":{
 		Simplified_Chinese:"可以立即获得大量科研以加速科技研究",
 		Traditional_Chinese:"可以立即獲得大量科研以加速科技研究",
-=======
-	"Can discover a technology":{
-		Spanish:"Puede descubrir una tecnologia"
-		Italian:"Può scoprire una tecnologia"
-		French:"Peut découvrir une technologie"
-		Romanian:"Poate descoperi o tehnologie"
-		Simplified_Chinese:"可以发现1项科技",
-		Traditional_Chinese:"可以發現1項科技",
-		Portuguese:"Pode descobrir uma tecnologia"
-		German:"Kann eine Technologie entdecken"
-		Russian:"Может открыть технологию"
-		Czech:"Může vyzkoumat technologii"
-		Polish:"Może odkryć technologię"
-		Ukrainian:"Може відкрити технологію"
-		Korean:"기술 하나를 무료로 발견 가능"
->>>>>>> a544bfc8
 	}
 
 	"Can build improvement: Academy":{
