--- conflicted
+++ resolved
@@ -541,9 +541,8 @@
 			"Changwon","Andong","Gongju","Haeju","Cheongju","Mokpo","Dongducheon","Geoje","Suncheon","Jinju","Sangju",
 			"Rason","Gyeongju","Chungju","Sacheon","Gimje","Anju"]
 	},
-	
-	{
-<<<<<<< HEAD
+	/*
+	{
 		name:"Australia",
 		leaderName:"John Curtin",
 		adjective:["Australian"],
@@ -582,7 +581,8 @@
 			"Orange", "Port Macquarie", "Port Pirie", "Boomahnoomoonah", "Tweed Heads"]
 	///Unique unit: Digger (replaces Infantry, and has +10% Strenght against anti-cavalry units, +10% Strenght on coastal tiles)
 	///Unique building: Outback Station (replaces Windmill, adds +1 Food)
-=======
+  },
+{
 		name:"Nubia",
 		leaderName:"Amanitore",
 		adjective:["Nubian"],
@@ -619,10 +619,8 @@
 			"Musawwarat es-Sufra","El Fura","Ukma","Pedeme","Defeia"]
 		//Nubians should have Pitati Archer as their unique unit, which replaces Archer and it's stronger. Can also move three tiles.
 		//There should also be another new Unique Improvement - but only for G&K, since it uses Faith.
->>>>>>> 4bef4719
 	},
 	
-	/*
 	{   // REQUIRES RIVERS
 		name:"Aztecs",
 		leaderName:"Montezuma I",
