
UnitIcons.png
size: 2048, 1024
format: RGBA8888
filter: MipMapLinearLinear, MipMapLinearLinear
repeat: none
Anti-Aircraft Gun
  rotate: false
  xy: 4, 862
  size: 100, 100
  orig: 100, 100
  offset: 0, 0
  index: -1
Anti-Tank Gun
  rotate: false
  xy: 4, 754
  size: 100, 100
  orig: 100, 100
  offset: 0, 0
  index: -1
Archer
  rotate: false
  xy: 112, 862
  size: 100, 100
  orig: 100, 100
  offset: 0, 0
  index: -1
Artillery
  rotate: false
  xy: 4, 646
  size: 100, 100
  orig: 100, 100
  offset: 0, 0
  index: -1
Atomic Bomb
  rotate: false
  xy: 112, 754
  size: 100, 100
  orig: 100, 100
  offset: 0, 0
  index: -1
B17
  rotate: false
  xy: 220, 862
  size: 100, 100
  orig: 100, 100
  offset: 0, 0
  index: -1
Ballista
  rotate: false
  xy: 4, 538
  size: 100, 100
  orig: 100, 100
  offset: 0, 0
  index: -1
Battering Ram
  rotate: false
  xy: 112, 646
  size: 100, 100
  orig: 100, 100
  offset: 0, 0
  index: -1
Battleship
  rotate: false
  xy: 220, 754
  size: 100, 100
  orig: 100, 100
  offset: 0, 0
  index: -1
Berserker
  rotate: false
  xy: 328, 862
  size: 100, 100
  orig: 100, 100
  offset: 0, 0
  index: -1
Bomber
  rotate: false
  xy: 4, 430
  size: 100, 100
  orig: 100, 100
  offset: 0, 0
  index: -1
Bowman
  rotate: false
  xy: 112, 538
  size: 100, 100
  orig: 100, 100
  offset: 0, 0
  index: -1
Brute
  rotate: false
  xy: 220, 646
  size: 100, 100
  orig: 100, 100
  offset: 0, 0
  index: -1
Camel Archer
  rotate: false
  xy: 328, 754
  size: 100, 100
  orig: 100, 100
  offset: 0, 0
  index: -1
Cannon
  rotate: false
  xy: 436, 862
  size: 100, 100
  orig: 100, 100
  offset: 0, 0
  index: -1
Caravel
  rotate: false
  xy: 4, 322
  size: 100, 100
  orig: 100, 100
  offset: 0, 0
  index: -1
Carrier
  rotate: false
  xy: 112, 430
  size: 100, 100
  orig: 100, 100
  offset: 0, 0
  index: -1
Catapult
  rotate: false
  xy: 220, 538
  size: 100, 100
  orig: 100, 100
  offset: 0, 0
  index: -1
Cavalry
  rotate: false
  xy: 328, 646
  size: 100, 100
  orig: 100, 100
  offset: 0, 0
  index: -1
Chariot Archer
  rotate: false
  xy: 436, 754
  size: 100, 100
  orig: 100, 100
  offset: 0, 0
  index: -1
Chu-Ko-Nu
  rotate: false
  xy: 544, 862
  size: 100, 100
  orig: 100, 100
  offset: 0, 0
  index: -1
Companion Cavalry
  rotate: false
  xy: 4, 214
  size: 100, 100
  orig: 100, 100
  offset: 0, 0
  index: -1
Composite Bowman
  rotate: false
  xy: 112, 322
  size: 100, 100
  orig: 100, 100
  offset: 0, 0
  index: -1
Conquistador
  rotate: false
  xy: 220, 430
  size: 100, 100
  orig: 100, 100
  offset: 0, 0
  index: -1
Cossack
  rotate: false
  xy: 328, 538
  size: 100, 100
  orig: 100, 100
  offset: 0, 0
  index: -1
Crossbowman
  rotate: false
  xy: 436, 646
  size: 100, 100
  orig: 100, 100
  offset: 0, 0
  index: -1
Destroyer
  rotate: false
  xy: 544, 754
  size: 100, 100
  orig: 100, 100
  offset: 0, 0
  index: -1
Fighter
  rotate: false
  xy: 652, 862
  size: 100, 100
  orig: 100, 100
  offset: 0, 0
  index: -1
Foreign Legion
  rotate: false
  xy: 4, 106
  size: 100, 100
  orig: 100, 100
  offset: 0, 0
  index: -1
Frigate
  rotate: false
  xy: 112, 214
  size: 100, 100
  orig: 100, 100
  offset: 0, 0
  index: -1
Galleass
  rotate: false
  xy: 220, 322
  size: 100, 100
  orig: 100, 100
  offset: 0, 0
  index: -1
Gatling Gun
  rotate: false
  xy: 328, 430
  size: 100, 100
  orig: 100, 100
  offset: 0, 0
  index: -1
Giant Death Robot
  rotate: false
  xy: 436, 538
  size: 100, 100
  orig: 100, 100
  offset: 0, 0
  index: -1
Great Admiral
  rotate: false
  xy: 544, 646
  size: 100, 100
  orig: 100, 100
  offset: 0, 0
  index: -1
Great Artist
  rotate: false
  xy: 652, 754
  size: 100, 100
  orig: 100, 100
  offset: 0, 0
  index: -1
Great Engineer
  rotate: false
  xy: 760, 862
  size: 100, 100
  orig: 100, 100
  offset: 0, 0
  index: -1
Great General
  rotate: false
  xy: 4, 4
  size: 100, 94
  orig: 100, 94
  offset: 0, 0
  index: -1
Great Merchant
  rotate: false
  xy: 112, 106
  size: 100, 100
  orig: 100, 100
  offset: 0, 0
  index: -1
Great Scientist
  rotate: false
  xy: 220, 214
  size: 100, 100
  orig: 100, 100
  offset: 0, 0
  index: -1
Great War Bomber
  rotate: false
  xy: 328, 322
  size: 100, 100
  orig: 100, 100
  offset: 0, 0
  index: -1
Great War Infantry
  rotate: false
  xy: 436, 430
  size: 100, 100
  orig: 100, 100
  offset: 0, 0
  index: -1
Guided Missile
  rotate: false
  xy: 544, 538
  size: 100, 100
  orig: 100, 100
  offset: 0, 0
  index: -1
Helicopter Gunship
  rotate: false
  xy: 652, 646
  size: 100, 100
  orig: 100, 100
  offset: 0, 0
  index: -1
Hoplite
  rotate: false
  xy: 760, 754
  size: 100, 100
  orig: 100, 100
  offset: 0, 0
  index: -1
Horse Archer
  rotate: false
  xy: 868, 862
  size: 100, 100
  orig: 100, 100
  offset: 0, 0
  index: -1
Horseman
  rotate: false
  xy: 220, 106
  size: 100, 100
  orig: 100, 100
  offset: 0, 0
  index: -1
Hwach'a
  rotate: false
  xy: 328, 214
  size: 100, 100
  orig: 100, 100
  offset: 0, 0
  index: -1
Infantry
  rotate: false
  xy: 436, 322
  size: 100, 100
  orig: 100, 100
  offset: 0, 0
  index: -1
Ironclad
  rotate: false
  xy: 544, 430
  size: 100, 100
  orig: 100, 100
  offset: 0, 0
  index: -1
Jaguar
  rotate: false
  xy: 652, 538
  size: 100, 100
  orig: 100, 100
  offset: 0, 0
  index: -1
Janissary
  rotate: false
  xy: 760, 646
  size: 100, 100
  orig: 100, 100
  offset: 0, 0
  index: -1
Jet Fighter
  rotate: false
  xy: 868, 754
  size: 100, 100
  orig: 100, 100
  offset: 0, 0
  index: -1
Keshik
  rotate: false
  xy: 976, 862
  size: 100, 100
  orig: 100, 100
  offset: 0, 0
  index: -1
Khan
  rotate: false
  xy: 328, 106
  size: 100, 100
  orig: 100, 100
  offset: 0, 0
  index: -1
Knight
  rotate: false
  xy: 436, 214
  size: 100, 100
  orig: 100, 100
  offset: 0, 0
  index: -1
Lancer
  rotate: false
  xy: 544, 322
  size: 100, 100
  orig: 100, 100
  offset: 0, 0
  index: -1
Landship
  rotate: false
  xy: 652, 430
  size: 100, 100
  orig: 100, 100
  offset: 0, 0
  index: -1
Landsknecht
  rotate: false
  xy: 760, 538
  size: 100, 100
  orig: 100, 100
  offset: 0, 0
  index: -1
Legion
  rotate: false
  xy: 868, 646
  size: 100, 100
  orig: 100, 100
  offset: 0, 0
  index: -1
Longbowman
  rotate: false
  xy: 976, 754
  size: 100, 100
  orig: 100, 100
  offset: 0, 0
  index: -1
Longswordsman
  rotate: false
  xy: 1084, 862
  size: 100, 100
  orig: 100, 100
  offset: 0, 0
  index: -1
Machine Gun
  rotate: false
  xy: 436, 106
  size: 100, 100
  orig: 100, 100
  offset: 0, 0
  index: -1
Mandekalu Cavalry
  rotate: false
  xy: 544, 214
  size: 100, 100
  orig: 100, 100
  offset: 0, 0
  index: -1
Maori Warrior
  rotate: false
  xy: 652, 322
  size: 100, 100
  orig: 100, 100
  offset: 0, 0
  index: -1
Marine
  rotate: false
  xy: 760, 430
  size: 100, 100
  orig: 100, 100
  offset: 0, 0
  index: -1
Mechanized Infantry
  rotate: false
  xy: 868, 538
  size: 100, 100
  orig: 100, 100
  offset: 0, 0
  index: -1
Minuteman
  rotate: false
  xy: 976, 646
  size: 100, 100
  orig: 100, 100
  offset: 0, 0
  index: -1
Missile Cruiser
  rotate: false
  xy: 1084, 754
  size: 100, 100
  orig: 100, 100
  offset: 0, 0
  index: -1
Mobile SAM
  rotate: false
  xy: 1192, 862
  size: 100, 100
  orig: 100, 100
  offset: 0, 0
  index: -1
Modern Armor
  rotate: false
  xy: 544, 106
  size: 100, 100
  orig: 100, 100
  offset: 0, 0
  index: -1
Mohawk Warrior
  rotate: false
  xy: 652, 214
  size: 100, 100
  orig: 100, 100
  offset: 0, 0
  index: -1
Musketeer
  rotate: false
  xy: 760, 322
  size: 100, 100
  orig: 100, 100
  offset: 0, 0
  index: -1
Musketman
  rotate: false
  xy: 868, 431
  size: 100, 99
  orig: 100, 99
  offset: 0, 0
  index: -1
Naresuan's Elephant
  rotate: false
  xy: 976, 538
  size: 100, 100
  orig: 100, 100
  offset: 0, 0
  index: -1
Norwegian Ski Infantry
  rotate: false
  xy: 1084, 646
  size: 100, 100
  orig: 100, 100
  offset: 0, 0
  index: -1
Nuclear Missile
  rotate: false
  xy: 1192, 754
  size: 100, 100
  orig: 100, 100
  offset: 0, 0
  index: -1
Nuclear Submarine
  rotate: false
  xy: 1300, 862
  size: 100, 100
  orig: 100, 100
  offset: 0, 0
  index: -1
Panzer
  rotate: false
  xy: 652, 106
  size: 100, 100
  orig: 100, 100
  offset: 0, 0
  index: -1
Paratrooper
  rotate: false
  xy: 760, 214
  size: 100, 100
  orig: 100, 100
  offset: 0, 0
  index: -1
Persian Immortal
  rotate: false
  xy: 868, 323
  size: 100, 100
  orig: 100, 100
  offset: 0, 0
  index: -1
Pikeman
  rotate: false
  xy: 976, 430
  size: 100, 100
  orig: 100, 100
  offset: 0, 0
  index: -1
Privateer
  rotate: false
  xy: 1084, 538
  size: 100, 100
  orig: 100, 100
  offset: 0, 0
  index: -1
Rifleman
  rotate: false
  xy: 1192, 646
  size: 100, 100
  orig: 100, 100
  offset: 0, 0
  index: -1
Rocket Artillery
  rotate: false
  xy: 1300, 754
  size: 100, 100
  orig: 100, 100
  offset: 0, 0
  index: -1
Samurai
  rotate: false
  xy: 1408, 862
  size: 100, 100
  orig: 100, 100
  offset: 0, 0
  index: -1
Scout
  rotate: false
  xy: 760, 106
  size: 100, 100
  orig: 100, 100
  offset: 0, 0
  index: -1
Sea Beggar
  rotate: false
  xy: 868, 215
  size: 100, 100
  orig: 100, 100
  offset: 0, 0
  index: -1
Settler
  rotate: false
  xy: 976, 322
  size: 100, 100
  orig: 100, 100
  offset: 0, 0
  index: -1
Ship of the Line
  rotate: false
  xy: 1084, 430
  size: 100, 100
  orig: 100, 100
  offset: 0, 0
  index: -1
Sipahi
  rotate: false
  xy: 1192, 538
  size: 100, 100
  orig: 100, 100
  offset: 0, 0
  index: -1
Slinger
  rotate: false
  xy: 1300, 646
  size: 100, 100
  orig: 100, 100
  offset: 0, 0
  index: -1
Spearman
  rotate: false
  xy: 1408, 754
  size: 100, 100
  orig: 100, 100
  offset: 0, 0
  index: -1
Stealth Bomber
  rotate: false
  xy: 1516, 862
  size: 100, 100
  orig: 100, 100
  offset: 0, 0
  index: -1
Submarine
  rotate: false
  xy: 868, 107
  size: 100, 100
  orig: 100, 100
  offset: 0, 0
  index: -1
Swordsman
  rotate: false
  xy: 976, 214
  size: 100, 100
  orig: 100, 100
  offset: 0, 0
  index: -1
Tank
  rotate: false
  xy: 1084, 322
  size: 100, 100
  orig: 100, 100
  offset: 0, 0
  index: -1
Tercio
  rotate: false
  xy: 1192, 430
  size: 100, 100
  orig: 100, 100
  offset: 0, 0
  index: -1
Trebuchet
  rotate: false
  xy: 1300, 538
  size: 100, 100
  orig: 100, 100
  offset: 0, 0
  index: -1
Triplane
  rotate: false
  xy: 1408, 760
  size: 100, 100
  orig: 100, 100
  offset: 0, 0
  index: -1
Trireme
  rotate: false
<<<<<<< HEAD
  xy: 1408, 645
=======
  xy: 1516, 867
>>>>>>> d909143a
  size: 100, 101
  orig: 100, 101
  offset: 0, 0
  index: -1
Turtle Ship
  rotate: false
<<<<<<< HEAD
  xy: 1516, 754
=======
  xy: 760, 10
>>>>>>> d909143a
  size: 100, 100
  orig: 100, 100
  offset: 0, 0
  index: -1
War Chariot
  rotate: false
<<<<<<< HEAD
  xy: 1624, 862
=======
  xy: 868, 112
>>>>>>> d909143a
  size: 100, 100
  orig: 100, 100
  offset: 0, 0
  index: -1
War Elephant
  rotate: false
<<<<<<< HEAD
  xy: 1084, 214
=======
  xy: 976, 220
>>>>>>> d909143a
  size: 100, 100
  orig: 100, 100
  offset: 0, 0
  index: -1
Warrior
  rotate: false
<<<<<<< HEAD
  xy: 1192, 322
=======
  xy: 1084, 328
>>>>>>> d909143a
  size: 100, 100
  orig: 100, 100
  offset: 0, 0
  index: -1
Work Boats
  rotate: false
<<<<<<< HEAD
  xy: 1300, 430
=======
  xy: 1192, 437
>>>>>>> d909143a
  size: 100, 100
  orig: 100, 100
  offset: 0, 0
  index: -1
Worker
  rotate: false
<<<<<<< HEAD
  xy: 1408, 537
=======
  xy: 1300, 544
>>>>>>> d909143a
  size: 100, 100
  orig: 100, 100
  offset: 0, 0
  index: -1
Zero
  rotate: false
<<<<<<< HEAD
  xy: 1516, 646
=======
  xy: 1408, 652
>>>>>>> d909143a
  size: 100, 100
  orig: 100, 100
  offset: 0, 0
  index: -1<|MERGE_RESOLUTION|>--- conflicted
+++ resolved
@@ -692,95 +692,63 @@
   index: -1
 Triplane
   rotate: false
-  xy: 1408, 760
+  xy: 1408, 646
   size: 100, 100
   orig: 100, 100
   offset: 0, 0
   index: -1
 Trireme
   rotate: false
-<<<<<<< HEAD
-  xy: 1408, 645
-=======
-  xy: 1516, 867
->>>>>>> d909143a
+  xy: 1516, 753
   size: 100, 101
   orig: 100, 101
   offset: 0, 0
   index: -1
 Turtle Ship
   rotate: false
-<<<<<<< HEAD
-  xy: 1516, 754
-=======
-  xy: 760, 10
->>>>>>> d909143a
+  xy: 1624, 862
   size: 100, 100
   orig: 100, 100
   offset: 0, 0
   index: -1
 War Chariot
   rotate: false
-<<<<<<< HEAD
-  xy: 1624, 862
-=======
-  xy: 868, 112
->>>>>>> d909143a
+  xy: 1084, 214
   size: 100, 100
   orig: 100, 100
   offset: 0, 0
   index: -1
 War Elephant
   rotate: false
-<<<<<<< HEAD
-  xy: 1084, 214
-=======
-  xy: 976, 220
->>>>>>> d909143a
+  xy: 1192, 322
   size: 100, 100
   orig: 100, 100
   offset: 0, 0
   index: -1
 Warrior
   rotate: false
-<<<<<<< HEAD
-  xy: 1192, 322
-=======
-  xy: 1084, 328
->>>>>>> d909143a
+  xy: 1300, 430
   size: 100, 100
   orig: 100, 100
   offset: 0, 0
   index: -1
 Work Boats
   rotate: false
-<<<<<<< HEAD
-  xy: 1300, 430
-=======
-  xy: 1192, 437
->>>>>>> d909143a
+  xy: 1408, 538
   size: 100, 100
   orig: 100, 100
   offset: 0, 0
   index: -1
 Worker
   rotate: false
-<<<<<<< HEAD
-  xy: 1408, 537
-=======
-  xy: 1300, 544
->>>>>>> d909143a
+  xy: 1516, 645
   size: 100, 100
   orig: 100, 100
   offset: 0, 0
   index: -1
 Zero
   rotate: false
-<<<<<<< HEAD
-  xy: 1516, 646
-=======
-  xy: 1408, 652
->>>>>>> d909143a
+  xy: 1624, 754
   size: 100, 100
   orig: 100, 100
   offset: 0, 0
