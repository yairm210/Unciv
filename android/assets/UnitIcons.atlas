--- conflicted
+++ resolved
@@ -214,440 +214,443 @@
   orig: 100, 100
   offset: 0, 0
   index: -1
-<<<<<<< HEAD
 Gatling Gun
-=======
+  rotate: false
+  xy: 220, 328
+  size: 100, 100
+  orig: 100, 100
+  offset: 0, 0
+  index: -1
 Giant Death Robot
->>>>>>> 4d6b4cd9
-  rotate: false
-  xy: 220, 328
+  rotate: false
+  xy: 328, 436
   size: 100, 100
   orig: 100, 100
   offset: 0, 0
   index: -1
 Great Artist
   rotate: false
-  xy: 328, 436
+  xy: 436, 544
   size: 100, 100
   orig: 100, 100
   offset: 0, 0
   index: -1
 Great Engineer
   rotate: false
-  xy: 436, 544
+  xy: 544, 652
   size: 100, 100
   orig: 100, 100
   offset: 0, 0
   index: -1
 Great General
   rotate: false
-  xy: 544, 658
+  xy: 652, 766
   size: 100, 94
   orig: 100, 94
   offset: 0, 0
   index: -1
 Great Merchant
   rotate: false
-  xy: 652, 760
+  xy: 760, 868
   size: 100, 100
   orig: 100, 100
   offset: 0, 0
   index: -1
 Great Scientist
   rotate: false
-  xy: 760, 868
+  xy: 4, 4
   size: 100, 100
   orig: 100, 100
   offset: 0, 0
   index: -1
 Great War Bomber
   rotate: false
-  xy: 4, 4
+  xy: 112, 112
   size: 100, 100
   orig: 100, 100
   offset: 0, 0
   index: -1
 Great War Infantry
   rotate: false
-  xy: 112, 112
+  xy: 220, 220
   size: 100, 100
   orig: 100, 100
   offset: 0, 0
   index: -1
 Guided Missile
   rotate: false
-  xy: 220, 220
+  xy: 328, 328
   size: 100, 100
   orig: 100, 100
   offset: 0, 0
   index: -1
 Helicopter Gunship
   rotate: false
-  xy: 328, 328
+  xy: 436, 436
   size: 100, 100
   orig: 100, 100
   offset: 0, 0
   index: -1
 Hoplite
   rotate: false
-  xy: 436, 436
+  xy: 544, 544
   size: 100, 100
   orig: 100, 100
   offset: 0, 0
   index: -1
 Horseman
   rotate: false
-  xy: 544, 550
+  xy: 652, 658
   size: 100, 100
   orig: 100, 100
   offset: 0, 0
   index: -1
 Hwach'a
   rotate: false
-  xy: 652, 652
+  xy: 760, 760
   size: 100, 100
   orig: 100, 100
   offset: 0, 0
   index: -1
 Infantry
   rotate: false
-  xy: 760, 760
+  xy: 868, 868
   size: 100, 100
   orig: 100, 100
   offset: 0, 0
   index: -1
 Ironclad
   rotate: false
-  xy: 868, 868
+  xy: 112, 4
   size: 100, 100
   orig: 100, 100
   offset: 0, 0
   index: -1
 Jaguar
   rotate: false
-  xy: 112, 4
+  xy: 220, 112
   size: 100, 100
   orig: 100, 100
   offset: 0, 0
   index: -1
 Janissary
   rotate: false
-  xy: 220, 112
+  xy: 328, 220
   size: 100, 100
   orig: 100, 100
   offset: 0, 0
   index: -1
 Jet Fighter
   rotate: false
-  xy: 328, 220
+  xy: 436, 328
   size: 100, 100
   orig: 100, 100
   offset: 0, 0
   index: -1
 Keshik
   rotate: false
-  xy: 436, 328
+  xy: 544, 436
   size: 100, 100
   orig: 100, 100
   offset: 0, 0
   index: -1
 Khan
   rotate: false
-  xy: 544, 442
+  xy: 652, 550
   size: 100, 100
   orig: 100, 100
   offset: 0, 0
   index: -1
 Knight
   rotate: false
-  xy: 652, 544
+  xy: 760, 652
   size: 100, 100
   orig: 100, 100
   offset: 0, 0
   index: -1
 Lancer
   rotate: false
-  xy: 760, 652
+  xy: 868, 760
   size: 100, 100
   orig: 100, 100
   offset: 0, 0
   index: -1
 Landship
   rotate: false
-  xy: 868, 760
+  xy: 976, 868
   size: 100, 100
   orig: 100, 100
   offset: 0, 0
   index: -1
 Landsknecht
   rotate: false
-  xy: 976, 868
+  xy: 220, 4
   size: 100, 100
   orig: 100, 100
   offset: 0, 0
   index: -1
 Legion
   rotate: false
-  xy: 220, 4
+  xy: 328, 112
   size: 100, 100
   orig: 100, 100
   offset: 0, 0
   index: -1
 Longbowman
   rotate: false
-  xy: 328, 112
+  xy: 436, 220
   size: 100, 100
   orig: 100, 100
   offset: 0, 0
   index: -1
 Longswordsman
   rotate: false
-  xy: 436, 220
+  xy: 544, 328
   size: 100, 100
   orig: 100, 100
   offset: 0, 0
   index: -1
 Machine Gun
   rotate: false
-  xy: 544, 334
+  xy: 652, 442
   size: 100, 100
   orig: 100, 100
   offset: 0, 0
   index: -1
 Mandekalu Cavalry
   rotate: false
-  xy: 652, 436
+  xy: 760, 544
   size: 100, 100
   orig: 100, 100
   offset: 0, 0
   index: -1
 Maori Warrior
   rotate: false
-  xy: 760, 544
+  xy: 868, 652
   size: 100, 100
   orig: 100, 100
   offset: 0, 0
   index: -1
 Marine
   rotate: false
-  xy: 868, 652
+  xy: 976, 760
   size: 100, 100
   orig: 100, 100
   offset: 0, 0
   index: -1
 Mechanized Infantry
   rotate: false
-  xy: 976, 760
+  xy: 1084, 868
   size: 100, 100
   orig: 100, 100
   offset: 0, 0
   index: -1
 Minuteman
   rotate: false
-  xy: 1084, 868
+  xy: 328, 4
   size: 100, 100
   orig: 100, 100
   offset: 0, 0
   index: -1
 Mobile SAM
   rotate: false
-  xy: 328, 4
+  xy: 436, 112
   size: 100, 100
   orig: 100, 100
   offset: 0, 0
   index: -1
 Modern Armor
   rotate: false
-  xy: 436, 112
+  xy: 544, 220
   size: 100, 100
   orig: 100, 100
   offset: 0, 0
   index: -1
 Mohawk Warrior
   rotate: false
-  xy: 544, 226
+  xy: 652, 334
   size: 100, 100
   orig: 100, 100
   offset: 0, 0
   index: -1
 Musketeer
   rotate: false
-  xy: 652, 328
+  xy: 760, 436
   size: 100, 100
   orig: 100, 100
   offset: 0, 0
   index: -1
 Musketman
   rotate: false
-  xy: 760, 437
+  xy: 868, 545
   size: 100, 99
   orig: 100, 99
   offset: 0, 0
   index: -1
 Naresuan's Elephant
   rotate: false
-  xy: 868, 544
+  xy: 976, 652
   size: 100, 100
   orig: 100, 100
   offset: 0, 0
   index: -1
 Norwegian Ski Infantry
   rotate: false
-  xy: 976, 652
+  xy: 1084, 760
   size: 100, 100
   orig: 100, 100
   offset: 0, 0
   index: -1
 Nuclear Missile
   rotate: false
-  xy: 1084, 760
+  xy: 1192, 868
   size: 100, 100
   orig: 100, 100
   offset: 0, 0
   index: -1
 Panzer
   rotate: false
-  xy: 1192, 868
+  xy: 436, 4
   size: 100, 100
   orig: 100, 100
   offset: 0, 0
   index: -1
 Paratrooper
   rotate: false
-  xy: 436, 4
+  xy: 544, 112
   size: 100, 100
   orig: 100, 100
   offset: 0, 0
   index: -1
 Persian Immortal
   rotate: false
-  xy: 544, 118
+  xy: 652, 226
   size: 100, 100
   orig: 100, 100
   offset: 0, 0
   index: -1
 Pikeman
   rotate: false
-  xy: 652, 220
+  xy: 760, 328
   size: 100, 100
   orig: 100, 100
   offset: 0, 0
   index: -1
 Rifleman
   rotate: false
-  xy: 760, 329
+  xy: 868, 437
   size: 100, 100
   orig: 100, 100
   offset: 0, 0
   index: -1
 Rocket Artillery
   rotate: false
-  xy: 868, 436
+  xy: 976, 544
   size: 100, 100
   orig: 100, 100
   offset: 0, 0
   index: -1
 Samurai
   rotate: false
-  xy: 976, 544
+  xy: 1084, 652
   size: 100, 100
   orig: 100, 100
   offset: 0, 0
   index: -1
 Scout
   rotate: false
-  xy: 1084, 652
+  xy: 1192, 760
   size: 100, 100
   orig: 100, 100
   offset: 0, 0
   index: -1
 Settler
   rotate: false
-  xy: 1192, 760
+  xy: 1300, 868
   size: 100, 100
   orig: 100, 100
   offset: 0, 0
   index: -1
 Ship of the Line
   rotate: false
-  xy: 1300, 868
+  xy: 544, 4
   size: 100, 100
   orig: 100, 100
   offset: 0, 0
   index: -1
 Sipahi
   rotate: false
-  xy: 544, 10
+  xy: 652, 118
   size: 100, 100
   orig: 100, 100
   offset: 0, 0
   index: -1
 Slinger
   rotate: false
-  xy: 652, 112
+  xy: 760, 220
   size: 100, 100
   orig: 100, 100
   offset: 0, 0
   index: -1
 Spearman
   rotate: false
-  xy: 760, 221
+  xy: 868, 329
   size: 100, 100
   orig: 100, 100
   offset: 0, 0
   index: -1
 Stealth Bomber
   rotate: false
-  xy: 868, 328
+  xy: 976, 436
   size: 100, 100
   orig: 100, 100
   offset: 0, 0
   index: -1
 Submarine
   rotate: false
-  xy: 976, 436
+  xy: 1084, 544
   size: 100, 100
   orig: 100, 100
   offset: 0, 0
   index: -1
 Swordsman
   rotate: false
-  xy: 1084, 544
+  xy: 1192, 652
   size: 100, 100
   orig: 100, 100
   offset: 0, 0
   index: -1
 Tank
   rotate: false
-  xy: 1192, 652
+  xy: 1300, 760
   size: 100, 100
   orig: 100, 100
   offset: 0, 0
   index: -1
 Tercio
   rotate: false
-  xy: 1300, 760
+  xy: 1408, 868
   size: 100, 100
   orig: 100, 100
   offset: 0, 0
   index: -1
 Trebuchet
   rotate: false
-  xy: 1408, 868
+  xy: 652, 10
   size: 100, 100
   orig: 100, 100
   offset: 0, 0
   index: -1
 Triplane
   rotate: false
-  xy: 760, 113
+  xy: 760, 112
   size: 100, 100
   orig: 100, 100
   offset: 0, 0
   index: -1
 Trireme
   rotate: false
-  xy: 868, 219
+  xy: 868, 220
   size: 100, 101
   orig: 100, 101
   offset: 0, 0
@@ -696,7 +699,7 @@
   index: -1
 Zero
   rotate: false
-  xy: 976, 220
+  xy: 868, 112
   size: 100, 100
   orig: 100, 100
   offset: 0, 0
