
UnitIcons.png
size: 2048, 1024
format: RGBA8888
filter: MipMapLinearLinear, MipMapLinearLinear
repeat: none
Anti-Aircraft Gun
  rotate: false
  xy: 4, 868
  size: 100, 100
  orig: 100, 100
  offset: 0, 0
  index: -1
Anti-Tank Gun
  rotate: false
  xy: 4, 760
  size: 100, 100
  orig: 100, 100
  offset: 0, 0
  index: -1
Archer
  rotate: false
  xy: 112, 868
  size: 100, 100
  orig: 100, 100
  offset: 0, 0
  index: -1
Artillery
  rotate: false
  xy: 4, 652
  size: 100, 100
  orig: 100, 100
  offset: 0, 0
  index: -1
Atomic Bomb
  rotate: false
  xy: 112, 760
  size: 100, 100
  orig: 100, 100
  offset: 0, 0
  index: -1
B17
  rotate: false
  xy: 220, 868
  size: 100, 100
  orig: 100, 100
  offset: 0, 0
  index: -1
Ballista
  rotate: false
  xy: 4, 544
  size: 100, 100
  orig: 100, 100
  offset: 0, 0
  index: -1
Battleship
  rotate: false
  xy: 112, 652
  size: 100, 100
  orig: 100, 100
  offset: 0, 0
  index: -1
Berserker
  rotate: false
  xy: 220, 760
  size: 100, 100
  orig: 100, 100
  offset: 0, 0
  index: -1
Bomber
  rotate: false
  xy: 328, 868
  size: 100, 100
  orig: 100, 100
  offset: 0, 0
  index: -1
Bowman
  rotate: false
  xy: 4, 436
  size: 100, 100
  orig: 100, 100
  offset: 0, 0
  index: -1
Brute
  rotate: false
  xy: 112, 544
  size: 100, 100
  orig: 100, 100
  offset: 0, 0
  index: -1
Camel Archer
  rotate: false
  xy: 220, 652
  size: 100, 100
  orig: 100, 100
  offset: 0, 0
  index: -1
Cannon
  rotate: false
  xy: 328, 760
  size: 100, 100
  orig: 100, 100
  offset: 0, 0
  index: -1
Caravel
  rotate: false
  xy: 436, 868
  size: 100, 100
  orig: 100, 100
  offset: 0, 0
  index: -1
Carrier
  rotate: false
  xy: 4, 328
  size: 100, 100
  orig: 100, 100
  offset: 0, 0
  index: -1
Catapult
  rotate: false
  xy: 112, 436
  size: 100, 100
  orig: 100, 100
  offset: 0, 0
  index: -1
Cavalry
  rotate: false
  xy: 220, 544
  size: 100, 100
  orig: 100, 100
  offset: 0, 0
  index: -1
Chariot Archer
  rotate: false
  xy: 328, 652
  size: 100, 100
  orig: 100, 100
  offset: 0, 0
  index: -1
Chu-Ko-Nu
  rotate: false
  xy: 436, 760
  size: 100, 100
  orig: 100, 100
  offset: 0, 0
  index: -1
Companion Cavalry
  rotate: false
  xy: 544, 868
  size: 100, 100
  orig: 100, 100
  offset: 0, 0
  index: -1
Composite Bowman
  rotate: false
  xy: 4, 220
  size: 100, 100
  orig: 100, 100
  offset: 0, 0
  index: -1
Conquistador
  rotate: false
  xy: 112, 328
  size: 100, 100
  orig: 100, 100
  offset: 0, 0
  index: -1
Cossack
  rotate: false
  xy: 220, 436
  size: 100, 100
  orig: 100, 100
  offset: 0, 0
  index: -1
Crossbowman
  rotate: false
  xy: 328, 544
  size: 100, 100
  orig: 100, 100
  offset: 0, 0
  index: -1
Destroyer
  rotate: false
  xy: 436, 652
  size: 100, 100
  orig: 100, 100
  offset: 0, 0
  index: -1
Fighter
  rotate: false
  xy: 544, 760
  size: 100, 100
  orig: 100, 100
  offset: 0, 0
  index: -1
Foreign Legion
  rotate: false
  xy: 652, 868
  size: 100, 100
  orig: 100, 100
  offset: 0, 0
  index: -1
Frigate
  rotate: false
  xy: 4, 112
  size: 100, 100
  orig: 100, 100
  offset: 0, 0
  index: -1
Galleass
  rotate: false
  xy: 112, 220
  size: 100, 100
  orig: 100, 100
  offset: 0, 0
  index: -1
Gatling Gun
  rotate: false
  xy: 220, 328
  size: 100, 100
  orig: 100, 100
  offset: 0, 0
  index: -1
Giant Death Robot
  rotate: false
  xy: 328, 436
  size: 100, 100
  orig: 100, 100
  offset: 0, 0
  index: -1
Great Admiral
  rotate: false
  xy: 436, 544
  size: 100, 100
  orig: 100, 100
  offset: 0, 0
  index: -1
Great Artist
  rotate: false
  xy: 544, 652
  size: 100, 100
  orig: 100, 100
  offset: 0, 0
  index: -1
Great Engineer
  rotate: false
  xy: 652, 760
  size: 100, 100
  orig: 100, 100
  offset: 0, 0
  index: -1
Great General
  rotate: false
  xy: 760, 874
  size: 100, 94
  orig: 100, 94
  offset: 0, 0
  index: -1
Great Merchant
  rotate: false
  xy: 4, 4
  size: 100, 100
  orig: 100, 100
  offset: 0, 0
  index: -1
Great Scientist
  rotate: false
  xy: 112, 112
  size: 100, 100
  orig: 100, 100
  offset: 0, 0
  index: -1
Great War Bomber
  rotate: false
  xy: 220, 220
  size: 100, 100
  orig: 100, 100
  offset: 0, 0
  index: -1
Great War Infantry
  rotate: false
  xy: 328, 328
  size: 100, 100
  orig: 100, 100
  offset: 0, 0
  index: -1
Guided Missile
  rotate: false
  xy: 436, 436
  size: 100, 100
  orig: 100, 100
  offset: 0, 0
  index: -1
Helicopter Gunship
  rotate: false
  xy: 544, 544
  size: 100, 100
  orig: 100, 100
  offset: 0, 0
  index: -1
Hoplite
  rotate: false
  xy: 652, 652
  size: 100, 100
  orig: 100, 100
  offset: 0, 0
  index: -1
Horseman
  rotate: false
  xy: 760, 766
  size: 100, 100
  orig: 100, 100
  offset: 0, 0
  index: -1
Hwach'a
  rotate: false
  xy: 868, 868
  size: 100, 100
  orig: 100, 100
  offset: 0, 0
  index: -1
Infantry
  rotate: false
  xy: 112, 4
  size: 100, 100
  orig: 100, 100
  offset: 0, 0
  index: -1
Ironclad
  rotate: false
  xy: 220, 112
  size: 100, 100
  orig: 100, 100
  offset: 0, 0
  index: -1
Jaguar
  rotate: false
  xy: 328, 220
  size: 100, 100
  orig: 100, 100
  offset: 0, 0
  index: -1
Janissary
  rotate: false
  xy: 436, 328
  size: 100, 100
  orig: 100, 100
  offset: 0, 0
  index: -1
Jet Fighter
  rotate: false
  xy: 544, 436
  size: 100, 100
  orig: 100, 100
  offset: 0, 0
  index: -1
Keshik
  rotate: false
  xy: 652, 544
  size: 100, 100
  orig: 100, 100
  offset: 0, 0
  index: -1
Khan
  rotate: false
  xy: 760, 658
  size: 100, 100
  orig: 100, 100
  offset: 0, 0
  index: -1
Knight
  rotate: false
  xy: 868, 760
  size: 100, 100
  orig: 100, 100
  offset: 0, 0
  index: -1
Lancer
  rotate: false
  xy: 976, 868
  size: 100, 100
  orig: 100, 100
  offset: 0, 0
  index: -1
Landship
  rotate: false
  xy: 220, 4
  size: 100, 100
  orig: 100, 100
  offset: 0, 0
  index: -1
Landsknecht
  rotate: false
  xy: 328, 112
  size: 100, 100
  orig: 100, 100
  offset: 0, 0
  index: -1
Legion
  rotate: false
  xy: 436, 220
  size: 100, 100
  orig: 100, 100
  offset: 0, 0
  index: -1
Longbowman
  rotate: false
  xy: 544, 328
  size: 100, 100
  orig: 100, 100
  offset: 0, 0
  index: -1
Longswordsman
  rotate: false
  xy: 652, 436
  size: 100, 100
  orig: 100, 100
  offset: 0, 0
  index: -1
Machine Gun
  rotate: false
  xy: 760, 550
  size: 100, 100
  orig: 100, 100
  offset: 0, 0
  index: -1
Mandekalu Cavalry
  rotate: false
  xy: 868, 652
  size: 100, 100
  orig: 100, 100
  offset: 0, 0
  index: -1
Maori Warrior
  rotate: false
  xy: 976, 760
  size: 100, 100
  orig: 100, 100
  offset: 0, 0
  index: -1
Marine
  rotate: false
  xy: 1084, 868
  size: 100, 100
  orig: 100, 100
  offset: 0, 0
  index: -1
Mechanized Infantry
  rotate: false
  xy: 328, 4
  size: 100, 100
  orig: 100, 100
  offset: 0, 0
  index: -1
Minuteman
  rotate: false
  xy: 436, 112
  size: 100, 100
  orig: 100, 100
  offset: 0, 0
  index: -1
Missile Cruiser
  rotate: false
  xy: 544, 220
  size: 100, 100
  orig: 100, 100
  offset: 0, 0
  index: -1
Mobile SAM
  rotate: false
  xy: 652, 328
  size: 100, 100
  orig: 100, 100
  offset: 0, 0
  index: -1
Modern Armor
  rotate: false
  xy: 760, 442
  size: 100, 100
  orig: 100, 100
  offset: 0, 0
  index: -1
Mohawk Warrior
  rotate: false
  xy: 868, 544
  size: 100, 100
  orig: 100, 100
  offset: 0, 0
  index: -1
Musketeer
  rotate: false
  xy: 868, 544
  size: 100, 100
  orig: 100, 100
  offset: 0, 0
  index: -1
Musketman
  rotate: false
  xy: 976, 653
  size: 100, 99
  orig: 100, 99
  offset: 0, 0
  index: -1
Naresuan's Elephant
  rotate: false
  xy: 1084, 760
  size: 100, 100
  orig: 100, 100
  offset: 0, 0
  index: -1
Norwegian Ski Infantry
  rotate: false
  xy: 1192, 868
  size: 100, 100
  orig: 100, 100
  offset: 0, 0
  index: -1
Nuclear Missile
  rotate: false
  xy: 436, 4
<<<<<<< HEAD
=======
  size: 100, 100
  orig: 100, 100
  offset: 0, 0
  index: -1
Nuclear Submarine
  rotate: false
  xy: 544, 112
>>>>>>> 0f0abad5
  size: 100, 100
  orig: 100, 100
  offset: 0, 0
  index: -1
Panzer
  rotate: false
<<<<<<< HEAD
  xy: 544, 112
=======
  xy: 652, 226
>>>>>>> 0f0abad5
  size: 100, 100
  orig: 100, 100
  offset: 0, 0
  index: -1
Paratrooper
  rotate: false
<<<<<<< HEAD
  xy: 652, 220
=======
  xy: 760, 328
>>>>>>> 0f0abad5
  size: 100, 100
  orig: 100, 100
  offset: 0, 0
  index: -1
Persian Immortal
  rotate: false
<<<<<<< HEAD
  xy: 760, 334
=======
  xy: 868, 436
>>>>>>> 0f0abad5
  size: 100, 100
  orig: 100, 100
  offset: 0, 0
  index: -1
Pikeman
  rotate: false
<<<<<<< HEAD
  xy: 868, 436
=======
  xy: 976, 545
>>>>>>> 0f0abad5
  size: 100, 100
  orig: 100, 100
  offset: 0, 0
  index: -1
Rifleman
  rotate: false
<<<<<<< HEAD
  xy: 976, 545
=======
  xy: 1084, 652
>>>>>>> 0f0abad5
  size: 100, 100
  orig: 100, 100
  offset: 0, 0
  index: -1
Rocket Artillery
  rotate: false
<<<<<<< HEAD
  xy: 1084, 652
=======
  xy: 1192, 760
>>>>>>> 0f0abad5
  size: 100, 100
  orig: 100, 100
  offset: 0, 0
  index: -1
Samurai
  rotate: false
<<<<<<< HEAD
  xy: 1192, 760
=======
  xy: 1300, 868
>>>>>>> 0f0abad5
  size: 100, 100
  orig: 100, 100
  offset: 0, 0
  index: -1
Scout
  rotate: false
<<<<<<< HEAD
  xy: 1300, 868
=======
  xy: 544, 4
>>>>>>> 0f0abad5
  size: 100, 100
  orig: 100, 100
  offset: 0, 0
  index: -1
Settler
  rotate: false
<<<<<<< HEAD
  xy: 544, 4
=======
  xy: 652, 118
>>>>>>> 0f0abad5
  size: 100, 100
  orig: 100, 100
  offset: 0, 0
  index: -1
Ship of the Line
  rotate: false
<<<<<<< HEAD
  xy: 652, 112
=======
  xy: 760, 220
>>>>>>> 0f0abad5
  size: 100, 100
  orig: 100, 100
  offset: 0, 0
  index: -1
Sipahi
  rotate: false
<<<<<<< HEAD
  xy: 760, 226
=======
  xy: 868, 328
>>>>>>> 0f0abad5
  size: 100, 100
  orig: 100, 100
  offset: 0, 0
  index: -1
Slinger
  rotate: false
<<<<<<< HEAD
  xy: 868, 328
=======
  xy: 976, 437
>>>>>>> 0f0abad5
  size: 100, 100
  orig: 100, 100
  offset: 0, 0
  index: -1
Spearman
  rotate: false
<<<<<<< HEAD
  xy: 976, 437
=======
  xy: 1084, 544
>>>>>>> 0f0abad5
  size: 100, 100
  orig: 100, 100
  offset: 0, 0
  index: -1
Stealth Bomber
  rotate: false
<<<<<<< HEAD
  xy: 1084, 544
=======
  xy: 1192, 652
>>>>>>> 0f0abad5
  size: 100, 100
  orig: 100, 100
  offset: 0, 0
  index: -1
Submarine
  rotate: false
<<<<<<< HEAD
  xy: 1192, 652
=======
  xy: 1300, 760
>>>>>>> 0f0abad5
  size: 100, 100
  orig: 100, 100
  offset: 0, 0
  index: -1
Swordsman
  rotate: false
<<<<<<< HEAD
  xy: 1300, 760
=======
  xy: 1408, 868
>>>>>>> 0f0abad5
  size: 100, 100
  orig: 100, 100
  offset: 0, 0
  index: -1
Tank
  rotate: false
<<<<<<< HEAD
  xy: 1408, 868
=======
  xy: 652, 10
>>>>>>> 0f0abad5
  size: 100, 100
  orig: 100, 100
  offset: 0, 0
  index: -1
Tercio
  rotate: false
<<<<<<< HEAD
  xy: 652, 4
=======
  xy: 760, 112
>>>>>>> 0f0abad5
  size: 100, 100
  orig: 100, 100
  offset: 0, 0
  index: -1
Trebuchet
  rotate: false
<<<<<<< HEAD
  xy: 760, 118
=======
  xy: 868, 220
>>>>>>> 0f0abad5
  size: 100, 100
  orig: 100, 100
  offset: 0, 0
  index: -1
Triplane
  rotate: false
<<<<<<< HEAD
  xy: 868, 220
=======
  xy: 976, 329
>>>>>>> 0f0abad5
  size: 100, 100
  orig: 100, 100
  offset: 0, 0
  index: -1
Trireme
  rotate: false
<<<<<<< HEAD
  xy: 976, 328
=======
  xy: 1084, 435
>>>>>>> 0f0abad5
  size: 100, 101
  orig: 100, 101
  offset: 0, 0
  index: -1
Turtle Ship
  rotate: false
<<<<<<< HEAD
  xy: 1084, 436
=======
  xy: 1192, 544
>>>>>>> 0f0abad5
  size: 100, 100
  orig: 100, 100
  offset: 0, 0
  index: -1
War Chariot
  rotate: false
<<<<<<< HEAD
  xy: 1192, 544
=======
  xy: 1300, 652
>>>>>>> 0f0abad5
  size: 100, 100
  orig: 100, 100
  offset: 0, 0
  index: -1
War Elephant
  rotate: false
<<<<<<< HEAD
  xy: 1300, 652
=======
  xy: 1408, 760
>>>>>>> 0f0abad5
  size: 100, 100
  orig: 100, 100
  offset: 0, 0
  index: -1
Warrior
  rotate: false
<<<<<<< HEAD
  xy: 1408, 760
=======
  xy: 1516, 868
>>>>>>> 0f0abad5
  size: 100, 100
  orig: 100, 100
  offset: 0, 0
  index: -1
Work Boats
  rotate: false
<<<<<<< HEAD
  xy: 1516, 868
=======
  xy: 868, 112
>>>>>>> 0f0abad5
  size: 100, 100
  orig: 100, 100
  offset: 0, 0
  index: -1
Worker
  rotate: false
<<<<<<< HEAD
  xy: 760, 10
=======
  xy: 976, 221
>>>>>>> 0f0abad5
  size: 100, 100
  orig: 100, 100
  offset: 0, 0
  index: -1
Zero
  rotate: false
  xy: 1084, 327
  size: 100, 100
  orig: 100, 100
  offset: 0, 0
  index: -1<|MERGE_RESOLUTION|>--- conflicted
+++ resolved
@@ -489,349 +489,238 @@
   index: -1
 Musketeer
   rotate: false
-  xy: 868, 544
+  xy: 976, 652
   size: 100, 100
   orig: 100, 100
   offset: 0, 0
   index: -1
 Musketman
   rotate: false
-  xy: 976, 653
+  xy: 1084, 761
   size: 100, 99
   orig: 100, 99
   offset: 0, 0
   index: -1
 Naresuan's Elephant
   rotate: false
-  xy: 1084, 760
+  xy: 1192, 868
   size: 100, 100
   orig: 100, 100
   offset: 0, 0
   index: -1
 Norwegian Ski Infantry
   rotate: false
-  xy: 1192, 868
+  xy: 436, 4
   size: 100, 100
   orig: 100, 100
   offset: 0, 0
   index: -1
 Nuclear Missile
   rotate: false
-  xy: 436, 4
-<<<<<<< HEAD
-=======
+  xy: 544, 112
   size: 100, 100
   orig: 100, 100
   offset: 0, 0
   index: -1
 Nuclear Submarine
   rotate: false
-  xy: 544, 112
->>>>>>> 0f0abad5
+  xy: 652, 220
   size: 100, 100
   orig: 100, 100
   offset: 0, 0
   index: -1
 Panzer
   rotate: false
-<<<<<<< HEAD
-  xy: 544, 112
-=======
-  xy: 652, 226
->>>>>>> 0f0abad5
+  xy: 760, 334
   size: 100, 100
   orig: 100, 100
   offset: 0, 0
   index: -1
 Paratrooper
   rotate: false
-<<<<<<< HEAD
-  xy: 652, 220
-=======
-  xy: 760, 328
->>>>>>> 0f0abad5
+  xy: 868, 436
   size: 100, 100
   orig: 100, 100
   offset: 0, 0
   index: -1
 Persian Immortal
   rotate: false
-<<<<<<< HEAD
-  xy: 760, 334
-=======
-  xy: 868, 436
->>>>>>> 0f0abad5
+  xy: 976, 544
   size: 100, 100
   orig: 100, 100
   offset: 0, 0
   index: -1
 Pikeman
   rotate: false
-<<<<<<< HEAD
-  xy: 868, 436
-=======
-  xy: 976, 545
->>>>>>> 0f0abad5
+  xy: 1084, 653
   size: 100, 100
   orig: 100, 100
   offset: 0, 0
   index: -1
 Rifleman
   rotate: false
-<<<<<<< HEAD
-  xy: 976, 545
-=======
-  xy: 1084, 652
->>>>>>> 0f0abad5
+  xy: 1192, 760
   size: 100, 100
   orig: 100, 100
   offset: 0, 0
   index: -1
 Rocket Artillery
   rotate: false
-<<<<<<< HEAD
-  xy: 1084, 652
-=======
-  xy: 1192, 760
->>>>>>> 0f0abad5
+  xy: 1300, 868
   size: 100, 100
   orig: 100, 100
   offset: 0, 0
   index: -1
 Samurai
   rotate: false
-<<<<<<< HEAD
-  xy: 1192, 760
-=======
-  xy: 1300, 868
->>>>>>> 0f0abad5
+  xy: 544, 4
   size: 100, 100
   orig: 100, 100
   offset: 0, 0
   index: -1
 Scout
   rotate: false
-<<<<<<< HEAD
-  xy: 1300, 868
-=======
-  xy: 544, 4
->>>>>>> 0f0abad5
+  xy: 652, 112
   size: 100, 100
   orig: 100, 100
   offset: 0, 0
   index: -1
 Settler
   rotate: false
-<<<<<<< HEAD
-  xy: 544, 4
-=======
-  xy: 652, 118
->>>>>>> 0f0abad5
+  xy: 760, 226
   size: 100, 100
   orig: 100, 100
   offset: 0, 0
   index: -1
 Ship of the Line
   rotate: false
-<<<<<<< HEAD
-  xy: 652, 112
-=======
-  xy: 760, 220
->>>>>>> 0f0abad5
+  xy: 868, 328
   size: 100, 100
   orig: 100, 100
   offset: 0, 0
   index: -1
 Sipahi
   rotate: false
-<<<<<<< HEAD
-  xy: 760, 226
-=======
-  xy: 868, 328
->>>>>>> 0f0abad5
+  xy: 976, 436
   size: 100, 100
   orig: 100, 100
   offset: 0, 0
   index: -1
 Slinger
   rotate: false
-<<<<<<< HEAD
-  xy: 868, 328
-=======
-  xy: 976, 437
->>>>>>> 0f0abad5
+  xy: 1084, 545
   size: 100, 100
   orig: 100, 100
   offset: 0, 0
   index: -1
 Spearman
   rotate: false
-<<<<<<< HEAD
-  xy: 976, 437
-=======
-  xy: 1084, 544
->>>>>>> 0f0abad5
+  xy: 1192, 652
   size: 100, 100
   orig: 100, 100
   offset: 0, 0
   index: -1
 Stealth Bomber
   rotate: false
-<<<<<<< HEAD
-  xy: 1084, 544
-=======
-  xy: 1192, 652
->>>>>>> 0f0abad5
+  xy: 1300, 760
   size: 100, 100
   orig: 100, 100
   offset: 0, 0
   index: -1
 Submarine
   rotate: false
-<<<<<<< HEAD
-  xy: 1192, 652
-=======
-  xy: 1300, 760
->>>>>>> 0f0abad5
+  xy: 1408, 868
   size: 100, 100
   orig: 100, 100
   offset: 0, 0
   index: -1
 Swordsman
   rotate: false
-<<<<<<< HEAD
-  xy: 1300, 760
-=======
-  xy: 1408, 868
->>>>>>> 0f0abad5
+  xy: 652, 4
   size: 100, 100
   orig: 100, 100
   offset: 0, 0
   index: -1
 Tank
   rotate: false
-<<<<<<< HEAD
-  xy: 1408, 868
-=======
-  xy: 652, 10
->>>>>>> 0f0abad5
+  xy: 760, 118
   size: 100, 100
   orig: 100, 100
   offset: 0, 0
   index: -1
 Tercio
   rotate: false
-<<<<<<< HEAD
-  xy: 652, 4
-=======
-  xy: 760, 112
->>>>>>> 0f0abad5
+  xy: 868, 220
   size: 100, 100
   orig: 100, 100
   offset: 0, 0
   index: -1
 Trebuchet
   rotate: false
-<<<<<<< HEAD
-  xy: 760, 118
-=======
-  xy: 868, 220
->>>>>>> 0f0abad5
+  xy: 976, 328
   size: 100, 100
   orig: 100, 100
   offset: 0, 0
   index: -1
 Triplane
   rotate: false
-<<<<<<< HEAD
-  xy: 868, 220
-=======
-  xy: 976, 329
->>>>>>> 0f0abad5
+  xy: 1084, 437
   size: 100, 100
   orig: 100, 100
   offset: 0, 0
   index: -1
 Trireme
   rotate: false
-<<<<<<< HEAD
-  xy: 976, 328
-=======
-  xy: 1084, 435
->>>>>>> 0f0abad5
+  xy: 1192, 543
   size: 100, 101
   orig: 100, 101
   offset: 0, 0
   index: -1
 Turtle Ship
   rotate: false
-<<<<<<< HEAD
-  xy: 1084, 436
-=======
-  xy: 1192, 544
->>>>>>> 0f0abad5
+  xy: 1300, 652
   size: 100, 100
   orig: 100, 100
   offset: 0, 0
   index: -1
 War Chariot
   rotate: false
-<<<<<<< HEAD
-  xy: 1192, 544
-=======
-  xy: 1300, 652
->>>>>>> 0f0abad5
+  xy: 1408, 760
   size: 100, 100
   orig: 100, 100
   offset: 0, 0
   index: -1
 War Elephant
   rotate: false
-<<<<<<< HEAD
-  xy: 1300, 652
-=======
-  xy: 1408, 760
->>>>>>> 0f0abad5
+  xy: 1516, 868
   size: 100, 100
   orig: 100, 100
   offset: 0, 0
   index: -1
 Warrior
   rotate: false
-<<<<<<< HEAD
-  xy: 1408, 760
-=======
-  xy: 1516, 868
->>>>>>> 0f0abad5
+  xy: 760, 10
   size: 100, 100
   orig: 100, 100
   offset: 0, 0
   index: -1
 Work Boats
   rotate: false
-<<<<<<< HEAD
-  xy: 1516, 868
-=======
   xy: 868, 112
->>>>>>> 0f0abad5
   size: 100, 100
   orig: 100, 100
   offset: 0, 0
   index: -1
 Worker
   rotate: false
-<<<<<<< HEAD
-  xy: 760, 10
-=======
-  xy: 976, 221
->>>>>>> 0f0abad5
+  xy: 976, 220
   size: 100, 100
   orig: 100, 100
   offset: 0, 0
   index: -1
 Zero
   rotate: false
-  xy: 1084, 327
+  xy: 1084, 329
   size: 100, 100
   orig: 100, 100
   offset: 0, 0
