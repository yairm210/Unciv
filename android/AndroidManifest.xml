--- conflicted
+++ resolved
@@ -1,10 +1,6 @@
 <?xml version="1.0" encoding="utf-8"?>
 <manifest xmlns:android="http://schemas.android.com/apk/res/android"
-<<<<<<< HEAD
-    xmlns:tools="http://schemas.android.com/tools" >
-=======
     xmlns:tools="http://schemas.android.com/tools">
->>>>>>> 869154cc
 
     <uses-sdk/>
 
