<<<<<<< HEAD
import java.util.Properties
=======

pluginManagement {
    repositories {
        mavenLocal() // To get the compiler plugin locally
        gradlePluginPortal() // So other plugins can be resolved
    }
}
>>>>>>> f9d4e1b5

include("desktop", "core", "tests", "server")

private fun getSdkPath(): String? {
    val localProperties = file("local.properties")
    return if (localProperties.exists()) {
        val properties = Properties()
        localProperties.inputStream().use { properties.load(it) }

        properties.getProperty("sdk.dir") ?: System.getenv("ANDROID_HOME")
    } else {
        System.getenv("ANDROID_HOME")
    }
}
if (getSdkPath() != null) include("android")<|MERGE_RESOLUTION|>--- conflicted
+++ resolved
@@ -1,6 +1,4 @@
-<<<<<<< HEAD
 import java.util.Properties
-=======
 
 pluginManagement {
     repositories {
@@ -8,7 +6,6 @@
         gradlePluginPortal() // So other plugins can be resolved
     }
 }
->>>>>>> f9d4e1b5
 
 include("desktop", "core", "tests", "server")
 
