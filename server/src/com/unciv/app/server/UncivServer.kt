--- conflicted
+++ resolved
@@ -50,12 +50,7 @@
         help = "Enable Authentication"
     ).flag("-no-auth", default = false)
 
-<<<<<<< HEAD
-     @Suppress("PrivatePropertyName") // Part of API spec
-     private val IdentifyOperators by option(
-=======
      private val identifyOperators by option(
->>>>>>> 4627a98d
         "-i", "-Identify",
         envvar = "UncivServerIdentify",
         help = "Display each operation archive request IP to assist management personnel"
@@ -138,15 +133,9 @@
                 }
                 put("/files/{fileName}") {
                     val fileName = call.parameters["fileName"] ?: throw Exception("No fileName!")
-<<<<<<< HEAD
 
                     // If IdentifyOperators is enabled a Operator IP is displayed
-                    if (IdentifyOperators) {
-=======
-                    
-                    // If IdentifyOperators is enabled an Operator IP is displayed
                     if (identifyOperators) {
->>>>>>> 4627a98d
                         log.info("Receiving file: $fileName --Operation sourced from ${call.request.local.remoteHost}")
                     }else{
                         log.info("Receiving file: $fileName")
@@ -168,15 +157,9 @@
                 }
                 get("/files/{fileName}") {
                     val fileName = call.parameters["fileName"] ?: throw Exception("No fileName!")
-<<<<<<< HEAD
-
-                    // If IdentifyOperators is enabled a Operator IP is displayed
-                    if (IdentifyOperators) {
-=======
-                    
+
                     // If IdentifyOperators is enabled an Operator IP is displayed
                     if (identifyOperators) {
->>>>>>> 4627a98d
                         log.info("File requested: $fileName --Operation sourced from ${call.request.local.remoteHost}")
                     }else{
                         log.info("File requested: $fileName")
@@ -185,17 +168,10 @@
                     val file = File(fileFolderName, fileName)
                     if (!file.exists()) {
 
-<<<<<<< HEAD
-                        // If IdentifyOperators is enabled a Operator IP is displayed
-                        if (IdentifyOperators) {
-                            log.info("File $fileName not found --Operation sourced from ${call.request.local.remoteHost}")
-                        }else{
-=======
                         // If IdentifyOperators is enabled an Operator IP is displayed
                         if (identifyOperators) {
                             log.info("File $fileName not found --Operation sourced from ${call.request.local.remoteHost}")
                         } else {
->>>>>>> 4627a98d
                             log.info("File $fileName not found")
                         }
                         call.respond(HttpStatusCode.NotFound, "File does not exist")
