import com.unciv.build.BuildConfig

plugins {
    id("kotlin")
}

<<<<<<< HEAD

=======
>>>>>>> 869154cc
sourceSets {
    main {
        java.srcDir("src/")
    }
}

val mainClassName = "com.unciv.app.server.UncivServer"
val assetsDir = file("../android/assets")
val deployFolder = file("../deploy")

// See https://github.com/libgdx/libgdx/wiki/Starter-classes-and-configuration#common-issues
// and https://github.com/yairm210/Unciv/issues/5679
val jvmArgsForMac = listOf("-XstartOnFirstThread", "-Djava.awt.headless=true")
tasks.register<JavaExec>("run") {
    jvmArgs = mutableListOf<String>()
    if ("mac" in System.getProperty("os.name").lowercase())
        (jvmArgs as MutableList<String>).addAll(jvmArgsForMac)
        // These are non-standard, only available/necessary on Mac.

    dependsOn(tasks.getByName("classes"))

    mainClass.set(mainClassName)
    classpath = sourceSets.main.get().runtimeClasspath
    standardInput = System.`in`
    workingDir = assetsDir
    isIgnoreExitValue = true
}

tasks.register<JavaExec>("debug") {
    jvmArgs = jvmArgsForMac
    dependsOn(tasks.getByName("classes"))
    mainClass.set(mainClassName)
    classpath = sourceSets.main.get().runtimeClasspath
    standardInput = System.`in`
    workingDir = assetsDir
    isIgnoreExitValue = true
    debug = true
}

tasks.register<Jar>("dist") { // Compiles the jar file
    dependsOn(tasks.getByName("classes"))

    // META-INF/INDEX.LIST and META-INF/io.netty.versions.properties are duplicated, but I don't know why
    duplicatesStrategy = DuplicatesStrategy.EXCLUDE

    from(files(sourceSets.main.get().output.resourcesDir))
    from(files(sourceSets.main.get().output.classesDirs))
    // see Laurent1967's comment on https://github.com/libgdx/libgdx/issues/5491
    from({ configurations.compileClasspath.get().resolve().map { if (it.isDirectory) it else zipTree(it) } })
    archiveFileName.set("UncivServer.jar")

    manifest {
        attributes(mapOf("Main-Class" to mainClassName, "Specification-Version" to BuildConfig.appVersion))
    }
}

enum class Platform(val desc: String) {
    Windows32("windows32"), Windows64("windows64"), Linux32("linux32"), Linux64("linux64"), MacOS("mac");
}

class PackrConfig(
    var platform: Platform? = null,
    var jdk: String? = null,
    var executable: String? = null,
    var classpath: List<String>? = null,
    var removePlatformLibs: List<String>? = null,
    var mainClass: String? = null,
    var vmArgs: List<String>? = null,
    var minimizeJre: String? = null,
    var cacheJre: File? = null,
    var resources: List<File>? = null,
    var outDir: File? = null,
    var platformLibsOutDir: File? = null,
    var iconResource: File? = null,
    var bundleIdentifier: String? = null
)

for (platform in Platform.values()) {
    val platformName = platform.toString()

    tasks.create("packr${platformName}") {
        dependsOn(tasks.getByName("dist"))

        // Needs to be here and not in doLast because the zip task depends on the outDir
        val jarFile = "$rootDir/server/build/libs/UncivServer.jar"
        val config = PackrConfig()
        config.platform = platform

        config.apply {
            executable = "UncivServer"
            classpath = listOf(jarFile)
            removePlatformLibs = config.classpath
            mainClass = mainClassName
            vmArgs = listOf("Xmx1G")
            minimizeJre = "server/packrConfig.json"
            outDir = file("packr")
        }


        doLast {
            //  https://gist.github.com/seanf/58b76e278f4b7ec0a2920d8e5870eed6
            fun String.runCommand(workingDir: File) {
                val process = ProcessBuilder(*split(" ").toTypedArray())
                    .directory(workingDir)
                    .redirectOutput(ProcessBuilder.Redirect.PIPE)
                    .redirectError(ProcessBuilder.Redirect.PIPE)
                    .start()

                if (!process.waitFor(30, TimeUnit.SECONDS)) {
                    process.destroy()
                    throw RuntimeException("execution timed out: $this")
                }
                if (process.exitValue() != 0) {
                    println("execution returned code ${process.exitValue()}: $this")
                }
                println(process.inputStream.bufferedReader().readText())
            }


            if (config.outDir!!.exists()) delete(config.outDir)

            // Requires that both packr and the jre are downloaded, as per buildAndDeploy.yml, "Upload to itch.io"

            val jdkFile =
                    when (platform) {
                        Platform.Linux64 -> "jre-linux-64.tar.gz"
                        Platform.Windows64 -> "jdk-windows-64.zip"
                        else -> "jre-macOS.tar.gz"
                    }

            val platformNameForPackrCmd =
                    if (platform == Platform.MacOS) "mac"
                    else platform.name.lowercase()

            val command = "java -jar $rootDir/packr-all-4.0.0.jar" +
                    " --platform $platformNameForPackrCmd" +
                    " --jdk $jdkFile" +
                    " --executable UncivServer" +
                    " --classpath $jarFile" +
                    " --mainclass $mainClassName" +
                    " --vmargs Xmx1G " +
                    (if (platform == Platform.MacOS) jvmArgsForMac.joinToString(" ") {
                        it.removePrefix("-")
                    }
                    else "") +
                    " --output ${config.outDir}"
            command.runCommand(rootDir)

        }

        tasks.register<Zip>("zip${platformName}") {
            archiveFileName.set("UncivServer-${platformName}.zip")
            from(config.outDir)
            destinationDirectory.set(deployFolder)
        }

        finalizedBy("zip${platformName}")
    }
}

tasks.register<Zip>("zipLinuxFilesForJar") {
    archiveFileName.set("linuxFilesForJar.zip")
    from(file("linuxFilesForJar"))
    destinationDirectory.set(deployFolder)
}<|MERGE_RESOLUTION|>--- conflicted
+++ resolved
@@ -4,10 +4,6 @@
     id("kotlin")
 }
 
-<<<<<<< HEAD
-
-=======
->>>>>>> 869154cc
 sourceSets {
     main {
         java.srcDir("src/")
