--- conflicted
+++ resolved
@@ -15,48 +15,9 @@
     companion object {
         val fontCache = HashMap<String, BitmapFont>()
     }
-<<<<<<< HEAD
     fun download(link: String,fontForLanguage: String) {
         if (!Gdx.files.local("fonts").exists())
             Gdx.files.local("fonts").mkdirs()
-=======
-
-    fun getFontForLanguage(language:String): String {
-        if (language.contains("Chinese")) return chineseFont
-        else return "Arial"
-    }
-
-    val chineseFont = "WenQuanYiMicroHei"
-
-    fun getCharsForFont(font: String): String {
-        val defaultText = "ABCČĆDĐEFGHIJKLMNOPQRSŠTUVWXYZŽaäàâăbcčćçdđeéfghiîjklmnoöpqrsșštțuüvwxyzž" +
-                "АБВГҐДЂЕЁЄЖЗЅИІЇЙЈКЛЉМНЊОПРСТЋУЎФХЦЧЏШЩЪЫЬЭЮЯабвгґдђеёєжзѕиіїйјклљмнњопрстћуўфхцчџшщъыьэюя" +
-                "ΑΒΓΔΕΖΗΘΙΚΛΜΝΞΟΠΡΣΤΥΦΧΨΩαβγδεζηθικλμνξοπρστυφχψωάßΆέΈέΉίϊΐΊόΌύΰϋΎΫΏÀÄĂÂÊÉÎÔÖƠƯÜäăâêôöơưüáéèìíóú1234567890" +
-                "‘?’'“!”(%)[#]{@}/&\\<-+÷×=>®©\$€£¥¢:;,.*|"
-        if (font == "Arial") return defaultText
-        if (font == chineseFont) {
-            val charSet = HashSet<Char>()
-            charSet.addAll(defaultText.asIterable())
-
-            if(Gdx.files.internal("BasicHelp/BasicHelp_Simplified_Chinese.json").exists())
-                charSet.addAll(Gdx.files.internal("BasicHelp/BasicHelp_Simplified_Chinese.json").readString().asIterable())
-            if (Gdx.files.internal("jsons/Nations_Simplified_Chinese.json").exists())
-                charSet.addAll(Gdx.files.internal("jsons/Nations_Simplified_Chinese.json").readString().asIterable())
-            if (Gdx.files.internal("jsons/Tutorials/Tutorials_Simplified_Chinese.json").exists())
-                charSet.addAll(Gdx.files.internal("jsons/Tutorials/Tutorials_Simplified_Chinese.json").readString().asIterable())
-
-            for (entry in GameBasics.Translations.entries) {
-                for (lang in entry.value) {
-                    if (lang.key.contains("Chinese")) charSet.addAll(lang.value.asIterable())
-                }
-            }
-            return charSet.joinToString()
-        }
-        return ""
-    }
-
-    fun download(link: String, path: String) {
->>>>>>> 9bfa7189
         val input = URL(link).openStream()
         val output = FileOutputStream(Gdx.files.local("fonts/$fontForLanguage.ttf").file())
         input.use {
