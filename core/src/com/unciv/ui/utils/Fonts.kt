package com.unciv.ui.utils

import com.badlogic.gdx.Gdx
import com.badlogic.gdx.graphics.Texture
import com.badlogic.gdx.graphics.g2d.BitmapFont
import com.badlogic.gdx.graphics.g2d.freetype.FreeTypeFontGenerator
import com.unciv.UnCivGame
import com.unciv.models.gamebasics.GameBasics
import java.io.FileOutputStream
import java.net.URL

class Fonts {
    companion object {
        // Contains e.g. "Arial 22", fontname and size, to BitmapFont
        val fontCache = HashMap<String, BitmapFont>()
    }

    fun getFontForLanguage(language:String): String {
        if (language.contains("Chinese")) return chineseFont
        else return "Arial"
    }

    val chineseFont = "WenQuanYiMicroHei"

    fun getCharsForFont(font: String): String {
        val defaultText = "ABCČĆDĐEFGHIJKLMNOPQRSŠTUVWXYZŽaäàâăbcčćçdđeéfghiîjklmnoöpqrsșštțuüvwxyzž" +
                "АБВГҐДЂЕЁЄЖЗЅИІЇЙЈКЛЉМНЊОПРСТЋУЎФХЦЧЏШЩЪЫЬЭЮЯабвгґдђеёєжзѕиіїйјклљмнњопрстћуўфхцчџшщъыьэюя" +
                "ΑΒΓΔΕΖΗΘΙΚΛΜΝΞΟΠΡΣΤΥΦΧΨΩαβγδεζηθικλμνξοπρστυφχψωάßΆέΈέΉίϊΐΊόΌύΰϋΎΫΏÄĂÂÊÉÎÔÖƠƯÜäăâêôöơưüáéèíóú1234567890" +
                "‘?’'“!”(%)[#]{@}/&\\<-+÷×=>®©\$€£¥¢:;,.*|"
        if (font == "Arial") return defaultText
        if (font == chineseFont) {
            val charSet = HashSet<Char>()
            charSet.addAll(defaultText.asIterable())
<<<<<<< HEAD
            if(Gdx.files.internal("BasicHelp/BasicHelp_Simplified_Chinese.json").exists())
                charSet.addAll(Gdx.files.internal("BasicHelp/BasicHelp_Simplified_Chinese.json").readString().asIterable())
            if (Gdx.files.internal("jsons/Nations_Simplified_Chinese.json").exists())
                charSet.addAll(Gdx.files.internal("jsons/Nations_Simplified_Chinese.json").readString().asIterable())
            if (Gdx.files.internal("jsons/Tutorials/Tutorials_Simplified_Chinese.json").exists())
                charSet.addAll(Gdx.files.internal("jsons/Tutorials/Tutorials_Simplified_Chinese.json").readString().asIterable())
=======
            var BasicHelpString=Gdx.files.internal("jsons/BasicHelp/BasicHelp_Simplified_Chinese.json").readString()
                BasicHelpString.forEach {charSet.add(it)}
            var NationsString=Gdx.files.internal("jsons/Nations_Simplified_Chinese.json").readString()
                NationsString.forEach {charSet.add(it)}
            var TutorialsString=Gdx.files.internal("jsons/Tutorials/Tutorials_Simplified_Chinese.json").readString()
                TutorialsString.forEach {charSet.add(it)}
>>>>>>> 7c146f4a
            for (entry in GameBasics.Translations.entries) {
                for (lang in entry.value) {
                    if (lang.key.contains("Chinese")) charSet.addAll(lang.value.asIterable())
                }
            }
            return charSet.joinToString()
        }
        return ""
    }

    fun download(link: String, path: String) {
        val input = URL(link).openStream()
        val output = FileOutputStream(Gdx.files.local(path).file())
        input.use {
            output.use {
                input.copyTo(output)
            }
        }
    }

    fun containsFont(font:String): Boolean {
        if (Gdx.files.internal("skin/$font.ttf").exists())
            return true
        if (Gdx.files.local("fonts/$font.ttf").exists())
            return true

        return false
    }

    fun downloadFontForLanguage(language:String){
        val font = getFontForLanguage(language)
        if(containsFont(language)) return

        if (!Gdx.files.local("fonts").exists())
            Gdx.files.local("fonts").mkdirs()

        val localPath = "fonts/$font.ttf"
        if (font == chineseFont)
            download("https://github.com/layerssss/wqy/raw/gh-pages/fonts/WenQuanYiMicroHei.ttf", localPath)//This font is licensed under Apache2.0 or GPLv3
    }

    fun getFont(size: Int): BitmapFont {
        val language = UnCivGame.Current.settings.language
        val fontForLanguage = getFontForLanguage(language)
        val keyForFont = "$fontForLanguage $size"
        if (fontCache.containsKey(keyForFont)) return fontCache[keyForFont]!!
        val generator: FreeTypeFontGenerator

        if (Gdx.files.internal("skin/$fontForLanguage.ttf").exists())
            generator = FreeTypeFontGenerator(Gdx.files.internal("skin/$fontForLanguage.ttf"))
        else {
            val localPath = "fonts/$fontForLanguage.ttf"
            if(!containsFont(fontForLanguage))  downloadFontForLanguage(language)
            generator = FreeTypeFontGenerator(Gdx.files.local(localPath))
        }

        val parameter = FreeTypeFontGenerator.FreeTypeFontParameter()
        parameter.size = size
        parameter.minFilter = Texture.TextureFilter.Linear
        parameter.magFilter = Texture.TextureFilter.Linear

        parameter.characters = getCharsForFont(fontForLanguage)

        val font = generator.generateFont(parameter)
        generator.dispose() // don't forget to dispose to avoid memory leaks!
        fontCache[keyForFont] = font
        return font
    }
}<|MERGE_RESOLUTION|>--- conflicted
+++ resolved
@@ -31,21 +31,14 @@
         if (font == chineseFont) {
             val charSet = HashSet<Char>()
             charSet.addAll(defaultText.asIterable())
-<<<<<<< HEAD
+
             if(Gdx.files.internal("BasicHelp/BasicHelp_Simplified_Chinese.json").exists())
                 charSet.addAll(Gdx.files.internal("BasicHelp/BasicHelp_Simplified_Chinese.json").readString().asIterable())
             if (Gdx.files.internal("jsons/Nations_Simplified_Chinese.json").exists())
                 charSet.addAll(Gdx.files.internal("jsons/Nations_Simplified_Chinese.json").readString().asIterable())
             if (Gdx.files.internal("jsons/Tutorials/Tutorials_Simplified_Chinese.json").exists())
                 charSet.addAll(Gdx.files.internal("jsons/Tutorials/Tutorials_Simplified_Chinese.json").readString().asIterable())
-=======
-            var BasicHelpString=Gdx.files.internal("jsons/BasicHelp/BasicHelp_Simplified_Chinese.json").readString()
-                BasicHelpString.forEach {charSet.add(it)}
-            var NationsString=Gdx.files.internal("jsons/Nations_Simplified_Chinese.json").readString()
-                NationsString.forEach {charSet.add(it)}
-            var TutorialsString=Gdx.files.internal("jsons/Tutorials/Tutorials_Simplified_Chinese.json").readString()
-                TutorialsString.forEach {charSet.add(it)}
->>>>>>> 7c146f4a
+
             for (entry in GameBasics.Translations.entries) {
                 for (lang in entry.value) {
                     if (lang.key.contains("Chinese")) charSet.addAll(lang.value.asIterable())
