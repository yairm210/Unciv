--- conflicted
+++ resolved
@@ -12,10 +12,6 @@
 import com.badlogic.gdx.scenes.scene2d.utils.TextureRegionDrawable
 import com.badlogic.gdx.utils.Align
 import com.unciv.UncivGame
-<<<<<<< HEAD
-import com.unciv.models.gamebasics.GameBasics
-=======
->>>>>>> 9b6ec809
 import com.unciv.models.gamebasics.Nation
 import com.unciv.models.gamebasics.tile.ResourceType
 import core.java.nativefont.NativeFont
@@ -247,8 +243,7 @@
     }
 
     fun getTechIconGroup(techName: String, circleSize: Float): Group {
-<<<<<<< HEAD
-        val techIconColor = when(GameBasics.Technologies[techName]!!.era().name) {
+        val techIconColor = when(getGameBasics().Technologies[techName]!!.era().name) {
             "Ancient" -> colorFromRGB(255, 87, 35)
             "Classical" -> colorFromRGB(233, 31, 99)
             "Medieval" -> colorFromRGB(157, 39, 176)
@@ -258,18 +253,6 @@
             "Information" -> colorFromRGB(0, 150, 136)
             "Future" -> colorFromRGB(76,176,81)
             else -> Color.WHITE
-=======
-        var techIconColor = Color.WHITE
-        when (getGameBasics().Technologies[techName]!!.era().name) {
-            "Ancient" -> techIconColor = colorFromRGB(255, 87, 35)
-            "Classical" -> techIconColor = colorFromRGB(233, 31, 99)
-            "Medieval" -> techIconColor = colorFromRGB(157, 39, 176)
-            "Renaissance" -> techIconColor = colorFromRGB(104, 58, 183)
-            "Industrial" -> techIconColor = colorFromRGB(63, 81, 182)
-            "Modern" -> techIconColor = colorFromRGB(33, 150, 243)
-            "Information" -> techIconColor = colorFromRGB(0, 150, 136)
-            "Future" -> techIconColor = colorFromRGB(76,176,81)
->>>>>>> 9b6ec809
         }
         return getImage("TechIcons/$techName").apply { color = techIconColor.lerp(Color.BLACK,0.6f) }
                 .surroundWithCircle(circleSize)
