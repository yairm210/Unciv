package com.unciv.ui.utils

import com.badlogic.gdx.graphics.Color
import com.badlogic.gdx.graphics.Texture
import com.badlogic.gdx.graphics.g2d.TextureAtlas
import com.badlogic.gdx.graphics.g2d.TextureRegion
import com.badlogic.gdx.scenes.scene2d.Actor
import com.badlogic.gdx.scenes.scene2d.Group
import com.badlogic.gdx.scenes.scene2d.ui.Image
import com.badlogic.gdx.scenes.scene2d.ui.Table
import com.badlogic.gdx.scenes.scene2d.utils.Drawable
import com.badlogic.gdx.scenes.scene2d.utils.TextureRegionDrawable
import com.badlogic.gdx.utils.Align
import com.unciv.models.gamebasics.GameBasics
import com.unciv.models.gamebasics.Nation
import com.unciv.models.gamebasics.tile.ResourceType

object ImageGetter {
    private const val whiteDotLocation = "OtherIcons/whiteDot"

    // When we used to load images directly from different files, without using a texture atlas,
    // The draw() phase of the main screen would take a really long time because the BatchRenderer would
    // always have to switch between like 170 different textures.
    // So, we now use TexturePacker in the DesktopLauncher class to pack all the different images into single images,
    // and the atlas is what tells us what was packed where.
    var atlas = TextureAtlas("game.atlas")
    fun getWhiteDot() =  getImage(whiteDotLocation)
    fun getDot(dotColor: Color) = getWhiteDot().apply { color = dotColor}

    fun getExternalImage(fileName:String): Image {
        return Image(TextureRegion(Texture("ExtraImages/$fileName")))
    }

    fun getImage(fileName: String): Image {
        return Image(getTextureRegion(fileName))
    }

    fun getDrawable(fileName: String): TextureRegionDrawable {
        val drawable = TextureRegionDrawable(getTextureRegion(fileName))
        drawable.minHeight = 0f
        drawable.minWidth = 0f
        return drawable
    }

    private fun getTextureRegion(fileName: String): TextureRegion {
        try {
            val region = atlas.findRegion(fileName)

            if(region==null)
                throw Exception("Could not find $fileName")
            return region
        } catch (ex: Exception) {
            return getTextureRegion(whiteDotLocation)
        }
    }

    fun imageExists(fileName:String) = atlas.findRegion(fileName)!=null
    fun techIconExists(techName:String) = imageExists("TechIcons/$techName")

    fun getStatIcon(statName: String): Image {
        return getImage("StatIcons/$statName")
                .apply { setSize(20f,20f)}
    }

    fun getUnitIcon(unitName:String,color:Color= Color.BLACK):Image{
        return getImage("UnitIcons/$unitName").apply { this.color=color }
    }

    fun getNationIndicator(nation: Nation, size:Float): IconCircleGroup {
        val civIndicator = getCircle().apply { color = nation.getInnerColor() }
                .surroundWithCircle(size).apply { circle.color = nation.getOuterColor() }

        val civIconName = if(nation.isCityState()) "CityState" else nation.name
        if(nationIconExists(civIconName)){
            val cityStateIcon = ImageGetter.getNationIcon(civIconName)
            cityStateIcon.setSize(size*0.7f,size*0.7f)
            cityStateIcon.center(civIndicator)
            cityStateIcon.color = nation.getOuterColor()
            civIndicator.addActor(cityStateIcon)
        }

        return civIndicator
    }

    fun nationIconExists(nation:String) = imageExists("NationIcons/$nation")
    fun getNationIcon(nation:String) = getImage("NationIcons/$nation")

    val foodCircleColor =  colorFromRGB(129, 199, 132)
    val productionCircleColor = Color.BROWN.cpy().lerp(Color.WHITE,0.5f)!!
    val goldCircleColor = Color.GOLD.cpy().lerp(Color.WHITE,0.5f)!!
    fun getImprovementIcon(improvementName:String, size:Float=20f):Actor{
        if(improvementName.startsWith("StartingLocation ")){
            val nationName = improvementName.removePrefix("StartingLocation ")
            val nation = GameBasics.Nations[nationName]!!
            return getNationIndicator(nation,size)
        }

        val iconGroup = getImage("ImprovementIcons/$improvementName").surroundWithCircle(size)

        val improvement = GameBasics.TileImprovements[improvementName]!!
        when {
            improvement.food>0 -> iconGroup.circle.color= foodCircleColor
            improvement.production>0 -> iconGroup.circle.color= productionCircleColor
            improvement.gold>0 -> iconGroup.circle.color= goldCircleColor
            improvement.science>0 -> iconGroup.circle.color= Color.BLUE.cpy().lerp(Color.WHITE,0.5f)
            improvement.culture>0 -> iconGroup.circle.color= Color.PURPLE.cpy().lerp(Color.WHITE,0.5f)
        }

        return iconGroup
    }

    fun getConstructionImage(construction: String): Image {
        if(GameBasics.Buildings.containsKey(construction)) return getImage("BuildingIcons/$construction")
        if(GameBasics.Units.containsKey(construction)) return getUnitIcon(construction)
        if(construction=="Nothing") return getImage("OtherIcons/Stop")
        return getStatIcon(construction)
    }

    fun getPromotionIcon(promotionName:String): Actor {
        var level = 0

        when {
            promotionName.endsWith(" I") -> level=1
            promotionName.endsWith(" II") -> level=2
            promotionName.endsWith(" III") -> level=3
        }

        val basePromotionName = if(level==0) promotionName
        else promotionName.substring(0, promotionName.length-level-1)

        if(imageExists("UnitPromotionIcons/$basePromotionName")) {
            val icon = getImage("UnitPromotionIcons/$basePromotionName")
            icon.color = colorFromRGB(255,226,0)
            var circle = icon.surroundWithCircle(30f)
            circle.circle.color = colorFromRGB(0,12,49)
//            circle = circle.surroundWithCircle(40f)
//            circle.circle.color = colorFromRGB(255,226,0)
            if(level!=0){
                val starTable = Table().apply { defaults().pad(2f) }
                for(i in 1..level) starTable.add(getImage("OtherIcons/Star")).size(8f)
                starTable.centerX(circle)
                starTable.y=5f
                circle.addActor(starTable)
            }
            return circle
        }
        return getImage("UnitPromotionIcons/" + promotionName.replace(' ', '_') + "_(Civ5)")
    }

    fun getBlue() = Color(0x004085bf)

    fun getCircle() = getImage("OtherIcons/Circle")

    fun getBackground(color:Color): Drawable {
        return getDrawable(whiteDotLocation).tint(color)
    }

    fun refreshAltas() {
        atlas.dispose() // To avoid OutOfMemory exceptions
        atlas = TextureAtlas("game.atlas")
    }

    fun getResourceImage(resourceName: String, size:Float): Actor {
        val iconGroup = getImage("ResourceIcons/$resourceName").surroundWithCircle(size)
        val resource = GameBasics.TileResources[resourceName]!!
        when {
            resource.food>0 -> iconGroup.circle.color= foodCircleColor
            resource.production>0 -> iconGroup.circle.color= productionCircleColor
            resource.gold>0 -> iconGroup.circle.color= goldCircleColor
        }

        if(resource.resourceType==ResourceType.Luxury){
            val happiness = getStatIcon("Happiness")
            happiness.setSize(size/2,size/2)
            happiness.x = iconGroup.width-happiness.width
            iconGroup.addActor(happiness)
        }
        if(resource.resourceType==ResourceType.Strategic){
            val production = getStatIcon("Production")
            production.setSize(size/2,size/2)
            production.x = iconGroup.width-production.width
            iconGroup.addActor(production)
        }
        return iconGroup
    }

    fun getTechIconGroup(techName: String): Group {
<<<<<<< HEAD
        var TechIconColor = Color.WHITE
        when(GameBasics.Technologies[techName]!!.era().name){
            "Ancient"-> TechIconColor = Color.FIREBRICK
            "Classical"-> TechIconColor = Color.VIOLET
            "Medieval"-> TechIconColor = Color.TAN
            "Renaissance"-> TechIconColor = Color.BROWN
            "Industrial"-> TechIconColor = Color.CHARTREUSE
            "Modern"-> TechIconColor = Color.GOLD
            "Information"-> TechIconColor = Color.CORAL
            "Future"-> TechIconColor = Color.CYAN
        }
        return getImage("TechIcons/$techName").surroundWithCircle(60f).apply{ this.circle.color = TechIconColor }
=======
        var techIconColor = Color.WHITE
        when (GameBasics.Technologies[techName]!!.era().name) {
            "Ancient" -> techIconColor = colorFromRGB(255, 87, 35)
            "Classical" -> techIconColor = colorFromRGB(233, 31, 99)
            "Medieval" -> techIconColor = colorFromRGB(157, 39, 176)
            "Renaissance" -> techIconColor = colorFromRGB(104, 58, 183)
            "Industrial" -> techIconColor = colorFromRGB(63, 81, 182)
            "Modern" -> techIconColor = colorFromRGB(33, 150, 243)
            "Information" -> techIconColor = colorFromRGB(0, 150, 136)
            "Future" -> techIconColor = colorFromRGB(76,176,81)
        }
        return getImage("TechIcons/$techName").apply { color = techIconColor.lerp(Color.BLACK,0.6f) }
                .surroundWithCircle(60f)
                //.apply { this.circle.color = techIconColor.lerp(Color.WHITE, 0.5f) }
>>>>>>> 751c33c6
    }

    fun getProgressBarVertical(width:Float,height:Float,percentComplete:Float,progressColor:Color,backgroundColor:Color): Table {
        val advancementGroup = Table()
        val completionHeight = height * percentComplete
        advancementGroup.add(getImage(whiteDotLocation).apply { color = backgroundColor }).width(width).height(height-completionHeight).row()
        advancementGroup.add(getImage(whiteDotLocation).apply { color= progressColor}).width(width).height(completionHeight)
        advancementGroup.pack()
        return advancementGroup
    }

    fun getHealthBar(currentHealth: Float, maxHealth: Float, healthBarSize: Float): Table {
        val healthPercent = currentHealth / maxHealth
        val healthBar = Table()

        val healthPartOfBar = getWhiteDot()
        healthPartOfBar.color = when {
            healthPercent > 2 / 3f -> Color.GREEN
            healthPercent > 1 / 3f -> Color.ORANGE
            else -> Color.RED
        }
        healthBar.add(healthPartOfBar).width(healthBarSize * healthPercent).height(5f)

        val emptyPartOfBar = getDot(Color.BLACK)
        healthBar.add(emptyPartOfBar).width(healthBarSize * (1 - healthPercent)).height(5f)

        healthBar.pad(1f)
        healthBar.pack()
        healthBar.background= getBackground(Color.BLACK)
        return healthBar
    }

    fun getLine(startX:Float,startY:Float,endX:Float,endY:Float, width:Float): Image {
        /** The simplest way to draw a line between 2 points seems to be:
         * A. Get a pixel dot, set its width to the required length (hypotenuse)
         * B. Set its rotational center, and set its rotation
         * C. Center it on the point where you want its center to be
         */

        // A
        val line = getWhiteDot()
        val deltaX = (startX-endX).toDouble()
        val deltaY = (startY-endY).toDouble()
        line.width = Math.sqrt(deltaX*deltaX+deltaY*deltaY).toFloat()
        line.height = width // the width of the line, is the height of the

        // B
        line.setOrigin(Align.center)
        val radiansToDegrees = 180 / Math.PI
        line.rotation = (Math.atan2(deltaY, deltaX) * radiansToDegrees).toFloat()

        // C
        line.x = (startX+endX)/2 - line.width/2
        line.y = (startY+endY)/2 - line.height/2

        return line
    }
}
<|MERGE_RESOLUTION|>--- conflicted
+++ resolved
@@ -185,20 +185,6 @@
     }
 
     fun getTechIconGroup(techName: String): Group {
-<<<<<<< HEAD
-        var TechIconColor = Color.WHITE
-        when(GameBasics.Technologies[techName]!!.era().name){
-            "Ancient"-> TechIconColor = Color.FIREBRICK
-            "Classical"-> TechIconColor = Color.VIOLET
-            "Medieval"-> TechIconColor = Color.TAN
-            "Renaissance"-> TechIconColor = Color.BROWN
-            "Industrial"-> TechIconColor = Color.CHARTREUSE
-            "Modern"-> TechIconColor = Color.GOLD
-            "Information"-> TechIconColor = Color.CORAL
-            "Future"-> TechIconColor = Color.CYAN
-        }
-        return getImage("TechIcons/$techName").surroundWithCircle(60f).apply{ this.circle.color = TechIconColor }
-=======
         var techIconColor = Color.WHITE
         when (GameBasics.Technologies[techName]!!.era().name) {
             "Ancient" -> techIconColor = colorFromRGB(255, 87, 35)
@@ -213,7 +199,6 @@
         return getImage("TechIcons/$techName").apply { color = techIconColor.lerp(Color.BLACK,0.6f) }
                 .surroundWithCircle(60f)
                 //.apply { this.circle.color = techIconColor.lerp(Color.WHITE, 0.5f) }
->>>>>>> 751c33c6
     }
 
     fun getProgressBarVertical(width:Float,height:Float,percentComplete:Float,progressColor:Color,backgroundColor:Color): Table {
