--- conflicted
+++ resolved
@@ -73,34 +73,6 @@
 
                 if ((isScrollX && deltaX != 0f || isScrollY && deltaY != 0f)) cancelTouchFocus()
             }
-<<<<<<< HEAD
-
-            //This is the default behavior of the fling implementation
-            override fun fling(event: InputEvent, x: Float, y: Float, button: Int) {
-                if (abs(x) > 150 && isScrollX) {
-                    //1f is the default value of flingTimer
-                    setFlingTime(1f)
-                    velocityX = x
-                    cancelTouchFocus()
-                }
-                if (abs(y) > 150 && isScrollY) {
-                    setFlingTime(1f)
-                    velocityY = -y
-                    cancelTouchFocus()
-                }
-            }
-
-            //Nothing changed here either
-            override fun handle(event: Event): Boolean {
-                if (super.handle(event)) {
-                    if ((event as InputEvent).type == InputEvent.Type.touchDown) setFlingTime(0f)
-                    return true
-                } else if (event is InputEvent && event.isTouchFocusCancel) //
-                    cancel()
-                return false
-            }
-=======
->>>>>>> 1a4d7aa9
         }
     }
 }