﻿package com.unciv.ui.screens.mainmenuscreen

import com.badlogic.gdx.Input
import com.badlogic.gdx.graphics.Color
import com.badlogic.gdx.scenes.scene2d.Touchable
import com.badlogic.gdx.scenes.scene2d.actions.Actions
import com.badlogic.gdx.scenes.scene2d.ui.Table
import com.badlogic.gdx.utils.Align
import com.unciv.GUI
import com.unciv.UncivGame
import com.unciv.logic.GameInfo
import com.unciv.logic.GameStarter
import com.unciv.logic.UncivShowableException
import com.unciv.logic.map.MapParameters
import com.unciv.logic.map.MapShape
import com.unciv.logic.map.MapSize
import com.unciv.logic.map.MapSizeNew
import com.unciv.logic.map.MapType
import com.unciv.logic.map.mapgenerator.MapGenerator
import com.unciv.models.metadata.BaseRuleset
import com.unciv.models.metadata.GameSetupInfo
import com.unciv.models.ruleset.Ruleset
import com.unciv.models.ruleset.RulesetCache
import com.unciv.models.tilesets.TileSetCache
import com.unciv.ui.components.AutoScrollPane
import com.unciv.ui.components.KeyCharAndCode
import com.unciv.ui.components.UncivTooltip.Companion.addTooltip
import com.unciv.ui.components.extensions.center
import com.unciv.ui.components.extensions.keyShortcuts
import com.unciv.ui.components.extensions.onActivation
import com.unciv.ui.components.extensions.surroundWithCircle
import com.unciv.ui.components.extensions.toLabel
import com.unciv.ui.components.tilegroups.TileGroupMap
import com.unciv.ui.images.ImageGetter
import com.unciv.ui.popups.Popup
import com.unciv.ui.popups.ToastPopup
import com.unciv.ui.popups.closeAllPopups
import com.unciv.ui.popups.hasOpenPopups
import com.unciv.ui.popups.popups
import com.unciv.ui.screens.basescreen.BaseScreen
import com.unciv.ui.screens.basescreen.RecreateOnResize
import com.unciv.ui.screens.civilopediascreen.CivilopediaScreen
import com.unciv.ui.screens.mainmenuscreen.EasterEggRulesets.modifyForEasterEgg
import com.unciv.ui.screens.mapeditorscreen.EditorMapHolder
import com.unciv.ui.screens.mapeditorscreen.MapEditorScreen
import com.unciv.ui.screens.multiplayerscreens.MultiplayerScreen
import com.unciv.ui.screens.newgamescreen.NewGameScreen
import com.unciv.ui.screens.pickerscreens.ModManagementScreen
import com.unciv.ui.screens.savescreens.LoadGameScreen
import com.unciv.ui.screens.savescreens.QuickSave
import com.unciv.ui.screens.worldscreen.WorldScreen
import com.unciv.ui.screens.worldscreen.mainmenu.WorldScreenMenuPopup
import com.unciv.utils.concurrency.Concurrency
import com.unciv.utils.concurrency.launchOnGLThread
<<<<<<< HEAD
import kotlinx.coroutines.Job
import kotlinx.coroutines.isActive
=======
import kotlinx.coroutines.CoroutineScope
>>>>>>> 6fa1d61f
import kotlin.math.min


class MainMenuScreen: BaseScreen(), RecreateOnResize {
    private val backgroundTable = Table().apply {
        background = skinStrings.getUiBackground("MainMenuScreen/Background", tintColor = Color.WHITE)
    }
    private val singleColumn = isCrampedPortrait()
    private var easterEggRuleset: Ruleset? = null  // Cache it so the next 'egg' can be found in Civilopedia

    private var backgroundMapGenerationJob: Job? = null

    /** Create one **Main Menu Button** including onClick/key binding
     *  @param text      The text to display on the button
     *  @param icon      The path of the icon to display on the button
     *  @param key       Optional key binding (limited to Char subset of [KeyCharAndCode], which is OK for the main menu)
     *  @param function  Action to invoke when the button is activated
     */
    private fun getMenuButton(
        text: String,
        icon: String,
        key: Char? = null,
        keyVisualOnly: Boolean = false,
        function: () -> Unit
    ): Table {
        val table = Table().pad(15f, 30f, 15f, 30f)
        table.background = skinStrings.getUiBackground(
            "MainMenuScreen/MenuButton",
            skinStrings.roundedEdgeRectangleShape,
            skinStrings.skinConfig.baseColor
        )
        table.add(ImageGetter.getImage(icon)).size(50f).padRight(20f)
        table.add(text.toLabel(fontSize = 30, alignment = Align.left)).expand().left().minWidth(200f)

        table.touchable = Touchable.enabled
        table.onActivation {
            stopBackgroundMapGeneration()
            function()
        }

        if (key != null) {
            if (!keyVisualOnly)
                table.keyShortcuts.add(key)
            table.addTooltip(key, 32f)
        }

        table.pack()
        return table
    }

    init {
        stage.addActor(backgroundTable)
        backgroundTable.center(stage)

        // If we were in a mod, some of the resource images for the background map we're creating
        // will not exist unless we reset the ruleset and images
        ImageGetter.ruleset = RulesetCache.getVanillaRuleset()
<<<<<<< HEAD
        startBackgroundMapGeneration()
=======

        // This is an extreme safeguard - should an invalid settings.tileSet ever make it past the
        // guard in UncivGame.create, simply omit the background so the user can at least get to options
        // (let him crash when loading a game but avoid locking him out entirely)
        if (game.settings.tileSet in TileSetCache)
            Concurrency.run("ShowMapBackground") {
                showMapBackground()
            }
>>>>>>> 6fa1d61f

        val column1 = Table().apply { defaults().pad(10f).fillX() }
        val column2 = if (singleColumn) column1 else Table().apply { defaults().pad(10f).fillX() }

        if (game.files.autosaveExists()) {
            val resumeTable = getMenuButton("Resume","OtherIcons/Resume", 'r')
                { resumeGame() }
            column1.add(resumeTable).row()
        }

        val quickstartTable = getMenuButton("Quickstart", "OtherIcons/Quickstart", 'q')
            { quickstartNewGame() }
        column1.add(quickstartTable).row()

        val newGameButton = getMenuButton("Start new game", "OtherIcons/New", 'n')
            { game.pushScreen(NewGameScreen()) }
        column1.add(newGameButton).row()

        if (game.files.getSaves().any()) {
            val loadGameTable = getMenuButton("Load game", "OtherIcons/Load", 'l')
                { game.pushScreen(LoadGameScreen()) }
            column1.add(loadGameTable).row()
        }

        val multiplayerTable = getMenuButton("Multiplayer", "OtherIcons/Multiplayer", 'm')
            { game.pushScreen(MultiplayerScreen()) }
        column2.add(multiplayerTable).row()

        val mapEditorScreenTable = getMenuButton("Map editor", "OtherIcons/MapEditor", 'e')
            { game.pushScreen(MapEditorScreen()) }
        column2.add(mapEditorScreenTable).row()

        val modsTable = getMenuButton("Mods", "OtherIcons/Mods", 'd')
            { game.pushScreen(ModManagementScreen()) }
        column2.add(modsTable).row()

        val optionsTable = getMenuButton("Options", "OtherIcons/Options", 'o')
            { this.openOptionsPopup() }
        column2.add(optionsTable).row()


        val table = Table().apply { defaults().pad(10f) }
        table.add(column1)
        if (!singleColumn) table.add(column2)
        table.pack()

        val scrollPane = AutoScrollPane(table)
        scrollPane.setFillParent(true)
        stage.addActor(scrollPane)
        table.center(scrollPane)

        globalShortcuts.add(KeyCharAndCode.BACK) {
            if (hasOpenPopups()) {
                closeAllPopups()
                return@add
            }
            game.popScreen()
        }

        val helpButton = "?".toLabel(fontSize = 48)
            .apply { setAlignment(Align.center) }
            .surroundWithCircle(60f, color = skinStrings.skinConfig.baseColor)
            .apply { actor.y -= 2.5f } // compensate font baseline (empirical)
            .surroundWithCircle(64f, resizeActor = false)
        helpButton.touchable = Touchable.enabled
        helpButton.onActivation { openCivilopedia() }
        helpButton.keyShortcuts.add(Input.Keys.F1)
        helpButton.addTooltip(KeyCharAndCode(Input.Keys.F1), 30f)
        helpButton.setPosition(30f, 30f)
        stage.addActor(helpButton)
    }

<<<<<<< HEAD
    private fun startBackgroundMapGeneration() {
        stopBackgroundMapGeneration()  // shouldn't be necessary as resize re-instantiates this class
        backgroundMapGenerationJob = Concurrency.run("ShowMapBackground") {
            var scale = 1f
            var mapWidth = stage.width / TileGroupMap.groupHorizontalAdvance
            var mapHeight = stage.height / TileGroupMap.groupSize
            if (mapWidth * mapHeight > 3000f) {  // 3000 as max estimated number of tiles is arbitrary (we had typically 721 before)
                scale = mapWidth * mapHeight / 3000f
                mapWidth /= scale
                mapHeight /= scale
                scale = min(scale, 20f)
            }

            val baseRuleset = RulesetCache.getVanillaRuleset()
            easterEggRuleset = EasterEggRulesets.getTodayEasterEggRuleset()?.let {
                RulesetCache.getComplexRuleset(baseRuleset, listOf(it))
            }
            val mapRuleset = if (game.settings.enableEasterEggs) easterEggRuleset ?: baseRuleset else baseRuleset

            val newMap = MapGenerator(mapRuleset, this)
                .generateMap(MapParameters().apply {
                    shape = MapShape.rectangular
                    mapSize = MapSizeNew(MapSize.Small)
                    type = MapType.pangaea
                    temperatureExtremeness = .7f
                    waterThreshold = -0.1f // mainly land, gets about 30% water
                    modifyForEasterEgg()
                })

            launchOnGLThread { // for GL context
                ImageGetter.setNewRuleset(mapRuleset)
                val mapHolder = EditorMapHolder(
                    this@MainMenuScreen,
                    newMap
                ) {}
                mapHolder.setScale(scale)

                backgroundTable.addAction(Actions.sequence(
                    Actions.fadeOut(0f),
                    Actions.run {
                        backgroundTable.clearChildren()
                        backgroundTable.addActor(mapHolder)
                        mapHolder.center(backgroundTable)
                    },
                    Actions.fadeIn(0.3f)
                ))
            }
        }.apply {
            invokeOnCompletion {
                backgroundMapGenerationJob = null
            }
        }
    }

    private fun stopBackgroundMapGeneration() {
        val currentJob = backgroundMapGenerationJob
            ?: return
        backgroundMapGenerationJob = null
        if (currentJob.isCancelled) return
        currentJob.cancel()
        backgroundTable.clearActions()
    }
=======
    private fun CoroutineScope.showMapBackground() {
        var scale = 1f
        var mapWidth = stage.width / TileGroupMap.groupHorizontalAdvance
        var mapHeight = stage.height / TileGroupMap.groupSize
        if (mapWidth * mapHeight > 3000f) {  // 3000 as max estimated number of tiles is arbitrary (we had typically 721 before)
            scale = mapWidth * mapHeight / 3000f
            mapWidth /= scale
            mapHeight /= scale
            scale = min(scale, 20f)
        }

        val baseRuleset = RulesetCache.getVanillaRuleset()
        easterEggRuleset = EasterEggRulesets.getTodayEasterEggRuleset()?.let {
            RulesetCache.getComplexRuleset(baseRuleset, listOf(it))
        }
        val mapRuleset = if (game.settings.enableEasterEggs) easterEggRuleset ?: baseRuleset else baseRuleset

        val newMap = MapGenerator(mapRuleset)
            .generateMap(MapParameters().apply {
                shape = MapShape.rectangular
                mapSize = MapSizeNew(MapSize.Small)
                type = MapType.pangaea
                temperatureExtremeness = 0.7f
                waterThreshold = -0.1f // mainly land, gets about 30% water
                modifyForEasterEgg()
            })

        launchOnGLThread { // for GL context
            ImageGetter.setNewRuleset(mapRuleset)
            val mapHolder = EditorMapHolder(
                this@MainMenuScreen,
                newMap
            ) {}
            mapHolder.setScale(scale)
            backgroundTable.addAction(Actions.sequence(
                Actions.fadeOut(0f),
                Actions.run {
                    backgroundTable.addActor(mapHolder)
                    mapHolder.center(backgroundTable)
                },
                Actions.fadeIn(0.3f)
            ))
        }
    }
>>>>>>> 6fa1d61f

    private fun resumeGame() {
        if (GUI.isWorldLoaded()) {
            val currentTileSet = GUI.getMap().currentTileSetStrings
            val currentGameSetting = GUI.getSettings()
            if (currentTileSet.tileSetName != currentGameSetting.tileSet ||
                    currentTileSet.unitSetName != currentGameSetting.unitSet) {
                for (screen in game.screenStack.filterIsInstance<WorldScreen>()) screen.dispose()
                game.screenStack.removeAll { it is WorldScreen }
                QuickSave.autoLoadGame(this)
            } else {
                GUI.resetToWorldScreen()
                GUI.getWorldScreen().popups.filterIsInstance(WorldScreenMenuPopup::class.java).forEach(Popup::close)
                ImageGetter.ruleset = game.gameInfo!!.ruleset
            }
        } else {
            QuickSave.autoLoadGame(this)
        }
    }

    private fun quickstartNewGame() {
        ToastPopup("Working...", this)
        val errorText = "Cannot start game with the default new game parameters!"
        Concurrency.run("QuickStart") {
            val newGame: GameInfo
            // Can fail when starting the game...
            try {
                val gameInfo = GameSetupInfo.fromSettings("Chieftain")
                if (gameInfo.gameParameters.victoryTypes.isEmpty()) {
                    val ruleSet = RulesetCache.getComplexRuleset(gameInfo.gameParameters)
                    gameInfo.gameParameters.victoryTypes.addAll(ruleSet.victories.keys)
                }
                newGame = GameStarter.startNewGame(gameInfo)

            } catch (notAPlayer: UncivShowableException) {
                val (message) = LoadGameScreen.getLoadExceptionMessage(notAPlayer)
                launchOnGLThread { ToastPopup(message, this@MainMenuScreen) }
                return@run
            } catch (ex: Exception) {
                launchOnGLThread { ToastPopup(errorText, this@MainMenuScreen) }
                return@run
            }

            // ...or when loading the game
            try {
                game.loadGame(newGame)
            } catch (outOfMemory: OutOfMemoryError) {
                launchOnGLThread {
                    ToastPopup("Not enough memory on phone to load game!", this@MainMenuScreen)
                }
            } catch (notAPlayer: UncivShowableException) {
                val (message) = LoadGameScreen.getLoadExceptionMessage(notAPlayer)
                launchOnGLThread {
                    ToastPopup(message, this@MainMenuScreen)
                }
            } catch (ex: Exception) {
                launchOnGLThread {
                    ToastPopup(errorText, this@MainMenuScreen)
                }
            }
        }
    }

    private fun openCivilopedia() {
        stopBackgroundMapGeneration()
        val rulesetParameters = game.settings.lastGameSetup?.gameParameters
        val ruleset = easterEggRuleset ?:
            if (rulesetParameters == null)
                RulesetCache[BaseRuleset.Civ_V_GnK.fullName] ?: return
            else RulesetCache.getComplexRuleset(rulesetParameters)
        UncivGame.Current.translations.translationActiveMods = ruleset.mods
        ImageGetter.setNewRuleset(ruleset)
        setSkin()
        game.pushScreen(CivilopediaScreen(ruleset))
    }

    override fun recreate(): BaseScreen {
        stopBackgroundMapGeneration()
        return MainMenuScreen()
    }
}<|MERGE_RESOLUTION|>--- conflicted
+++ resolved
@@ -52,12 +52,8 @@
 import com.unciv.ui.screens.worldscreen.mainmenu.WorldScreenMenuPopup
 import com.unciv.utils.concurrency.Concurrency
 import com.unciv.utils.concurrency.launchOnGLThread
-<<<<<<< HEAD
 import kotlinx.coroutines.Job
 import kotlinx.coroutines.isActive
-=======
-import kotlinx.coroutines.CoroutineScope
->>>>>>> 6fa1d61f
 import kotlin.math.min
 
 
@@ -115,18 +111,12 @@
         // If we were in a mod, some of the resource images for the background map we're creating
         // will not exist unless we reset the ruleset and images
         ImageGetter.ruleset = RulesetCache.getVanillaRuleset()
-<<<<<<< HEAD
-        startBackgroundMapGeneration()
-=======
 
         // This is an extreme safeguard - should an invalid settings.tileSet ever make it past the
         // guard in UncivGame.create, simply omit the background so the user can at least get to options
         // (let him crash when loading a game but avoid locking him out entirely)
         if (game.settings.tileSet in TileSetCache)
-            Concurrency.run("ShowMapBackground") {
-                showMapBackground()
-            }
->>>>>>> 6fa1d61f
+            startBackgroundMapGeneration()
 
         val column1 = Table().apply { defaults().pad(10f).fillX() }
         val column2 = if (singleColumn) column1 else Table().apply { defaults().pad(10f).fillX() }
@@ -199,7 +189,6 @@
         stage.addActor(helpButton)
     }
 
-<<<<<<< HEAD
     private fun startBackgroundMapGeneration() {
         stopBackgroundMapGeneration()  // shouldn't be necessary as resize re-instantiates this class
         backgroundMapGenerationJob = Concurrency.run("ShowMapBackground") {
@@ -262,52 +251,6 @@
         currentJob.cancel()
         backgroundTable.clearActions()
     }
-=======
-    private fun CoroutineScope.showMapBackground() {
-        var scale = 1f
-        var mapWidth = stage.width / TileGroupMap.groupHorizontalAdvance
-        var mapHeight = stage.height / TileGroupMap.groupSize
-        if (mapWidth * mapHeight > 3000f) {  // 3000 as max estimated number of tiles is arbitrary (we had typically 721 before)
-            scale = mapWidth * mapHeight / 3000f
-            mapWidth /= scale
-            mapHeight /= scale
-            scale = min(scale, 20f)
-        }
-
-        val baseRuleset = RulesetCache.getVanillaRuleset()
-        easterEggRuleset = EasterEggRulesets.getTodayEasterEggRuleset()?.let {
-            RulesetCache.getComplexRuleset(baseRuleset, listOf(it))
-        }
-        val mapRuleset = if (game.settings.enableEasterEggs) easterEggRuleset ?: baseRuleset else baseRuleset
-
-        val newMap = MapGenerator(mapRuleset)
-            .generateMap(MapParameters().apply {
-                shape = MapShape.rectangular
-                mapSize = MapSizeNew(MapSize.Small)
-                type = MapType.pangaea
-                temperatureExtremeness = 0.7f
-                waterThreshold = -0.1f // mainly land, gets about 30% water
-                modifyForEasterEgg()
-            })
-
-        launchOnGLThread { // for GL context
-            ImageGetter.setNewRuleset(mapRuleset)
-            val mapHolder = EditorMapHolder(
-                this@MainMenuScreen,
-                newMap
-            ) {}
-            mapHolder.setScale(scale)
-            backgroundTable.addAction(Actions.sequence(
-                Actions.fadeOut(0f),
-                Actions.run {
-                    backgroundTable.addActor(mapHolder)
-                    mapHolder.center(backgroundTable)
-                },
-                Actions.fadeIn(0.3f)
-            ))
-        }
-    }
->>>>>>> 6fa1d61f
 
     private fun resumeGame() {
         if (GUI.isWorldLoaded()) {
