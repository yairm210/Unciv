﻿package com.unciv.ui.screens.mainmenuscreen

import com.badlogic.gdx.Input
import com.badlogic.gdx.graphics.Color
import com.badlogic.gdx.scenes.scene2d.Touchable
import com.badlogic.gdx.scenes.scene2d.actions.Actions
import com.badlogic.gdx.scenes.scene2d.ui.Table
import com.badlogic.gdx.utils.Align
import com.unciv.GUI
import com.unciv.UncivGame
import com.unciv.logic.GameInfo
import com.unciv.logic.GameStarter
import com.unciv.logic.UncivShowableException
import com.unciv.logic.map.MapParameters
import com.unciv.logic.map.MapShape
import com.unciv.logic.map.MapSize
import com.unciv.logic.map.MapSizeNew
import com.unciv.logic.map.MapType
import com.unciv.logic.map.mapgenerator.MapGenerator
import com.unciv.models.metadata.BaseRuleset
import com.unciv.models.metadata.GameSetupInfo
import com.unciv.models.ruleset.Ruleset
import com.unciv.models.ruleset.RulesetCache
import com.unciv.models.tilesets.TileSetCache
import com.unciv.ui.components.AutoScrollPane
import com.unciv.ui.components.KeyCharAndCode
import com.unciv.ui.components.UncivTooltip.Companion.addTooltip
import com.unciv.ui.components.extensions.center
import com.unciv.ui.components.extensions.keyShortcuts
import com.unciv.ui.components.extensions.onActivation
import com.unciv.ui.components.extensions.surroundWithCircle
import com.unciv.ui.components.extensions.toLabel
import com.unciv.ui.components.tilegroups.TileGroupMap
import com.unciv.ui.images.ImageGetter
import com.unciv.ui.popups.Popup
import com.unciv.ui.popups.ToastPopup
import com.unciv.ui.popups.closeAllPopups
import com.unciv.ui.popups.hasOpenPopups
import com.unciv.ui.popups.popups
import com.unciv.ui.screens.basescreen.BaseScreen
import com.unciv.ui.screens.basescreen.RecreateOnResize
import com.unciv.ui.screens.civilopediascreen.CivilopediaScreen
import com.unciv.ui.screens.mainmenuscreen.EasterEggRulesets.modifyForEasterEgg
import com.unciv.ui.screens.mapeditorscreen.EditorMapHolder
import com.unciv.ui.screens.mapeditorscreen.MapEditorScreen
import com.unciv.ui.screens.multiplayerscreens.MultiplayerScreen
import com.unciv.ui.screens.newgamescreen.NewGameScreen
import com.unciv.ui.screens.pickerscreens.ModManagementScreen
import com.unciv.ui.screens.savescreens.LoadGameScreen
import com.unciv.ui.screens.savescreens.QuickSave
import com.unciv.ui.screens.worldscreen.WorldScreen
import com.unciv.ui.screens.worldscreen.mainmenu.WorldScreenMenuPopup
import com.unciv.utils.concurrency.Concurrency
import com.unciv.utils.concurrency.launchOnGLThread
import kotlinx.coroutines.CoroutineScope
import kotlin.math.min


class MainMenuScreen: BaseScreen(), RecreateOnResize {
    private val backgroundTable = Table().apply {
        background = skinStrings.getUiBackground("MainMenuScreen/Background", tintColor = Color.WHITE)
    }
    private val singleColumn = isCrampedPortrait()
    private var easterEggRuleset: Ruleset? = null  // Cache it so the next 'egg' can be found in Civilopedia

    /** Create one **Main Menu Button** including onClick/key binding
     *  @param text      The text to display on the button
     *  @param icon      The path of the icon to display on the button
     *  @param key       Optional key binding (limited to Char subset of [KeyCharAndCode], which is OK for the main menu)
     *  @param function  Action to invoke when the button is activated
     */
    private fun getMenuButton(
        text: String,
        icon: String,
        key: Char? = null,
        keyVisualOnly: Boolean = false,
        function: () -> Unit
    ): Table {
        val table = Table().pad(15f, 30f, 15f, 30f)
        table.background = skinStrings.getUiBackground(
            "MainMenuScreen/MenuButton",
            skinStrings.roundedEdgeRectangleShape,
            skinStrings.skinConfig.baseColor
        )
        table.add(ImageGetter.getImage(icon)).size(50f).padRight(20f)
        table.add(text.toLabel(fontSize = 30, alignment = Align.left)).expand().left().minWidth(200f)

        table.touchable = Touchable.enabled
        table.onActivation(function)

        if (key != null) {
            if (!keyVisualOnly)
                table.keyShortcuts.add(key)
            table.addTooltip(key, 32f)
        }

        table.pack()
        return table
    }

    init {
        stage.addActor(backgroundTable)
        backgroundTable.center(stage)

        // If we were in a mod, some of the resource images for the background map we're creating
        // will not exist unless we reset the ruleset and images
        ImageGetter.ruleset = RulesetCache.getVanillaRuleset()

        // This is an extreme safeguard - should an invalid settings.tileSet ever make it past the
        // guard in UncivGame.create, simply omit the background so the user can at least get to options
        // (let him crash when loading a game but avoid locking him out entirely)
        if (game.settings.tileSet in TileSetCache)
            Concurrency.run("ShowMapBackground") {
                showMapBackground()
            }

<<<<<<< HEAD
=======
            val baseRuleset = RulesetCache.getVanillaRuleset()
            easterEggRuleset = EasterEggRulesets.getTodayEasterEggRuleset()?.let {
                RulesetCache.getComplexRuleset(baseRuleset, listOf(it))
            }
            val mapRuleset = if (game.settings.enableEasterEggs) easterEggRuleset ?: baseRuleset else baseRuleset

            val newMap = MapGenerator(mapRuleset)
                    .generateMap(MapParameters().apply {
                        shape = MapShape.rectangular
                        mapSize = MapSizeNew(MapSize.Small)
                        type = MapType.pangaea
                        temperatureExtremeness = .7f
                        waterThreshold = -0.1f // mainly land, gets about 30% water
                        modifyForEasterEgg()
                    })

            launchOnGLThread { // for GL context
                ImageGetter.setNewRuleset(mapRuleset)
                val mapHolder = EditorMapHolder(
                    this@MainMenuScreen,
                    newMap
                ) {}
                mapHolder.setScale(scale)
                backgroundTable.addAction(Actions.sequence(
                        Actions.fadeOut(0f),
                        Actions.run {
                            backgroundTable.addActor(mapHolder)
                            mapHolder.center(backgroundTable)
                        },
                        Actions.fadeIn(0.3f)
                ))
            }
        }

>>>>>>> 2d793f8f
        val column1 = Table().apply { defaults().pad(10f).fillX() }
        val column2 = if (singleColumn) column1 else Table().apply { defaults().pad(10f).fillX() }

        if (game.files.autosaveExists()) {
            val resumeTable = getMenuButton("Resume","OtherIcons/Resume", 'r')
                { resumeGame() }
            column1.add(resumeTable).row()
        }

        val quickstartTable = getMenuButton("Quickstart", "OtherIcons/Quickstart", 'q')
            { quickstartNewGame() }
        column1.add(quickstartTable).row()

        val newGameButton = getMenuButton("Start new game", "OtherIcons/New", 'n')
            { game.pushScreen(NewGameScreen()) }
        column1.add(newGameButton).row()

        if (game.files.getSaves().any()) {
            val loadGameTable = getMenuButton("Load game", "OtherIcons/Load", 'l')
                { game.pushScreen(LoadGameScreen()) }
            column1.add(loadGameTable).row()
        }

        val multiplayerTable = getMenuButton("Multiplayer", "OtherIcons/Multiplayer", 'm')
            { game.pushScreen(MultiplayerScreen()) }
        column2.add(multiplayerTable).row()

        val mapEditorScreenTable = getMenuButton("Map editor", "OtherIcons/MapEditor", 'e')
            { game.pushScreen(MapEditorScreen()) }
        column2.add(mapEditorScreenTable).row()

        val modsTable = getMenuButton("Mods", "OtherIcons/Mods", 'd')
            { game.pushScreen(ModManagementScreen()) }
        column2.add(modsTable).row()

        val optionsTable = getMenuButton("Options", "OtherIcons/Options", 'o')
            { this.openOptionsPopup() }
        column2.add(optionsTable).row()


        val table = Table().apply { defaults().pad(10f) }
        table.add(column1)
        if (!singleColumn) table.add(column2)
        table.pack()

        val scrollPane = AutoScrollPane(table)
        scrollPane.setFillParent(true)
        stage.addActor(scrollPane)
        table.center(scrollPane)

        globalShortcuts.add(KeyCharAndCode.BACK) {
            if (hasOpenPopups()) {
                closeAllPopups()
                return@add
            }
            game.popScreen()
        }

        val helpButton = "?".toLabel(fontSize = 48)
            .apply { setAlignment(Align.center) }
            .surroundWithCircle(60f, color = skinStrings.skinConfig.baseColor)
            .apply { actor.y -= 2.5f } // compensate font baseline (empirical)
            .surroundWithCircle(64f, resizeActor = false)
        helpButton.touchable = Touchable.enabled
        helpButton.onActivation { openCivilopedia() }
        helpButton.keyShortcuts.add(Input.Keys.F1)
        helpButton.addTooltip(KeyCharAndCode(Input.Keys.F1), 30f)
        helpButton.setPosition(30f, 30f)
        stage.addActor(helpButton)
    }

    private fun CoroutineScope.showMapBackground() {
        var scale = 1f
        var mapWidth = stage.width / TileGroupMap.groupHorizontalAdvance
        var mapHeight = stage.height / TileGroupMap.groupSize
        if (mapWidth * mapHeight > 3000f) {  // 3000 as max estimated number of tiles is arbitrary (we had typically 721 before)
            scale = mapWidth * mapHeight / 3000f
            mapWidth /= scale
            mapHeight /= scale
            scale = min(scale, 20f)
        }

        val baseRuleset = RulesetCache.getVanillaRuleset()
        easterEggRuleset = EasterEggRulesets.getTodayEasterEggRuleset()?.let {
            RulesetCache.getComplexRuleset(baseRuleset, listOf(it))
        }
        val mapRuleset = if (game.settings.enableEasterEggs) easterEggRuleset ?: baseRuleset else baseRuleset

        val newMap = MapGenerator(mapRuleset)
            .generateMap(MapParameters().apply {
                shape = MapShape.rectangular
                mapSize = MapSizeNew(MapSize.Small)
                type = MapType.pangaea
                temperatureExtremeness = 1f
                waterThreshold = -0.1f // mainly land, gets about 30% water
                modifyForEasterEgg()
            })

        launchOnGLThread { // for GL context
            ImageGetter.setNewRuleset(mapRuleset)
            val mapHolder = EditorMapHolder(
                this@MainMenuScreen,
                newMap
            ) {}
            mapHolder.setScale(scale)
            backgroundTable.addAction(Actions.sequence(
                Actions.fadeOut(0f),
                Actions.run {
                    backgroundTable.addActor(mapHolder)
                    mapHolder.center(backgroundTable)
                },
                Actions.fadeIn(0.3f)
            ))
        }
    }

    private fun resumeGame() {
        if (GUI.isWorldLoaded()) {
            val currentTileSet = GUI.getMap().currentTileSetStrings
            val currentGameSetting = GUI.getSettings()
            if (currentTileSet.tileSetName != currentGameSetting.tileSet ||
                    currentTileSet.unitSetName != currentGameSetting.unitSet) {
                for (screen in game.screenStack.filterIsInstance<WorldScreen>()) screen.dispose()
                game.screenStack.removeAll { it is WorldScreen }
                QuickSave.autoLoadGame(this)
            } else {
                GUI.resetToWorldScreen()
                GUI.getWorldScreen().popups.filterIsInstance(WorldScreenMenuPopup::class.java).forEach(Popup::close)
                ImageGetter.ruleset = game.gameInfo!!.ruleset
            }
        } else {
            QuickSave.autoLoadGame(this)
        }
    }

    private fun quickstartNewGame() {
        ToastPopup("Working...", this)
        val errorText = "Cannot start game with the default new game parameters!"
        Concurrency.run("QuickStart") {
            val newGame: GameInfo
            // Can fail when starting the game...
            try {
                val gameInfo = GameSetupInfo.fromSettings("Chieftain")
                if (gameInfo.gameParameters.victoryTypes.isEmpty()) {
                    val ruleSet = RulesetCache.getComplexRuleset(gameInfo.gameParameters)
                    gameInfo.gameParameters.victoryTypes.addAll(ruleSet.victories.keys)
                }
                newGame = GameStarter.startNewGame(gameInfo)

            } catch (notAPlayer: UncivShowableException) {
                val (message) = LoadGameScreen.getLoadExceptionMessage(notAPlayer)
                launchOnGLThread { ToastPopup(message, this@MainMenuScreen) }
                return@run
            } catch (ex: Exception) {
                launchOnGLThread { ToastPopup(errorText, this@MainMenuScreen) }
                return@run
            }

            // ...or when loading the game
            try {
                game.loadGame(newGame)
            } catch (outOfMemory: OutOfMemoryError) {
                launchOnGLThread {
                    ToastPopup("Not enough memory on phone to load game!", this@MainMenuScreen)
                }
            } catch (notAPlayer: UncivShowableException) {
                val (message) = LoadGameScreen.getLoadExceptionMessage(notAPlayer)
                launchOnGLThread {
                    ToastPopup(message, this@MainMenuScreen)
                }
            } catch (ex: Exception) {
                launchOnGLThread {
                    ToastPopup(errorText, this@MainMenuScreen)
                }
            }
        }
    }

    private fun openCivilopedia() {
        val rulesetParameters = game.settings.lastGameSetup?.gameParameters
        val ruleset = easterEggRuleset ?:
            if (rulesetParameters == null)
                RulesetCache[BaseRuleset.Civ_V_GnK.fullName] ?: return
            else RulesetCache.getComplexRuleset(rulesetParameters)
        UncivGame.Current.translations.translationActiveMods = ruleset.mods
        ImageGetter.setNewRuleset(ruleset)
        setSkin()
        game.pushScreen(CivilopediaScreen(ruleset))
    }

    override fun recreate(): BaseScreen = MainMenuScreen()
}<|MERGE_RESOLUTION|>--- conflicted
+++ resolved
@@ -114,43 +114,6 @@
                 showMapBackground()
             }
 
-<<<<<<< HEAD
-=======
-            val baseRuleset = RulesetCache.getVanillaRuleset()
-            easterEggRuleset = EasterEggRulesets.getTodayEasterEggRuleset()?.let {
-                RulesetCache.getComplexRuleset(baseRuleset, listOf(it))
-            }
-            val mapRuleset = if (game.settings.enableEasterEggs) easterEggRuleset ?: baseRuleset else baseRuleset
-
-            val newMap = MapGenerator(mapRuleset)
-                    .generateMap(MapParameters().apply {
-                        shape = MapShape.rectangular
-                        mapSize = MapSizeNew(MapSize.Small)
-                        type = MapType.pangaea
-                        temperatureExtremeness = .7f
-                        waterThreshold = -0.1f // mainly land, gets about 30% water
-                        modifyForEasterEgg()
-                    })
-
-            launchOnGLThread { // for GL context
-                ImageGetter.setNewRuleset(mapRuleset)
-                val mapHolder = EditorMapHolder(
-                    this@MainMenuScreen,
-                    newMap
-                ) {}
-                mapHolder.setScale(scale)
-                backgroundTable.addAction(Actions.sequence(
-                        Actions.fadeOut(0f),
-                        Actions.run {
-                            backgroundTable.addActor(mapHolder)
-                            mapHolder.center(backgroundTable)
-                        },
-                        Actions.fadeIn(0.3f)
-                ))
-            }
-        }
-
->>>>>>> 2d793f8f
         val column1 = Table().apply { defaults().pad(10f).fillX() }
         val column2 = if (singleColumn) column1 else Table().apply { defaults().pad(10f).fillX() }
 
@@ -244,7 +207,7 @@
                 shape = MapShape.rectangular
                 mapSize = MapSizeNew(MapSize.Small)
                 type = MapType.pangaea
-                temperatureExtremeness = 1f
+                temperatureExtremeness = 0.7f
                 waterThreshold = -0.1f // mainly land, gets about 30% water
                 modifyForEasterEgg()
             })
