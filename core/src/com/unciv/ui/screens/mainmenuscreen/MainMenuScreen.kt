--- conflicted
+++ resolved
@@ -224,19 +224,12 @@
         }
         rightSideButtons.add(discordButton)
 
-<<<<<<< HEAD
         val githubButton = CircularButton.build(buttonsSize) {
             circles(Color.WHITE, defaultColor)
             hover(circleButtonsHoverColor)
             image("OtherIcons/Github", buttonsSize * .75f)
             link(Constants.uncivRepoURL)
         }
-=======
-        val githubButton = ImageGetter.getImage("OtherIcons/Github")
-            .surroundWithCircle(buttonsSize, color = skinStrings.skinConfig.baseColor)
-            .surroundWithThinCircle(Color.WHITE)
-            .onActivation { Gdx.net.openURI(Constants.uncivRepoURL) }
->>>>>>> ba017bf6
         rightSideButtons.add(githubButton)
 
         rightSideButtons.pack()
