﻿package com.unciv.ui.screens.mainmenuscreen

import com.badlogic.gdx.Gdx
import com.badlogic.gdx.graphics.Color
import com.badlogic.gdx.scenes.scene2d.Touchable
import com.badlogic.gdx.scenes.scene2d.actions.Actions
import com.badlogic.gdx.scenes.scene2d.ui.Stack
import com.badlogic.gdx.scenes.scene2d.ui.Table
import com.badlogic.gdx.utils.Align
import com.unciv.Constants
import com.unciv.GUI
import com.unciv.UncivGame
import com.unciv.logic.GameInfo
import com.unciv.logic.GameStarter
import com.unciv.logic.HolidayDates
import com.unciv.logic.UncivShowableException
import com.unciv.logic.map.MapParameters
import com.unciv.logic.map.MapShape
import com.unciv.logic.map.MapSize
import com.unciv.logic.map.MapType
import com.unciv.logic.map.mapgenerator.MapGenerator
import com.unciv.models.metadata.BaseRuleset
import com.unciv.models.metadata.GameSetupInfo
import com.unciv.models.ruleset.Ruleset
import com.unciv.models.ruleset.RulesetCache
import com.unciv.models.tilesets.TileSetCache
import com.unciv.ui.audio.SoundPlayer
import com.unciv.ui.components.UncivTooltip.Companion.addTooltip
import com.unciv.ui.components.extensions.center
import com.unciv.ui.components.extensions.surroundWithCircle
import com.unciv.ui.components.extensions.surroundWithThinCircle
import com.unciv.ui.components.extensions.toLabel
import com.unciv.ui.components.fonts.Fonts
import com.unciv.ui.components.input.KeyShortcutDispatcherVeto
import com.unciv.ui.components.input.KeyboardBinding
import com.unciv.ui.components.input.keyShortcuts
import com.unciv.ui.components.input.onActivation
import com.unciv.ui.components.input.onClick
import com.unciv.ui.components.input.onLongPress
import com.unciv.ui.components.tilegroups.TileGroupMap
import com.unciv.ui.components.widgets.AutoScrollPane
import com.unciv.ui.components.widgets.CircularButton
import com.unciv.ui.images.ImageGetter
import com.unciv.ui.images.padTopDescent
import com.unciv.ui.popups.Popup
import com.unciv.ui.popups.ToastPopup
import com.unciv.ui.popups.closeAllPopups
import com.unciv.ui.popups.hasOpenPopups
import com.unciv.ui.popups.options.aboutTab
import com.unciv.ui.popups.popups
import com.unciv.ui.screens.basescreen.BaseScreen
import com.unciv.ui.screens.basescreen.RecreateOnResize
import com.unciv.ui.screens.mainmenuscreen.EasterEggRulesets.modifyForEasterEgg
import com.unciv.ui.screens.mapeditorscreen.EditorMapHolder
import com.unciv.ui.screens.mapeditorscreen.MapEditorScreen
import com.unciv.ui.screens.modmanager.ModManagementScreen
import com.unciv.ui.screens.multiplayerscreens.MultiplayerScreen
import com.unciv.ui.screens.newgamescreen.NewGameScreen
import com.unciv.ui.screens.savescreens.LoadGameScreen
import com.unciv.ui.screens.savescreens.QuickSave
import com.unciv.ui.screens.worldscreen.BackgroundActor
import com.unciv.ui.screens.worldscreen.WorldScreen
import com.unciv.ui.screens.worldscreen.mainmenu.WorldScreenMenuPopup
import com.unciv.utils.Concurrency
import com.unciv.utils.launchOnGLThread
import kotlinx.coroutines.Job
import yairm210.purity.annotations.Pure
import kotlin.math.ceil


class MainMenuScreen: BaseScreen(), RecreateOnResize {
    private val backgroundStack = Stack()
    private val singleColumn = isCrampedPortrait()

    private val backgroundMapRuleset: Ruleset
    private var easterEggRuleset: Ruleset? = null  // Cache it so the next 'egg' can be found in Civilopedia

    private var backgroundMapGenerationJob: Job? = null
    private var backgroundMapExists = false

    companion object {
        const val mapFadeTime = 1.3f
        const val mapFirstFadeTime = 0.3f
        const val mapReplaceDelay = 20f
        /** Inner size of the Civilopedia+Discord+Github buttons (effective size adds 2f for the thin circle) */
        const val buttonsSize = 60f
        /** Distance of the Civilopedia and Discord+Github buttons from the stage edges */
        const val buttonsPosFromEdge = 30f
    }

    /** Create one **Main Menu Button** including onClick/key binding
     *  @param text      The text to display on the button
     *  @param icon      The path of the icon to display on the button
     *  @param binding   keyboard binding
     *  @param function  Action to invoke when the button is activated
     */
    private fun getMenuButton(
        text: String,
        icon: String,
        binding: KeyboardBinding,
        function: () -> Unit
    ): Table {
        val table = Table().pad(15f, 30f, 15f, 30f)
        table.background = skinStrings.getUiBackground(
            "MainMenuScreen/MenuButton",
            skinStrings.roundedEdgeRectangleShape,
            skinStrings.skinConfig.baseColor
        )
        table.add(ImageGetter.getImage(icon)).size(50f).padRight(20f)
        table.add(text.toLabel(fontSize = 30, alignment = Align.left)).expand().left().minWidth(200f)
            .padTopDescent()

        table.touchable = Touchable.enabled
        table.onActivation(binding = binding) {
            stopBackgroundMapGeneration()
            function()
        }

        table.pack()
        return table
    }

    init {
        SoundPlayer.initializeForMainMenu()

        val background = skinStrings.getUiBackground("MainMenuScreen/Background", tintColor = clearColor)
        backgroundStack.add(BackgroundActor(background, Align.center))
        stage.addActor(backgroundStack)
        backgroundStack.setFillParent(true)

        // If we were in a mod, some of the resource images for the background map we're creating
        // will not exist unless we reset the ruleset and images
        val baseRuleset = RulesetCache.getVanillaRuleset()
        ImageGetter.setNewRuleset(baseRuleset)

        if (game.settings.enableEasterEggs) {
            val holiday = HolidayDates.getHolidayByDate()
            if (holiday != null)
                EasterEggFloatingArt(stage, holiday.name)
            val easterEggMod = EasterEggRulesets.getTodayEasterEggRuleset()
            if (easterEggMod != null)
                easterEggRuleset = RulesetCache.getComplexRuleset(baseRuleset, listOf(easterEggMod))
        }
        backgroundMapRuleset = easterEggRuleset ?: baseRuleset

        // This is an extreme safeguard - should an invalid settings.tileSet ever make it past the
        // guard in UncivGame.create, simply omit the background so the user can at least get to options
        // (let him crash when loading a game but avoid locking him out entirely)
        if (game.settings.tileSet in TileSetCache)
            startBackgroundMapGeneration()

        val column1 = Table().apply { defaults().pad(10f).fillX() }
        val column2 = if (singleColumn) column1 else Table().apply { defaults().pad(10f).fillX() }

        if (game.files.autosaves.autosaveExists()) {
            val resumeTable = getMenuButton("Resume","OtherIcons/Resume", KeyboardBinding.Resume)
                { resumeGame() }
            column1.add(resumeTable).row()
        }

        val quickstartTable = getMenuButton("Quickstart", "OtherIcons/Quickstart", KeyboardBinding.Quickstart)
            { quickstartNewGame() }
        column1.add(quickstartTable).row()

        val newGameButton = getMenuButton("Start new game", "OtherIcons/New", KeyboardBinding.StartNewGame)
            { game.pushScreen(NewGameScreen()) }
        column1.add(newGameButton).row()

        val loadGameTable = getMenuButton("Load game", "OtherIcons/Load", KeyboardBinding.MainMenuLoad)
            { game.pushScreen(LoadGameScreen()) }
        column1.add(loadGameTable).row()

        val multiplayerTable = getMenuButton("Multiplayer", "OtherIcons/Multiplayer", KeyboardBinding.Multiplayer)
            { game.pushScreen(MultiplayerScreen()) }
        column2.add(multiplayerTable).row()

        val mapEditorScreenTable = getMenuButton("Map editor", "OtherIcons/MapEditor", KeyboardBinding.MapEditor)
            { game.pushScreen(MapEditorScreen()) }
        column2.add(mapEditorScreenTable).row()

        val modsTable = getMenuButton("Mods", "OtherIcons/Mods", KeyboardBinding.ModManager)
            { game.pushScreen(ModManagementScreen()) }
        column2.add(modsTable).row()

        val optionsTable = getMenuButton("Options", "OtherIcons/Options", KeyboardBinding.MainMenuOptions)
            { openOptionsPopup() }
        optionsTable.onLongPress { openOptionsPopup(withDebug = true) }
        column2.add(optionsTable).row()


        val table = Table().apply { defaults().pad(10f) }
        table.add(column1)
        if (!singleColumn) table.add(column2)
        table.pack()

        val scrollPane = AutoScrollPane(table)
        scrollPane.setFillParent(true)
        stage.addActor(scrollPane)
        table.center(scrollPane)

        globalShortcuts.add(KeyboardBinding.QuitMainMenu) {
            if (hasOpenPopups()) {
                closeAllPopups()
                return@add
            }
            game.popScreen()
        }

<<<<<<< HEAD
        val civilopediaButton = CircularButton.fromText("?", 64f, 48)
=======
        val civilopediaButton = "?".toLabel(fontSize = 48)
            .apply { setAlignment(Align.center) }
            .surroundWithCircle(buttonsSize, color = skinStrings.skinConfig.baseColor)
            .apply { actor.y -= Fonts.getDescenderHeight(48) / 2 } // compensate font baseline
            .surroundWithThinCircle(Color.WHITE)
        civilopediaButton.touchable = Touchable.enabled
>>>>>>> cd0cf945
        // Passing the binding directly to onActivation gives you a size 26 tooltip...
        civilopediaButton.onActivation { openCivilopedia() }
        civilopediaButton.keyShortcuts.add(KeyboardBinding.Civilopedia)
        civilopediaButton.addTooltip(KeyboardBinding.Civilopedia, 30f)
        civilopediaButton.setPosition(buttonsPosFromEdge, buttonsPosFromEdge)
        stage.addActor(civilopediaButton)

        val rightSideButtons = Table().apply { defaults().space(10f) }
<<<<<<< HEAD
        val discordButton = CircularButton.fromImage("OtherIcons/Discord", 64f)
        discordButton.onActivation { Gdx.net.openURI("https://discord.gg/bjrB4Xw") }
        rightSideButtons.add(discordButton)

        val githubButton = CircularButton.fromImage("OtherIcons/Github", 64f)
        githubButton.onActivation { Gdx.net.openURI(Constants.uncivRepoURL) }
=======
        val discordButton = ImageGetter.getImage("OtherIcons/Discord")
            .surroundWithCircle(buttonsSize, color = skinStrings.skinConfig.baseColor)
            .surroundWithThinCircle(Color.WHITE)
            .onActivation { Gdx.net.openURI("https://discord.gg/bjrB4Xw") }
        rightSideButtons.add(discordButton)

        val githubButton = ImageGetter.getImage("OtherIcons/Github")
            .surroundWithCircle(buttonsSize, color = skinStrings.skinConfig.baseColor)
            .surroundWithThinCircle(Color.WHITE)
            .onActivation { Gdx.net.openURI("https://github.com/yairm210/Unciv") }
>>>>>>> cd0cf945
        rightSideButtons.add(githubButton)

        rightSideButtons.pack()
        rightSideButtons.setPosition(stage.width - buttonsPosFromEdge, buttonsPosFromEdge, Align.bottomRight)
        stage.addActor(rightSideButtons)

        val versionLabel = "{Version} ${UncivGame.VERSION.text}".toLabel()
        versionLabel.setAlignment(Align.center)
        val versionTable = Table()
        versionTable.background = skinStrings.getUiBackground("MainMenuScreen/Version",
            skinStrings.roundedEdgeRectangleShape, Color.DARK_GRAY.cpy().apply { a=0.7f })
        versionTable.add(versionLabel)
        versionTable.pack()
        versionTable.setPosition(stage.width/2, 10f, Align.bottom)
        versionTable.touchable = Touchable.enabled
        versionTable.onClick {
            val popup = Popup(stage)
            popup.add(aboutTab()).row()
            popup.addCloseButton()
            popup.open()
        }
        stage.addActor(versionTable)
    }

    private fun startBackgroundMapGeneration() {
        stopBackgroundMapGeneration()  // shouldn't be necessary as resize re-instantiates this class
        backgroundMapGenerationJob = Concurrency.run("ShowMapBackground") {
            // MapSize.Small has easily enough tiles to fill the entire background - unless the user sized their window to some extreme aspect ratio
            val mapWidth = stage.width / TileGroupMap.groupHorizontalAdvance
            val mapHeight = stage.height / TileGroupMap.groupSize
            @Pure fun Float.scaleCoord(scale: Float) = ceil(this * scale).toInt().coerceAtLeast(6)
            // These scale values are chosen so that a common 4:3 screen minus taskbar gives the same as MapSize.Small
            val backgroundMapSize = MapSize(mapWidth.scaleCoord(.77f), mapHeight.scaleCoord(1f))

            val newMap = MapGenerator(backgroundMapRuleset, this)
                .generateMap(MapParameters().apply {
                    shape = MapShape.rectangular
                    mapSize = backgroundMapSize
                    type = MapType.pangaea
                    temperatureintensity = .7f
                    waterThreshold = -0.1f // mainly land, gets about 30% water
                    modifyForEasterEgg()
                })

            launchOnGLThread { // for GL context
                ImageGetter.setNewRuleset(backgroundMapRuleset, ignoreIfModsAreEqual = true)
                val mapHolder = EditorMapHolder(
                    this@MainMenuScreen,
                    newMap
                ) {}
                mapHolder.color = mapHolder.color.cpy()
                mapHolder.color.a = 0f
                backgroundStack.add(mapHolder)

                if (backgroundMapExists) {
                    mapHolder.addAction(Actions.sequence(
                        Actions.fadeIn(mapFadeTime),
                        Actions.run { backgroundStack.removeActorAt(1, false) }
                    ))
                } else {
                    backgroundMapExists = true
                    mapHolder.addAction(Actions.fadeIn(mapFirstFadeTime))
                }
            }
        }.apply {
            invokeOnCompletion {
                backgroundMapGenerationJob = null
                backgroundStack.addAction(Actions.sequence(
                    Actions.delay(mapReplaceDelay),
                    Actions.run { startBackgroundMapGeneration() }
                ))
            }
        }
    }

    private fun stopBackgroundMapGeneration() {
        backgroundStack.clearActions()
        val currentJob = backgroundMapGenerationJob
            ?: return
        backgroundMapGenerationJob = null
        if (currentJob.isCancelled) return
        currentJob.cancel()
    }

    private fun resumeGame() {
        if (GUI.isWorldLoaded()) {
            val currentTileSet = GUI.getMap().currentTileSetStrings
            val currentGameSetting = GUI.getSettings()
            if (currentTileSet.tileSetName != currentGameSetting.tileSet ||
                    currentTileSet.unitSetName != currentGameSetting.unitSet) {
                game.removeScreensOfType(WorldScreen::class)
                QuickSave.autoLoadGame(this)
            } else {
                GUI.resetToWorldScreen()
                GUI.getWorldScreen().popups.filterIsInstance<WorldScreenMenuPopup>().forEach(Popup::close)
            }
        } else {
            QuickSave.autoLoadGame(this)
        }
    }

    private fun quickstartNewGame() {
        ToastPopup(Constants.working, this)
        val errorText = "Cannot start game with the default new game parameters!"
        Concurrency.run("QuickStart") {
            val newGame: GameInfo
            // Can fail when starting the game...
            try {
                val gameInfo = GameSetupInfo.fromSettings("Chieftain")
                if (gameInfo.gameParameters.victoryTypes.isEmpty()) {
                    val ruleSet = RulesetCache.getComplexRuleset(gameInfo.gameParameters)
                    gameInfo.gameParameters.victoryTypes.addAll(ruleSet.victories.keys)
                }
                newGame = GameStarter.startNewGame(gameInfo)

            } catch (notAPlayer: UncivShowableException) {
                val (message) = LoadGameScreen.getLoadExceptionMessage(notAPlayer)
                launchOnGLThread { ToastPopup(message, this@MainMenuScreen) }
                return@run
            } catch (_: Exception) {
                launchOnGLThread { ToastPopup(errorText, this@MainMenuScreen) }
                return@run
            }

            // ...or when loading the game
            try {
                game.loadGame(newGame)
            } catch (_: OutOfMemoryError) {
                launchOnGLThread {
                    ToastPopup("Not enough memory on phone to load game!", this@MainMenuScreen)
                }
            } catch (notAPlayer: UncivShowableException) {
                val (message) = LoadGameScreen.getLoadExceptionMessage(notAPlayer)
                launchOnGLThread {
                    ToastPopup(message, this@MainMenuScreen)
                }
            } catch (_: Exception) {
                launchOnGLThread {
                    ToastPopup(errorText, this@MainMenuScreen)
                }
            }
        }
    }

    override fun getCivilopediaRuleset(): Ruleset {
        if (easterEggRuleset != null) return easterEggRuleset!!
        val rulesetParameters = game.settings.lastGameSetup?.gameParameters
        if (rulesetParameters != null) return RulesetCache.getComplexRuleset(rulesetParameters)
        return RulesetCache[BaseRuleset.Civ_V_GnK.fullName]
            ?: throw IllegalStateException("No ruleset found")
    }

    override fun openCivilopedia(link: String) {
        stopBackgroundMapGeneration()
        val ruleset = getCivilopediaRuleset()
        UncivGame.Current.translations.translationActiveMods = ruleset.mods
        ImageGetter.setNewRuleset(ruleset)
        setSkin()
        openCivilopedia(ruleset, link = link)
    }

    override fun recreate(): BaseScreen {
        stopBackgroundMapGeneration()
        return MainMenuScreen()
    }

    override fun resume() {
        startBackgroundMapGeneration()
    }

    // We contain a map...
    override fun getShortcutDispatcherVetoer() = KeyShortcutDispatcherVeto.createTileGroupMapDispatcherVetoer()
}<|MERGE_RESOLUTION|>--- conflicted
+++ resolved
@@ -30,7 +30,6 @@
 import com.unciv.ui.components.extensions.surroundWithCircle
 import com.unciv.ui.components.extensions.surroundWithThinCircle
 import com.unciv.ui.components.extensions.toLabel
-import com.unciv.ui.components.fonts.Fonts
 import com.unciv.ui.components.input.KeyShortcutDispatcherVeto
 import com.unciv.ui.components.input.KeyboardBinding
 import com.unciv.ui.components.input.keyShortcuts
@@ -82,8 +81,8 @@
         const val mapFadeTime = 1.3f
         const val mapFirstFadeTime = 0.3f
         const val mapReplaceDelay = 20f
-        /** Inner size of the Civilopedia+Discord+Github buttons (effective size adds 2f for the thin circle) */
-        const val buttonsSize = 60f
+        /** Outer size of the Civilopedia+Discord+Github buttons (effective size adds 2f for the thin circle) */
+        const val buttonsSize = 64f
         /** Distance of the Civilopedia and Discord+Github buttons from the stage edges */
         const val buttonsPosFromEdge = 30f
     }
@@ -206,16 +205,7 @@
             game.popScreen()
         }
 
-<<<<<<< HEAD
-        val civilopediaButton = CircularButton.fromText("?", 64f, 48)
-=======
-        val civilopediaButton = "?".toLabel(fontSize = 48)
-            .apply { setAlignment(Align.center) }
-            .surroundWithCircle(buttonsSize, color = skinStrings.skinConfig.baseColor)
-            .apply { actor.y -= Fonts.getDescenderHeight(48) / 2 } // compensate font baseline
-            .surroundWithThinCircle(Color.WHITE)
-        civilopediaButton.touchable = Touchable.enabled
->>>>>>> cd0cf945
+        val civilopediaButton = CircularButton.fromText("?", buttonsSize, 48)
         // Passing the binding directly to onActivation gives you a size 26 tooltip...
         civilopediaButton.onActivation { openCivilopedia() }
         civilopediaButton.keyShortcuts.add(KeyboardBinding.Civilopedia)
@@ -224,25 +214,12 @@
         stage.addActor(civilopediaButton)
 
         val rightSideButtons = Table().apply { defaults().space(10f) }
-<<<<<<< HEAD
-        val discordButton = CircularButton.fromImage("OtherIcons/Discord", 64f)
+        val discordButton = CircularButton.fromImage("OtherIcons/Discord", buttonsSize)
         discordButton.onActivation { Gdx.net.openURI("https://discord.gg/bjrB4Xw") }
         rightSideButtons.add(discordButton)
 
-        val githubButton = CircularButton.fromImage("OtherIcons/Github", 64f)
+        val githubButton = CircularButton.fromImage("OtherIcons/Github", buttonsSize)
         githubButton.onActivation { Gdx.net.openURI(Constants.uncivRepoURL) }
-=======
-        val discordButton = ImageGetter.getImage("OtherIcons/Discord")
-            .surroundWithCircle(buttonsSize, color = skinStrings.skinConfig.baseColor)
-            .surroundWithThinCircle(Color.WHITE)
-            .onActivation { Gdx.net.openURI("https://discord.gg/bjrB4Xw") }
-        rightSideButtons.add(discordButton)
-
-        val githubButton = ImageGetter.getImage("OtherIcons/Github")
-            .surroundWithCircle(buttonsSize, color = skinStrings.skinConfig.baseColor)
-            .surroundWithThinCircle(Color.WHITE)
-            .onActivation { Gdx.net.openURI("https://github.com/yairm210/Unciv") }
->>>>>>> cd0cf945
         rightSideButtons.add(githubButton)
 
         rightSideButtons.pack()
