package com.unciv.ui.screens.overviewscreen

import com.badlogic.gdx.graphics.Color
import com.badlogic.gdx.scenes.scene2d.Touchable
import com.badlogic.gdx.scenes.scene2d.ui.Table
import com.badlogic.gdx.scenes.scene2d.ui.TextButton
import com.unciv.Constants
import com.unciv.UncivGame
import com.unciv.logic.civilization.Civilization
import com.unciv.logic.civilization.diplomacy.DiplomacyFlags
import com.unciv.logic.civilization.diplomacy.RelationshipLevel
import com.unciv.models.ruleset.Policy.PolicyBranchType
import com.unciv.models.ruleset.unique.UniqueType
import com.unciv.models.translations.tr
import com.unciv.ui.components.extensions.addBorder
import com.unciv.ui.components.extensions.addSeparator
import com.unciv.ui.components.extensions.addSeparatorVertical
import com.unciv.ui.components.extensions.equalizeColumns
import com.unciv.ui.components.extensions.toLabel
import com.unciv.ui.components.extensions.toTextButton
import com.unciv.ui.components.fonts.Fonts
import com.unciv.ui.components.input.onClick
import com.unciv.ui.components.widgets.AutoScrollPane
import com.unciv.ui.components.widgets.ColorMarkupLabel
import com.unciv.ui.images.ImageGetter
import com.unciv.ui.screens.basescreen.BaseScreen
import com.unciv.ui.screens.diplomacyscreen.DiplomacyScreen
import kotlin.math.roundToInt

class GlobalPoliticsOverviewTable(
    viewingPlayer: Civilization,
    overviewScreen: EmpireOverviewScreen,
    persistedData: EmpireOverviewTabPersistableData? = null
) : EmpireOverviewTab(viewingPlayer, overviewScreen) {

    class DiplomacyTabPersistableData(
        var showDiagram: Boolean = false,
        var includeCityStates: Boolean = false
    ) : EmpireOverviewTabPersistableData() {
        override fun isEmpty() = !showDiagram && !includeCityStates
    }
    override val persistableData = (persistedData as? DiplomacyTabPersistableData) ?: DiplomacyTabPersistableData()

    // Widgets that are kept between updates
    private val fixedContent = Table()
    private val civTable = Table().apply {
        defaults().pad(5f)
        background = BaseScreen.skinStrings.getUiBackground(
            "OverviewScreen/DiplomacyOverviewTab/CivTable",
            tintColor = ImageGetter.CHARCOAL
        )
    }

    // Reusable sequences for the Civilizations to display
    private var undefeatedCivs = listOf<Civilization>()
    private var defeatedCivs = listOf<Civilization>()

    private var relevantCivsCount = "?"  // includes unknown civs if player allowed to know
    private var showDiplomacyGroup = false
    private var portraitMode = false


    init {
        top()
        if (persistableData.showDiagram) updateDiagram()
        else updatePoliticsTable()
    }

    override fun getFixedContent() = fixedContent

    //region Politics Table View

    private fun updatePoliticsTable() {
        persistableData.showDiagram = false
        createGlobalPoliticsHeader()
        createGlobalPoliticsTable()
        equalizeColumns(fixedContent, this)
    }

    /** Clears fixedContent and adds the header cells.
     *  Needs to stay matched to [createGlobalPoliticsTable].
     *
     *  9 Columns: 5 info, 4 separators. The first column gets an empty header, the content below is the civ image
     */
    private fun createGlobalPoliticsHeader() = fixedContent.run {
        val diagramButton = "Show diagram".toTextButton().onClick(::updateDiagram)

        clear()
        add()
        addSeparatorVertical(Color.GRAY)
        add("Civilization Info".toLabel())
        addSeparatorVertical(Color.GRAY)
        add("Social policies".toLabel())
        addSeparatorVertical(Color.GRAY)
        add("Wonders".toLabel())
        addSeparatorVertical(Color.GRAY)
        add(Table().apply {
            add("Relations".toLabel()).padTop(10f).row()
            add(diagramButton).pad(10f)
        })
        addSeparator(Color.GRAY)
    }

    /** Clears [EmpireOverviewTab]'s main Table and adds data columns/rows.
     *  Needs to stay matched to [createGlobalPoliticsHeader].
     */
    private fun createGlobalPoliticsTable() {
        clear()

        for (civ in sequenceOf(viewingPlayer) + viewingPlayer.diplomacyFunctions.getKnownCivsSorted(includeCityStates = false)) {
            // We already have a separator under the fixed header, we only need them here between rows.
            // This is also the replacement for calling row() explicitly
            if (cells.size > 0) addSeparator(Color.GRAY)

            // civ image
            add(ImageGetter.getNationPortrait(civ.nation, 100f)).pad(20f)

            addSeparatorVertical(Color.GRAY)

            // info about civ
            add(getCivInfoTable(civ)).pad(20f)

            addSeparatorVertical(Color.GRAY)

            // policies
            add(getPoliciesTable(civ)).pad(20f)

            addSeparatorVertical(Color.GRAY)

            // wonders
            add(getWondersOfCivTable(civ)).pad(20f)

            addSeparatorVertical(Color.GRAY)

            //politics
            add(getPoliticsOfCivTable(civ)).pad(20f)
        }
    }

    private fun getCivInfoTable(civ: Civilization): Table {
        val civInfoTable = Table(skin)
        val leaderName = civ.nation.leaderName
        civInfoTable.add(leaderName.toLabel(fontSize = 30)).row()
        civInfoTable.add(civ.civName.toLabel(hideIcons = true)).row()
        civInfoTable.add(civ.tech.era.name.toLabel()).row()
        return civInfoTable
    }

    private fun getPoliciesTable(civ: Civilization): Table {
        val policiesTable = Table(skin)
        for (branch in civ.policies.branches)
            if (civ.policies.isAdopted(branch.name)) {
                val count = 1 + branch.policies.count {
                    it.policyBranchType != PolicyBranchType.BranchComplete &&
                    civ.policies.isAdopted(it.name)
                }
                policiesTable.add("[${branch.name}]: $count".toLabel()).row()
            }
        return policiesTable
    }

    private fun getWondersOfCivTable(civ: Civilization): Table {
        val wonderTable = Table(skin)
        val wonderInfo = WonderInfo()
        val allWorldWonders = wonderInfo.collectInfo(viewingPlayer)

        for (wonder in allWorldWonders) {
            if (wonder.civ?.civName == civ.civName) {
                val wonderName = wonder.name.toLabel()
                if (wonder.location != null) {
                    wonderName.onClick {
                        val worldScreen = UncivGame.Current.resetToWorldScreen()
                        worldScreen.mapHolder.setCenterPosition(wonder.location.position)
                    }
                }
                wonderTable.add(wonderName).left().row()
            }
        }

        return wonderTable
    }

    private fun getCivName(otherciv: Civilization): String {
        if (viewingPlayer.knows(otherciv) || otherciv == viewingPlayer) {
            return otherciv.civName
        }
        return "an unknown civilization"
    }

    private fun getPoliticsOfCivTable(civ: Civilization): Table {
        val politicsTable = Table(skin)

        if (!viewingPlayer.knows(civ) && civ != viewingPlayer)
            return politicsTable

        if (civ.isDefeated()) {
            politicsTable.add("{Defeated} ${Fonts.death}".toLabel())
            return politicsTable
        }

        // wars
        for (otherCiv in civ.getKnownCivs()) {
            if (civ.isAtWarWith(otherCiv)) {
                val warText = ColorMarkupLabel("At war with [${getCivName(otherCiv)}]", Color.RED)
                politicsTable.add(warText).row()
            }
        }
        politicsTable.row()

        // defensive pacts and declaration of friendships
        for (otherCiv in civ.getKnownCivs()) {
            if (civ.getDiplomacyManager(otherCiv)?.hasFlag(DiplomacyFlags.DefensivePact) == true) {
                val friendText = ColorMarkupLabel("Defensive pact with [${getCivName(otherCiv)}]", Color.CYAN)
                val turnsLeftText = " (${civ.getDiplomacyManager(otherCiv)?.getFlag(DiplomacyFlags.DefensivePact)} ${Fonts.turn})".toLabel()
                politicsTable.add(friendText)
                politicsTable.add(turnsLeftText).row()
            } else if (civ.getDiplomacyManager(otherCiv)?.hasFlag(DiplomacyFlags.DeclarationOfFriendship) == true) {
                val friendText = ColorMarkupLabel("Friends with [${getCivName(otherCiv)}]", Color.GREEN)
                val turnsLeftText = " (${civ.getDiplomacyManager(otherCiv)?.getFlag(DiplomacyFlags.DeclarationOfFriendship)} ${Fonts.turn})".toLabel()
                politicsTable.add(friendText)
                politicsTable.add(turnsLeftText).row()
            }
        }
        politicsTable.row()

        // denounced civs
        for (otherCiv in civ.getKnownCivs()) {
            if (civ.getDiplomacyManager(otherCiv)?.hasFlag(DiplomacyFlags.Denunciation) == true) {
                val denouncedText = ColorMarkupLabel("Denounced [${getCivName(otherCiv)}]", Color.RED)
                val turnsLeftText = "(${civ.getDiplomacyManager(otherCiv)?.getFlag(DiplomacyFlags.Denunciation)} ${Fonts.turn})".toLabel()
                politicsTable.add(denouncedText)
                politicsTable.add(turnsLeftText).row()
            }
        }
        politicsTable.row()

        //allied CS
        for (cityState in gameInfo.getAliveCityStates()) {
            if (cityState.getDiplomacyManager(civ)?.isRelationshipLevelEQ(RelationshipLevel.Ally) == true) {
                val alliedText = ColorMarkupLabel("Allied with [${getCivName(cityState)}]", Color.CYAN)
                politicsTable.add(alliedText).row()
            }
        }

        return politicsTable
    }

    //endregion
    //region Diagram View ("Ball of Yarn")

    // Refresh content and determine landscape/portrait layout
    private fun updateDiagram() {
        persistableData.showDiagram = true
        val politicsButton = "Show global politics".toTextButton().onClick {
            updatePoliticsTable()
            overviewScreen.resizePage(this)  // Or else the header stays curernt size, which with any non-empty diagram is most of the client area
        }

        val toggleCityStatesButton: TextButton = Constants.cityStates.toTextButton().apply {
            onClick {
                persistableData.includeCityStates = !persistableData.includeCityStates
                updateDiagram()
            }
        }

        val civTableScroll = AutoScrollPane(civTable).apply {
            setOverscroll(false, false)
        }
        val floatingTable = Table().apply {
            add(toggleCityStatesButton).pad(10f).row()
            add(politicsButton).row()
            add(civTableScroll.addBorder(2f, Color.WHITE)).pad(10f)
        }

        val hideCivsCount = viewingPlayer.shouldHideCivCount() ||
            persistableData.includeCityStates && viewingPlayer.hideCityStateCount()
        relevantCivsCount = if (hideCivsCount) "?"
            else gameInfo.civilizations.count {
                !it.isSpectator() && !it.isBarbarian && (persistableData.includeCityStates || !it.isCityState)
            }.tr()
        undefeatedCivs = listOf(viewingPlayer) +
                viewingPlayer.diplomacyFunctions.getKnownCivsSorted(persistableData.includeCityStates)
        defeatedCivs = viewingPlayer.diplomacyFunctions.getKnownCivsSorted(persistableData.includeCityStates, true)
            .filter { it.isDefeated() }.toList()

        clear()
        fixedContent.clear()

        showDiplomacyGroup = undefeatedCivs.any { it != viewingPlayer }
        updateCivTable(2)
        portraitMode = !showDiplomacyGroup ||
                civTable.minWidth > overviewScreen.stage.width / 2 ||
                overviewScreen.isPortrait()
        val table = if (portraitMode) this else fixedContent

        if (showDiplomacyGroup) {
            val diplomacySize = (overviewScreen.stage.width - (if (portraitMode) 0f else civTable.minWidth))
                .coerceAtMost(overviewScreen.centerAreaHeight)
            val diplomacyGroup = GlobalPoliticsDiagramGroup(undefeatedCivs, diplomacySize)
            table.add(diplomacyGroup).top()
        }

        if (portraitMode) {
            if (showDiplomacyGroup) table.row()
            val columns = 2 * (overviewScreen.stage.width / civTable.minWidth).roundToInt()
            if (columns > 2) {
                updateCivTable(columns)
                if (civTable.minWidth > overviewScreen.stage.width)
                    updateCivTable(columns - 2)
            }
        }

        table.add(floatingTable)
        toggleCityStatesButton.style = if (persistableData.includeCityStates) {
            BaseScreen.skin.get("negative", TextButton.TextButtonStyle::class.java)
        } else {
            BaseScreen.skin.get("positive", TextButton.TextButtonStyle::class.java)
        }
        civTableScroll.setScrollingDisabled(portraitMode, portraitMode)
    }

    /** Same as [Civilization.shouldHideCivCount] but for City-States instead of Major Civs */
    private fun Civilization.hideCityStateCount(): Boolean {
        if (!gameInfo.gameParameters.randomNumberOfCityStates) return false
        val knownCivs = 1 + getKnownCivs().count { it.isCityState }
        if (knownCivs >= gameInfo.gameParameters.maxNumberOfCityStates) return false
        if (hasUnique(UniqueType.OneTimeRevealEntireMap)) return false
        return true
    }

    private fun updateCivTable(columns: Int) = civTable.apply {
        clear()
        addTitleInfo(columns)
        addCivsCategory(columns, "alive", undefeatedCivs.filter { it != viewingPlayer })
        addCivsCategory(columns, "defeated", defeatedCivs)
        layout()
    }

    private fun getCivMiniTable(civInfo: Civilization): Table {
        val table = Table()
        table.add(ImageGetter.getNationPortrait(civInfo.nation, 25f)).pad(5f)
        table.add(civInfo.civName.toLabel(hideIcons = true)).left().padRight(10f)
        table.touchable = Touchable.enabled
        table.onClick {
            if (civInfo.isDefeated() || viewingPlayer.isSpectator() || civInfo == viewingPlayer) return@onClick
            UncivGame.Current.pushScreen(DiplomacyScreen(viewingPlayer, civInfo))
        }
        return table
    }

    private fun Table.addTitleInfo(columns: Int) {
        add("[$relevantCivsCount] Civilizations in the game".toLabel()).colspan(columns).row()
        add("Our Civilization:".toLabel()).colspan(columns).left().padLeft(10f).padTop(10f).row()
        add(getCivMiniTable(viewingPlayer)).left()
        val scoreText = if (viewingPlayer.isDefeated()) Fonts.death.toString()
            else viewingPlayer.calculateTotalScore().toInt().tr()
        add(scoreText.toLabel()).left().row()
        val turnsTillNextDiplomaticVote = viewingPlayer.getTurnsTillNextDiplomaticVote() ?: return
        add("Turns until the next\ndiplomacy victory vote: [$turnsTillNextDiplomaticVote]".toLabel()).colspan(columns).row()
    }

    private fun Table.addCivsCategory(columns: Int, aliveOrDefeated: String, civs: List<Civilization>) {
        addSeparator()
        val count = civs.count()
        add("Known and $aliveOrDefeated ([$count])".toLabel())
            .pad(5f).colspan(columns).row()
        if (count == 0) return
        addSeparator()

        var currentColumn = 0
        var lastCivWasMajor = false
        fun advanceCols(delta: Int) {
            currentColumn += delta
            if (currentColumn >= columns) {
                row()
                currentColumn = 0
            }
            lastCivWasMajor = delta == 2
        }

        for (civ in civs) {
            if (lastCivWasMajor && civ.isCityState)
                advanceCols(columns)
            add(getCivMiniTable(civ)).left()
            if (civ.isCityState) {
                advanceCols(1)
            } else {
                add(civ.calculateTotalScore().toInt().toLabel()).left()
                advanceCols(2)
            }
        }
    }

<<<<<<< HEAD
    /** This is the 'spider net'-like polygon showing one line per civ-civ relation
     *  @param undefeatedCivs Civs to display - note the viewing player is always included, so it's possible the name is off and there's a dead civ included.
     *  @param freeSize Width and height this [Group] sizes itself to
     */
    private class DiplomacyGroup(
        undefeatedCivs: List<Civilization>,
        freeSize: Float
    ): Group() {
        private fun onCivClicked(civLines: HashMap<String, MutableSet<Actor>>, name: String) {
            // ignore the clicks on "dead" civilizations, and remember the selected one
            val selectedLines = civLines[name] ?: return

            // let's check whether lines of all civs are visible (except selected one)
            var atLeastOneLineVisible = false
            var allAreLinesInvisible = true
            for (lines in civLines.values) {
                // skip the civilization selected by user, and civilizations with no lines
                if (lines == selectedLines || lines.isEmpty()) continue

                val visibility = lines.first().isVisible
                atLeastOneLineVisible = atLeastOneLineVisible || visibility
                allAreLinesInvisible = allAreLinesInvisible && visibility

                // check whether both visible and invisible lines are present
                if (atLeastOneLineVisible && !allAreLinesInvisible) {
                    // invert visibility of the selected civ's lines
                    selectedLines.forEach { it.isVisible = !it.isVisible }
                    return
                }
            }

            if (selectedLines.first().isVisible) {
                // invert visibility of all lines except selected one
                civLines.filter { it.key != name }
                    .forEach { it.value.forEach { line -> line.isVisible = !line.isVisible } }
            } else {
                // it happens only when all are visible except selected one
                // invert visibility of the selected civ's lines
                selectedLines.forEach { it.isVisible = !it.isVisible }
            }
        }

        init {
            setSize(freeSize, freeSize)

            // An Image Actor does not respect alpha for its hit area, it's always square, but we want a clickable _circle_
            // Radius to show legend should be no larger than freeSize / 2.25f - 15f (see below), let's make it a little smaller
            val clickableArea = ClickableCircle(freeSize / 1.25f - 25f)
            clickableArea.onActivation {
                DiagramLegendPopup(stage, this)
            }
            clickableArea.center(this)
            addActor(clickableArea)

            val civGroups = HashMap<String, Actor>()
            val civLines = HashMap<String, MutableSet<Actor>>()
            val civCount = undefeatedCivs.count()

            for ((i, civ) in undefeatedCivs.withIndex()) {
                val civGroup = ImageGetter.getNationPortrait(civ.nation, 30f)

                val vector = HexMath.getVectorForAngle(2 * Math.PI.toFloat() * i / civCount)
                civGroup.center(this)
                civGroup.moveBy(vector.x * freeSize / 2.25f, vector.y * freeSize / 2.25f)
                civGroup.touchable = Touchable.enabled
                civGroup.onClick {
                    onCivClicked(civLines, civ.civName)
                }
                civGroup.addTooltip(civ.civName, tipAlign = Align.bottomLeft)

                civGroups[civ.civName] = civGroup
                addActor(civGroup)
            }

            for (civ in undefeatedCivs) {
                if (civ.isDefeated()) continue // if you're dead, icon but no lines (One more turn mode after losing)
                for (diplomacy in civ.diplomacy.values) {
                    val otherCiv = diplomacy.otherCiv
                    if (otherCiv !in undefeatedCivs || otherCiv.isDefeated()) continue
                    val civGroup = civGroups[civ.civName]!!
                    val otherCivGroup = civGroups[diplomacy.otherCivName]!!

                    val statusLine = ImageGetter.getLine(
                        startX = civGroup.x + civGroup.width / 2,
                        startY = civGroup.y + civGroup.height / 2,
                        endX = otherCivGroup.x + otherCivGroup.width / 2,
                        endY = otherCivGroup.y + otherCivGroup.height / 2,
                        width = 2f
                    )

                    statusLine.color = if (diplomacy.diplomaticStatus == DiplomaticStatus.War) Color.RED
                    // Color defensive pact for major civs only
                    else if (diplomacy.diplomaticStatus == DiplomaticStatus.DefensivePact
                        && !(civ.isCityState || otherCiv.isCityState)) Color.PURPLE
                    else if (civ.isHuman() && otherCiv.isHuman() && diplomacy.hasModifier(DiplomaticModifiers.DeclarationOfFriendship))
                        RelationshipLevel.Friend.color
                    // Test for alliance with city state
                    else if ((civ.isCityState && civ.allyCiv == diplomacy.otherCiv)
                        || (otherCiv.isCityState && otherCiv.allyCiv == civ)) RelationshipLevel.Ally.color
                    // Else the color depends on opinion between major civs, OR city state relationship with major civ
                    else diplomacy.relationshipLevel().color

                    if (!civLines.containsKey(civ.civName)) civLines[civ.civName] = mutableSetOf()
                    civLines[civ.civName]!!.add(statusLine)

                    addActorAt(0, statusLine)
                }
            }
        }
    }

    private class DiagramLegendPopup(stage: Stage, diagram: Actor) : AnimatedMenuPopup(stage, diagram.getCenterInStageCoordinates()) {
        init {
            touchable = Touchable.enabled
            onActivation { close() }
        }

        companion object {
            private fun Actor.getCenterInStageCoordinates(): Vector2 = localToStageCoordinates(Vector2(width / 2, height / 2))

            const val lineWidth = 3f  // a little thicker than the actual diagram
            const val lowContrastWidth = 4f
            const val lineLength = 120f
        }

        override fun createContentTable(): Table {
            val legend = Table()
            legend.background = ImageGetter.getDrawable("OtherIcons/Politics-diagram-bg")
            legend.add(ShadowedLabel("Diagram line colors", Constants.headingFontSize)).colspan(2).row()
            //todo Rethink hardcoding together with the statusLine.color one in DiplomacyGroup
            legend.addLegendRow("War", Color.RED)
            for (level in RelationshipLevel.entries) {
                legend.addLegendRow(level.name, level.color)
            }
            legend.addLegendRow(Constants.defensivePact, Color.PURPLE)
            return super.createContentTable()!!.apply {
                add(legend).grow()
            }
        }

        fun Table.addLegendRow(text: String, color: Color) {
            // empiric hack to equalize the "visual impact" a little. Afraid is worst at contrast 1.4, Enemy has 9.8
            val contrast = getContrastRatio(Color.DARK_GRAY, color).toFloat()
            val width = lineWidth + (lowContrastWidth - lineWidth) / contrast.coerceAtLeast(1f)
            val line = ImageGetter.getLine(0f, width / 2, lineLength, width / 2, width)
            line.color = color
            add(line).size(lineLength, width).padTop(5f)
            add(ShadowedLabel(text)).padLeft(5f).padTop(10f).row()
        }
    }

=======
>>>>>>> b3d0488e
    //endregion
}<|MERGE_RESOLUTION|>--- conflicted
+++ resolved
@@ -391,159 +391,5 @@
         }
     }
 
-<<<<<<< HEAD
-    /** This is the 'spider net'-like polygon showing one line per civ-civ relation
-     *  @param undefeatedCivs Civs to display - note the viewing player is always included, so it's possible the name is off and there's a dead civ included.
-     *  @param freeSize Width and height this [Group] sizes itself to
-     */
-    private class DiplomacyGroup(
-        undefeatedCivs: List<Civilization>,
-        freeSize: Float
-    ): Group() {
-        private fun onCivClicked(civLines: HashMap<String, MutableSet<Actor>>, name: String) {
-            // ignore the clicks on "dead" civilizations, and remember the selected one
-            val selectedLines = civLines[name] ?: return
-
-            // let's check whether lines of all civs are visible (except selected one)
-            var atLeastOneLineVisible = false
-            var allAreLinesInvisible = true
-            for (lines in civLines.values) {
-                // skip the civilization selected by user, and civilizations with no lines
-                if (lines == selectedLines || lines.isEmpty()) continue
-
-                val visibility = lines.first().isVisible
-                atLeastOneLineVisible = atLeastOneLineVisible || visibility
-                allAreLinesInvisible = allAreLinesInvisible && visibility
-
-                // check whether both visible and invisible lines are present
-                if (atLeastOneLineVisible && !allAreLinesInvisible) {
-                    // invert visibility of the selected civ's lines
-                    selectedLines.forEach { it.isVisible = !it.isVisible }
-                    return
-                }
-            }
-
-            if (selectedLines.first().isVisible) {
-                // invert visibility of all lines except selected one
-                civLines.filter { it.key != name }
-                    .forEach { it.value.forEach { line -> line.isVisible = !line.isVisible } }
-            } else {
-                // it happens only when all are visible except selected one
-                // invert visibility of the selected civ's lines
-                selectedLines.forEach { it.isVisible = !it.isVisible }
-            }
-        }
-
-        init {
-            setSize(freeSize, freeSize)
-
-            // An Image Actor does not respect alpha for its hit area, it's always square, but we want a clickable _circle_
-            // Radius to show legend should be no larger than freeSize / 2.25f - 15f (see below), let's make it a little smaller
-            val clickableArea = ClickableCircle(freeSize / 1.25f - 25f)
-            clickableArea.onActivation {
-                DiagramLegendPopup(stage, this)
-            }
-            clickableArea.center(this)
-            addActor(clickableArea)
-
-            val civGroups = HashMap<String, Actor>()
-            val civLines = HashMap<String, MutableSet<Actor>>()
-            val civCount = undefeatedCivs.count()
-
-            for ((i, civ) in undefeatedCivs.withIndex()) {
-                val civGroup = ImageGetter.getNationPortrait(civ.nation, 30f)
-
-                val vector = HexMath.getVectorForAngle(2 * Math.PI.toFloat() * i / civCount)
-                civGroup.center(this)
-                civGroup.moveBy(vector.x * freeSize / 2.25f, vector.y * freeSize / 2.25f)
-                civGroup.touchable = Touchable.enabled
-                civGroup.onClick {
-                    onCivClicked(civLines, civ.civName)
-                }
-                civGroup.addTooltip(civ.civName, tipAlign = Align.bottomLeft)
-
-                civGroups[civ.civName] = civGroup
-                addActor(civGroup)
-            }
-
-            for (civ in undefeatedCivs) {
-                if (civ.isDefeated()) continue // if you're dead, icon but no lines (One more turn mode after losing)
-                for (diplomacy in civ.diplomacy.values) {
-                    val otherCiv = diplomacy.otherCiv
-                    if (otherCiv !in undefeatedCivs || otherCiv.isDefeated()) continue
-                    val civGroup = civGroups[civ.civName]!!
-                    val otherCivGroup = civGroups[diplomacy.otherCivName]!!
-
-                    val statusLine = ImageGetter.getLine(
-                        startX = civGroup.x + civGroup.width / 2,
-                        startY = civGroup.y + civGroup.height / 2,
-                        endX = otherCivGroup.x + otherCivGroup.width / 2,
-                        endY = otherCivGroup.y + otherCivGroup.height / 2,
-                        width = 2f
-                    )
-
-                    statusLine.color = if (diplomacy.diplomaticStatus == DiplomaticStatus.War) Color.RED
-                    // Color defensive pact for major civs only
-                    else if (diplomacy.diplomaticStatus == DiplomaticStatus.DefensivePact
-                        && !(civ.isCityState || otherCiv.isCityState)) Color.PURPLE
-                    else if (civ.isHuman() && otherCiv.isHuman() && diplomacy.hasModifier(DiplomaticModifiers.DeclarationOfFriendship))
-                        RelationshipLevel.Friend.color
-                    // Test for alliance with city state
-                    else if ((civ.isCityState && civ.allyCiv == diplomacy.otherCiv)
-                        || (otherCiv.isCityState && otherCiv.allyCiv == civ)) RelationshipLevel.Ally.color
-                    // Else the color depends on opinion between major civs, OR city state relationship with major civ
-                    else diplomacy.relationshipLevel().color
-
-                    if (!civLines.containsKey(civ.civName)) civLines[civ.civName] = mutableSetOf()
-                    civLines[civ.civName]!!.add(statusLine)
-
-                    addActorAt(0, statusLine)
-                }
-            }
-        }
-    }
-
-    private class DiagramLegendPopup(stage: Stage, diagram: Actor) : AnimatedMenuPopup(stage, diagram.getCenterInStageCoordinates()) {
-        init {
-            touchable = Touchable.enabled
-            onActivation { close() }
-        }
-
-        companion object {
-            private fun Actor.getCenterInStageCoordinates(): Vector2 = localToStageCoordinates(Vector2(width / 2, height / 2))
-
-            const val lineWidth = 3f  // a little thicker than the actual diagram
-            const val lowContrastWidth = 4f
-            const val lineLength = 120f
-        }
-
-        override fun createContentTable(): Table {
-            val legend = Table()
-            legend.background = ImageGetter.getDrawable("OtherIcons/Politics-diagram-bg")
-            legend.add(ShadowedLabel("Diagram line colors", Constants.headingFontSize)).colspan(2).row()
-            //todo Rethink hardcoding together with the statusLine.color one in DiplomacyGroup
-            legend.addLegendRow("War", Color.RED)
-            for (level in RelationshipLevel.entries) {
-                legend.addLegendRow(level.name, level.color)
-            }
-            legend.addLegendRow(Constants.defensivePact, Color.PURPLE)
-            return super.createContentTable()!!.apply {
-                add(legend).grow()
-            }
-        }
-
-        fun Table.addLegendRow(text: String, color: Color) {
-            // empiric hack to equalize the "visual impact" a little. Afraid is worst at contrast 1.4, Enemy has 9.8
-            val contrast = getContrastRatio(Color.DARK_GRAY, color).toFloat()
-            val width = lineWidth + (lowContrastWidth - lineWidth) / contrast.coerceAtLeast(1f)
-            val line = ImageGetter.getLine(0f, width / 2, lineLength, width / 2, width)
-            line.color = color
-            add(line).size(lineLength, width).padTop(5f)
-            add(ShadowedLabel(text)).padLeft(5f).padTop(10f).row()
-        }
-    }
-
-=======
->>>>>>> b3d0488e
     //endregion
 }