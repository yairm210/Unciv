package com.unciv.ui.screens.overviewscreen

import com.badlogic.gdx.scenes.scene2d.ui.Table
import com.unciv.logic.civilization.Civilization
import com.unciv.ui.components.TabbedPager
import com.unciv.ui.screens.basescreen.BaseScreen

abstract class EmpireOverviewTab (
    val viewingPlayer: Civilization,
    val overviewScreen: EmpireOverviewScreen,
    persistedData: EmpireOverviewTabPersistableData? = null
) : Table(BaseScreen.skin), TabbedPager.IPageExtensions {
    open class EmpireOverviewTabPersistableData {
        open fun isEmpty() = true
    }
    open val persistableData = persistedData ?: EmpireOverviewTabPersistableData()

    override fun activated(index: Int, caption: String, pager: TabbedPager) {
        overviewScreen.game.settings.lastOverviewPage =
                // shouldn't throw because EmpireOverviewScreen takes the TabbedPager
                // captions directly from EmpireOverviewCategories.name
                EmpireOverviewCategories.valueOf(caption)
    }

    /** Override if the tab can _select_ something specific.
     *  @return non-null to set that tab's ScrollPane.scrollY
     */
    open fun select(selection: String): Float? = null

    val gameInfo = viewingPlayer.gameInfo
<<<<<<< HEAD
=======

>>>>>>> 21510a84
}<|MERGE_RESOLUTION|>--- conflicted
+++ resolved
@@ -28,8 +28,5 @@
     open fun select(selection: String): Float? = null
 
     val gameInfo = viewingPlayer.gameInfo
-<<<<<<< HEAD
-=======
 
->>>>>>> 21510a84
 }