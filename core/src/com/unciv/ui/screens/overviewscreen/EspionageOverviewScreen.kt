package com.unciv.ui.screens.overviewscreen

import com.badlogic.gdx.graphics.Color
import com.badlogic.gdx.scenes.scene2d.ui.Button
import com.badlogic.gdx.scenes.scene2d.ui.Table
import com.badlogic.gdx.scenes.scene2d.ui.TextButton
import com.badlogic.gdx.utils.Align
import com.unciv.Constants
import com.unciv.UncivGame
import com.unciv.logic.city.City
import com.unciv.logic.civilization.Civilization
import com.unciv.models.Spy
import com.unciv.models.SpyAction
import com.unciv.models.translations.tr
import com.unciv.ui.components.SmallButtonStyle
import com.unciv.ui.components.extensions.addSeparatorVertical
import com.unciv.ui.components.extensions.disable
import com.unciv.ui.components.extensions.setSize
import com.unciv.ui.components.extensions.toLabel
import com.unciv.ui.components.extensions.toTextButton
import com.unciv.ui.components.fonts.Fonts
import com.unciv.ui.components.input.KeyCharAndCode
import com.unciv.ui.components.input.keyShortcuts
import com.unciv.ui.components.input.onActivation
import com.unciv.ui.components.input.onClick
import com.unciv.ui.components.input.onRightClick
import com.unciv.ui.components.widgets.AutoScrollPane
import com.unciv.ui.images.ImageGetter
import com.unciv.ui.popups.ConfirmPopup
import com.unciv.ui.screens.pickerscreens.PickerScreen
import com.unciv.ui.screens.worldscreen.WorldScreen

/** Screen used for moving spies between cities */
class EspionageOverviewScreen(val civInfo: Civilization, val worldScreen: WorldScreen) : PickerScreen(true) {
    private val collator = UncivGame.Current.settings.getCollatorFromLocale()

    private val spySelectionTable = Table(skin)
    private val spyScrollPane = AutoScrollPane(spySelectionTable)
    private val citySelectionTable = Table(skin)
    private val cityScrollPane = AutoScrollPane(citySelectionTable)
    private val middlePanes = Table(skin)

    private var selectedSpyButton: TextButton? = null
    private var selectedSpy: Spy? = null

    // if the value == null, this means the Spy Hideout.
    private var spyActionButtons = hashMapOf<SpyCityActionButton, City?>()
    private var moveSpyButtons = hashMapOf<Spy, TextButton>()

    /** Readability shortcut */
    private val manager get() = civInfo.espionageManager

    init {
        spySelectionTable.defaults().pad(10f)
        citySelectionTable.defaults().pad(5f)
        middlePanes.add(spyScrollPane)
        middlePanes.addSeparatorVertical()
        middlePanes.add(cityScrollPane)
        topTable.add(middlePanes)

        update()

        closeButton.isVisible = true
        closeButton.onActivation {
            civInfo.cache.updateViewableTiles()
            game.popScreen()
        }
        closeButton.keyShortcuts.add(KeyCharAndCode.BACK)
        rightSideButton.isVisible = false
    }

    private fun update() {
        updateSpyList()
        updateCityList()
    }

    private fun updateSpyList() {
        spySelectionTable.clear()
        moveSpyButtons.clear()
        spySelectionTable.add("Spy".toLabel())
        spySelectionTable.add("Rank".toLabel())
        spySelectionTable.add("Location".toLabel())
        spySelectionTable.add("Action".toLabel()).row()
        for (spy in manager.spyList) {
            spySelectionTable.add(spy.name.toLabel())
            spySelectionTable.add(spy.rank.toLabel())
            spySelectionTable.add(spy.getLocationName().toLabel())
<<<<<<< HEAD
            val actionString = if (spy.action.hasTurns) "[${spy.action.displayString}] ${spy.turnsRemainingForAction}${Fonts.turn}"
            else spy.action.displayString
=======
            val actionString = if (spy.action.showTurns && spy.turnsRemainingForAction != -1) 
                "[${spy.action.displayString}] ${spy.turnsRemainingForAction}${Fonts.turn}"
                else spy.action.displayString
>>>>>>> 8eda3426
            spySelectionTable.add(actionString.toLabel())

            val moveSpyButton = "Move".toTextButton()
            moveSpyButton.onClick {
                onSpyClicked(moveSpyButton, spy)
            }
            moveSpyButton.onRightClick {
                onSpyRightClicked(spy)
            }
            if (!worldScreen.canChangeState || !spy.isAlive()) {
                // Spectators aren't allowed to move the spies of the Civs they are viewing
                moveSpyButton.disable()
            }
            spySelectionTable.add(moveSpyButton).pad(5f, 10f, 5f, 20f).row()
            moveSpyButtons[spy] = moveSpyButton
        }
    }

    private fun updateCityList() {
        citySelectionTable.clear()
        spyActionButtons.clear()
        citySelectionTable.add()
        citySelectionTable.add("City".toLabel()).padTop(10f)
        citySelectionTable.add("Spy present".toLabel()).padTop(10f).row()

        // First add the hideout to the table

        citySelectionTable.add()
        citySelectionTable.add("Spy Hideout".toLabel())
        citySelectionTable.add(getSpyIcons(manager.getIdleSpies()))
        val moveSpyHereButton = MoveToCityButton(null)
        citySelectionTable.add(moveSpyHereButton).row()

        // Then add all cities

        val sortedCities = civInfo.gameInfo.getCities()
                .filter { civInfo.hasExplored(it.getCenterTile()) }
                .sortedWith(
                        compareBy<City> {
                            it.civ != civInfo
                        }.thenBy {
                            it.civ.isCityState()
                        }.thenBy(collator) {
                            it.civ.civName.tr(hideIcons = true)
                        }.thenBy(collator) {
                            it.name.tr(hideIcons = true)
                        }
                )
        for (city in sortedCities) {
            addCityToSelectionTable(city)
        }
    }

    private fun addCityToSelectionTable(city: City) {
        citySelectionTable.add(ImageGetter.getNationPortrait(city.civ.nation, 30f))
                .padLeft(20f)
        val label = city.name.toLabel(hideIcons = true)
        label.onClick {
            worldScreen.game.popScreen() // If a detour to this screen (i.e. not directly from worldScreen) is made possible, use resetToWorldScreen instead
            worldScreen.mapHolder.setCenterPosition(city.location)
        }
        citySelectionTable.add(label).fill()
        citySelectionTable.add(getSpyIcons(manager.getSpiesInCity(city)))

        val spy = civInfo.espionageManager.getSpyAssignedToCity(city)
        if (city.civ.isCityState() && spy != null && spy.canDoCoup()) {
            val coupButton = CoupButton(city, spy.action == SpyAction.Coup)
            citySelectionTable.add(coupButton)
        } else {
            val moveSpyHereButton = MoveToCityButton(city)
            citySelectionTable.add(moveSpyHereButton)
        }
        citySelectionTable.row()
    }

    private fun getSpyIcon(spy: Spy) = Table().apply {
        add(ImageGetter.getImage("OtherIcons/Spy_White").apply {
            color = Color.WHITE
        }).size(30f)
        fun getColor(rank: Int): Color = when (rank) {
            1 -> Color.BROWN
            2 -> Color.LIGHT_GRAY
            else -> Color.GOLD
        }

        // If we have 10 or more ranks, display them with a bigger star
        if (spy.rank >= 10) {
            val star = ImageGetter.getImage("OtherIcons/Star")
            star.color = getColor(spy.rank / 10)
            add(star).size(20f).pad(3f)
        }

        val color = getColor(spy.rank)
        val starTable = Table()
        // Create a grid of up to 9 stars
        repeat(spy.rank % 10) {
            val star = ImageGetter.getImage("OtherIcons/Star")
            star.color = color
            starTable.add(star).size(8f).pad(1f)
            if (it % 3 == 2)
                starTable.row()
        }
        add(starTable).center().padLeft(-4f)

        // Spectators aren't allowed to move the spies of the Civs they are viewing
        if (worldScreen.canChangeState && spy.isAlive()) {
            onClick {
                onSpyClicked(moveSpyButtons[spy]!!, spy)
            }
            onRightClick {
                onSpyRightClicked(spy)
            }
        }
    }

    private fun getSpyIcons(spies: Iterable<Spy>) = Table().apply {
        defaults().space(0f, 2f, 0f, 2f)
        for (spy in spies)
            add(getSpyIcon(spy))
    }

    private abstract inner class SpyCityActionButton : Button(SmallButtonStyle()) {
        open fun setDirection(align: Int) {}
    }

    // city == null is interpreted as 'spy hideout'
    private inner class MoveToCityButton(city: City?) : SpyCityActionButton() {
        val arrow = ImageGetter.getArrowImage(Align.left)

        init {
            arrow.setSize(24f)
            add(arrow).size(24f)
            arrow.setOrigin(Align.center)
            arrow.color = Color.WHITE
            onClick {
                selectedSpy!!.moveTo(city)
                resetSelection()
                update()
            }
            spyActionButtons[this] = city
            isVisible = false
        }

        override fun setDirection(align: Int) {
            arrow.rotation = if (align == Align.right) 0f else 180f
            isDisabled = align == Align.right
        }
    }

    private fun onSpyClicked(moveSpyButton: TextButton, spy: Spy) {
        if (selectedSpyButton == moveSpyButton) {
            resetSelection()
            return
        }
        resetSelection()
        selectedSpyButton = moveSpyButton
        selectedSpy = spy
        selectedSpyButton!!.label.setText(Constants.cancel.tr())
        for ((button, city) in spyActionButtons) {
            if (city == spy.getCityOrNull()) {
                button.isVisible = true
                button.setDirection(Align.right)
            } else {
                button.isVisible = city == null // hideout
                        || !city.espionage.hasSpyOf(civInfo)
                button.setDirection(Align.left)
            }
        }
    }

    private fun onSpyRightClicked(spy: Spy) {
        worldScreen.bottomUnitTable.selectSpy(spy)
        worldScreen.game.popScreen()
        worldScreen.shouldUpdate = true
    }

    private fun resetSelection() {
        selectedSpy = null
        selectedSpyButton?.label?.setText("Move".tr())
        selectedSpyButton = null
        for ((button, _) in spyActionButtons)
            button.isVisible = false
    }

    private inner class CoupButton(city: City, isCurrentAction: Boolean) : SpyCityActionButton() {
        val fist = ImageGetter.getStatIcon("Resistance")

        init {
            fist.setSize(24f)
            add(fist).size(24f)
            fist.setOrigin(Align.center)
            if (isCurrentAction) fist.color = Color.WHITE
            else fist.color = Color.DARK_GRAY
            onClick {
                val spy = selectedSpy!!
                if (!isCurrentAction) {
                    ConfirmPopup(this@EspionageOverviewScreen,
                            "Do you want to stage a coup in [${city.civ.civName}] with a " +
                                    "[${(selectedSpy!!.getCoupChanceOfSuccess(false) * 100f).toInt()}]% " +
                                    "chance of success?", "Stage Coup") {
                        spy.setAction(SpyAction.Coup, 1)
                        fist.color = Color.DARK_GRAY
                        update()
                    }.open()
                } else {
                    spy.setAction(SpyAction.CounterIntelligence, 10)
                    fist.color = Color.WHITE
                    update()
                }
            }
            spyActionButtons[this] = city
            isVisible = false
        }
    }
}<|MERGE_RESOLUTION|>--- conflicted
+++ resolved
@@ -85,14 +85,9 @@
             spySelectionTable.add(spy.name.toLabel())
             spySelectionTable.add(spy.rank.toLabel())
             spySelectionTable.add(spy.getLocationName().toLabel())
-<<<<<<< HEAD
-            val actionString = if (spy.action.hasTurns) "[${spy.action.displayString}] ${spy.turnsRemainingForAction}${Fonts.turn}"
-            else spy.action.displayString
-=======
-            val actionString = if (spy.action.showTurns && spy.turnsRemainingForAction != -1) 
+            val actionString = if (spy.action.hasTurns) 
                 "[${spy.action.displayString}] ${spy.turnsRemainingForAction}${Fonts.turn}"
                 else spy.action.displayString
->>>>>>> 8eda3426
             spySelectionTable.add(actionString.toLabel())
 
             val moveSpyButton = "Move".toTextButton()
