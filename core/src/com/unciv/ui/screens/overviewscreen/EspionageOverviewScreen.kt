package com.unciv.ui.screens.overviewscreen

import com.badlogic.gdx.graphics.Color
import com.badlogic.gdx.scenes.scene2d.ui.Button
import com.badlogic.gdx.scenes.scene2d.ui.Table
import com.badlogic.gdx.scenes.scene2d.ui.TextButton
import com.badlogic.gdx.utils.Align
import com.unciv.Constants
import com.unciv.UncivGame
import com.unciv.logic.city.City
import com.unciv.logic.civilization.Civilization
import com.unciv.models.Spy
import com.unciv.models.SpyAction
import com.unciv.models.translations.tr
import com.unciv.ui.components.SmallButtonStyle
import com.unciv.ui.components.extensions.addSeparatorVertical
import com.unciv.ui.components.extensions.disable
import com.unciv.ui.components.extensions.setSize
import com.unciv.ui.components.extensions.toLabel
import com.unciv.ui.components.extensions.toTextButton
import com.unciv.ui.components.fonts.Fonts
import com.unciv.ui.components.input.KeyCharAndCode
import com.unciv.ui.components.input.keyShortcuts
import com.unciv.ui.components.input.onActivation
import com.unciv.ui.components.input.onClick
import com.unciv.ui.components.widgets.AutoScrollPane
import com.unciv.ui.images.ImageGetter
import com.unciv.ui.popups.ConfirmPopup
import com.unciv.ui.screens.pickerscreens.PickerScreen
import com.unciv.ui.screens.worldscreen.WorldScreen

/** Screen used for moving spies between cities */
class EspionageOverviewScreen(val civInfo: Civilization, val worldScreen: WorldScreen) : PickerScreen(true) {
    private val collator = UncivGame.Current.settings.getCollatorFromLocale()

    private val spySelectionTable = Table(skin)
    private val spyScrollPane = AutoScrollPane(spySelectionTable)
    private val citySelectionTable = Table(skin)
    private val cityScrollPane = AutoScrollPane(citySelectionTable)
    private val middlePanes = Table(skin)

    private var selectedSpyButton: TextButton? = null
    private var selectedSpy: Spy? = null

    // if the value == null, this means the Spy Hideout.
<<<<<<< HEAD
    private var spyActionButtons = hashMapOf<SpyCityActionButton, City?>()
=======
    private var moveSpyHereButtons = hashMapOf<MoveToCityButton, City?>()
    private var moveSpyButtons = hashMapOf<Spy, TextButton>()
>>>>>>> 66634dba

    /** Readability shortcut */
    private val manager get() = civInfo.espionageManager

    init {
        spySelectionTable.defaults().pad(10f)
        citySelectionTable.defaults().pad(5f)
        middlePanes.add(spyScrollPane)
        middlePanes.addSeparatorVertical()
        middlePanes.add(cityScrollPane)
        topTable.add(middlePanes)

        update()

        closeButton.isVisible = true
        closeButton.onActivation {
            civInfo.cache.updateViewableTiles()
            game.popScreen()
        }
        closeButton.keyShortcuts.add(KeyCharAndCode.BACK)
        rightSideButton.isVisible = false
    }

    private fun update() {
        updateSpyList()
        updateCityList()
    }

    private fun updateSpyList() {
        spySelectionTable.clear()
        moveSpyButtons.clear()
        spySelectionTable.add("Spy".toLabel())
        spySelectionTable.add("Rank".toLabel())
        spySelectionTable.add("Location".toLabel())
        spySelectionTable.add("Action".toLabel()).row()
        for (spy in manager.spyList) {
            spySelectionTable.add(spy.name.toLabel())
            spySelectionTable.add(spy.rank.toLabel())
            spySelectionTable.add(spy.getLocationName().toLabel())
            val actionString = if (spy.action.hasTurns) "[${spy.action.displayString}] ${spy.turnsRemainingForAction}${Fonts.turn}"
                else spy.action.displayString
            spySelectionTable.add(actionString.toLabel())

            val moveSpyButton = "Move".toTextButton()
            moveSpyButton.onClick {
<<<<<<< HEAD
                if (selectedSpyButton == moveSpyButton) {
                    resetSelection()
                    return@onClick
                }
                resetSelection()
                selectedSpyButton = moveSpyButton
                selectedSpy = spy
                selectedSpyButton!!.label.setText(Constants.cancel.tr())
                for ((button, city) in spyActionButtons) {
                    if (city == spy.getCityOrNull()) {
                        button.isVisible = true
                        button.setDirection(Align.right)
                    } else {
                        button.isVisible = city == null // hideout
                            || !city.espionage.hasSpyOf(civInfo)
                        button.setDirection(Align.left)
                    }
                }
=======
                onSpyClicked(moveSpyButton, spy)
>>>>>>> 66634dba
            }
            if (!worldScreen.canChangeState || !spy.isAlive()) {
                // Spectators aren't allowed to move the spies of the Civs they are viewing
                moveSpyButton.disable()
            }
            spySelectionTable.add(moveSpyButton).pad(5f, 10f, 5f, 20f).row()
            moveSpyButtons[spy] = moveSpyButton
        }
    }

    private fun updateCityList() {
        citySelectionTable.clear()
        spyActionButtons.clear()
        citySelectionTable.add()
        citySelectionTable.add("City".toLabel()).padTop(10f)
        citySelectionTable.add("Spy present".toLabel()).padTop(10f).row()

        // First add the hideout to the table

        citySelectionTable.add()
        citySelectionTable.add("Spy Hideout".toLabel())
        citySelectionTable.add(getSpyIcons(manager.getIdleSpies()))
        val moveSpyHereButton = MoveToCityButton(null)
        citySelectionTable.add(moveSpyHereButton).row()

        // Then add all cities

        val sortedCities = civInfo.gameInfo.getCities()
            .filter { civInfo.hasExplored(it.getCenterTile()) }
            .sortedWith(
                compareBy<City> {
                    it.civ != civInfo
                }.thenBy {
                    it.civ.isCityState()
                }.thenBy(collator) {
                    it.civ.civName.tr(hideIcons = true)
                }.thenBy(collator) {
                    it.name.tr(hideIcons = true)
                }
            )
        for (city in sortedCities) {
            addCityToSelectionTable(city)
        }
    }

    private fun addCityToSelectionTable(city: City) {
        citySelectionTable.add(ImageGetter.getNationPortrait(city.civ.nation, 30f))
            .padLeft(20f)
        val label = city.name.toLabel(hideIcons = true)
        label.onClick {
            worldScreen.game.popScreen() // If a detour to this screen (i.e. not directly from worldScreen) is made possible, use resetToWorldScreen instead
            worldScreen.mapHolder.setCenterPosition(city.location)
        }
        citySelectionTable.add(label).fill()
        citySelectionTable.add(getSpyIcons(manager.getSpiesInCity(city)))

        val spy = civInfo.espionageManager.getSpyAssignedToCity(city) 
        if (city.civ.isCityState() && spy != null && spy.canDoCoup()) {
            val coupButton = CoupButton(city, spy.action == SpyAction.Coup)
            citySelectionTable.add(coupButton)
        } else {
            val moveSpyHereButton = MoveToCityButton(city)
            citySelectionTable.add(moveSpyHereButton)
        }
        citySelectionTable.row()
    }

    private fun getSpyIcon(spy: Spy) = Table().apply {
        add (ImageGetter.getImage("OtherIcons/Spy_White").apply {
            color = Color.WHITE
        }).size(30f)
        val color = when(spy.rank) {
            1 -> Color.BROWN
            2 -> Color.LIGHT_GRAY
            3 -> Color.GOLD
            else -> return@apply
        }
        val starTable = Table()
        repeat(spy.rank) {
            val star = ImageGetter.getImage("OtherIcons/Star")
            star.color = color
            starTable.add(star).size(8f).pad(1f).row()
        }
        add(starTable).center().padLeft(-4f)

        onClick {
            onSpyClicked(moveSpyButtons[spy]!!, spy)
        }
    }

    private fun getSpyIcons(spies: Iterable<Spy>) = Table().apply {
        defaults().space(0f, 2f, 0f, 2f)
        for (spy in spies)
            add(getSpyIcon(spy))
    }

    private abstract inner class SpyCityActionButton : Button(SmallButtonStyle()) {
        open fun setDirection(align: Int) { }
    }

    // city == null is interpreted as 'spy hideout'
    private inner class MoveToCityButton(city: City?) : SpyCityActionButton() {
        val arrow = ImageGetter.getArrowImage(Align.left)
        init {
            arrow.setSize(24f)
            add(arrow).size(24f)
            arrow.setOrigin(Align.center)
            arrow.color = Color.WHITE
            onClick {
                selectedSpy!!.moveTo(city)
                resetSelection()
                update()
            }
            spyActionButtons[this] = city
            isVisible = false
        }

        override fun setDirection(align: Int) {
            arrow.rotation = if (align == Align.right) 0f else 180f
            isDisabled = align == Align.right
        }
    }

    private fun onSpyClicked(moveSpyButton: TextButton, spy: Spy) {
        if (selectedSpyButton == moveSpyButton) {
            resetSelection()
            return
        }
        resetSelection()
        selectedSpyButton = moveSpyButton
        selectedSpy = spy
        selectedSpyButton!!.label.setText(Constants.cancel.tr())
        for ((button, city) in moveSpyHereButtons) {
            if (city == spy.getCityOrNull()) {
                button.isVisible = true
                button.setDirection(Align.right)
            } else {
                button.isVisible = city == null // hideout
                        || !city.espionage.hasSpyOf(civInfo)
                button.setDirection(Align.left)
            }
        }
    }

    private fun resetSelection() {
        selectedSpy = null
        selectedSpyButton?.label?.setText("Move".tr())
        selectedSpyButton = null
        for ((button, _) in spyActionButtons)
            button.isVisible = false
    }

    private inner class CoupButton(city: City, isCurrentAction: Boolean) : SpyCityActionButton() {
        val fist = ImageGetter.getStatIcon("Resistance")
        init {
            fist.setSize(24f)
            add(fist).size(24f)
            fist.setOrigin(Align.center)
            if (isCurrentAction) fist.color = Color.WHITE
            else fist.color = Color.DARK_GRAY
            onClick {
                val spy = selectedSpy!!
                if (!isCurrentAction) {
                    ConfirmPopup(this@EspionageOverviewScreen, 
                            "Do you want to stage a coup in [${city.civ.civName}] with a " +
                                    "[${(selectedSpy!!.getCoupChanceOfSuccess(false) * 100f).toInt()}]% " +
                                    "chance of success?", "Stage Coup") {
                        spy.setAction(SpyAction.Coup, 1)
                        fist.color = Color.DARK_GRAY
                        update()
                    }.open()
                } else {
                    spy.setAction(SpyAction.CounterIntelligence, 10)
                    fist.color = Color.WHITE
                    update()
                }
            }
            spyActionButtons[this] = city
            isVisible = false
        }
    }
}<|MERGE_RESOLUTION|>--- conflicted
+++ resolved
@@ -43,12 +43,8 @@
     private var selectedSpy: Spy? = null
 
     // if the value == null, this means the Spy Hideout.
-<<<<<<< HEAD
     private var spyActionButtons = hashMapOf<SpyCityActionButton, City?>()
-=======
-    private var moveSpyHereButtons = hashMapOf<MoveToCityButton, City?>()
     private var moveSpyButtons = hashMapOf<Spy, TextButton>()
->>>>>>> 66634dba
 
     /** Readability shortcut */
     private val manager get() = civInfo.espionageManager
@@ -94,28 +90,7 @@
 
             val moveSpyButton = "Move".toTextButton()
             moveSpyButton.onClick {
-<<<<<<< HEAD
-                if (selectedSpyButton == moveSpyButton) {
-                    resetSelection()
-                    return@onClick
-                }
-                resetSelection()
-                selectedSpyButton = moveSpyButton
-                selectedSpy = spy
-                selectedSpyButton!!.label.setText(Constants.cancel.tr())
-                for ((button, city) in spyActionButtons) {
-                    if (city == spy.getCityOrNull()) {
-                        button.isVisible = true
-                        button.setDirection(Align.right)
-                    } else {
-                        button.isVisible = city == null // hideout
-                            || !city.espionage.hasSpyOf(civInfo)
-                        button.setDirection(Align.left)
-                    }
-                }
-=======
                 onSpyClicked(moveSpyButton, spy)
->>>>>>> 66634dba
             }
             if (!worldScreen.canChangeState || !spy.isAlive()) {
                 // Spectators aren't allowed to move the spies of the Civs they are viewing
