--- conflicted
+++ resolved
@@ -66,16 +66,12 @@
             )
         }
 
-<<<<<<< HEAD
-        cityNameTable.add(currentCityLabel).padTopDescent()
-=======
         currentCityLabel.setEllipsis(true)
-        cityNameTable.add(currentCityLabel).minWidth(0f).padTop(6f)
+        cityNameTable.add(currentCityLabel).minWidth(0f).padTopDescent()
         
         val currentCityPop = city.run { " (${population.population})" }
             .toLabel(fontSize = 30, fontColor = civInfo.nation.getInnerColor(), hideIcons = true)
-        cityNameTable.add(currentCityPop).padTop(6f)
->>>>>>> 5364ead1
+        cityNameTable.add(currentCityPop).padTopDescent()
 
         val garrison = city.getGarrison()
         if (garrison != null) {
