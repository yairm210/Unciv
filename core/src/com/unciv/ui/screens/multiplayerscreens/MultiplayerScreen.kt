--- conflicted
+++ resolved
@@ -416,13 +416,9 @@
         resignButton.isEnabled = multiplayerGame.preview?.getCurrentPlayerCiv()?.playerId == game.settings.multiplayer.getUserId()
 
         val preview = multiplayerGame.preview
-<<<<<<< HEAD
         // the latter checks if we are on the first turn on a new game, where the start time has not yet been set (default 0L)
         if (resignButton.isEnabled || preview == null || preview.currentTurnStartTime == 0L){
-=======
-        if (resignButton.isEnabled || preview == null){
             skipTurnButton.isVisible = false
->>>>>>> 88264972
             forceResignButton.isVisible = false
         } else {
             val durationInactive = Duration.between(Instant.ofEpochMilli(preview.currentTurnStartTime), Instant.now())
