--- conflicted
+++ resolved
@@ -16,18 +16,18 @@
 import com.unciv.models.ruleset.Ruleset
 import com.unciv.models.ruleset.nation.Nation
 import com.unciv.models.translations.tr
-import com.unciv.ui.components.input.KeyCharAndCode
 import com.unciv.ui.components.UncivTextField
 import com.unciv.ui.components.WrappableLabel
 import com.unciv.ui.components.extensions.darken
 import com.unciv.ui.components.extensions.isEnabled
-import com.unciv.ui.components.input.keyShortcuts
-import com.unciv.ui.components.input.onActivation
-import com.unciv.ui.components.input.onClick
 import com.unciv.ui.components.extensions.setFontColor
 import com.unciv.ui.components.extensions.surroundWithCircle
 import com.unciv.ui.components.extensions.toLabel
 import com.unciv.ui.components.extensions.toTextButton
+import com.unciv.ui.components.input.KeyCharAndCode
+import com.unciv.ui.components.input.keyShortcuts
+import com.unciv.ui.components.input.onActivation
+import com.unciv.ui.components.input.onClick
 import com.unciv.ui.images.ImageGetter
 import com.unciv.ui.popups.Popup
 import com.unciv.ui.screens.basescreen.BaseScreen
@@ -313,7 +313,7 @@
             previousScreen as BaseScreen,
             previousScreen,
             noRandom,
-            getAvailablePlayerCivs(player.chosenCiv)
+            { getAvailablePlayerCivs(player.chosenCiv) }
         ) { update() }.open()
         update()
     }
@@ -392,123 +392,4 @@
         pickerPane.rightSideButton.setText("Select [$friendName]".tr())
     }
 
-<<<<<<< HEAD
-}
-
-/**
- * Popup that lets the user choose a nation for a player (human or AI)
- */
-class NationPickerPopup(
-    private val player: Player,
-    private val civBlocksWidth: Float,
-    baseScreen: BaseScreen,
-    previousScreen: IPreviousScreen,
-    noRandom: Boolean,
-    availablePlayerCivs: Sequence<Nation>,
-    private val update: () -> Unit
-) : Popup(baseScreen) {
-    companion object {
-        // These are used for the Close/OK buttons in the lower left/right corners:
-        const val buttonsCircleSize = 70f
-        const val buttonsIconSize = 50f
-        const val buttonsOffsetFromEdge = 5f
-        val buttonsBackColor: Color = Color.BLACK.cpy().apply { a = 0.67f }
-    }
-
-    private val ruleset = previousScreen.ruleset
-    // This Popup's body has two halves of same size, either side by side or arranged vertically
-    // depending on screen proportions - determine height for one of those
-    private val partHeight = stageToShowOn.height * (if (stageToShowOn.isNarrowerThan4to3()) 0.45f else 0.8f)
-    private val nationListTable = Table()
-    private val nationListScroll = ScrollPane(nationListTable)
-    private val nationDetailsTable = Table()
-    private val nationDetailsScroll = ScrollPane(nationDetailsTable)
-    private var selectedNation: Nation? = null
-
-    init {
-        nationListScroll.setOverscroll(false, false)
-        add(nationListScroll).size( civBlocksWidth + 10f, partHeight )
-            // +10, because the nation table has a 5f pad, for a total of +10f
-        if (stageToShowOn.isNarrowerThan4to3()) row()
-        nationDetailsScroll.setOverscroll(false, false)
-        add(nationDetailsScroll).size(civBlocksWidth + 10f, partHeight) // Same here, see above
-
-        val nationSequence = sequence {
-            if (!noRandom) yield(Nation().apply {
-                name = Constants.random
-                innerColor = listOf(255, 255, 255)
-                outerColor = listOf(0, 0, 0)
-                setTransients()
-            })
-            val spectator = previousScreen.ruleset.nations[Constants.spectator]
-            if (spectator != null && player.playerType != PlayerType.AI)  // only humans can spectate, sorry robots
-                yield(spectator)
-        } + availablePlayerCivs.sortedWith(compareBy(UncivGame.Current.settings.getCollatorFromLocale()) { it.name.tr() })
-        val nations = nationSequence.toCollection(ArrayList(previousScreen.ruleset.nations.size))
-
-        var nationListScrollY = 0f
-        var currentY = 0f
-        for (nation in nations) {
-            if (player.chosenCiv == nation.name)
-                nationListScrollY = currentY
-            val nationTable = NationTable(nation, civBlocksWidth, 0f) // no need for min height
-            val cell = nationListTable.add(nationTable)
-            currentY += cell.padBottom + cell.prefHeight + cell.padTop
-            cell.row()
-            nationTable.onClick {
-                setNationDetails(nation)
-            }
-            nationTable.onDoubleClick {
-                selectedNation = nation
-                returnSelected()
-            }
-            if (player.chosenCiv == nation.name)
-                setNationDetails(nation)
-        }
-
-        nationListScroll.layout()
-        pack()
-        if (nationListScrollY > 0f) {
-            // center the selected nation vertically, getRowHeight safe because nationListScrollY > 0f ensures at least 1 row
-            nationListScrollY -= (nationListScroll.height - nationListTable.getRowHeight(0)) / 2
-            nationListScroll.scrollY = nationListScrollY.coerceIn(0f, nationListScroll.maxY)
-        }
-
-        val closeButton = "OtherIcons/Close".toImageButton(Color.FIREBRICK)
-        closeButton.onActivation { close() }
-        closeButton.keyShortcuts.add(KeyCharAndCode.BACK)
-        closeButton.setPosition(buttonsOffsetFromEdge, buttonsOffsetFromEdge, Align.bottomLeft)
-        innerTable.addActor(closeButton)
-        clickBehindToClose = true
-
-        val okButton = "OtherIcons/Checkmark".toImageButton(Color.LIME)
-        okButton.onClick { returnSelected() }
-        okButton.setPosition(innerTable.width - buttonsOffsetFromEdge, buttonsOffsetFromEdge, Align.bottomRight)
-        innerTable.addActor(okButton)
-
-        nationDetailsTable.touchable = Touchable.enabled
-        nationDetailsTable.onClick { returnSelected() }
-    }
-
-    private fun String.toImageButton(overColor: Color) =
-            toImageButton(buttonsIconSize, buttonsCircleSize, buttonsBackColor, overColor)
-
-    private fun setNationDetails(nation: Nation) {
-        nationDetailsTable.clearChildren()  // .clear() also clears listeners!
-
-        nationDetailsTable.add(NationTable(nation, civBlocksWidth, partHeight, ruleset))
-        selectedNation = nation
-    }
-
-    private fun returnSelected() {
-        if (selectedNation == null) return
-
-        UncivGame.Current.musicController.chooseTrack(selectedNation!!.name, MusicMood.themeOrPeace, MusicTrackChooserFlags.setSelectNation)
-
-        player.chosenCiv = selectedNation!!.name
-        close()
-        update()
-    }
-=======
->>>>>>> c3db8ba9
 }