--- conflicted
+++ resolved
@@ -398,14 +398,10 @@
 
         val imageHolder = Table()
 
-<<<<<<< HEAD
-        addPreviewImage(imageHolder, repoUrl, defaultBranch)
-=======
         if (repoUrl.isEmpty())
             addLocalPreviewImage(imageHolder, modName)
         else
-            addPreviewImage(imageHolder, repoUrl, default_branch)
->>>>>>> 1de866c7
+            addPreviewImage(imageHolder, repoUrl, defaultBranch)
 
         modActionTable.add(imageHolder).row()
 
