package com.unciv.ui.screens.worldscreen

import com.badlogic.gdx.Application
import com.badlogic.gdx.Gdx
import com.badlogic.gdx.Input
import com.badlogic.gdx.math.Vector2
import com.badlogic.gdx.scenes.scene2d.ui.Table
import com.badlogic.gdx.utils.Align
import com.unciv.Constants
import com.unciv.UncivGame
import com.unciv.logic.GameInfo
import com.unciv.logic.UncivShowableException
import com.unciv.logic.civilization.Civilization
import com.unciv.logic.civilization.PlayerType
import com.unciv.logic.civilization.diplomacy.DiplomaticStatus
import com.unciv.logic.event.EventBus
import com.unciv.logic.map.MapVisualization
import com.unciv.logic.multiplayer.MultiplayerGameUpdated
import com.unciv.logic.multiplayer.storage.FileStorageRateLimitReached
import com.unciv.logic.multiplayer.storage.MultiplayerAuthException
import com.unciv.logic.trade.TradeEvaluation
import com.unciv.models.TutorialTrigger
import com.unciv.models.metadata.GameSetupInfo
import com.unciv.models.ruleset.Ruleset
import com.unciv.models.ruleset.tile.ResourceType
import com.unciv.models.ruleset.unique.UniqueType
import com.unciv.ui.components.extensions.centerX
import com.unciv.ui.components.extensions.darken
import com.unciv.ui.components.extensions.toLabel
import com.unciv.ui.components.input.KeyShortcutDispatcherVeto
import com.unciv.ui.components.input.KeyboardBinding
import com.unciv.ui.components.input.KeyboardPanningListener
import com.unciv.ui.components.input.onClick
import com.unciv.ui.images.ImageGetter
import com.unciv.ui.popups.AuthPopup
import com.unciv.ui.popups.Popup
import com.unciv.ui.popups.ToastPopup
import com.unciv.ui.popups.hasOpenPopups
import com.unciv.ui.screens.basescreen.BaseScreen
import com.unciv.ui.screens.cityscreen.CityScreen
import com.unciv.ui.screens.civilopediascreen.CivilopediaScreen
import com.unciv.ui.screens.devconsole.DevConsolePopup
import com.unciv.ui.screens.mainmenuscreen.MainMenuScreen
import com.unciv.ui.screens.newgamescreen.NewGameScreen
import com.unciv.ui.screens.overviewscreen.EmpireOverviewCategories
import com.unciv.ui.screens.overviewscreen.EmpireOverviewScreen
import com.unciv.ui.screens.pickerscreens.DiplomaticVoteResultScreen
import com.unciv.ui.screens.pickerscreens.GreatPersonPickerScreen
import com.unciv.ui.screens.savescreens.LoadGameScreen
import com.unciv.ui.screens.savescreens.QuickSave
import com.unciv.ui.screens.savescreens.SaveGameScreen
import com.unciv.ui.screens.victoryscreen.VictoryScreen
import com.unciv.ui.screens.worldscreen.bottombar.BattleTable
import com.unciv.ui.screens.worldscreen.bottombar.TileInfoTable
import com.unciv.ui.screens.worldscreen.mainmenu.WorldScreenMusicPopup
import com.unciv.ui.screens.worldscreen.minimap.MinimapHolder
import com.unciv.ui.screens.worldscreen.status.AutoPlayStatusButton
import com.unciv.ui.screens.worldscreen.status.MultiplayerStatusButton
import com.unciv.ui.screens.worldscreen.status.NextTurnButton
import com.unciv.ui.screens.worldscreen.status.NextTurnProgress
import com.unciv.ui.screens.worldscreen.status.StatusButtons
import com.unciv.ui.screens.worldscreen.topbar.WorldScreenTopBar
import com.unciv.ui.screens.worldscreen.unit.AutoPlay
import com.unciv.ui.screens.worldscreen.unit.UnitTable
import com.unciv.ui.screens.worldscreen.unit.actions.UnitActionsTable
import com.unciv.utils.Concurrency
import com.unciv.utils.debug
import com.unciv.utils.launchOnGLThread
import com.unciv.utils.launchOnThreadPool
import com.unciv.utils.withGLContext
import kotlinx.coroutines.Job
import kotlinx.coroutines.coroutineScope
import java.util.Timer
import kotlin.concurrent.timer

/**
 * Do not create this screen without seriously thinking about the implications: this is the single most memory-intensive class in the application.
 * There really should ever be only one in memory at the same time, likely managed by [UncivGame].
 *
 * @param gameInfo The game state the screen should represent
 * @param viewingCiv The currently active [civilization][Civilization]
 * @param restoreState
 */
class WorldScreen(
    val gameInfo: GameInfo,
    val autoPlay: AutoPlay,
    val viewingCiv: Civilization,
    restoreState: RestoreState? = null
) : BaseScreen() {
    /** When set, causes the screen to update in the next [render][BaseScreen.render] event */
    var shouldUpdate = false

    /** Indicates it's the player's ([viewingCiv]) turn */
    var isPlayersTurn = viewingCiv.isCurrentPlayer()
        internal set     // only this class is allowed to make changes

    /** Selected civilization, used in spectator and replay mode, equals viewingCiv in ordinary games */
    var selectedCiv = viewingCiv

    var fogOfWar = true

    /** `true` when it's the player's turn unless he is a spectator */
    val canChangeState
        get() = isPlayersTurn && !viewingCiv.isSpectator()

    val mapHolder = WorldMapHolder(this, gameInfo.tileMap)

    internal var waitingForAutosave = false
    private val mapVisualization = MapVisualization(gameInfo, viewingCiv)

    // Floating Widgets going counter-clockwise
    internal val topBar = WorldScreenTopBar(this)
    internal val techPolicyAndDiplomacy = TechPolicyDiplomacyButtons(this)
    private val unitActionsTable = UnitActionsTable(this)
    /** Bottom left widget holding information about a selected unit or city */
    internal val bottomUnitTable = UnitTable(this)
    private val battleTable = BattleTable(this)
    private val zoomController = ZoomButtonPair(mapHolder)
    internal val minimapWrapper = MinimapHolder(mapHolder)
    private val bottomTileInfoTable = TileInfoTable(this)
    internal val notificationsScroll = NotificationsScroll(this)
    internal val nextTurnButton = NextTurnButton(this)
    private val statusButtons = StatusButtons(nextTurnButton)
    private val tutorialTaskTable = Table().apply {
        background = skinStrings.getUiBackground("WorldScreen/TutorialTaskTable", tintColor = skinStrings.skinConfig.baseColor.darken(0.5f))
    }

    private var nextTurnUpdateJob: Job? = null

    private val events = EventBus.EventReceiver()

    private var uiEnabled = true

    internal val undoHandler = UndoHandler(this)


    init {
        // notifications are right-aligned, they take up only as much space as necessary.
        notificationsScroll.width = stage.width / 2

        minimapWrapper.x = stage.width - minimapWrapper.width

        // This is the most memory-intensive operation we have currently, most OutOfMemory errors will occur here
        mapHolder.addTiles()
        mapHolder.reloadMaxZoom()

        // resume music (in case choices from the menu lead to instantiation of a new WorldScreen)
        UncivGame.Current.musicController.resume()

        stage.addActor(mapHolder)
        stage.scrollFocus = mapHolder
        stage.addActor(notificationsScroll)  // very low in z-order, so we're free to let it extend _below_ tile info and minimap if we want
        stage.addActor(minimapWrapper)
        stage.addActor(topBar)
        stage.addActor(statusButtons)
        stage.addActor(techPolicyAndDiplomacy)
        stage.addActor(tutorialTaskTable)

        stage.addActor(zoomController)
        zoomController.isVisible = UncivGame.Current.settings.showZoomButtons

        stage.addActor(bottomUnitTable)
        stage.addActor(bottomTileInfoTable)
        battleTable.width = stage.width / 3
        battleTable.x = stage.width / 3
        stage.addActor(battleTable)

        stage.addActor(unitActionsTable)

        val tileToCenterOn: Vector2 =
                when {
                    viewingCiv.cities.isNotEmpty() && viewingCiv.getCapital() != null -> viewingCiv.getCapital()!!.location
                    viewingCiv.units.getCivUnits().any() -> viewingCiv.units.getCivUnits().first().getTile().position
                    else -> Vector2.Zero
                }

        mapHolder.isAutoScrollEnabled = Gdx.app.type == Application.ApplicationType.Desktop && game.settings.mapAutoScroll
        mapHolder.mapPanningSpeed = game.settings.mapPanningSpeed

        // Don't select unit and change selectedCiv when centering as spectator
        if (viewingCiv.isSpectator())
            mapHolder.setCenterPosition(tileToCenterOn, immediately = true, selectUnit = false)
        else
            mapHolder.setCenterPosition(tileToCenterOn, immediately = true, selectUnit = true)

        tutorialController.allTutorialsShowedCallback = { shouldUpdate = true }

        addKeyboardListener() // for map panning by W,S,A,D
        addKeyboardPresses()  // shortcut keys like F1


        if (gameInfo.gameParameters.isOnlineMultiplayer && !gameInfo.isUpToDate)
            isPlayersTurn = false // until we're up to date, don't let the player do anything

        if (gameInfo.gameParameters.isOnlineMultiplayer) {
            val gameId = gameInfo.gameId
            events.receive(MultiplayerGameUpdated::class, { it.preview.gameId == gameId }) {
                if (isNextTurnUpdateRunning() || game.onlineMultiplayer.hasLatestGameState(gameInfo, it.preview)) {
                    return@receive
                }
                Concurrency.run("Load latest multiplayer state") {
                    loadLatestMultiplayerState()
                }
            }
        }

        if (restoreState != null) restore(restoreState)

        // don't run update() directly, because the UncivGame.worldScreen should be set so that the city buttons and tile groups
        //  know what the viewing civ is.
        shouldUpdate = true
    }

    override fun dispose() {
        resizeDeferTimer?.cancel()
        events.stopReceiving()
        statusButtons.dispose()
        super.dispose()
    }

    override fun getCivilopediaRuleset() = gameInfo.ruleset

    // Handle disabling and re-enabling WASD listener while Options are open
    override fun openOptionsPopup(startingPage: Int, withDebug: Boolean, onClose: () -> Unit) {
        val oldListener = stage.root.listeners.filterIsInstance<KeyboardPanningListener>().firstOrNull()
        if (oldListener != null) stage.removeListener(oldListener)
        super.openOptionsPopup(startingPage, withDebug) {
            addKeyboardListener()
            onClose()
        }
    }

    fun openEmpireOverview(category: EmpireOverviewCategories? = null) {
        game.pushScreen(EmpireOverviewScreen(selectedCiv, category))
    }

    fun openNewGameScreen() {
        val newGameSetupInfo = GameSetupInfo(gameInfo)
        newGameSetupInfo.mapParameters.reseed()
        val newGameScreen = NewGameScreen(newGameSetupInfo)
        game.pushScreen(newGameScreen)
    }

    fun openSaveGameScreen() {
        // See #10353 - we don't support locally saving an online multiplayer game
        if (gameInfo.gameParameters.isOnlineMultiplayer) return
        game.pushScreen(SaveGameScreen(gameInfo))
    }

    private fun addKeyboardPresses() {
        globalShortcuts.add(KeyboardBinding.DeselectOrQuit) { backButtonAndESCHandler() }

        // Space and N are assigned in NextTurnButton constructor
        // Functions that have a big button are assigned there (WorldScreenTopBar, TechPolicyDiplomacyButtons..)
        globalShortcuts.add(KeyboardBinding.Civilopedia) { openCivilopedia() }
        globalShortcuts.add(KeyboardBinding.EmpireOverviewTrades) { openEmpireOverview(EmpireOverviewCategories.Trades) }
        globalShortcuts.add(KeyboardBinding.EmpireOverviewUnits) { openEmpireOverview(EmpireOverviewCategories.Units) }
        globalShortcuts.add(KeyboardBinding.EmpireOverviewPolitics) { openEmpireOverview(EmpireOverviewCategories.Politics) }
        globalShortcuts.add(KeyboardBinding.EmpireOverviewNotifications) { openEmpireOverview(EmpireOverviewCategories.Notifications) }
        globalShortcuts.add(KeyboardBinding.VictoryScreen) { game.pushScreen(VictoryScreen(this)) }
        globalShortcuts.add(KeyboardBinding.EmpireOverviewStats) { openEmpireOverview(EmpireOverviewCategories.Stats) }
        globalShortcuts.add(KeyboardBinding.EmpireOverviewResources) { openEmpireOverview(EmpireOverviewCategories.Resources) }
        globalShortcuts.add(KeyboardBinding.QuickSave) { QuickSave.save(gameInfo, this) }
        globalShortcuts.add(KeyboardBinding.QuickLoad) { QuickSave.load(this) }
        globalShortcuts.add(KeyboardBinding.ViewCapitalCity) {
            val capital = gameInfo.getCurrentPlayerCivilization().getCapital()
            if (capital != null && !mapHolder.setCenterPosition(capital.location))
                game.pushScreen(CityScreen(capital))
        }
        globalShortcuts.add(KeyboardBinding.Options) { // Game Options
            openOptionsPopup { nextTurnButton.update() }
        }
        globalShortcuts.add(KeyboardBinding.SaveGame) { openSaveGameScreen() }    //   Save
        globalShortcuts.add(KeyboardBinding.LoadGame) { game.pushScreen(LoadGameScreen()) }    //   Load
        globalShortcuts.add(KeyboardBinding.QuitGame) { game.popScreen() }    //   WorldScreen is the last screen, so this quits
        globalShortcuts.add(KeyboardBinding.NewGame) { openNewGameScreen() }
        globalShortcuts.add(KeyboardBinding.MusicPlayer) {
            WorldScreenMusicPopup(this).open(force = true)
        }
        globalShortcuts.add(Input.Keys.NUMPAD_ADD) { this.mapHolder.zoomIn() }    //   '+' Zoom
        globalShortcuts.add(Input.Keys.NUMPAD_SUBTRACT) { this.mapHolder.zoomOut() }    //   '-' Zoom
        globalShortcuts.add(KeyboardBinding.ToggleUI) { toggleUI() }
        globalShortcuts.add(KeyboardBinding.ToggleResourceDisplay) { minimapWrapper.resourceImageButton.toggle() }
        globalShortcuts.add(KeyboardBinding.ToggleYieldDisplay) { minimapWrapper.yieldImageButton.toggle() }
        globalShortcuts.add(KeyboardBinding.ToggleWorkedTilesDisplay) { minimapWrapper.populationImageButton.toggle() }
        globalShortcuts.add(KeyboardBinding.ToggleMovementDisplay) { minimapWrapper.movementsImageButton.toggle() }

        globalShortcuts.add(KeyboardBinding.DeveloperConsole, action = ::openDeveloperConsole)
    }

<<<<<<< HEAD
    // Handle disabling and re-enabling WASD listener while Options are open
    override fun openOptionsPopup(startingPage: Int, withDebug: Boolean, onClose: () -> Unit) {
        val oldListener = stage.root.listeners.filterIsInstance<KeyboardPanningListener>().firstOrNull()
        if (oldListener != null) stage.removeListener(oldListener)
        super.openOptionsPopup(startingPage, withDebug) {
            addKeyboardListener()
            onClose()
        }
    }

    fun openDeveloperConsole() {
        // No cheating unless you're by yourself
        if (gameInfo.civilizations.count { it.isHuman() } > 1) return
        val consolePopup = DevConsolePopup(this)
    }

=======
>>>>>>> 8227c2f3
    private fun toggleUI() {
        uiEnabled = !uiEnabled
        topBar.isVisible = uiEnabled
        statusButtons.isVisible = uiEnabled
        techPolicyAndDiplomacy.isVisible = uiEnabled
        tutorialTaskTable.isVisible = uiEnabled
        bottomTileInfoTable.isVisible = uiEnabled
        unitActionsTable.isVisible = uiEnabled
        notificationsScroll.isVisible = uiEnabled
        minimapWrapper.isVisible = uiEnabled
        bottomUnitTable.isVisible = uiEnabled
        if (uiEnabled) battleTable.update() else battleTable.isVisible = false
    }

    private fun addKeyboardListener() {
        stage.addListener(KeyboardPanningListener(mapHolder, allowWASD = true))
    }

    // We contain a map...
    override fun getShortcutDispatcherVetoer() = KeyShortcutDispatcherVeto.createTileGroupMapDispatcherVetoer()

    private suspend fun loadLatestMultiplayerState(): Unit = coroutineScope {
        if (game.screen != this@WorldScreen) return@coroutineScope // User already went somewhere else

        val loadingGamePopup = Popup(this@WorldScreen)
        launchOnGLThread {
            loadingGamePopup.addGoodSizedLabel("Loading latest game state...")
            loadingGamePopup.open()
        }

        try {
            debug("loadLatestMultiplayerState current game: gameId: %s, turn: %s, curCiv: %s",
                gameInfo.gameId, gameInfo.turns, gameInfo.currentPlayer)
            val latestGame = game.onlineMultiplayer.downloadGame(gameInfo.gameId)
            debug("loadLatestMultiplayerState downloaded game: gameId: %s, turn: %s, curCiv: %s",
                latestGame.gameId, latestGame.turns, latestGame.currentPlayer)
            if (viewingCiv.civName == latestGame.currentPlayer || viewingCiv.civName == Constants.spectator) {
                game.notifyTurnStarted()
            }
            launchOnGLThread {
                loadingGamePopup.close()
            }
            startNewScreenJob(latestGame, autoPlay)
        } catch (ex: Throwable) {
            launchOnGLThread {
                val (message) = LoadGameScreen.getLoadExceptionMessage(ex, "Couldn't download the latest game state!")
                loadingGamePopup.clear()
                loadingGamePopup.addGoodSizedLabel(message).colspan(2).row()
                loadingGamePopup.addButton("Retry") {
                    launchOnThreadPool("Load latest multiplayer state after error") {
                        loadLatestMultiplayerState()
                    }
                }.right()
                loadingGamePopup.addButton("Main menu") {
                    game.pushScreen(MainMenuScreen())
                }.left()
            }
        }
    }

    // This is private so that we will set the shouldUpdate to true instead.
    // That way, not only do we save a lot of unnecessary updates, we also ensure that all updates are called from the main GL thread
    // and we don't get any silly concurrency problems!
    private fun update() {

        if (uiEnabled) {
            displayTutorialsOnUpdate()

            bottomUnitTable.update()

            updateSelectedCiv()

            if (fogOfWar) minimapWrapper.update(selectedCiv)
            else minimapWrapper.update(viewingCiv)

            if (fogOfWar) bottomTileInfoTable.selectedCiv = selectedCiv
            else bottomTileInfoTable.selectedCiv = viewingCiv
            bottomTileInfoTable.updateTileTable(mapHolder.selectedTile)
            bottomTileInfoTable.x = stage.width - bottomTileInfoTable.width
            bottomTileInfoTable.y = if (game.settings.showMinimap) minimapWrapper.height else 0f

            battleTable.update()

            displayTutorialTaskOnUpdate()
        }

        mapHolder.resetArrows()
        if (UncivGame.Current.settings.showUnitMovements) {
            val allUnits = gameInfo.civilizations.asSequence().flatMap { it.units.getCivUnits() }
            val allAttacks = allUnits.map { unit -> unit.attacksSinceTurnStart.asSequence().map { attacked -> Triple(unit.civ, unit.getTile().position, attacked) } }.flatten() +
                gameInfo.civilizations.asSequence().flatMap { civInfo -> civInfo.attacksSinceTurnStart.asSequence().map { Triple(civInfo, it.source, it.target) } }
            mapHolder.updateMovementOverlay(
                allUnits.filter(mapVisualization::isUnitPastVisible),
                allUnits.filter(mapVisualization::isUnitFutureVisible),
                allAttacks.filter { (attacker, source, target) -> mapVisualization.isAttackVisible(attacker, source, target) }
                        .map { (_, source, target) -> source to target }
            )
        }

        zoomController.isVisible = UncivGame.Current.settings.showZoomButtons

        // if we use the clone, then when we update viewable tiles
        // it doesn't update the explored tiles of the civ... need to think about that harder
        // it causes a bug when we move a unit to an unexplored tile (for instance a cavalry unit which can move far)

        if (fogOfWar) mapHolder.updateTiles(selectedCiv)
        else mapHolder.updateTiles(viewingCiv)

        topBar.update(selectedCiv)

        if (techPolicyAndDiplomacy.update())
            displayTutorial(TutorialTrigger.OtherCivEncountered)

        if (uiEnabled) {
            // UnitActionsTable measures geometry (its own y, techPolicyAndDiplomacy and fogOfWarButton), so call update this late
            unitActionsTable.y = bottomUnitTable.height
            unitActionsTable.update(bottomUnitTable.selectedUnit)
        }

        // If the game has ended, lets stop AutoPlay
        if (autoPlay.isAutoPlaying() && !gameInfo.oneMoreTurnMode && (viewingCiv.isDefeated() || gameInfo.checkForVictory())) {
            autoPlay.stopAutoPlay()
        }

        if (!hasOpenPopups() && !autoPlay.isAutoPlaying() && isPlayersTurn) {
            when {
                viewingCiv.shouldShowDiplomaticVotingResults() ->
                    UncivGame.Current.pushScreen(DiplomaticVoteResultScreen(gameInfo.diplomaticVictoryVotesCast, viewingCiv))
                !gameInfo.oneMoreTurnMode && (viewingCiv.isDefeated() || gameInfo.checkForVictory()) ->
                    game.pushScreen(VictoryScreen(this))
                viewingCiv.greatPeople.freeGreatPeople > 0 ->
                    game.pushScreen(GreatPersonPickerScreen(this, viewingCiv))
                viewingCiv.popupAlerts.any() -> AlertPopup(this, viewingCiv.popupAlerts.first())
                viewingCiv.tradeRequests.isNotEmpty() -> {
                    // In the meantime this became invalid, perhaps because we accepted previous trades
                    for (tradeRequest in viewingCiv.tradeRequests.toList())
                        if (!TradeEvaluation().isTradeValid(tradeRequest.trade, viewingCiv,
                                gameInfo.getCivilization(tradeRequest.requestingCiv)))
                            viewingCiv.tradeRequests.remove(tradeRequest)

                    if (viewingCiv.tradeRequests.isNotEmpty()) // if a valid one still exists
                        TradePopup(this).open()
                }
            }
        }

        updateGameplayButtons()

        val coveredNotificationsTop = stage.height - statusButtons.y
        val coveredNotificationsBottom = bottomTileInfoTable.height +
                (if (game.settings.showMinimap) minimapWrapper.height else 0f)
        notificationsScroll.update(viewingCiv.notifications, coveredNotificationsTop, coveredNotificationsBottom)

        val posZoomFromRight = if (game.settings.showMinimap) minimapWrapper.width
        else bottomTileInfoTable.width
        zoomController.setPosition(stage.width - posZoomFromRight - 10f, 10f, Align.bottomRight)
    }

    private fun getCurrentTutorialTask(): String {
        val completedTasks = game.settings.tutorialTasksCompleted
        if (!completedTasks.contains("Move unit"))
            return "Move a unit!\nClick on a unit > Click on a destination > Click the arrow popup"
        if (!completedTasks.contains("Found city"))
            return "Found a city!\nSelect the Settler (flag unit) > Click on 'Found city' (bottom-left corner)"
        if (!completedTasks.contains("Enter city screen"))
            return "Enter the city screen!\nClick the city button twice"
        if (!completedTasks.contains("Pick technology"))
            return "Pick a technology to research!\nClick on the tech button (greenish, top left) > " +
                    "\n select technology > click 'Research' (bottom right)"
        if (!completedTasks.contains("Pick construction"))
            return "Pick a construction!\nEnter city screen > Click on a unit or building (bottom left side) >" +
                    " \n click 'add to queue'"
        if (!completedTasks.contains("Pass a turn"))
            return "Pass a turn!\nCycle through units with 'Next unit' > Click 'Next turn'"
        if (!completedTasks.contains("Reassign worked tiles"))
            return "Reassign worked tiles!\nEnter city screen > click the assigned (green) tile to unassign > " +
                    "\n click an unassigned tile to assign population"
        if (!completedTasks.contains("Meet another civilization"))
            return "Meet another civilization!\nExplore the map until you encounter another civilization!"
        if (!completedTasks.contains("Open the options table"))
            return "Open the options table!\nClick the menu button (top left) > click 'Options'"
        if (!completedTasks.contains("Construct an improvement"))
            return "Construct an improvement!\nConstruct a Worker unit > Move to a Plains or Grassland tile > " +
                    "\n Click 'Construct improvement' (above the unit table, bottom left)" +
                    "\n > Choose the farm > \n Leave the worker there until it's finished"
        if (!completedTasks.contains("Create a trade route")
                && viewingCiv.cache.citiesConnectedToCapitalToMediums.any { it.key.civ == viewingCiv })
            game.settings.addCompletedTutorialTask("Create a trade route")
        if (viewingCiv.cities.size > 1 && !completedTasks.contains("Create a trade route"))
            return "Create a trade route!\nConstruct roads between your capital and another city" +
                    "\nOr, automate your worker and let him get to that eventually"
        if (viewingCiv.isAtWar() && !completedTasks.contains("Conquer a city"))
            return "Conquer a city!\nBring an enemy city down to low health > " +
                    "\nEnter the city with a melee unit"
        if (viewingCiv.units.getCivUnits().any { it.baseUnit.movesLikeAirUnits() } && !completedTasks.contains("Move an air unit"))
            return "Move an air unit!\nSelect an air unit > select another city within range > " +
                    "\nMove the unit to the other city"
        if (!completedTasks.contains("See your stats breakdown"))
            return "See your stats breakdown!\nEnter the Overview screen (top right corner) >" +
                    "\nClick on 'Stats'"

        return ""
    }

    private fun displayTutorialsOnUpdate() {

        displayTutorial(TutorialTrigger.Introduction)

        displayTutorial(TutorialTrigger.EnemyCityNeedsConqueringWithMeleeUnit) {
            viewingCiv.diplomacy.values.asSequence()
                    .filter { it.diplomaticStatus == DiplomaticStatus.War }
                    .map { it.otherCiv() } // we're now lazily enumerating over CivilizationInfo's we're at war with
                    .flatMap { it.cities.asSequence() } // ... all *their* cities
                    .filter { it.health == 1 } // ... those ripe for conquering
                    .flatMap { it.getCenterTile().getTilesInDistance(2) }
                    // ... all tiles around those in range of an average melee unit
                    // -> and now we look for a unit that could do the conquering because it's ours
                    //    no matter whether civilian, air or ranged, tell user he needs melee
                    .any { it.getUnits().any { unit -> unit.civ == viewingCiv } }
        }
        displayTutorial(TutorialTrigger.AfterConquering) { viewingCiv.cities.any { it.hasJustBeenConquered } }

        displayTutorial(TutorialTrigger.InjuredUnits) { gameInfo.getCurrentPlayerCivilization().units.getCivUnits().any { it.health < 100 } }

        displayTutorial(TutorialTrigger.Workers) {
            gameInfo.getCurrentPlayerCivilization().units.getCivUnits().any {
                it.cache.hasUniqueToBuildImprovements && it.isCivilian() && !it.isGreatPerson()
            }
        }
    }

    private fun displayTutorialTaskOnUpdate() {
        tutorialTaskTable.clear()
        val tutorialTask = getCurrentTutorialTask()
        if (tutorialTask == "" || !game.settings.showTutorials || viewingCiv.isDefeated()) {
            tutorialTaskTable.isVisible = false
            return
        }

        tutorialTaskTable.isVisible = true
        if (!UncivGame.Current.isTutorialTaskCollapsed) {
            tutorialTaskTable.add(tutorialTask.toLabel()
                .apply { setAlignment(Align.center) }).pad(10f)
        } else {
            tutorialTaskTable.add(ImageGetter.getImage("CityStateIcons/Cultured").apply { setSize(30f,30f) }).pad(5f)
        }
        tutorialTaskTable.pack()
        tutorialTaskTable.centerX(stage)
        tutorialTaskTable.y = topBar.y - tutorialTaskTable.height
        tutorialTaskTable.onClick {
            UncivGame.Current.isTutorialTaskCollapsed = !UncivGame.Current.isTutorialTaskCollapsed
            displayTutorialTaskOnUpdate()
        }
    }

    private fun updateSelectedCiv() {
        selectedCiv = when {
            bottomUnitTable.selectedUnit != null -> bottomUnitTable.selectedUnit!!.civ
            bottomUnitTable.selectedCity != null -> bottomUnitTable.selectedCity!!.civ
            else -> viewingCiv
        }
    }

    class RestoreState(
        mapHolder: WorldMapHolder,
        val selectedCivName: String,
        val viewingCivName: String,
        val fogOfWar: Boolean
    ) {
        val zoom = mapHolder.scaleX
        val scrollX = mapHolder.scrollX
        val scrollY = mapHolder.scrollY
    }
    fun getRestoreState(): RestoreState {
        return RestoreState(mapHolder, selectedCiv.civName, viewingCiv.civName, fogOfWar)
    }

    private fun restore(restoreState: RestoreState) {

        // This is not the case if you have a multiplayer game where you play as 2 civs
        if (viewingCiv.civName == restoreState.viewingCivName) {
            mapHolder.zoom(restoreState.zoom)
            mapHolder.scrollX = restoreState.scrollX
            mapHolder.scrollY = restoreState.scrollY
            mapHolder.updateVisualScroll()
        }

        selectedCiv = gameInfo.getCivilization(restoreState.selectedCivName)
        fogOfWar = restoreState.fogOfWar
    }

    fun nextTurn() {
        isPlayersTurn = false
        shouldUpdate = true
        val progressBar = NextTurnProgress(nextTurnButton)
        progressBar.start(this)

        // on a separate thread so the user can explore their world while we're passing the turn
        nextTurnUpdateJob = Concurrency.runOnNonDaemonThreadPool("NextTurn") {
            debug("Next turn starting")
            val startTime = System.currentTimeMillis()
            val originalGameInfo = gameInfo
            val gameInfoClone = originalGameInfo.clone()
            gameInfoClone.setTransients()  // this can get expensive on large games, not the clone itself

            progressBar.increment()

            gameInfoClone.nextTurn(progressBar)

            if (originalGameInfo.gameParameters.isOnlineMultiplayer) {
                try {
                    game.onlineMultiplayer.updateGame(gameInfoClone)
                }catch (ex: Exception) {
                    when (ex) {
                        is MultiplayerAuthException -> {
                            launchOnGLThread {
                                AuthPopup(this@WorldScreen) {
                                        success -> if (success) nextTurn()
                                }.open(true)
                            }
                        }
                        is FileStorageRateLimitReached -> {
                            val message = "Server limit reached! Please wait for [${ex.limitRemainingSeconds}] seconds"
                            launchOnGLThread {
                                val cantUploadNewGamePopup = Popup(this@WorldScreen)
                                cantUploadNewGamePopup.addGoodSizedLabel(message).row()
                                cantUploadNewGamePopup.addCloseButton()
                                cantUploadNewGamePopup.open()
                            }
                        }
                        else -> {
                            val message = "Could not upload game!"
                            launchOnGLThread {
                                val cantUploadNewGamePopup = Popup(this@WorldScreen)
                                cantUploadNewGamePopup.addGoodSizedLabel(message).row()
                                cantUploadNewGamePopup.addCloseButton()
                                cantUploadNewGamePopup.open()
                            }
                        }
                    }

                    this@WorldScreen.isPlayersTurn = true // Since we couldn't push the new game clone, then it's like we never clicked the "next turn" button
                    this@WorldScreen.shouldUpdate = true
                    return@runOnNonDaemonThreadPool
                }

            }

            if (game.gameInfo != originalGameInfo) // while this was turning we loaded another game
                return@runOnNonDaemonThreadPool

            debug("Next turn took %sms", System.currentTimeMillis() - startTime)

            // Special case: when you are the only alive human player, the game will always be up to date
            if (gameInfo.gameParameters.isOnlineMultiplayer
                    && gameInfoClone.civilizations.count { it.isAlive() && it.playerType == PlayerType.Human } == 1) {
                gameInfoClone.isUpToDate = true
            }

            progressBar.increment()

            startNewScreenJob(gameInfoClone, autoPlay)
        }
    }

    fun switchToNextUnit() {
        // Try to select something new if we already have the next pending unit selected.
        if (bottomUnitTable.selectedUnit != null)
            bottomUnitTable.selectedUnit!!.due = false
        val nextDueUnit = viewingCiv.units.cycleThroughDueUnits(bottomUnitTable.selectedUnit)
        if (nextDueUnit != null) {
            mapHolder.setCenterPosition(
                nextDueUnit.currentTile.position,
                immediately = false,
                selectUnit = false
            )
            bottomUnitTable.selectUnit(nextDueUnit)
        } else {
            mapHolder.removeAction(mapHolder.blinkAction)
            mapHolder.selectedTile = null
            bottomUnitTable.selectUnit()
        }
        shouldUpdate = true
    }

    internal fun isNextTurnUpdateRunning(): Boolean {
        val job = nextTurnUpdateJob
        return job != null && job.isActive
    }

    private fun updateGameplayButtons() {
        nextTurnButton.update()

        updateAutoPlayStatusButton()
        updateMultiplayerStatusButton()

        statusButtons.wrap(false)
        statusButtons.pack()
        val maxWidth = stage.width - techPolicyAndDiplomacy.width - 25f
        if(statusButtons.width > maxWidth) {
            statusButtons.width = maxWidth
            statusButtons.wrap()
            statusButtons.pack()
        }
        statusButtons.setPosition(stage.width - statusButtons.width - 10f, topBar.y - statusButtons.height - 10f)
    }

    private fun updateAutoPlayStatusButton() {
        if (statusButtons.autoPlayStatusButton == null) {
            if (game.settings.autoPlay.showAutoPlayButton)
                statusButtons.autoPlayStatusButton = AutoPlayStatusButton(this, nextTurnButton)
        } else {
            if (!game.settings.autoPlay.showAutoPlayButton) {
                statusButtons.autoPlayStatusButton = null
                autoPlay.stopAutoPlay()
            }
        }
    }

    private fun updateMultiplayerStatusButton() {
        if (gameInfo.gameParameters.isOnlineMultiplayer || game.settings.multiplayer.statusButtonInSinglePlayer) {
            if (statusButtons.multiplayerStatusButton != null) return
            statusButtons.multiplayerStatusButton = MultiplayerStatusButton(this, game.onlineMultiplayer.getGameByGameId(gameInfo.gameId))
        } else {
            if (statusButtons.multiplayerStatusButton == null) return
            statusButtons.multiplayerStatusButton = null
        }
    }


    private var resizeDeferTimer: Timer? = null

    override fun resize(width: Int, height: Int) {
        resizeDeferTimer?.cancel()
        if (resizeDeferTimer == null && stage.viewport.screenWidth == width && stage.viewport.screenHeight == height) return
        resizeDeferTimer = timer("Resize", daemon = true, 500L, Long.MAX_VALUE) {
            resizeDeferTimer?.cancel()
            resizeDeferTimer = null
            startNewScreenJob(gameInfo, autoPlay, true) // start over
        }
    }

    override fun render(delta: Float) {
        //  This is so that updates happen in the MAIN THREAD, where there is a GL Context,
        //    otherwise images will not load properly!
        if (shouldUpdate && resizeDeferTimer == null) {
            shouldUpdate = false

            // Since updating the worldscreen can take a long time, *especially* the first time, we disable input processing to avoid ANRs
            Gdx.input.inputProcessor = null
            update()
            showTutorialsOnNextTurn()
            if (Gdx.input.inputProcessor == null) // Update may have replaced the worldscreen with a GreatPersonPickerScreen etc, so the input would already be set
                Gdx.input.inputProcessor = stage
        }

        super.render(delta)
    }


    private fun showTutorialsOnNextTurn() {
        if (!game.settings.showTutorials) return
        displayTutorial(TutorialTrigger.SlowStart)
        displayTutorial(TutorialTrigger.CityExpansion) { viewingCiv.cities.any { it.expansion.tilesClaimed() > 0 } }
        displayTutorial(TutorialTrigger.BarbarianEncountered) { viewingCiv.viewableTiles.any { it.getUnits().any { unit -> unit.civ.isBarbarian() } } }
        displayTutorial(TutorialTrigger.RoadsAndRailroads) { viewingCiv.cities.size > 2 }
        displayTutorial(TutorialTrigger.Happiness) { viewingCiv.getHappiness() < 5 }
        displayTutorial(TutorialTrigger.Unhappiness) { viewingCiv.getHappiness() < 0 }
        displayTutorial(TutorialTrigger.GoldenAge) { viewingCiv.goldenAges.isGoldenAge() }
        displayTutorial(TutorialTrigger.IdleUnits) { gameInfo.turns >= 50 && game.settings.checkForDueUnits }
        displayTutorial(TutorialTrigger.ContactMe) { gameInfo.turns >= 100 }
        val resources = viewingCiv.detailedCivResources.asSequence().filter { it.origin == "All" }  // Avoid full list copy
        displayTutorial(TutorialTrigger.LuxuryResource) { resources.any { it.resource.resourceType == ResourceType.Luxury } }
        displayTutorial(TutorialTrigger.StrategicResource) { resources.any { it.resource.resourceType == ResourceType.Strategic } }
        displayTutorial(TutorialTrigger.EnemyCity) {
            viewingCiv.getKnownCivs().filter { viewingCiv.isAtWarWith(it) }
                    .flatMap { it.cities.asSequence() }.any { viewingCiv.hasExplored(it.getCenterTile()) }
        }
        displayTutorial(TutorialTrigger.ApolloProgram) { viewingCiv.hasUnique(UniqueType.EnablesConstructionOfSpaceshipParts) }
        displayTutorial(TutorialTrigger.SiegeUnits) { viewingCiv.units.getCivUnits().any { it.baseUnit.isProbablySiegeUnit() } }
        displayTutorial(TutorialTrigger.Embarking) { viewingCiv.hasUnique(UniqueType.LandUnitEmbarkation) }
        displayTutorial(TutorialTrigger.NaturalWonders) { viewingCiv.naturalWonders.size > 0 }
        displayTutorial(TutorialTrigger.WeLoveTheKingDay) { viewingCiv.cities.any { it.demandedResource != "" } }
    }

    private fun backButtonAndESCHandler() {

        // Deselect Unit
        if (bottomUnitTable.selectedUnit != null) {
            bottomUnitTable.selectUnit()
            bottomUnitTable.isVisible = false
            shouldUpdate = true
            return
        }

        // Deselect city
        if (bottomUnitTable.selectedCity != null) {
            bottomUnitTable.selectedCity = null
            bottomUnitTable.isVisible = false
            shouldUpdate = true
            return
        }

        game.popScreen()
    }

    fun autoSave() {
        waitingForAutosave = true
        shouldUpdate = true
        UncivGame.Current.files.autosaves.requestAutoSave(gameInfo, true).invokeOnCompletion {
            // only enable the user to next turn once we've saved the current one
            waitingForAutosave = false
            shouldUpdate = true
        }
    }
}

/** This exists so that no reference to the current world screen remains, so the old world screen can get garbage collected during [UncivGame.loadGame]. */
private fun startNewScreenJob(gameInfo: GameInfo, autoPlay: AutoPlay, autosaveDisabled: Boolean = false) {
    Concurrency.run {
        val newWorldScreen = try {
            UncivGame.Current.loadGame(gameInfo, autoPlay)
        } catch (notAPlayer: UncivShowableException) {
            withGLContext {
                val (message) = LoadGameScreen.getLoadExceptionMessage(notAPlayer)
                val mainMenu = UncivGame.Current.goToMainMenu()
                ToastPopup(message, mainMenu)
            }
            return@run
        } catch (_: OutOfMemoryError) {
            withGLContext {
                val mainMenu = UncivGame.Current.goToMainMenu()
                ToastPopup("Not enough memory on phone to load game!", mainMenu)
            }
            return@run
        }

        val shouldAutoSave = !autosaveDisabled
                && gameInfo.turns % UncivGame.Current.settings.turnsBetweenAutosaves == 0
        if (shouldAutoSave) {
            newWorldScreen.autoSave()
        }
    }
}<|MERGE_RESOLUTION|>--- conflicted
+++ resolved
@@ -288,25 +288,12 @@
         globalShortcuts.add(KeyboardBinding.DeveloperConsole, action = ::openDeveloperConsole)
     }
 
-<<<<<<< HEAD
-    // Handle disabling and re-enabling WASD listener while Options are open
-    override fun openOptionsPopup(startingPage: Int, withDebug: Boolean, onClose: () -> Unit) {
-        val oldListener = stage.root.listeners.filterIsInstance<KeyboardPanningListener>().firstOrNull()
-        if (oldListener != null) stage.removeListener(oldListener)
-        super.openOptionsPopup(startingPage, withDebug) {
-            addKeyboardListener()
-            onClose()
-        }
-    }
-
     fun openDeveloperConsole() {
         // No cheating unless you're by yourself
         if (gameInfo.civilizations.count { it.isHuman() } > 1) return
         val consolePopup = DevConsolePopup(this)
     }
 
-=======
->>>>>>> 8227c2f3
     private fun toggleUI() {
         uiEnabled = !uiEnabled
         topBar.isVisible = uiEnabled
