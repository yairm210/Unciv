--- conflicted
+++ resolved
@@ -56,11 +56,7 @@
         // Spain should still be able to build Conquistadors in a one city challenge - but can't settle them
         if (unit.civ.isOneCityChallenger() && unit.civ.hasEverOwnedOriginalCapital) return null
 
-<<<<<<< HEAD
-        if (!unit.hasMovement() || !tile.canBeSettled(uniqueModifier))
-=======
-        if (!unit.hasMovement() || !tile.canBeSettled(unit.civ))
->>>>>>> ba017bf6
+        if (!unit.hasMovement() || !tile.canBeSettled(unit.civ,uniqueModifier))
             return UnitAction(UnitActionType.FoundCity, 80f, action = null)
 
         val hasActionModifiers = unique.modifiers.any { it.type?.targetTypes?.contains(
