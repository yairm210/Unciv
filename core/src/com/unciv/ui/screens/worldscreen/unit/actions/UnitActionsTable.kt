package com.unciv.ui.screens.worldscreen.unit.actions

import com.badlogic.gdx.graphics.Color
import com.badlogic.gdx.math.Vector2
import com.badlogic.gdx.scenes.scene2d.ui.Button
import com.badlogic.gdx.scenes.scene2d.ui.Table
import com.unciv.GUI
import com.unciv.UncivGame
import com.unciv.logic.map.mapunit.MapUnit
import com.unciv.models.UnitAction
import com.unciv.models.UnitActionType
import com.unciv.models.UpgradeUnitAction
<<<<<<< HEAD
import com.unciv.ui.components.UncivTooltip.Companion.addTooltip
import com.unciv.ui.components.extensions.disable
import com.unciv.ui.components.input.KeyCharAndCode
=======
import com.unciv.ui.components.UncivTooltip
import com.unciv.ui.components.UncivTooltip.Companion.addTooltip
import com.unciv.ui.components.extensions.disable
import com.unciv.ui.components.input.KeyboardBindings
>>>>>>> 02d73255
import com.unciv.ui.components.input.keyShortcuts
import com.unciv.ui.components.input.onActivation
import com.unciv.ui.components.input.onRightClick
import com.unciv.ui.images.IconTextButton
import com.unciv.ui.screens.overviewscreen.UnitUpgradeMenu
import com.unciv.ui.screens.worldscreen.WorldScreen

class UnitActionsTable(val worldScreen: WorldScreen) : Table() {

    fun update(unit: MapUnit?) {
        clear()
        if (unit == null) return
        if (!worldScreen.canChangeState) return // No actions when it's not your turn or spectator!
        for (unitAction in UnitActions.getUnitActions(unit)) {
            val button = getUnitActionButton(unit, unitAction)
<<<<<<< HEAD
            if (unitAction is UpgradeUnitAction) {
                button.onRightClick {
                    val pos = button.localToStageCoordinates(Vector2(button.width, button.height))
                    UnitUpgradeMenu(worldScreen.stage, pos, unit, unitAction, callbackAfterAnimation = true) {
                        worldScreen.shouldUpdate = true
                    }
                }
=======
            if (unitAction is UpgradeUnitAction && GUI.keyboardAvailable) {
                val tipTitle = "«RED»${KeyboardBindings[unitAction.type.binding]}«»: {Upgrade}"
                val tipActor = BaseUnitDescriptions.getUpgradeTooltipActor(tipTitle, unit.baseUnit, unitAction.unitToUpgradeTo)
                button.addListener(UncivTooltip(button, tipActor
                    , offset = Vector2(0f, tipActor.packIfNeeded().height * 0.333f) // scaling fails to express size in parent coordinates
                    , tipAlign = Align.topLeft, targetAlign = Align.topRight))
>>>>>>> 02d73255
            }
            add(button).left().padBottom(2f).row()
        }
        pack()
    }


    private fun getUnitActionButton(unit: MapUnit, unitAction: UnitAction): Button {
        val icon = unitAction.getIcon()
        // If peripheral keyboard not detected, hotkeys will not be displayed
        val binding = unitAction.type.binding

        val fontColor = if (unitAction.isCurrentAction) Color.YELLOW else Color.WHITE
        val actionButton = IconTextButton(unitAction.title, icon, fontColor = fontColor)

        if (unitAction.type == UnitActionType.Promote && unitAction.action != null)
            actionButton.color = Color.GREEN.cpy().lerp(Color.WHITE, 0.5f)

<<<<<<< HEAD
        actionButton.addTooltip(key)
=======
        if (unitAction !is UpgradeUnitAction)  // Does its own toolTip
            actionButton.addTooltip(KeyboardBindings[binding])
>>>>>>> 02d73255
        actionButton.pack()

        if (unitAction.action == null) {
            actionButton.disable()
        } else {
            actionButton.onActivation(unitAction.uncivSound) {
                unitAction.action.invoke()
                GUI.setUpdateWorldOnNextRender()
                // We keep the unit action/selection overlay from the previous unit open even when already selecting another unit
                // so you need less clicks/touches to do things, but once we do an action with the new unit, we want to close this
                // overlay, since the user definitely wants to interact with the new unit.
                worldScreen.mapHolder.removeUnitActionOverlay()
                if (UncivGame.Current.settings.autoUnitCycle
                        && (unit.isDestroyed || unitAction.type.isSkippingToNextUnit || unit.currentMovement == 0f)) {
                    worldScreen.switchToNextUnit()
                }
            }
            actionButton.keyShortcuts.add(binding)
        }

        return actionButton
    }
}<|MERGE_RESOLUTION|>--- conflicted
+++ resolved
@@ -10,16 +10,9 @@
 import com.unciv.models.UnitAction
 import com.unciv.models.UnitActionType
 import com.unciv.models.UpgradeUnitAction
-<<<<<<< HEAD
-import com.unciv.ui.components.UncivTooltip.Companion.addTooltip
-import com.unciv.ui.components.extensions.disable
-import com.unciv.ui.components.input.KeyCharAndCode
-=======
-import com.unciv.ui.components.UncivTooltip
 import com.unciv.ui.components.UncivTooltip.Companion.addTooltip
 import com.unciv.ui.components.extensions.disable
 import com.unciv.ui.components.input.KeyboardBindings
->>>>>>> 02d73255
 import com.unciv.ui.components.input.keyShortcuts
 import com.unciv.ui.components.input.onActivation
 import com.unciv.ui.components.input.onRightClick
@@ -35,7 +28,6 @@
         if (!worldScreen.canChangeState) return // No actions when it's not your turn or spectator!
         for (unitAction in UnitActions.getUnitActions(unit)) {
             val button = getUnitActionButton(unit, unitAction)
-<<<<<<< HEAD
             if (unitAction is UpgradeUnitAction) {
                 button.onRightClick {
                     val pos = button.localToStageCoordinates(Vector2(button.width, button.height))
@@ -43,14 +35,6 @@
                         worldScreen.shouldUpdate = true
                     }
                 }
-=======
-            if (unitAction is UpgradeUnitAction && GUI.keyboardAvailable) {
-                val tipTitle = "«RED»${KeyboardBindings[unitAction.type.binding]}«»: {Upgrade}"
-                val tipActor = BaseUnitDescriptions.getUpgradeTooltipActor(tipTitle, unit.baseUnit, unitAction.unitToUpgradeTo)
-                button.addListener(UncivTooltip(button, tipActor
-                    , offset = Vector2(0f, tipActor.packIfNeeded().height * 0.333f) // scaling fails to express size in parent coordinates
-                    , tipAlign = Align.topLeft, targetAlign = Align.topRight))
->>>>>>> 02d73255
             }
             add(button).left().padBottom(2f).row()
         }
@@ -69,12 +53,7 @@
         if (unitAction.type == UnitActionType.Promote && unitAction.action != null)
             actionButton.color = Color.GREEN.cpy().lerp(Color.WHITE, 0.5f)
 
-<<<<<<< HEAD
-        actionButton.addTooltip(key)
-=======
-        if (unitAction !is UpgradeUnitAction)  // Does its own toolTip
-            actionButton.addTooltip(KeyboardBindings[binding])
->>>>>>> 02d73255
+        actionButton.addTooltip(KeyboardBindings[binding])
         actionButton.pack()
 
         if (unitAction.action == null) {
