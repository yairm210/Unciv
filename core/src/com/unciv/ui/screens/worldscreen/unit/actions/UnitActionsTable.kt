--- conflicted
+++ resolved
@@ -11,7 +11,6 @@
 import com.unciv.models.UnitAction
 import com.unciv.models.UnitActionType
 import com.unciv.models.UpgradeUnitAction
-import com.unciv.ui.components.KeyCharAndCode
 import com.unciv.ui.components.UncivTooltip
 import com.unciv.ui.components.KeyboardBindings
 import com.unciv.ui.components.UncivTooltip.Companion.addTooltip
@@ -31,13 +30,8 @@
         if (!worldScreen.canChangeState) return // No actions when it's not your turn or spectator!
         for (unitAction in UnitActions.getUnitActions(unit)) {
             val button = getUnitActionButton(unit, unitAction)
-<<<<<<< HEAD
-            if (unitAction is UpgradeUnitAction) {
+            if (unitAction is UpgradeUnitAction && GUI.keyboardAvailable) {
                 val tipTitle = "«RED»${KeyboardBindings[unitAction.type.binding]}«»: {Upgrade}"
-=======
-            if (unitAction is UpgradeUnitAction && GUI.keyboardAvailable) {
-                val tipTitle = "«RED»${unitAction.type.key}«»: {Upgrade}"
->>>>>>> 2d02e69d
                 val tipActor = BaseUnitDescriptions.getUpgradeTooltipActor(tipTitle, unit.baseUnit, unitAction.unitToUpgradeTo)
                 button.addListener(UncivTooltip(button, tipActor
                     , offset = Vector2(0f, tipActor.packIfNeeded().height * 0.333f) // scaling fails to express size in parent coordinates
