package com.unciv.ui.screens.worldscreen.unit.actions

import com.unciv.logic.civilization.Civilization
import com.unciv.logic.civilization.NotificationCategory
import com.unciv.logic.civilization.NotificationIcon
import com.unciv.logic.map.mapunit.MapUnit
import com.unciv.logic.map.tile.Tile
import com.unciv.models.UnitAction
import com.unciv.models.UnitActionType
import com.unciv.models.ruleset.Building
import com.unciv.models.ruleset.unique.Countables
import com.unciv.models.ruleset.unique.GameContext
import com.unciv.models.ruleset.unique.UniqueType
<<<<<<< HEAD
import com.unciv.models.stats.Stats
=======
import com.unciv.models.translations.tr
>>>>>>> 0f9cc944
import com.unciv.ui.components.extensions.toPercent
import kotlin.math.min

@Suppress("UNUSED_PARAMETER") // references need to have the signature expected by UnitActions.actionTypeToFunctions
object UnitActionsGreatPerson {

    internal fun getHurryResearchActions(unit: MapUnit, tile: Tile) = sequence {
        for (unique in unit.getMatchingUniques(UniqueType.CanHurryResearch)){
            yield(UnitAction(
                UnitActionType.HurryResearch, 76f,
                action = {
                    unit.civ.tech.addScience(unit.civ.tech.getScienceFromGreatScientist())
                    unit.consume()
                }.takeIf {
                    unit.hasMovement()
                        && unit.civ.tech.currentTechnologyName() != null
                        && !unit.civ.tech.currentTechnology()!!.hasUnique(UniqueType.CannotBeHurried)
                }
            ))
        }
    }

    internal fun getHurryPolicyActions(unit: MapUnit, tile: Tile) = sequence {
        for (unique in unit.getMatchingUniques(UniqueType.CanHurryPolicy)){
            yield(UnitAction(
                UnitActionType.HurryPolicy, 76f,
                action = {
                    unit.civ.policies.addCulture(unit.civ.policies.getCultureFromGreatWriter())
                    unit.consume()
                }.takeIf {unit.hasMovement()}
            ))
        }
    }

    internal fun getHurryWonderActions(unit: MapUnit, tile: Tile) = sequence {
        for (unique in unit.getMatchingUniques(UniqueType.CanSpeedupWonderConstruction)) {
            val canHurryWonder =
                if (!tile.isCityCenter()) false
                else tile.getCity()!!.cityConstructions.isBuildingWonder()
                    && tile.getCity()!!.cityConstructions.canBeHurried()

            yield(UnitAction(
                UnitActionType.HurryWonder, 75f,
                action = {
                    tile.getCity()!!.cityConstructions.apply {
                        //http://civilization.wikia.com/wiki/Great_engineer_(Civ5)
                        addProductionPoints(((300 + 30 * tile.getCity()!!.population.population) * unit.civ.gameInfo.speed.productionCostModifier).toInt())
                        constructIfEnough()
                    }

                    unit.consume()
                }.takeIf { unit.hasMovement() && canHurryWonder }
            ))
        }
    }

    internal fun getHurryBuildingActions(unit: MapUnit, tile: Tile) = sequence {
        for (unique in unit.getMatchingUniques(UniqueType.CanSpeedupConstruction)) {
            if (!tile.isCityCenter()) {
                yield(UnitAction(UnitActionType.HurryBuilding, 75f, action = null))
                continue
            }

            val cityConstructions = tile.getCity()!!.cityConstructions
            val canHurryConstruction = cityConstructions.getCurrentConstruction() is Building
                && cityConstructions.canBeHurried()

            //http://civilization.wikia.com/wiki/Great_engineer_(Civ5)
            val productionPointsToAdd = min(
                (300 + 30 * tile.getCity()!!.population.population) * unit.civ.gameInfo.speed.productionCostModifier,
                cityConstructions.getRemainingWork(cityConstructions. currentConstructionName()).toFloat() - 1
            ).toInt()
            if (productionPointsToAdd <= 0) continue

            yield(UnitAction(
                UnitActionType.HurryBuilding, 75f,
                title = "Hurry Construction (+[$productionPointsToAdd]⚙)",
                action = {
                    cityConstructions.apply {
                        addProductionPoints(productionPointsToAdd)
                        constructIfEnough()
                    }

                    unit.consume()
                }.takeIf { unit.hasMovement() && canHurryConstruction }
            ))
        }
    }

    internal fun getConductTradeMissionActions(unit: MapUnit, tile: Tile) = sequence {
<<<<<<< HEAD
        val uniques = unit.getMatchingUniques(UniqueType.CanTradeWithCityStateForGoldAndInfluence) +
            unit.getMatchingUniques(UniqueType.CanTradeWithCityStateForStatsAndInfluence)
        for (unique in uniques) {
            val isClassicUnique = unique.type == UniqueType.CanTradeWithCityStateForGoldAndInfluence
            val canConductTradeMission = tile.owningCity?.civ?.isCityState == true
                && tile.owningCity?.civ != unit.civ
                && tile.owningCity?.civ?.isAtWarWith(unit.civ) == false
            val getStats: (Civilization) -> Stats =
                if (isClassicUnique) {
                    // http://civilization.wikia.com/wiki/Great_Merchant_(Civ5)
                    { Stats(gold = (350 + 50 * it.getEraNumber()) * it.gameInfo.speed.goldCostModifier) }
                } else {
                    { Stats.parseUsingCountables(unique.params[1], GameContext(it)) }
                }
            val getInfluence: (Civilization) -> Float =
                if (isClassicUnique) {
                    { unique.params[0].toFloat() }
                } else {
                    { Countables.getCountableAmount(unique.params[2], GameContext(it))?.toFloat() ?: 0f }
                }
            val getIcons: (Stats) -> Array<String> =
                if (isClassicUnique) {
                    { arrayOf(NotificationIcon.Gold, NotificationIcon.Culture) }
                } else {
                    { it.map { (key, _) -> key.notificationIcon }.toTypedArray() }
                }
            val notificationName = if (isClassicUnique) "trade mission"
                else unique.params[0].split(' ').drop(1).joinToString(" ") { it.lowercase() }
=======
        val canConductTradeMission = tile.owningCity?.civ?.isCityState == true
            && tile.owningCity?.civ != unit.civ
            && tile.owningCity?.civ?.isAtWarWith(unit.civ) == false
        for (unique in unit.getMatchingUniques(UniqueType.CanTradeWithCityStateForGoldAndInfluence)) {
            val influenceEarned = unique.params[0].toFloat()
>>>>>>> 0f9cc944

            yield(UnitAction(
                UnitActionType.ConductTradeMission, 70f,
                title = if (isClassicUnique) UnitActionType.ConductTradeMission.value else unique.params[0],
                action = {
                    val statsEarned = getStats(unit.civ)

                    // Apply the gold trade mission modifier
                    for (goldUnique in unit.getMatchingUniques(UniqueType.PercentGoldFromTradeMissions, checkCivInfoUniques = true))
                        statsEarned.gold *= goldUnique.params[0].toPercent()

                    unit.civ.addStats(statsEarned)
                    val tileOwningCiv = tile.owningCity!!.civ
                    val influenceEarned = getInfluence(unit.civ)
                    tileOwningCiv.getDiplomacyManager(unit.civ)!!.addInfluence(influenceEarned)
<<<<<<< HEAD

                    unit.civ.addNotification("Your [$notificationName] to [$tileOwningCiv] has earned you [$statsEarned] and [$influenceEarned] influence!",
                        NotificationCategory.General, tileOwningCiv.civName, *getIcons(statsEarned))
=======
                    unit.civ.addNotification("Your trade mission to [$tileOwningCiv] has earned you [${goldEarnedInt.tr()}] gold and [${influenceEarned.tr()}] influence!",
                        NotificationCategory.General, tileOwningCiv.civName, NotificationIcon.Gold, NotificationIcon.Culture)
>>>>>>> 0f9cc944
                    unit.consume()
                }.takeIf { unit.hasMovement() && canConductTradeMission }
            ))
        }
    }
}<|MERGE_RESOLUTION|>--- conflicted
+++ resolved
@@ -11,11 +11,8 @@
 import com.unciv.models.ruleset.unique.Countables
 import com.unciv.models.ruleset.unique.GameContext
 import com.unciv.models.ruleset.unique.UniqueType
-<<<<<<< HEAD
 import com.unciv.models.stats.Stats
-=======
 import com.unciv.models.translations.tr
->>>>>>> 0f9cc944
 import com.unciv.ui.components.extensions.toPercent
 import kotlin.math.min
 
@@ -106,14 +103,14 @@
     }
 
     internal fun getConductTradeMissionActions(unit: MapUnit, tile: Tile) = sequence {
-<<<<<<< HEAD
+        val canConductTradeMission = tile.owningCity?.civ?.isCityState == true
+            && tile.owningCity?.civ != unit.civ
+            && tile.owningCity?.civ?.isAtWarWith(unit.civ) == false
+
         val uniques = unit.getMatchingUniques(UniqueType.CanTradeWithCityStateForGoldAndInfluence) +
             unit.getMatchingUniques(UniqueType.CanTradeWithCityStateForStatsAndInfluence)
         for (unique in uniques) {
             val isClassicUnique = unique.type == UniqueType.CanTradeWithCityStateForGoldAndInfluence
-            val canConductTradeMission = tile.owningCity?.civ?.isCityState == true
-                && tile.owningCity?.civ != unit.civ
-                && tile.owningCity?.civ?.isAtWarWith(unit.civ) == false
             val getStats: (Civilization) -> Stats =
                 if (isClassicUnique) {
                     // http://civilization.wikia.com/wiki/Great_Merchant_(Civ5)
@@ -135,13 +132,6 @@
                 }
             val notificationName = if (isClassicUnique) "trade mission"
                 else unique.params[0].split(' ').drop(1).joinToString(" ") { it.lowercase() }
-=======
-        val canConductTradeMission = tile.owningCity?.civ?.isCityState == true
-            && tile.owningCity?.civ != unit.civ
-            && tile.owningCity?.civ?.isAtWarWith(unit.civ) == false
-        for (unique in unit.getMatchingUniques(UniqueType.CanTradeWithCityStateForGoldAndInfluence)) {
-            val influenceEarned = unique.params[0].toFloat()
->>>>>>> 0f9cc944
 
             yield(UnitAction(
                 UnitActionType.ConductTradeMission, 70f,
@@ -157,14 +147,9 @@
                     val tileOwningCiv = tile.owningCity!!.civ
                     val influenceEarned = getInfluence(unit.civ)
                     tileOwningCiv.getDiplomacyManager(unit.civ)!!.addInfluence(influenceEarned)
-<<<<<<< HEAD
 
-                    unit.civ.addNotification("Your [$notificationName] to [$tileOwningCiv] has earned you [$statsEarned] and [$influenceEarned] influence!",
+                    unit.civ.addNotification("Your [$notificationName] to [$tileOwningCiv] has earned you [$statsEarned] and [$influenceEarned.tr()] influence!",
                         NotificationCategory.General, tileOwningCiv.civName, *getIcons(statsEarned))
-=======
-                    unit.civ.addNotification("Your trade mission to [$tileOwningCiv] has earned you [${goldEarnedInt.tr()}] gold and [${influenceEarned.tr()}] influence!",
-                        NotificationCategory.General, tileOwningCiv.civName, NotificationIcon.Gold, NotificationIcon.Culture)
->>>>>>> 0f9cc944
                     unit.consume()
                 }.takeIf { unit.hasMovement() && canConductTradeMission }
             ))
