package com.unciv.ui.screens.worldscreen.unit.actions

import com.unciv.GUI
import com.unciv.UncivGame
import com.unciv.logic.automation.unit.UnitAutomation
import com.unciv.logic.civilization.diplomacy.DiplomaticModifiers
import com.unciv.logic.map.mapunit.MapUnit
import com.unciv.logic.map.tile.Tile
import com.unciv.models.UnitAction
import com.unciv.models.UnitActionType
import com.unciv.models.ruleset.unique.UniqueType
import com.unciv.models.translations.tr
import com.unciv.ui.components.extensions.yieldIfNotNull
import com.unciv.ui.popups.ConfirmPopup
import com.unciv.ui.popups.hasOpenPopups
import com.unciv.ui.screens.pickerscreens.PromotionPickerScreen
import com.unciv.ui.screens.worldscreen.unit.actions.UnitActions.getGiftAction
import com.unciv.ui.screens.worldscreen.unit.actions.UnitActions.getUnitActions
import com.unciv.ui.screens.worldscreen.unit.actions.UnitActions.invokeUnitAction

/**
 *  Manages creation of [UnitAction] instances.
 *
 *  API for UI: [getUnitActions]
 *  API for Automation: [invokeUnitAction]
 *  API for unit tests: [getGiftAction]
 */
object UnitActions {

    fun getUnitActions(unit: MapUnit): Sequence<UnitAction> {
        return if (unit.showAdditionalActions) getAdditionalActions(unit)
        else getNormalActions(unit)
    }

    /**
     *  Get an instance of [UnitAction] of the [unitActionType] type for [unit] and execute its [action][UnitAction.action], if enabled.
     *
     *  Includes optimization for direct creation of the needed instance type, falls back to enumerating [getUnitActions] to look for the given type.
     *
     *  @return whether the action was invoked */
    fun invokeUnitAction(unit: MapUnit, unitActionType: UnitActionType): Boolean {
        val unitAction =
            if (unitActionType in actionTypeToFunctions)
                actionTypeToFunctions[unitActionType]!!  // we have a mapped getter...
                    .invoke(unit, unit.getTile())        // ...call it to get a collection...
                    .firstOrNull { it.action != null }   // ...then take the first enabled one.
            else
                (getNormalActions(unit) + getAdditionalActions(unit))                // No mapped getter: Enumerate all...
                    .firstOrNull { it.type == unitActionType && it.action != null }  // ...and take first enabled one to match the type.
        val internalAction = unitAction?.action ?: return false
        internalAction.invoke()
        return true
    }

    private val actionTypeToFunctions = linkedMapOf<UnitActionType, (unit:MapUnit, tile: Tile) -> Sequence<UnitAction>>(
        // Determined by unit uniques
        UnitActionType.Transform to UnitActionsFromUniques::getTransformActions,
        UnitActionType.Paradrop to UnitActionsFromUniques::getParadropActions,
        UnitActionType.AirSweep to UnitActionsFromUniques::getAirSweepActions,
        UnitActionType.SetUp to UnitActionsFromUniques::getSetupActions,
        UnitActionType.FoundCity to UnitActionsFromUniques::getFoundCityActions,
        UnitActionType.ConstructImprovement to UnitActionsFromUniques::getBuildingImprovementsActions,
        UnitActionType.ConnectRoad to UnitActionsFromUniques::getConnectRoadActions,
        UnitActionType.Repair to UnitActionsFromUniques::getRepairActions,
        UnitActionType.HurryResearch to UnitActionsGreatPerson::getHurryResearchActions,
        UnitActionType.HurryPolicy to UnitActionsGreatPerson::getHurryPolicyActions,
        UnitActionType.HurryWonder to UnitActionsGreatPerson::getHurryWonderActions,
        UnitActionType.HurryBuilding to UnitActionsGreatPerson::getHurryBuildingActions,
        UnitActionType.ConductTradeMission to UnitActionsGreatPerson::getConductTradeMissionActions,
        UnitActionType.FoundReligion to UnitActionsReligion::getFoundReligionActions,
        UnitActionType.EnhanceReligion to UnitActionsReligion::getEnhanceReligionActions,
        UnitActionType.CreateImprovement to UnitActionsFromUniques::getImprovementCreationActions,
        UnitActionType.SpreadReligion to UnitActionsReligion::getSpreadReligionActions,
        UnitActionType.RemoveHeresy to UnitActionsReligion::getRemoveHeresyActions,
        UnitActionType.TriggerUnique to UnitActionsFromUniques::getTriggerUniqueActions,
        UnitActionType.AddInCapital to UnitActionsFromUniques::getAddInCapitalActions
    )

    private fun shouldAutomationBePrimaryAction(unit:MapUnit) = unit.cache.hasUniqueToBuildImprovements || unit.hasUnique(UniqueType.AutomationPrimaryAction)

    private fun getNormalActions(unit: MapUnit) = sequence {
        val tile = unit.getTile()

        // Actions standardized with a directly callable invokeUnitAction
        for (getActionsFunction in actionTypeToFunctions.values)
            yieldAll(getActionsFunction(unit, tile))

        // General actions

        if (shouldAutomationBePrimaryAction(unit))
            addAutomateActions(unit)
        if (unit.isMoving())
            yield(UnitAction(UnitActionType.StopMovement) { unit.action = null })
        if (unit.isExploring())
            yield(UnitAction(UnitActionType.StopExploration) { unit.action = null })
        if (unit.isAutomated())
            yield(UnitAction(UnitActionType.StopAutomation) {
                unit.action = null
                unit.automated = false
<<<<<<< HEAD
            }

        actionList += getPromoteActions(unit, unit.currentTile)
        actionList += UnitActionsUpgrade.getUpgradeActions(unit)
        actionList += UnitActionsPillage.getPillageActions(unit, unit.currentTile)
=======
            })
>>>>>>> 5b08e00d

        addPromoteActions(unit)
        yieldAll(UnitActionsUpgrade.getUnitUpgradeActions(unit, tile))
        yieldAll(UnitActionsPillage.getPillageActions(unit, tile))

        addSleepActions(unit, tile)
        addSleepUntilHealedActions(unit, tile)

        addFortifyActions(unit, false)

        if (unit.isMilitary())
            addExplorationActions(unit)

        addWaitAction(unit)

        addToggleActionsAction(unit)
    }

    private fun getAdditionalActions(unit: MapUnit) = sequence {
        if (unit.isMoving()) {
            yield(UnitAction(UnitActionType.ShowUnitDestination) {
                GUI.getMap().setCenterPosition(unit.getMovementDestination().position, true)
            })
        }
        addFortifyActions(unit, true)
        if (!shouldAutomationBePrimaryAction(unit))
            addAutomateActions(unit)

        addSwapAction(unit)
        addDisbandAction(unit)
        addGiftAction(unit, unit.getTile())
        if (unit.isCivilian())
            addExplorationActions(unit)

        addToggleActionsAction(unit)
    }

    private suspend fun SequenceScope<UnitAction>.addSwapAction(unit: MapUnit) {
        val worldScreen = GUI.getWorldScreen()
        // Air units cannot swap
        if (unit.baseUnit.movesLikeAirUnits()) return
        // Disable unit swapping if multiple units are selected. It would make little sense.
        // In principle, the unit swapping mode /will/ function with multiselect: it will simply
        // only consider the first selected unit, and ignore the other selections. However, it does
        // have the visual bug that the tile overlays for the eligible swap locations are drawn for
        // /all/ selected units instead of only the first one. This could be fixed, but again,
        // swapping makes little sense for multiselect anyway.
        if (worldScreen.bottomUnitTable.selectedUnits.size > 1) return
        // Only show the swap action if there is at least one possible swap movement
        if (unit.movement.getUnitSwappableTiles().none()) return
        yield(UnitAction(
            type = UnitActionType.SwapUnits,
            isCurrentAction = worldScreen.bottomUnitTable.selectedUnitIsSwapping,
            action = {
                worldScreen.bottomUnitTable.selectedUnitIsSwapping =
                    !worldScreen.bottomUnitTable.selectedUnitIsSwapping
                worldScreen.shouldUpdate = true
            }
        ))
    }

    private suspend fun SequenceScope<UnitAction>.addDisbandAction(unit: MapUnit) {
        val worldScreen = GUI.getWorldScreen()
        yield(UnitAction(type = UnitActionType.DisbandUnit, action = {
            if (!worldScreen.hasOpenPopups()) {
                val disbandText = if (unit.currentTile.getOwner() == unit.civ)
                    "Disband this unit for [${unit.baseUnit.getDisbandGold(unit.civ)}] gold?".tr()
                else "Do you really want to disband this unit?".tr()
                ConfirmPopup(worldScreen, disbandText, "Disband unit") {
                    unit.disband()
                    unit.civ.updateStatsForNextTurn() // less upkeep!
                    GUI.setUpdateWorldOnNextRender()
                    if (GUI.getSettings().autoUnitCycle)
                        worldScreen.switchToNextUnit()
                }.open()
            }
        }.takeIf { unit.currentMovement > 0 }))
    }


    private suspend fun SequenceScope<UnitAction>.addPromoteActions(unit: MapUnit) {
        if (unit.isCivilian() || !unit.promotions.canBePromoted()) return
        // promotion does not consume movement points, but is not allowed if a unit has exhausted its movement or has attacked
        yield(UnitAction(UnitActionType.Promote,
            action = {
                UncivGame.Current.pushScreen(PromotionPickerScreen(unit))
            }.takeIf { unit.currentMovement > 0 && unit.attacksThisTurn == 0 }
        ))
    }

    private suspend fun SequenceScope<UnitAction>.addExplorationActions(unit: MapUnit) {
        if (unit.baseUnit.movesLikeAirUnits()) return
        if (unit.isExploring()) return
        yield(UnitAction(UnitActionType.Explore) {
            unit.action = UnitActionType.Explore.value
            if (unit.currentMovement > 0) UnitAutomation.automatedExplore(unit)
        })
    }


    private suspend fun SequenceScope<UnitAction>.addFortifyActions(unit: MapUnit, showingAdditionalActions: Boolean) {
        if (unit.isFortified() && !showingAdditionalActions) {
            yield(UnitAction(
                type = if (unit.isActionUntilHealed())
                    UnitActionType.FortifyUntilHealed else
                    UnitActionType.Fortify,
                isCurrentAction = true,
                title = "${"Fortification".tr()} ${unit.getFortificationTurns() * 20}%"
            ))
            return
        }

        if (!unit.canFortify()) return
        if (unit.currentMovement == 0f) return

        val isFortified = unit.isFortified()
        val isDamaged = unit.health < 100

        if (isDamaged && !showingAdditionalActions && unit.rankTileForHealing(unit.currentTile) != 0)
            yield(UnitAction(UnitActionType.FortifyUntilHealed,
                action = { unit.fortifyUntilHealed() }.takeIf { !unit.isFortifyingUntilHealed() }
            ))
        else if (isDamaged || !showingAdditionalActions)
            yield(UnitAction(UnitActionType.Fortify,
                action = { unit.fortify() }.takeIf { !isFortified }
            ))
    }

    private fun shouldHaveSleepAction(unit: MapUnit, tile: Tile): Boolean {
        if (unit.isFortified() || unit.canFortify() || unit.currentMovement == 0f) return false
        return !(tile.hasImprovementInProgress()
                && unit.canBuildImprovement(tile.getTileImprovementInProgress()!!))
    }
    private suspend fun SequenceScope<UnitAction>.addSleepActions(unit: MapUnit, tile: Tile) {
        if (!shouldHaveSleepAction(unit, tile)) return
        if (unit.health < 100) return
        yield(UnitAction(UnitActionType.Sleep,
            action = { unit.action = UnitActionType.Sleep.value }.takeIf { !unit.isSleeping() }
        ))
    }

    private suspend fun SequenceScope<UnitAction>.addSleepUntilHealedActions(unit: MapUnit, tile: Tile) {
        if (!shouldHaveSleepAction(unit, tile)) return
        if (unit.health == 100) return
        yield(UnitAction(UnitActionType.SleepUntilHealed,
            action = { unit.action = UnitActionType.SleepUntilHealed.value }
                .takeIf { !unit.isSleepingUntilHealed() && unit.canHealInCurrentTile() }
        ))
    }

    private suspend fun SequenceScope<UnitAction>.addGiftAction(unit: MapUnit, tile: Tile) {
        yieldIfNotNull(getGiftAction(unit, tile))
    }

    fun getGiftAction(unit: MapUnit, tile: Tile): UnitAction? {
        val recipient = tile.getOwner()
        // We need to be in another civs territory.
        if (recipient == null || recipient.isCurrentPlayer()) return null

        if (recipient.isCityState()) {
            if (recipient.isAtWarWith(unit.civ)) return null // No gifts to enemy CS
            // City States only take military units (and units specifically allowed by uniques)
            if (!unit.isMilitary()
                && unit.getMatchingUniques(
                    UniqueType.GainInfluenceWithUnitGiftToCityState,
                    checkCivInfoUniques = true
                )
                    .none { unit.matchesFilter(it.params[1]) }
            ) return null
        }
        // If gifting to major civ they need to be friendly
        else if (!tile.isFriendlyTerritory(unit.civ)) return null

        // Transported units can't be gifted
        if (unit.isTransported) return null

        if (unit.currentMovement <= 0)
            return UnitAction(UnitActionType.GiftUnit, action = null)

        val giftAction = {
            if (recipient.isCityState()) {
                for (unique in unit.getMatchingUniques(
                    UniqueType.GainInfluenceWithUnitGiftToCityState,
                    checkCivInfoUniques = true
                )) {
                    if (unit.matchesFilter(unique.params[1])) {
                        recipient.getDiplomacyManager(unit.civ)
                            .addInfluence(unique.params[0].toFloat() - 5f)
                        break
                    }
                }

                recipient.getDiplomacyManager(unit.civ).addInfluence(5f)
            } else recipient.getDiplomacyManager(unit.civ)
                .addModifier(DiplomaticModifiers.GaveUsUnits, 5f)

            if (recipient.isCityState() && unit.isGreatPerson())
                unit.destroy()  // City states don't get GPs
            else
                unit.gift(recipient)
            GUI.setUpdateWorldOnNextRender()
        }

        return UnitAction(UnitActionType.GiftUnit, action = giftAction)
    }

    private suspend fun SequenceScope<UnitAction>.addAutomateActions(unit: MapUnit) {
        if (unit.isAutomated()) return
        yield(UnitAction(UnitActionType.Automate,
            isCurrentAction = unit.isAutomated(),
            action = {
                // Temporary, for compatibility - we want games serialized *moving through old versions* to come out the other end with units still automated
                unit.action = UnitActionType.Automate.value
                unit.automated = true
                UnitAutomation.automateUnitMoves(unit)
            }.takeIf { unit.currentMovement > 0 }
        ))
    }

    private suspend fun SequenceScope<UnitAction>.addWaitAction(unit: MapUnit) {
        yield(UnitAction(
            type = UnitActionType.Wait,
            action = {
                unit.due = false
                GUI.getWorldScreen().switchToNextUnit()
            }
        ))
    }

    private suspend fun SequenceScope<UnitAction>.addToggleActionsAction(unit: MapUnit) {
        yield(UnitAction(
            type = if (unit.showAdditionalActions) UnitActionType.HideAdditionalActions
            else UnitActionType.ShowAdditionalActions,
            action = {
                unit.showAdditionalActions = !unit.showAdditionalActions
                GUI.getWorldScreen().bottomUnitTable.update()
            }
        ))
    }

}<|MERGE_RESOLUTION|>--- conflicted
+++ resolved
@@ -97,18 +97,10 @@
             yield(UnitAction(UnitActionType.StopAutomation) {
                 unit.action = null
                 unit.automated = false
-<<<<<<< HEAD
-            }
-
-        actionList += getPromoteActions(unit, unit.currentTile)
-        actionList += UnitActionsUpgrade.getUpgradeActions(unit)
-        actionList += UnitActionsPillage.getPillageActions(unit, unit.currentTile)
-=======
             })
->>>>>>> 5b08e00d
 
         addPromoteActions(unit)
-        yieldAll(UnitActionsUpgrade.getUnitUpgradeActions(unit, tile))
+        yieldAll(UnitActionsUpgrade.getUpgradeActions(unit))
         yieldAll(UnitActionsPillage.getPillageActions(unit, tile))
 
         addSleepActions(unit, tile)
