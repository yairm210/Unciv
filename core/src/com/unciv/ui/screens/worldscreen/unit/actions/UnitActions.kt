package com.unciv.ui.screens.worldscreen.unit.actions

import com.unciv.GUI
import com.unciv.UncivGame
import com.unciv.logic.automation.unit.UnitAutomation
import com.unciv.logic.civilization.diplomacy.DiplomaticModifiers
import com.unciv.logic.map.mapunit.MapUnit
import com.unciv.logic.map.tile.Tile
import com.unciv.models.UnitAction
import com.unciv.models.UnitActionType
import com.unciv.models.ruleset.unique.UniqueType
import com.unciv.models.translations.tr
import com.unciv.ui.popups.ConfirmPopup
import com.unciv.ui.popups.hasOpenPopups
import com.unciv.ui.screens.pickerscreens.PromotionPickerScreen

object UnitActions {

    fun getUnitActions(unit: MapUnit): List<UnitAction> {
        return if (unit.showAdditionalActions) getAdditionalActions(unit)
        else getNormalActions(unit)
    }

    /** Returns whether the action was invoked */
    fun invokeUnitAction(unit: MapUnit, unitActionType: UnitActionType): Boolean {
        val unitAction = getNormalActions(unit).firstOrNull { it.type == unitActionType }
            ?: getAdditionalActions(unit).firstOrNull { it.type == unitActionType }
        val internalAction = unitAction?.action ?: return false
        internalAction.invoke()
        return true
    }

    private fun getNormalActions(unit: MapUnit): List<UnitAction> {
        val tile = unit.getTile()
        val actionList = ArrayList<UnitAction>()

        // Determined by unit uniques
        UnitActionsFromUniques.addTransformActions(unit, actionList)
        UnitActionsFromUniques.addParadropAction(unit, actionList)
        UnitActionsFromUniques.addAirSweepAction(unit, actionList)
        UnitActionsFromUniques.addSetupAction(unit, actionList)
        UnitActionsFromUniques.addFoundCityAction(unit, actionList, tile)
        UnitActionsFromUniques.addBuildingImprovementsAction(unit, actionList, tile)
        UnitActionsFromUniques.addRepairAction(unit, actionList)
        UnitActionsFromUniques.addCreateWaterImprovements(unit, actionList)
        UnitActionsGreatPerson.addGreatPersonActions(unit, actionList, tile)
        UnitActionsReligion.addFoundReligionAction(unit, actionList)
        UnitActionsReligion.addEnhanceReligionAction(unit, actionList)
<<<<<<< HEAD
        actionList += getImprovementConstructionActions(unit, tile)
        UnitActionsReligion.addSpreadReligionActions(unit, actionList)
        UnitActionsReligion.addRemoveHeresyActions(unit, actionList)
=======
        actionList += UnitActionsFromUniques.getImprovementConstructionActions(unit, tile)
        UnitActionsReligion.addActionsWithLimitedUses(unit, actionList, tile)
>>>>>>> 03e09d85

        UnitActionsFromUniques.addTriggerUniqueActions(unit, actionList)
        UnitActionsFromUniques.addAddInCapitalAction(unit, actionList, tile)

        // General actions
        addAutomateAction(unit, actionList, true)
        if (unit.isMoving()) {
            actionList += UnitAction(UnitActionType.StopMovement) { unit.action = null }
        }
        if (unit.isExploring())
            actionList += UnitAction(UnitActionType.StopExploration) { unit.action = null }
        if (unit.isAutomated())
            actionList += UnitAction(UnitActionType.StopAutomation) { unit.action = null }

        addPromoteAction(unit, actionList)
        UnitActionsUpgrade.addUnitUpgradeAction(unit, actionList)
        UnitActionsPillage.addPillageAction(unit, actionList)
        addSleepActions(actionList, unit, false)
        addFortifyActions(actionList, unit, false)


        if (unit.isMilitary()) addExplorationActions(unit, actionList)

        addWaitAction(unit, actionList)

        addToggleActionsAction(unit, actionList)

        return actionList
    }

    private fun getAdditionalActions(unit: MapUnit): List<UnitAction> {
        val tile = unit.getTile()
        val actionList = ArrayList<UnitAction>()

        if (unit.isMoving()) {
            actionList += UnitAction(UnitActionType.ShowUnitDestination) {
                GUI.getMap().setCenterPosition(unit.getMovementDestination().position,true)
            }
        }
        addSleepActions(actionList, unit, true)
        addFortifyActions(actionList, unit, true)
        addAutomateAction(unit, actionList, false)

        addSwapAction(unit, actionList)
        addDisbandAction(actionList, unit)
        addGiftAction(unit, actionList, tile)
        if (unit.isCivilian()) addExplorationActions(unit, actionList)


        addToggleActionsAction(unit, actionList)

        return actionList
    }

    private fun addSwapAction(unit: MapUnit, actionList: ArrayList<UnitAction>) {
        val worldScreen = GUI.getWorldScreen()
        // Air units cannot swap
        if (unit.baseUnit.movesLikeAirUnits()) return
        // Disable unit swapping if multiple units are selected. It would make little sense.
        // In principle, the unit swapping mode /will/ function with multiselect: it will simply
        // only consider the first selected unit, and ignore the other selections. However, it does
        // have the visual bug that the tile overlays for the eligible swap locations are drawn for
        // /all/ selected units instead of only the first one. This could be fixed, but again,
        // swapping makes little sense for multiselect anyway.
        if (worldScreen.bottomUnitTable.selectedUnits.size > 1) return
        // Only show the swap action if there is at least one possible swap movement
        if (unit.movement.getUnitSwappableTiles().none()) return
        actionList += UnitAction(
            type = UnitActionType.SwapUnits,
            isCurrentAction = worldScreen.bottomUnitTable.selectedUnitIsSwapping,
            action = {
                worldScreen.bottomUnitTable.selectedUnitIsSwapping = !worldScreen.bottomUnitTable.selectedUnitIsSwapping
                worldScreen.shouldUpdate = true
            }
        )
    }

    private fun addDisbandAction(actionList: ArrayList<UnitAction>, unit: MapUnit) {
        val worldScreen = GUI.getWorldScreen()
        actionList += UnitAction(type = UnitActionType.DisbandUnit, action = {
            if (!worldScreen.hasOpenPopups()) {
                val disbandText = if (unit.currentTile.getOwner() == unit.civ)
                    "Disband this unit for [${unit.baseUnit.getDisbandGold(unit.civ)}] gold?".tr()
                else "Do you really want to disband this unit?".tr()
                ConfirmPopup(worldScreen, disbandText, "Disband unit") {
                    unit.disband()
                    unit.civ.updateStatsForNextTurn() // less upkeep!
                    GUI.setUpdateWorldOnNextRender()
                    if (GUI.getSettings().autoUnitCycle)
                        worldScreen.switchToNextUnit()
                }.open()
            }
        }.takeIf { unit.currentMovement > 0 })
    }


    private fun addPromoteAction(unit: MapUnit, actionList: ArrayList<UnitAction>) {
        if (unit.isCivilian() || !unit.promotions.canBePromoted()) return
        // promotion does not consume movement points, but is not allowed if a unit has exhausted its movement or has attacked
        actionList += UnitAction(UnitActionType.Promote,
            action = {
                UncivGame.Current.pushScreen(PromotionPickerScreen(unit))
            }.takeIf { unit.currentMovement > 0 && unit.attacksThisTurn == 0 })
    }

    private fun addExplorationActions(unit: MapUnit, actionList: ArrayList<UnitAction>) {
        if (unit.baseUnit.movesLikeAirUnits()) return
        if (unit.isExploring()) return
        actionList += UnitAction(UnitActionType.Explore) {
            unit.action = UnitActionType.Explore.value
            if (unit.currentMovement > 0) UnitAutomation.automatedExplore(unit)
        }
    }


    private fun addFortifyActions(actionList: ArrayList<UnitAction>, unit: MapUnit, showingAdditionalActions: Boolean) {
        if (unit.isFortified() && !showingAdditionalActions) {
            actionList += UnitAction(
                type = if (unit.isActionUntilHealed())
                    UnitActionType.FortifyUntilHealed else
                    UnitActionType.Fortify,
                isCurrentAction = true,
                title = "${"Fortification".tr()} ${unit.getFortificationTurns() * 20}%"
            )
            return
        }

        if (!unit.canFortify()) return
        if (unit.currentMovement == 0f) return

        val isFortified = unit.isFortified()
        val isDamaged = unit.health < 100

        if (isDamaged && !showingAdditionalActions && unit.rankTileForHealing(unit.currentTile) != 0)
            actionList += UnitAction(UnitActionType.FortifyUntilHealed,
                action = { unit.fortifyUntilHealed() }.takeIf { !unit.isFortifyingUntilHealed() })
        else if (isDamaged || !showingAdditionalActions)
            actionList += UnitAction(UnitActionType.Fortify,
                action = { unit.fortify() }.takeIf { !isFortified })
    }

    private fun addSleepActions(actionList: ArrayList<UnitAction>, unit: MapUnit, showingAdditionalActions: Boolean) {
        if (unit.isFortified() || unit.canFortify() || unit.currentMovement == 0f) return
        // If this unit is working on an improvement, it cannot sleep
        if (unit.currentTile.hasImprovementInProgress()
            && unit.canBuildImprovement(unit.currentTile.getTileImprovementInProgress()!!)) return
        val isSleeping = unit.isSleeping()
        val isDamaged = unit.health < 100

        if (isDamaged && !showingAdditionalActions) {
            actionList += UnitAction(UnitActionType.SleepUntilHealed,
                action = { unit.action = UnitActionType.SleepUntilHealed.value }
                    .takeIf { !unit.isSleepingUntilHealed() && unit.canHealInCurrentTile() }
            )
        } else if (isDamaged || !showingAdditionalActions) {
            actionList += UnitAction(UnitActionType.Sleep,
                action = { unit.action = UnitActionType.Sleep.value }.takeIf { !isSleeping }
            )
        }
    }

    private fun addGiftAction(unit: MapUnit, actionList: ArrayList<UnitAction>, tile: Tile) {
        val getGiftAction = getGiftAction(unit, tile)
        if (getGiftAction != null) actionList += getGiftAction
    }

    fun getGiftAction(unit: MapUnit, tile: Tile): UnitAction? {
        val recipient = tile.getOwner()
        // We need to be in another civs territory.
        if (recipient == null || recipient.isCurrentPlayer()) return null

        if (recipient.isCityState()) {
            if (recipient.isAtWarWith(unit.civ)) return null // No gifts to enemy CS
            // City States only take military units (and units specifically allowed by uniques)
            if (!unit.isMilitary()
                && unit.getMatchingUniques(UniqueType.GainInfluenceWithUnitGiftToCityState, checkCivInfoUniques = true)
                    .none { unit.matchesFilter(it.params[1]) }
            ) return null
        }
        // If gifting to major civ they need to be friendly
        else if (!tile.isFriendlyTerritory(unit.civ)) return null

        // Transported units can't be gifted
        if (unit.isTransported) return null

        if (unit.currentMovement <= 0)
            return UnitAction(UnitActionType.GiftUnit, action = null)

        val giftAction = {
            if (recipient.isCityState()) {
                for (unique in unit.getMatchingUniques(UniqueType.GainInfluenceWithUnitGiftToCityState, checkCivInfoUniques = true)) {
                    if (unit.matchesFilter(unique.params[1])) {
                        recipient.getDiplomacyManager(unit.civ)
                            .addInfluence(unique.params[0].toFloat() - 5f)
                        break
                    }
                }

                recipient.getDiplomacyManager(unit.civ).addInfluence(5f)
            } else recipient.getDiplomacyManager(unit.civ)
                .addModifier(DiplomaticModifiers.GaveUsUnits, 5f)

            if (recipient.isCityState() && unit.isGreatPerson())
                unit.destroy()  // City states don't get GPs
            else
                unit.gift(recipient)
            GUI.setUpdateWorldOnNextRender()
        }

        return UnitAction(UnitActionType.GiftUnit, action = giftAction)
    }

    private fun addAutomateAction(unit: MapUnit, actionList: ArrayList<UnitAction>, showingAdditionalActions:Boolean) {

        // If either of these are true it goes in primary actions, else in additional actions
        if ((unit.hasUnique(UniqueType.AutomationPrimaryAction) || unit.cache.hasUniqueToBuildImprovements) != showingAdditionalActions)
            return

        if (unit.isAutomated()) return

        actionList += UnitAction(UnitActionType.Automate,
            isCurrentAction = unit.isAutomated(),
            action = {
                unit.action = UnitActionType.Automate.value
                UnitAutomation.automateUnitMoves(unit)
            }.takeIf { unit.currentMovement > 0 }
        )
    }

    private fun addWaitAction(unit: MapUnit, actionList: ArrayList<UnitAction>) {
        actionList += UnitAction(
            type = UnitActionType.Wait,
            action = {
                unit.due = false
                GUI.getWorldScreen().switchToNextUnit()
            }
        )
    }

    private fun addToggleActionsAction(unit: MapUnit, actionList: ArrayList<UnitAction>) {
        actionList += UnitAction(
            type = if (unit.showAdditionalActions) UnitActionType.HideAdditionalActions
            else UnitActionType.ShowAdditionalActions,
            action = {
                unit.showAdditionalActions = !unit.showAdditionalActions
                GUI.getWorldScreen().bottomUnitTable.update()
            }
        )
    }
<<<<<<< HEAD

    fun getMovementPointsToUse(actionUnique: Unique): Int {
        val movementCost = actionUnique.conditionals
            .filter { it.type == UniqueType.UnitActionMovementCost }
            .minOfOrNull { it.params[0].toInt() }
        if (movementCost != null) return movementCost
        return 1
    }

    fun activateSideEffects(unit: MapUnit, actionUnique: Unique){
        val movementCost = getMovementPointsToUse(actionUnique)
        unit.useMovementPoints(movementCost.toFloat())

        for (conditional in actionUnique.conditionals){
            when (conditional.type){
                UniqueType.UnitActionConsumeUnit -> unit.consume()
                UniqueType.UnitActionLimitedTimes, UniqueType.UnitActionOnce -> {
                    if (usagesLeft(unit, actionUnique) == 1
                            && actionUnique.conditionals.any { it.type==UniqueType.UnitActionAfterWhichConsumed }) {
                        unit.consume()
                        continue
                    }
                    val usagesSoFar = unit.abilityToTimesUsed[actionUnique.placeholderText] ?: 0
                    unit.abilityToTimesUsed[actionUnique.placeholderText] = usagesSoFar + 1
                }
                else -> continue
            }
        }
    }

    /** Returns 'null' if usages are not limited */
    fun usagesLeft(unit:MapUnit, actionUnique: Unique): Int?{
        val usagesTotal = getMaxUsages(unit, actionUnique) ?: return null
        val usagesSoFar = unit.abilityToTimesUsed[actionUnique.placeholderText] ?: 0
        return usagesTotal - usagesSoFar
    }

    fun canUse(unit: MapUnit, actionUnique: Unique): Boolean {
        val usagesLeft = usagesLeft(unit, actionUnique)
        return usagesLeft == null || usagesLeft > 0
    }

    fun getMaxUsages(unit: MapUnit, actionUnique: Unique): Int? {
        val extraTimes = unit.getMatchingUniques(actionUnique.type!!)
            .filter { it.text.removeConditionals() == actionUnique.text.removeConditionals() }
            .flatMap { unique -> unique.conditionals.filter { it.type == UniqueType.UnitActionExtraLimitedTimes } }
            .sumOf { it.params[0].toInt() }

        val times = actionUnique.conditionals
            .filter { it.type == UniqueType.UnitActionLimitedTimes }
            .maxOfOrNull { it.params[0].toInt() }
        if (times != null) return times + extraTimes
        if (actionUnique.conditionals.any { it.type == UniqueType.UnitActionOnce }) return 1 + extraTimes

        return null
    }

    fun actionTextWithSideEffects(originalText: String, actionUnique: Unique, unit: MapUnit): String {
        val sideEffectString = getSideEffectString(unit, actionUnique)
        if (sideEffectString == "") return originalText
        else return "{$originalText} $sideEffectString"
    }

    fun getSideEffectString(unit:MapUnit, actionUnique: Unique): String {
        val effects = ArrayList<String>()

        val maxUsages = getMaxUsages(unit, actionUnique)
        if (maxUsages!=null) effects += "${usagesLeft(unit, actionUnique)}/$maxUsages"

        if (actionUnique.conditionals.any { it.type == UniqueType.UnitActionConsumeUnit }
                || actionUnique.conditionals.any { it.type == UniqueType.UnitActionAfterWhichConsumed } && usagesLeft(unit, actionUnique) == 1
                ) effects += Fonts.death.toString()
        else effects += getMovementPointsToUse(actionUnique).toString() + Fonts.movement


        return if (effects.isEmpty()) ""
        else "(${effects.joinToString { it.tr() }})"
    }
}
=======
}
>>>>>>> 03e09d85
<|MERGE_RESOLUTION|>--- conflicted
+++ resolved
@@ -8,6 +8,7 @@
 import com.unciv.logic.map.tile.Tile
 import com.unciv.models.UnitAction
 import com.unciv.models.UnitActionType
+import com.unciv.models.ruleset.unique.Unique
 import com.unciv.models.ruleset.unique.UniqueType
 import com.unciv.models.translations.tr
 import com.unciv.ui.popups.ConfirmPopup
@@ -46,14 +47,9 @@
         UnitActionsGreatPerson.addGreatPersonActions(unit, actionList, tile)
         UnitActionsReligion.addFoundReligionAction(unit, actionList)
         UnitActionsReligion.addEnhanceReligionAction(unit, actionList)
-<<<<<<< HEAD
-        actionList += getImprovementConstructionActions(unit, tile)
+        actionList += UnitActionsFromUniques.getImprovementConstructionActions(unit, tile)
         UnitActionsReligion.addSpreadReligionActions(unit, actionList)
         UnitActionsReligion.addRemoveHeresyActions(unit, actionList)
-=======
-        actionList += UnitActionsFromUniques.getImprovementConstructionActions(unit, tile)
-        UnitActionsReligion.addActionsWithLimitedUses(unit, actionList, tile)
->>>>>>> 03e09d85
 
         UnitActionsFromUniques.addTriggerUniqueActions(unit, actionList)
         UnitActionsFromUniques.addAddInCapitalAction(unit, actionList, tile)
@@ -90,7 +86,7 @@
 
         if (unit.isMoving()) {
             actionList += UnitAction(UnitActionType.ShowUnitDestination) {
-                GUI.getMap().setCenterPosition(unit.getMovementDestination().position,true)
+                GUI.getMap().setCenterPosition(unit.getMovementDestination().position, true)
             }
         }
         addSleepActions(actionList, unit, true)
@@ -125,7 +121,8 @@
             type = UnitActionType.SwapUnits,
             isCurrentAction = worldScreen.bottomUnitTable.selectedUnitIsSwapping,
             action = {
-                worldScreen.bottomUnitTable.selectedUnitIsSwapping = !worldScreen.bottomUnitTable.selectedUnitIsSwapping
+                worldScreen.bottomUnitTable.selectedUnitIsSwapping =
+                    !worldScreen.bottomUnitTable.selectedUnitIsSwapping
                 worldScreen.shouldUpdate = true
             }
         )
@@ -169,7 +166,11 @@
     }
 
 
-    private fun addFortifyActions(actionList: ArrayList<UnitAction>, unit: MapUnit, showingAdditionalActions: Boolean) {
+    private fun addFortifyActions(
+        actionList: ArrayList<UnitAction>,
+        unit: MapUnit,
+        showingAdditionalActions: Boolean
+    ) {
         if (unit.isFortified() && !showingAdditionalActions) {
             actionList += UnitAction(
                 type = if (unit.isActionUntilHealed())
@@ -195,11 +196,16 @@
                 action = { unit.fortify() }.takeIf { !isFortified })
     }
 
-    private fun addSleepActions(actionList: ArrayList<UnitAction>, unit: MapUnit, showingAdditionalActions: Boolean) {
+    private fun addSleepActions(
+        actionList: ArrayList<UnitAction>,
+        unit: MapUnit,
+        showingAdditionalActions: Boolean
+    ) {
         if (unit.isFortified() || unit.canFortify() || unit.currentMovement == 0f) return
         // If this unit is working on an improvement, it cannot sleep
         if (unit.currentTile.hasImprovementInProgress()
-            && unit.canBuildImprovement(unit.currentTile.getTileImprovementInProgress()!!)) return
+            && unit.canBuildImprovement(unit.currentTile.getTileImprovementInProgress()!!)
+        ) return
         val isSleeping = unit.isSleeping()
         val isDamaged = unit.health < 100
 
@@ -229,7 +235,10 @@
             if (recipient.isAtWarWith(unit.civ)) return null // No gifts to enemy CS
             // City States only take military units (and units specifically allowed by uniques)
             if (!unit.isMilitary()
-                && unit.getMatchingUniques(UniqueType.GainInfluenceWithUnitGiftToCityState, checkCivInfoUniques = true)
+                && unit.getMatchingUniques(
+                    UniqueType.GainInfluenceWithUnitGiftToCityState,
+                    checkCivInfoUniques = true
+                )
                     .none { unit.matchesFilter(it.params[1]) }
             ) return null
         }
@@ -244,7 +253,10 @@
 
         val giftAction = {
             if (recipient.isCityState()) {
-                for (unique in unit.getMatchingUniques(UniqueType.GainInfluenceWithUnitGiftToCityState, checkCivInfoUniques = true)) {
+                for (unique in unit.getMatchingUniques(
+                    UniqueType.GainInfluenceWithUnitGiftToCityState,
+                    checkCivInfoUniques = true
+                )) {
                     if (unit.matchesFilter(unique.params[1])) {
                         recipient.getDiplomacyManager(unit.civ)
                             .addInfluence(unique.params[0].toFloat() - 5f)
@@ -266,7 +278,11 @@
         return UnitAction(UnitActionType.GiftUnit, action = giftAction)
     }
 
-    private fun addAutomateAction(unit: MapUnit, actionList: ArrayList<UnitAction>, showingAdditionalActions:Boolean) {
+    private fun addAutomateAction(
+        unit: MapUnit,
+        actionList: ArrayList<UnitAction>,
+        showingAdditionalActions: Boolean
+    ) {
 
         // If either of these are true it goes in primary actions, else in additional actions
         if ((unit.hasUnique(UniqueType.AutomationPrimaryAction) || unit.cache.hasUniqueToBuildImprovements) != showingAdditionalActions)
@@ -303,86 +319,10 @@
             }
         )
     }
-<<<<<<< HEAD
-
-    fun getMovementPointsToUse(actionUnique: Unique): Int {
-        val movementCost = actionUnique.conditionals
-            .filter { it.type == UniqueType.UnitActionMovementCost }
-            .minOfOrNull { it.params[0].toInt() }
-        if (movementCost != null) return movementCost
-        return 1
-    }
-
-    fun activateSideEffects(unit: MapUnit, actionUnique: Unique){
-        val movementCost = getMovementPointsToUse(actionUnique)
-        unit.useMovementPoints(movementCost.toFloat())
-
-        for (conditional in actionUnique.conditionals){
-            when (conditional.type){
-                UniqueType.UnitActionConsumeUnit -> unit.consume()
-                UniqueType.UnitActionLimitedTimes, UniqueType.UnitActionOnce -> {
-                    if (usagesLeft(unit, actionUnique) == 1
-                            && actionUnique.conditionals.any { it.type==UniqueType.UnitActionAfterWhichConsumed }) {
-                        unit.consume()
-                        continue
-                    }
-                    val usagesSoFar = unit.abilityToTimesUsed[actionUnique.placeholderText] ?: 0
-                    unit.abilityToTimesUsed[actionUnique.placeholderText] = usagesSoFar + 1
-                }
-                else -> continue
-            }
-        }
-    }
-
-    /** Returns 'null' if usages are not limited */
-    fun usagesLeft(unit:MapUnit, actionUnique: Unique): Int?{
-        val usagesTotal = getMaxUsages(unit, actionUnique) ?: return null
-        val usagesSoFar = unit.abilityToTimesUsed[actionUnique.placeholderText] ?: 0
-        return usagesTotal - usagesSoFar
-    }
 
     fun canUse(unit: MapUnit, actionUnique: Unique): Boolean {
         val usagesLeft = usagesLeft(unit, actionUnique)
         return usagesLeft == null || usagesLeft > 0
     }
 
-    fun getMaxUsages(unit: MapUnit, actionUnique: Unique): Int? {
-        val extraTimes = unit.getMatchingUniques(actionUnique.type!!)
-            .filter { it.text.removeConditionals() == actionUnique.text.removeConditionals() }
-            .flatMap { unique -> unique.conditionals.filter { it.type == UniqueType.UnitActionExtraLimitedTimes } }
-            .sumOf { it.params[0].toInt() }
-
-        val times = actionUnique.conditionals
-            .filter { it.type == UniqueType.UnitActionLimitedTimes }
-            .maxOfOrNull { it.params[0].toInt() }
-        if (times != null) return times + extraTimes
-        if (actionUnique.conditionals.any { it.type == UniqueType.UnitActionOnce }) return 1 + extraTimes
-
-        return null
-    }
-
-    fun actionTextWithSideEffects(originalText: String, actionUnique: Unique, unit: MapUnit): String {
-        val sideEffectString = getSideEffectString(unit, actionUnique)
-        if (sideEffectString == "") return originalText
-        else return "{$originalText} $sideEffectString"
-    }
-
-    fun getSideEffectString(unit:MapUnit, actionUnique: Unique): String {
-        val effects = ArrayList<String>()
-
-        val maxUsages = getMaxUsages(unit, actionUnique)
-        if (maxUsages!=null) effects += "${usagesLeft(unit, actionUnique)}/$maxUsages"
-
-        if (actionUnique.conditionals.any { it.type == UniqueType.UnitActionConsumeUnit }
-                || actionUnique.conditionals.any { it.type == UniqueType.UnitActionAfterWhichConsumed } && usagesLeft(unit, actionUnique) == 1
-                ) effects += Fonts.death.toString()
-        else effects += getMovementPointsToUse(actionUnique).toString() + Fonts.movement
-
-
-        return if (effects.isEmpty()) ""
-        else "(${effects.joinToString { it.tr() }})"
-    }
-}
-=======
-}
->>>>>>> 03e09d85
+}