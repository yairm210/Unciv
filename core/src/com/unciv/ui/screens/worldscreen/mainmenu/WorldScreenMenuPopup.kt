--- conflicted
+++ resolved
@@ -5,7 +5,6 @@
 import com.unciv.ui.components.input.KeyboardBinding
 import com.unciv.ui.components.input.onLongPress
 import com.unciv.ui.popups.Popup
-import com.unciv.ui.screens.civilopediascreen.CivilopediaScreen
 import com.unciv.ui.screens.savescreens.LoadGameScreen
 import com.unciv.ui.screens.victoryscreen.VictoryScreen
 import com.unciv.ui.screens.worldscreen.WorldScreen
@@ -43,15 +42,9 @@
 
         addButton("Civilopedia", KeyboardBinding.Civilopedia) {
             close()
-<<<<<<< HEAD
-            worldScreen.game.pushScreen(CivilopediaScreen(worldScreen.gameInfo.ruleset))
+            worldScreen.openCivilopedia()
         }.nextColumn()
         if (showSave)
-=======
-            worldScreen.openCivilopedia()
-        }.row()
-        if (!worldScreen.gameInfo.gameParameters.isOnlineMultiplayer)
->>>>>>> 8227c2f3
             addButton("Save game", KeyboardBinding.SaveGame) {
                 close()
                 worldScreen.openSaveGameScreen()
