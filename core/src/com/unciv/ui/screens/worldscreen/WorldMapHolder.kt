package com.unciv.ui.screens.worldscreen

import com.badlogic.gdx.Application
import com.badlogic.gdx.Gdx
import com.badlogic.gdx.graphics.Color
import com.badlogic.gdx.graphics.g2d.Batch
import com.badlogic.gdx.math.Vector2
import com.badlogic.gdx.scenes.scene2d.Action
import com.badlogic.gdx.scenes.scene2d.Actor
import com.badlogic.gdx.scenes.scene2d.Group
import com.badlogic.gdx.scenes.scene2d.Touchable
import com.badlogic.gdx.scenes.scene2d.actions.Actions
import com.badlogic.gdx.scenes.scene2d.ui.Table
import com.badlogic.gdx.utils.Align
import com.unciv.UncivGame
import com.unciv.logic.automation.unit.UnitAutomation
import com.unciv.logic.battle.Battle
import com.unciv.logic.battle.MapUnitCombatant
import com.unciv.logic.battle.TargetHelper
import com.unciv.logic.city.City
import com.unciv.logic.civilization.Civilization
import com.unciv.logic.map.MapPathing
import com.unciv.logic.map.TileMap
import com.unciv.logic.map.mapunit.MapUnit
import com.unciv.logic.map.mapunit.movement.UnitMovement
import com.unciv.logic.map.tile.Tile
import com.unciv.models.Spy
import com.unciv.models.UncivSound
import com.unciv.models.UnitActionType
<<<<<<< HEAD
import com.unciv.models.ruleset.unique.LocalUniqueCache
import com.unciv.models.ruleset.unique.UniqueType
import com.unciv.models.translations.tr
=======
>>>>>>> e3b786be
import com.unciv.ui.audio.SoundPlayer
import com.unciv.ui.components.MapArrowType
import com.unciv.ui.components.MiscArrowTypes
import com.unciv.ui.components.extensions.*
import com.unciv.ui.components.input.*
import com.unciv.ui.components.tilegroups.TileGroup
import com.unciv.ui.components.tilegroups.TileGroupMap
import com.unciv.ui.components.tilegroups.TileSetStrings
import com.unciv.ui.components.tilegroups.WorldTileGroup
import com.unciv.ui.components.widgets.UnitIconGroup
import com.unciv.ui.components.widgets.ZoomableScrollPane
import com.unciv.ui.images.ImageGetter
import com.unciv.ui.screens.basescreen.BaseScreen
import com.unciv.ui.screens.basescreen.UncivStage
import com.unciv.ui.screens.overviewscreen.EspionageOverviewScreen
import com.unciv.ui.screens.worldscreen.UndoHandler.Companion.recordUndoCheckpoint
import com.unciv.ui.screens.worldscreen.bottombar.BattleTableHelpers.battleAnimation
import com.unciv.utils.Concurrency
import com.unciv.utils.Log
import com.unciv.utils.launchOnGLThread
import java.lang.Float.max


class WorldMapHolder(
    internal val worldScreen: WorldScreen,
    internal val tileMap: TileMap
) : ZoomableScrollPane(20f, 20f) {
    internal var selectedTile: Tile? = null
    val tileGroups = HashMap<Tile, WorldTileGroup>()

    internal val unitActionOverlays: ArrayList<Actor> = ArrayList()

    internal val unitMovementPaths: HashMap<MapUnit, ArrayList<Tile>> = HashMap()

    internal val unitConnectRoadPaths: HashMap<MapUnit, List<Tile>> = HashMap()

    private lateinit var tileGroupMap: TileGroupMap<WorldTileGroup>

    lateinit var currentTileSetStrings: TileSetStrings

    init {
        if (Gdx.app.type == Application.ApplicationType.Desktop) this.setFlingTime(0f)
        continuousScrollingX = tileMap.mapParameters.worldWrap
        setupZoomPanListeners()
    }

    /**
     * When scrolling or zooming the world map, there are three unnecessary (at least currently) things happening that take a decent amount of time:
     *
     * 1. Checking which [Actor]'s bounds the pointer (mouse/finger) entered+exited and sending appropriate events to these actors
     * 2. Running all [Actor.act] methods of all child [Actor]s
     * 3. Running all [Actor.hit] methods of all child [Actor]s
     *
     * Disabling them while panning/zooming increases the frame rate by approximately 100%.
     */
    private fun setupZoomPanListeners() {

        fun setActHit() {
            val isEnabled = !isZooming() && !isPanning
            (stage as UncivStage).performPointerEnterExitEvents = isEnabled
            tileGroupMap.shouldAct = isEnabled
            tileGroupMap.shouldHit = isEnabled
        }

        onPanStartListener = { setActHit() }
        onPanStopListener = { setActHit() }
        onZoomStartListener = { setActHit() }
        onZoomStopListener = { setActHit() }
    }

    // Interface for classes that contain the data required to draw a button
    interface ButtonDto
    // Contains the data required to draw a "move here" button
    class MoveHereButtonDto(val unitToTurnsToDestination: HashMap<MapUnit, Int>, val tile: Tile) :
        ButtonDto
    // Contains the data required to draw a "swap with" button
    class SwapWithButtonDto(val unit: MapUnit, val tile: Tile) : ButtonDto

    // Contains the data required to draw a "connect road" button
    class ConnectRoadButtonDto(val unit: MapUnit, val tile: Tile) : ButtonDto

    // Contains the data required to draw a "move spy" button
    class MoveSpyButtonDto(val spy: Spy, val city: City?) : ButtonDto


    internal fun addTiles() {
        val tileSetStrings = TileSetStrings()
        currentTileSetStrings = tileSetStrings
        val tileGroupsNew = tileMap.values.map { WorldTileGroup(it, tileSetStrings) }
        tileGroupMap = TileGroupMap(this, tileGroupsNew, continuousScrollingX)

        for (tileGroup in tileGroupsNew) {
            tileGroups[tileGroup.tile] = tileGroup
            tileGroup.layerCityButton.onClick(UncivSound.Silent) {
                onTileClicked(tileGroup.tile)
            }
            tileGroup.onClick { onTileClicked(tileGroup.tile) }

            // Right mouse click on desktop / Longpress on Android, and no equivalence mapping between those two,
            // because on 'droid two-finger tap is mapped to right click and dissent has been expressed
            tileGroup.onActivation(
                type = if (Gdx.app.type == Application.ApplicationType.Android)
                    ActivationTypes.Longpress else ActivationTypes.RightClick,
                noEquivalence = true
            ) {
                if (!UncivGame.Current.settings.longTapMove) return@onActivation
                val unit = worldScreen.bottomUnitTable.selectedUnit
                    ?: return@onActivation
                Concurrency.run("WorldScreenClick") {
                    onTileRightClicked(unit, tileGroup.tile)
                }
            }
        }
        actor = tileGroupMap
        setSize(worldScreen.stage.width, worldScreen.stage.height)
        layout() // Fit the scroll pane to the contents - otherwise, setScroll won't work!
    }

    fun onTileClicked(tile: Tile) {

        if (!worldScreen.viewingCiv.hasExplored(tile)
                && tile.neighbors.all { worldScreen.viewingCiv.hasExplored(it) })
            return // This tile doesn't exist for you

        removeUnitActionOverlay()
        selectedTile = tile
        unitMovementPaths.clear()
        unitConnectRoadPaths.clear()

        val unitTable = worldScreen.bottomUnitTable
        val previousSelectedUnits = unitTable.selectedUnits.toList() // create copy
        val previousSelectedCity = unitTable.selectedCity
        val previousSelectedUnitIsSwapping = unitTable.selectedUnitIsSwapping
        val previousSelectedUnitIsConnectingRoad = unitTable.selectedUnitIsConnectingRoad
        val movingSpyOnMap = unitTable.selectedSpy != null
        if (!movingSpyOnMap)
            unitTable.tileSelected(tile)
        val newSelectedUnit = unitTable.selectedUnit

        if (previousSelectedCity != null && tile != previousSelectedCity.getCenterTile() && !movingSpyOnMap)
            tileGroups[previousSelectedCity.getCenterTile()]!!.layerCityButton.moveUp()

        if (previousSelectedUnits.isNotEmpty()) {
            val isTileDifferent = previousSelectedUnits.any { it.getTile() != tile }
            val isPlayerTurn = worldScreen.isPlayersTurn
            val existsUnitNotPreparingAirSweep = previousSelectedUnits.any { !it.isPreparingAirSweep() }

            // Todo: valid tiles for actions should be handled internally, not here.
            val canPerformActionsOnTile = if (previousSelectedUnitIsSwapping) {
                previousSelectedUnits.first().movement.canUnitSwapTo(tile)
            } else if(previousSelectedUnitIsConnectingRoad) {
                true
            } else {
                previousSelectedUnits.any {
                    it.movement.canMoveTo(tile) ||
                        (it.movement.isUnknownTileWeShouldAssumeToBePassable(tile) && !it.baseUnit.movesLikeAirUnits)
                }
            }

            if (isTileDifferent && isPlayerTurn && canPerformActionsOnTile && existsUnitNotPreparingAirSweep) {
                when {
                    previousSelectedUnitIsSwapping -> addTileOverlaysWithUnitSwapping(previousSelectedUnits.first(), tile)
                    previousSelectedUnitIsConnectingRoad -> addTileOverlaysWithUnitRoadConnecting(previousSelectedUnits.first(), tile)
                    else -> addTileOverlaysWithUnitMovement(previousSelectedUnits, tile) // Long-running task
                }
            }
        } else if (movingSpyOnMap) {
            addMovingSpyOverlay(unitTable.selectedSpy!!, tile)
        } else {
            addTileOverlays(tile) // no unit movement but display the units in the tile etc.
        }

        if (newSelectedUnit == null || newSelectedUnit.isCivilian()) {
            val unitsInTile = selectedTile!!.getUnits()
            if (previousSelectedCity != null && previousSelectedCity.canBombard()
                    && selectedTile!!.getTilesInDistance(2).contains(previousSelectedCity.getCenterTile())
                    && unitsInTile.any()
                    && unitsInTile.first().civ.isAtWarWith(worldScreen.viewingCiv)) {
                // try to select the closest city to bombard this guy
                unitTable.citySelected(previousSelectedCity)
            }
        }
        worldScreen.viewingCiv.tacticalAI.showZonesDebug(tile)
        worldScreen.shouldUpdate = true
    }

    private fun onTileRightClicked(unit: MapUnit, tile: Tile) {
        removeUnitActionOverlay()
        selectedTile = tile
        unitMovementPaths.clear()
        unitConnectRoadPaths.clear()
        if (!worldScreen.canChangeState) return

        // Concurrency might open up a race condition window - if worldScreen.shouldUpdate is on too
        // early, concurrent code might possibly call worldScreen.render() and then our request will be
        // 'consumed' prematurely, and worse, the update might update and show the BattleTable for our
        // right-click attack, and leave it visible after we have resolved the battle here in code -
        // including its onClick closures which will be outdated if the user clicks Attack -> crash!
        var localShouldUpdate = worldScreen.shouldUpdate
        worldScreen.shouldUpdate = false
        // Below, there's 4 outcomes, one of which will have done nothing and will restore the old
        // shouldUpdate - maybe overkill done in a "better safe than sorry" mindset.

        if (worldScreen.bottomUnitTable.selectedUnitIsSwapping) {
            /** ****** Right-click Swap ****** */
            if (unit.movement.canUnitSwapTo(tile)) {
                swapMoveUnitToTargetTile(unit, tile)
                localShouldUpdate = true
            }
            /** If we are in unit-swapping mode and didn't find a swap partner, we don't want to move or attack */
        } else {
            // This seems inefficient as the tileToAttack is already known - but the method also calculates tileToAttackFrom
            val attackableTile = TargetHelper
                    .getAttackableEnemies(unit, unit.movement.getDistanceToTiles())
                    .firstOrNull { it.tileToAttack == tile }
            if (unit.canAttack() && attackableTile != null) {
                /** ****** Right-click Attack ****** */
                val attacker = MapUnitCombatant(unit)
                if (!Battle.movePreparingAttack(attacker, attackableTile)) return
                SoundPlayer.play(attacker.getAttackSound())
                val (damageToDefender, damageToAttacker) = Battle.attackOrNuke(attacker, attackableTile)
                if (attackableTile.combatant != null)
                    worldScreen.battleAnimation(attacker, damageToAttacker, attackableTile.combatant, damageToDefender)
                localShouldUpdate = true
            } else if (unit.movement.canReach(tile)) {
                /** ****** Right-click Move ****** */
                moveUnitToTargetTile(listOf(unit), tile)
                localShouldUpdate = true
            }
        }
        worldScreen.shouldUpdate = localShouldUpdate
    }

    private fun markUnitMoveTutorialComplete(unit: MapUnit) {
        val key = if (unit.baseUnit.movesLikeAirUnits) "Move an air unit" else "Move unit"
        UncivGame.Current.settings.addCompletedTutorialTask(key)
    }

    private fun moveUnitToTargetTile(selectedUnits: List<MapUnit>, targetTile: Tile) {
        // this can take a long time, because of the unit-to-tile calculation needed, so we put it in a different thread
        // THIS PART IS REALLY ANNOYING
        // So lets say you have 2 units you want to move in the same direction, right
        // But if the first one gets there, and the second one was PLANNING on going there, then now it can't and has to rethink
        // So basically, THE UNIT MOVES HAVE TO BE SEQUENTIAL and not concurrent which is a BITCH
        // So we do this one at a time by getting the list of units to move, MOVING ONE OF THEM with all the yukky threading,
        // and then calling the function again but without the unit that moved.

        val selectedUnit = selectedUnits.first()
        markUnitMoveTutorialComplete(selectedUnit) // not too expensive to have it repeat too often

        Concurrency.run("TileToMoveTo") {
            // these are the heavy parts, finding where we want to go
            // Since this runs in a different thread, even if we check movement.canReach()
            // then it might change until we get to the getTileToMoveTo, so we just try/catch it
            val tileToMoveTo: Tile
            val pathToTile: List<Tile>
            try {
                tileToMoveTo = selectedUnit.movement.getTileToMoveToThisTurn(targetTile)
                pathToTile = selectedUnit.movement.getDistanceToTiles().getPathToTile(targetTile)
            } catch (ex: Exception) {
                when (ex) {
                    is UnitMovement.UnreachableDestinationException -> {
                        // This is normal e.g. when selecting an air unit then right-clicking on an empty tile
                        // Or telling a ship to run onto a coastal land tile.
                        // Do nothing
                    }
                    else -> Log.error("Exception in getTileToMoveToThisTurn", ex)
                }
                return@run // can't move here
            }


            worldScreen.recordUndoCheckpoint()

            launchOnGLThread {
                try {
                    // Because this is darned concurrent (as it MUST be to avoid ANRs),
                    // there are edge cases where the canReach is true,
                    // but until it reaches the headTowards the board has changed and so the headTowards fails.
                    // I can't think of any way to avoid this,
                    // but it's so rare and edge-case-y that ignoring its failure is actually acceptable, hence the empty catch
                    val previousTile = selectedUnit.currentTile
                    selectedUnit.movement.moveToTile(tileToMoveTo)
                    if (selectedUnit.isExploring() || selectedUnit.isMoving())
                        selectedUnit.action = null // remove explore on manual move
                    SoundPlayer.play(UncivSound.Whoosh)
                    if (selectedUnit.currentTile != targetTile)
                        selectedUnit.action =
                                "moveTo ${targetTile.position.x.toInt()},${targetTile.position.y.toInt()}"
                    if (selectedUnit.currentMovement > 0) worldScreen.bottomUnitTable.selectUnit(selectedUnit)

                    worldScreen.shouldUpdate = true

                    animateMovement(previousTile, selectedUnit, targetTile, pathToTile)

                    if (selectedUnits.size > 1) { // We have more tiles to move
                        moveUnitToTargetTile(selectedUnits.subList(1, selectedUnits.size), targetTile)
                    } else removeUnitActionOverlay() //we're done here

                    if (UncivGame.Current.settings.autoUnitCycle && selectedUnit.currentMovement == 0f)
                        worldScreen.switchToNextUnit()

                } catch (ex: Exception) {
                    Log.error("Exception in moveUnitToTargetTile", ex)
                }
            }
        }
    }

    private fun animateMovement(
        previousTile: Tile,
        selectedUnit: MapUnit,
        targetTile: Tile,
        pathToTile: List<Tile>
    ) {
        val tileGroup = tileGroups[previousTile]!!

        // Steal the current sprites to our new group
        val unitSpriteAndIcon = Group().apply { setPosition(tileGroup.x, tileGroup.y) }
        val unitSpriteSlot = tileGroup.layerUnitArt.getSpriteSlot(selectedUnit)
        for (spriteImage in unitSpriteSlot.children) unitSpriteAndIcon.addActor(spriteImage)
        tileGroup.parent.addActor(unitSpriteAndIcon)

        // Disable the final tile, so we won't have one image "merging into" the other
        val targetTileSpriteSlot = tileGroups[targetTile]!!.layerUnitArt.getSpriteSlot(selectedUnit)
        targetTileSpriteSlot.isVisible = false


        unitSpriteAndIcon.addAction(
            Actions.sequence(
                *pathToTile.map { tile ->
                    Actions.moveTo(
                        tileGroups[tile]!!.x,
                        tileGroups[tile]!!.y,
                        0.5f / pathToTile.size
                    )
                }.toTypedArray(),
                Actions.run {
                    // Re-enable the final tile
                    targetTileSpriteSlot.isVisible = true
                    worldScreen.shouldUpdate = true
                },
                Actions.removeActor(),
            )
        )
    }

    private fun swapMoveUnitToTargetTile(selectedUnit: MapUnit, targetTile: Tile) {
        markUnitMoveTutorialComplete(selectedUnit)
        selectedUnit.movement.swapMoveToTile(targetTile)

        if (selectedUnit.isExploring() || selectedUnit.isMoving())
            selectedUnit.action = null // remove explore on manual swap-move

        // Play something like a swish-swoosh
        SoundPlayer.play(UncivSound.Swap)

        if (selectedUnit.currentMovement > 0) worldScreen.bottomUnitTable.selectUnit(selectedUnit)

        worldScreen.shouldUpdate = true
        removeUnitActionOverlay()
    }

    private fun connectRoadToTargetTile(selectedUnit: MapUnit, targetTile: Tile) {
        selectedUnit.automatedRoadConnectionDestination = targetTile.position
        selectedUnit.automatedRoadConnectionPath = null
        selectedUnit.action = UnitActionType.ConnectRoad.value
        selectedUnit.automated = true
        UnitAutomation.automateUnitMoves(selectedUnit)

        SoundPlayer.play(UncivSound("wagon"))

        worldScreen.shouldUpdate = true
        removeUnitActionOverlay()

        // Make highlighting go away
        worldScreen.bottomUnitTable.selectedUnitIsConnectingRoad = false

    }


    private fun addTileOverlaysWithUnitMovement(selectedUnits: List<MapUnit>, tile: Tile) {
        Concurrency.run("TurnsToGetThere") {
            /** LibGdx sometimes has these weird errors when you try to edit the UI layout from 2 separate threads.
             * And so, all UI editing will be done on the main thread.
             * The only "heavy lifting" that needs to be done is getting the turns to get there,
             * so that and that alone will be relegated to the concurrent thread.
             */

            val unitToTurnsToTile = HashMap<MapUnit, Int>()
            for (unit in selectedUnits) {
                val shortestPath = ArrayList<Tile>()
                val turnsToGetThere = if (unit.baseUnit.movesLikeAirUnits) {
                    if (unit.movement.canReach(tile)) 1
                    else 0
                } else if (unit.isPreparingParadrop()) {
                    if (unit.movement.canReach(tile)) 1
                    else 0
                } else {
                    // this is the most time-consuming call
                    shortestPath.addAll(unit.movement.getShortestPath(tile))
                    shortestPath.size
                }
                unitMovementPaths[unit] = shortestPath
                unitToTurnsToTile[unit] = turnsToGetThere
            }

            launchOnGLThread {
                val unitsWhoCanMoveThere = HashMap(unitToTurnsToTile.filter { it.value != 0 })
                if (unitsWhoCanMoveThere.isEmpty()) { // give the regular tile overlays with no unit movement
                    addTileOverlays(tile)
                    worldScreen.shouldUpdate = true
                    return@launchOnGLThread
                }

                val turnsToGetThere = unitsWhoCanMoveThere.values.maxOrNull()!!

                if (UncivGame.Current.settings.singleTapMove && turnsToGetThere == 1) {
                    // single turn instant move
                    val selectedUnit = unitsWhoCanMoveThere.keys.first()
                    for (unit in unitsWhoCanMoveThere.keys) {
                        unit.movement.headTowards(tile)
                    }
                    worldScreen.bottomUnitTable.selectUnit(selectedUnit) // keep moved unit selected
                } else {
                    // add "move to" button if there is a path to tileInfo
                    val moveHereButtonDto = MoveHereButtonDto(unitsWhoCanMoveThere, tile)
                    addTileOverlays(tile, moveHereButtonDto)
                }
                worldScreen.shouldUpdate = true
            }
        }
    }

    private fun addTileOverlaysWithUnitSwapping(selectedUnit: MapUnit, tile: Tile) {
        if (!selectedUnit.movement.canUnitSwapTo(tile)) { // give the regular tile overlays with no unit swapping
            addTileOverlays(tile)
            worldScreen.shouldUpdate = true
            return
        }
        if (UncivGame.Current.settings.singleTapMove) {
            swapMoveUnitToTargetTile(selectedUnit, tile)
        }
        else {
            // Add "swap with" button
            val swapWithButtonDto = SwapWithButtonDto(selectedUnit, tile)
            addTileOverlays(tile, swapWithButtonDto)
        }
        worldScreen.shouldUpdate = true
    }

    private fun addTileOverlaysWithUnitRoadConnecting(selectedUnit: MapUnit, tile: Tile){
        Concurrency.run("ConnectRoad") {
           val validTile = tile.isLand &&
               !tile.isImpassible() &&
                selectedUnit.civ.hasExplored(tile)

            if (validTile) {
                val roadPath: List<Tile>? = MapPathing.getRoadPath(selectedUnit, selectedUnit.currentTile, tile)
                launchOnGLThread {
                    if (roadPath == null) { // give the regular tile overlays with no road connection
                        addTileOverlays(tile)
                        worldScreen.shouldUpdate = true
                        return@launchOnGLThread
                    }
                    unitConnectRoadPaths[selectedUnit] = roadPath
                    val connectRoadButtonDto = ConnectRoadButtonDto(selectedUnit, tile)
                    addTileOverlays(tile, connectRoadButtonDto)
                    worldScreen.shouldUpdate = true
                }
            }
        }
    }

    private fun addMovingSpyOverlay(spy: Spy, tile: Tile) {
        val city: City? = if (tile.isCityCenter() && spy.canMoveTo(tile.getCity()!!)) tile.getCity() else null
        addTileOverlays(tile, MoveSpyButtonDto(spy, city))
        worldScreen.shouldUpdate = true
    }

    private fun addTileOverlays(tile: Tile, buttonDto: ButtonDto? = null) {
        val table = Table().apply { defaults().pad(10f) }
        if (buttonDto != null && worldScreen.canChangeState)
            table.add(
                when (buttonDto) {
                    is MoveHereButtonDto -> getMoveHereButton(buttonDto)
                    is SwapWithButtonDto -> getSwapWithButton(buttonDto)
                    is ConnectRoadButtonDto -> getConnectRoadButton(buttonDto)
                    is MoveSpyButtonDto -> getMoveSpyButton(buttonDto)
                    else -> null
                }
            )

        val unitList = ArrayList<MapUnit>()
        if (tile.isCityCenter()
                && (tile.getOwner() == worldScreen.viewingCiv || worldScreen.viewingCiv.isSpectator())) {
            unitList.addAll(tile.getCity()!!.getCenterTile().getUnits())
        } else if (tile.airUnits.isNotEmpty()
                && (tile.airUnits.first().civ == worldScreen.viewingCiv || worldScreen.viewingCiv.isSpectator())) {
            unitList.addAll(tile.getUnits())
        }

        for (unit in unitList) {
            val unitIconGroup = UnitIconGroup(unit, 48f).surroundWithCircle(68f, resizeActor = false)
            unitIconGroup.circle.color = Color.GRAY.cpy().apply { a = 0.5f }
            if (unit.currentMovement == 0f) unitIconGroup.color.a = 0.66f
            val clickableCircle = ClickableCircle(68f)
            clickableCircle.touchable = Touchable.enabled
            clickableCircle.onClick {
                worldScreen.bottomUnitTable.selectUnit(unit, Gdx.input.isShiftKeyPressed())
                worldScreen.shouldUpdate = true
                removeUnitActionOverlay()
            }
            unitIconGroup.addActor(clickableCircle)
            table.add(unitIconGroup)
        }

        addOverlayOnTileGroup(tileGroups[tile]!!, table)
        table.moveBy(0f, 48f)

    }

    val buttonSize = 60f
    val smallerCircleSizes = 25f

    private fun getMoveHereButton(dto: MoveHereButtonDto): Group {
        val isParadrop = dto.unitToTurnsToDestination.keys.all { it.isPreparingParadrop() }
        val image = if (isParadrop)
                ImageGetter.getUnitActionPortrait("Paradrop", buttonSize / 2)
            else ImageGetter.getStatIcon("Movement")
                .apply { color = Color.BLACK; width = buttonSize / 2; height = buttonSize / 2 }
        val moveHereButton = image
            .surroundWithCircle(buttonSize - 2, false)
            .surroundWithCircle(buttonSize, false, Color.BLACK)

        if (!isParadrop) {
            val numberCircle = dto.unitToTurnsToDestination.values.maxOrNull()!!.tr().toLabel(fontSize = 14)
                .apply { setAlignment(Align.center) }
                .surroundWithCircle(smallerCircleSizes - 2, color = BaseScreen.skinStrings.skinConfig.baseColor.darken(0.3f))
                .surroundWithCircle(smallerCircleSizes, false)
            moveHereButton.addActor(numberCircle)
        }

        val firstUnit = dto.unitToTurnsToDestination.keys.first()
<<<<<<< HEAD
        val unitIcon = if (dto.unitToTurnsToDestination.size == 1) UnitGroup(firstUnit, smallerCircleSizes)
        else dto.unitToTurnsToDestination.size.tr().toLabel(fontColor = firstUnit.civ.nation.getInnerColor()).apply { setAlignment(Align.center) }
=======
        val unitIcon = if (dto.unitToTurnsToDestination.size == 1) UnitIconGroup(firstUnit, smallerCircleSizes)
        else dto.unitToTurnsToDestination.size.toString().toLabel(fontColor = firstUnit.civ.nation.getInnerColor()).apply { setAlignment(Align.center) }
>>>>>>> e3b786be
                .surroundWithCircle(smallerCircleSizes).apply { circle.color = firstUnit.civ.nation.getOuterColor() }
        unitIcon.y = buttonSize - unitIcon.height
        moveHereButton.addActor(unitIcon)

        val unitsThatCanMove = dto.unitToTurnsToDestination.keys.filter { it.currentMovement > 0 }
        if (unitsThatCanMove.isEmpty()) moveHereButton.color.a = 0.5f
        else {
            moveHereButton.onActivation(UncivSound.Silent) {
                moveUnitToTargetTile(unitsThatCanMove, dto.tile)
            }
            moveHereButton.keyShortcuts.add(KeyCharAndCode.TAB)
        }
        return moveHereButton
    }

    private fun getSwapWithButton(dto: SwapWithButtonDto): Group {
        val swapWithButton = Group()
        swapWithButton.setSize(buttonSize, buttonSize)
        swapWithButton.addActor(ImageGetter.getCircle(size = buttonSize))
        swapWithButton.addActor(
            ImageGetter.getImage("OtherIcons/Swap").apply {
                color = Color.BLACK
                setSize(buttonSize / 2)
                center(swapWithButton)
            }
        )

        val unitIcon = UnitIconGroup(dto.unit, smallerCircleSizes)
        unitIcon.y = buttonSize - unitIcon.height
        swapWithButton.addActor(unitIcon)

        swapWithButton.onActivation(UncivSound.Silent) {
            swapMoveUnitToTargetTile(dto.unit, dto.tile)
        }
        swapWithButton.keyShortcuts.add(KeyCharAndCode.TAB)

        return swapWithButton
    }

    private fun getConnectRoadButton(dto: ConnectRoadButtonDto): Group {
        val connectRoadButton = Group()
        connectRoadButton.setSize(buttonSize, buttonSize)
        connectRoadButton.addActor(ImageGetter.getUnitActionPortrait("RoadConnection", buttonSize * 0.8f).apply {
                center(connectRoadButton)
            }
        )

        val unitIcon = UnitIconGroup(dto.unit, smallerCircleSizes)
        unitIcon.y = buttonSize - unitIcon.height
        connectRoadButton.addActor(unitIcon)

        connectRoadButton.onActivation(UncivSound.Silent) {
            connectRoadToTargetTile(dto.unit, dto.tile)
        }
        connectRoadButton.keyShortcuts.add(KeyboardBinding.ConnectRoad)

        return connectRoadButton
    }

    private fun getMoveSpyButton(dto: MoveSpyButtonDto): Group {
        val spyActionButton = Group()
        spyActionButton.setSize(buttonSize, buttonSize)
        spyActionButton.addActor(ImageGetter.getCircle(size = buttonSize))
        if (dto.city != null) {
            spyActionButton.addActor(
                    ImageGetter.getStatIcon("Movement").apply {
                        name = "Button"
                        color = Color.BLACK
                        setSize(buttonSize / 2)
                        center(spyActionButton)
                    }
            )
        } else {
            spyActionButton.addActor(
                    ImageGetter.getImage("OtherIcons/Close").apply {
                        name = "Button"
                        color = Color.RED
                        setSize(buttonSize / 2)
                        center(spyActionButton)
                    }
            )
        }

        spyActionButton.onActivation(UncivSound.Silent) {
            if (dto.city != null) {
                dto.spy.moveTo(dto.city)
                worldScreen.game.pushScreen(EspionageOverviewScreen(worldScreen.selectedCiv, worldScreen))
            } else {
                worldScreen.game.pushScreen(EspionageOverviewScreen(worldScreen.selectedCiv, worldScreen))
                worldScreen.bottomUnitTable.selectedSpy = null
            }
            removeUnitActionOverlay()
            selectedTile = null
            worldScreen.shouldUpdate = true
            worldScreen.bottomUnitTable.selectSpy(null)
        }
        spyActionButton.keyShortcuts.add(KeyCharAndCode.TAB)
        spyActionButton.keyShortcuts.add(KeyCharAndCode.RETURN)
        spyActionButton.keyShortcuts.add(KeyCharAndCode.NUMPAD_ENTER)

        return spyActionButton
    }

    fun addOverlayOnTileGroup(group: TileGroup, actor: Actor) {

        actor.center(group)
        actor.x += group.x
        actor.y += group.y
        group.parent.addActor(actor) // Add the overlay to the TileGroupMap - it's what actually displays all the tiles
        actor.toFront()

        actor.y += actor.height
        actor.setOrigin(Align.bottom)
        unitActionOverlays.add(actor)
    }

    /** Returns true when the civ is a human player defeated in singleplayer game */
    fun isMapRevealEnabled(viewingCiv: Civilization) = !viewingCiv.gameInfo.gameParameters.isOnlineMultiplayer
            && viewingCiv.isCurrentPlayer()
            && viewingCiv.isDefeated()

    /** Clear all arrows to be drawn on the next update. */
    fun resetArrows() {
        for (tile in tileGroups.asSequence())
            tile.value.layerMisc.resetArrows()
    }

    /** Add an arrow to draw on the next update. */
    fun addArrow(fromTile: Tile, toTile: Tile, arrowType: MapArrowType) {
        tileGroups[fromTile]?.layerMisc?.addArrow(toTile, arrowType)
    }

    /**
     * Add arrows to show all past and planned movements and attacks, if the options setting to do so is enabled.
     *
     * @param pastVisibleUnits Sequence of [MapUnit]s for which the last turn's movement history can be displayed.
     * @param targetVisibleUnits Sequence of [MapUnit]s for which the active movement target can be displayed.
     * @param visibleAttacks Sequence of pairs of [Vector2] positions of the sources and the targets of all attacks that can be displayed.
     * */
    internal fun updateMovementOverlay(pastVisibleUnits: Sequence<MapUnit>, targetVisibleUnits: Sequence<MapUnit>, visibleAttacks: Sequence<Pair<Vector2, Vector2>>) {
        for (unit in pastVisibleUnits) {
            if (unit.movementMemories.isEmpty()) continue
            val stepIter = unit.movementMemories.iterator()
            var previous = stepIter.next()
            while (stepIter.hasNext()) {
                val next = stepIter.next()
                addArrow(tileMap[previous.position], tileMap[next.position], next.type)
                previous = next
            }
            addArrow(tileMap[previous.position], unit.getTile(),  unit.mostRecentMoveType)
        }
        for (unit in targetVisibleUnits) {
            if (!unit.isMoving())
                continue
            val toTile = unit.getMovementDestination()
            addArrow(unit.getTile(), toTile, MiscArrowTypes.UnitMoving)
        }
        for ((from, to) in visibleAttacks) {
            addArrow(tileMap[from], tileMap[to], MiscArrowTypes.UnitHasAttacked)
        }
    }


    var blinkAction: Action? = null

    /** Scrolls the world map to specified coordinates.
     * @param vector Position to center on
     * @param immediately Do so without animation
     * @param selectUnit Select a unit at the destination
     * @return `true` if scroll position was changed, `false` otherwise
     */
    fun setCenterPosition(vector: Vector2, immediately: Boolean = false, selectUnit: Boolean = true, forceSelectUnit: MapUnit? = null): Boolean {
        val tileGroup = tileGroups.values.firstOrNull { it.tile.position == vector } ?: return false
        selectedTile = tileGroup.tile
        if (selectUnit || forceSelectUnit != null)
            worldScreen.bottomUnitTable.tileSelected(selectedTile!!, forceSelectUnit)

        // The Y axis of [scrollY] is inverted - when at 0 we're at the top, not bottom - so we invert it back.
        if (!scrollTo(tileGroup.x + tileGroup.width / 2, maxY - (tileGroup.y + tileGroup.width / 2), immediately))
            return false

        removeAction(blinkAction) // so we don't have multiple blinks at once
        blinkAction = Actions.repeat(3, Actions.sequence(
                Actions.run { tileGroup.layerOverlay.hideHighlight()},
                Actions.delay(.3f),
                Actions.run { tileGroup.layerOverlay.showHighlight()},
                Actions.delay(.3f)
        ))
        addAction(blinkAction) // Don't set it on the group because it's an actionless group

        worldScreen.shouldUpdate = true
        return true
    }

    override fun zoom(zoomScale: Float) {
        super.zoom(zoomScale)
        clampCityButtonSize()
    }

    /** We don't want the city buttons becoming too large when zooming out */
    private fun clampCityButtonSize() {
        // use scaleX instead of zoomScale itself, because zoomScale might have been outside minZoom..maxZoom and thus not applied
        val clampedCityButtonZoom = 1 / scaleX
        if (clampedCityButtonZoom >= 1) {
            for (tileGroup in tileGroups.values) {
                tileGroup.layerCityButton.isTransform = false // to save on rendering time to improve framerate
            }
        } else if (clampedCityButtonZoom >= minZoom) {
            for (tileGroup in tileGroups.values) {
                // ONLY set those groups that have active city buttons as transformable!
                // This is massively framerate-improving!
                if (tileGroup.layerCityButton.hasChildren())
                    tileGroup.layerCityButton.isTransform = true
                tileGroup.layerCityButton.setScale(clampedCityButtonZoom)
            }
        }
    }

    fun removeUnitActionOverlay() {
        for (overlay in unitActionOverlays)
            overlay.remove()
        unitActionOverlays.clear()
    }

    override fun reloadMaxZoom() {
        val maxWorldZoomOut = UncivGame.Current.settings.maxWorldZoomOut
        val mapRadius = tileMap.mapParameters.mapSize.radius

        // Limit max zoom out by the map width
        val enableZoomLimit = (mapRadius < 21 && maxWorldZoomOut < 3f) || (mapRadius > 20 && maxWorldZoomOut < 4f)

        if (enableZoomLimit) {
            // For world-wrap we limit minimal possible zoom to content width + some extra offset
            // to hide one column of tiles so that the player doesn't see it teleporting from side to side
            val pad = if (continuousScrollingX) width / mapRadius * 0.7f else 0f
            minZoom = max(
                (width + pad) * scaleX / maxX,
                1f / maxWorldZoomOut
            )// add some extra padding offset

            // If the window becomes too wide and minZoom > maxZoom, we cannot zoom
            maxZoom = max(2f * minZoom, maxWorldZoomOut)
        }
        else
            super.reloadMaxZoom()
    }

    override fun restrictX(deltaX: Float): Float {
        var result = scrollX - deltaX
        if (worldScreen.viewingCiv.isSpectator()) return result

        val exploredRegion = worldScreen.viewingCiv.exploredRegion
        if (exploredRegion.shouldRecalculateCoords()) exploredRegion.calculateStageCoords(maxX, maxY)
        if (!exploredRegion.shouldRestrictX()) return result

        val leftX = exploredRegion.getLeftX()
        val rightX = exploredRegion.getRightX()

        if (deltaX < 0 && scrollX <= rightX && result > rightX)
            result = rightX
        else if (deltaX > 0 && scrollX >= leftX && result < leftX)
            result = leftX

        return result
    }

    override fun restrictY(deltaY: Float): Float {
        var result = scrollY + deltaY
        if (worldScreen.viewingCiv.isSpectator()) return result

        val exploredRegion = worldScreen.viewingCiv.exploredRegion
        if (exploredRegion.shouldRecalculateCoords()) exploredRegion.calculateStageCoords(maxX, maxY)

        val topY = exploredRegion.getTopY()
        val bottomY = exploredRegion.getBottomY()

        if (result < topY) result = topY
        else if (result > bottomY) result = bottomY

        return result
    }


    // For debugging purposes
    override fun draw(batch: Batch?, parentAlpha: Float) = super.draw(batch, parentAlpha)
    override fun act(delta: Float) = super.act(delta)
    override fun clear() = super.clear()
}<|MERGE_RESOLUTION|>--- conflicted
+++ resolved
@@ -27,12 +27,9 @@
 import com.unciv.models.Spy
 import com.unciv.models.UncivSound
 import com.unciv.models.UnitActionType
-<<<<<<< HEAD
 import com.unciv.models.ruleset.unique.LocalUniqueCache
 import com.unciv.models.ruleset.unique.UniqueType
 import com.unciv.models.translations.tr
-=======
->>>>>>> e3b786be
 import com.unciv.ui.audio.SoundPlayer
 import com.unciv.ui.components.MapArrowType
 import com.unciv.ui.components.MiscArrowTypes
@@ -577,13 +574,8 @@
         }
 
         val firstUnit = dto.unitToTurnsToDestination.keys.first()
-<<<<<<< HEAD
-        val unitIcon = if (dto.unitToTurnsToDestination.size == 1) UnitGroup(firstUnit, smallerCircleSizes)
-        else dto.unitToTurnsToDestination.size.tr().toLabel(fontColor = firstUnit.civ.nation.getInnerColor()).apply { setAlignment(Align.center) }
-=======
         val unitIcon = if (dto.unitToTurnsToDestination.size == 1) UnitIconGroup(firstUnit, smallerCircleSizes)
         else dto.unitToTurnsToDestination.size.toString().toLabel(fontColor = firstUnit.civ.nation.getInnerColor()).apply { setAlignment(Align.center) }
->>>>>>> e3b786be
                 .surroundWithCircle(smallerCircleSizes).apply { circle.color = firstUnit.civ.nation.getOuterColor() }
         unitIcon.y = buttonSize - unitIcon.height
         moveHereButton.addActor(unitIcon)
