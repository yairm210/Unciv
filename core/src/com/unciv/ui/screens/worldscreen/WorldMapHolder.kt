package com.unciv.ui.screens.worldscreen

import com.badlogic.gdx.Application
import com.badlogic.gdx.Gdx
import com.badlogic.gdx.graphics.Color
import com.badlogic.gdx.graphics.g2d.Batch
import com.badlogic.gdx.math.Vector2
import com.badlogic.gdx.scenes.scene2d.Action
import com.badlogic.gdx.scenes.scene2d.Actor
import com.badlogic.gdx.scenes.scene2d.Group
import com.badlogic.gdx.scenes.scene2d.Touchable
import com.badlogic.gdx.scenes.scene2d.actions.Actions
import com.badlogic.gdx.scenes.scene2d.ui.Table
import com.badlogic.gdx.utils.Align
import com.unciv.Constants
import com.unciv.UncivGame
import com.unciv.logic.automation.unit.CityLocationTileRanker
import com.unciv.logic.automation.unit.UnitAutomation
import com.unciv.logic.battle.AttackableTile
import com.unciv.logic.battle.Battle
import com.unciv.logic.battle.MapUnitCombatant
import com.unciv.logic.battle.TargetHelper
import com.unciv.logic.city.City
import com.unciv.logic.civilization.Civilization
import com.unciv.logic.map.MapPathing
import com.unciv.logic.map.TileMap
import com.unciv.logic.map.mapunit.MapUnit
import com.unciv.logic.map.mapunit.movement.UnitMovement
import com.unciv.logic.map.tile.Tile
import com.unciv.models.UncivSound
import com.unciv.models.UnitActionType
import com.unciv.models.ruleset.unique.LocalUniqueCache
import com.unciv.models.ruleset.unique.UniqueType
import com.unciv.ui.audio.SoundPlayer
import com.unciv.ui.components.MapArrowType
import com.unciv.ui.components.MiscArrowTypes
import com.unciv.ui.components.extensions.center
import com.unciv.ui.components.extensions.colorFromRGB
import com.unciv.ui.components.extensions.darken
import com.unciv.ui.components.extensions.isShiftKeyPressed
import com.unciv.ui.components.extensions.setSize
import com.unciv.ui.components.extensions.surroundWithCircle
import com.unciv.ui.components.extensions.toLabel
import com.unciv.ui.components.input.ActivationTypes
import com.unciv.ui.components.input.ClickableCircle
import com.unciv.ui.components.input.KeyCharAndCode
import com.unciv.ui.components.input.KeyboardBinding
import com.unciv.ui.components.input.keyShortcuts
import com.unciv.ui.components.input.onActivation
import com.unciv.ui.components.input.onClick
import com.unciv.ui.components.tilegroups.TileGroup
import com.unciv.ui.components.tilegroups.TileGroupMap
import com.unciv.ui.components.tilegroups.TileSetStrings
import com.unciv.ui.components.tilegroups.WorldTileGroup
import com.unciv.ui.components.widgets.UnitGroup
import com.unciv.ui.components.widgets.ZoomableScrollPane
import com.unciv.ui.images.ImageGetter
import com.unciv.ui.screens.basescreen.BaseScreen
import com.unciv.ui.screens.basescreen.UncivStage
import com.unciv.ui.screens.worldscreen.UndoHandler.Companion.recordUndoCheckpoint
import com.unciv.ui.screens.worldscreen.bottombar.BattleTableHelpers.battleAnimation
import com.unciv.utils.Concurrency
import com.unciv.utils.Log
import com.unciv.utils.launchOnGLThread
import java.lang.Float.max


class WorldMapHolder(
    internal val worldScreen: WorldScreen,
    internal val tileMap: TileMap
) : ZoomableScrollPane(20f, 20f) {
    internal var selectedTile: Tile? = null
    val tileGroups = HashMap<Tile, WorldTileGroup>()

    private val unitActionOverlays: ArrayList<Actor> = ArrayList()

    private val unitMovementPaths: HashMap<MapUnit, ArrayList<Tile>> = HashMap()

    private val unitConnectRoadPaths: HashMap<MapUnit, List<Tile>> = HashMap()

    private lateinit var tileGroupMap: TileGroupMap<WorldTileGroup>

    lateinit var currentTileSetStrings: TileSetStrings

    init {
        if (Gdx.app.type == Application.ApplicationType.Desktop) this.setFlingTime(0f)
        continuousScrollingX = tileMap.mapParameters.worldWrap
        setupZoomPanListeners()
    }

    /**
     * When scrolling or zooming the world map, there are three unnecessary (at least currently) things happening that take a decent amount of time:
     *
     * 1. Checking which [Actor]'s bounds the pointer (mouse/finger) entered+exited and sending appropriate events to these actors
     * 2. Running all [Actor.act] methods of all child [Actor]s
     * 3. Running all [Actor.hit] methods of all child [Actor]s
     *
     * Disabling them while panning/zooming increases the frame rate by approximately 100%.
     */
    private fun setupZoomPanListeners() {

        fun setActHit() {
            val isEnabled = !isZooming() && !isPanning
            (stage as UncivStage).performPointerEnterExitEvents = isEnabled
            tileGroupMap.shouldAct = isEnabled
            tileGroupMap.shouldHit = isEnabled
        }

        onPanStartListener = { setActHit() }
        onPanStopListener = { setActHit() }
        onZoomStartListener = { setActHit() }
        onZoomStopListener = { setActHit() }
    }

    // Interface for classes that contain the data required to draw a button
    interface ButtonDto
    // Contains the data required to draw a "move here" button
    class MoveHereButtonDto(val unitToTurnsToDestination: HashMap<MapUnit, Int>, val tile: Tile) :
        ButtonDto
    // Contains the data required to draw a "swap with" button
    class SwapWithButtonDto(val unit: MapUnit, val tile: Tile) : ButtonDto

    // Contains the data required to draw a "connect road" button
    class ConnectRoadButtonDto(val unit: MapUnit, val tile: Tile) : ButtonDto


    internal fun addTiles() {
        val tileSetStrings = TileSetStrings()
        currentTileSetStrings = tileSetStrings
        val tileGroupsNew = tileMap.values.map { WorldTileGroup(it, tileSetStrings) }
        tileGroupMap = TileGroupMap(this, tileGroupsNew, continuousScrollingX)

        for (tileGroup in tileGroupsNew) {
            tileGroups[tileGroup.tile] = tileGroup
            tileGroup.layerCityButton.onClick(UncivSound.Silent) {
                onTileClicked(tileGroup.tile)
            }
            tileGroup.onClick { onTileClicked(tileGroup.tile) }

            // Right mouse click on desktop / Longpress on Android, and no equivalence mapping between those two,
            // because on 'droid two-finger tap is mapped to right click and dissent has been expressed
            tileGroup.onActivation(
                type = if (Gdx.app.type == Application.ApplicationType.Android)
                    ActivationTypes.Longpress else ActivationTypes.RightClick,
                noEquivalence = true
            ) {
                val unit = worldScreen.bottomUnitTable.selectedUnit
                    ?: return@onActivation
                Concurrency.run("WorldScreenClick") {
                    onTileRightClicked(unit, tileGroup.tile)
                }
            }
        }
        actor = tileGroupMap
        setSize(worldScreen.stage.width, worldScreen.stage.height)
        layout() // Fit the scroll pane to the contents - otherwise, setScroll won't work!
    }

    fun onTileClicked(tile: Tile) {

        if (!worldScreen.viewingCiv.hasExplored(tile)
                && tile.neighbors.all { worldScreen.viewingCiv.hasExplored(it) })
            return // This tile doesn't exist for you

        removeUnitActionOverlay()
        selectedTile = tile
        unitMovementPaths.clear()
        unitConnectRoadPaths.clear()

        val unitTable = worldScreen.bottomUnitTable
        val previousSelectedUnits = unitTable.selectedUnits.toList() // create copy
        val previousSelectedCity = unitTable.selectedCity
        val previousSelectedUnitIsSwapping = unitTable.selectedUnitIsSwapping
        val previousSelectedUnitIsConnectingRoad = unitTable.selectedUnitIsConnectingRoad
        unitTable.tileSelected(tile)
        val newSelectedUnit = unitTable.selectedUnit

        if (previousSelectedCity != null && tile != previousSelectedCity.getCenterTile())
            tileGroups[previousSelectedCity.getCenterTile()]!!.layerCityButton.moveUp()

        if (previousSelectedUnits.isNotEmpty()) {
            val isTileDifferent = previousSelectedUnits.any { it.getTile() != tile }
            val isPlayerTurn = worldScreen.isPlayersTurn
            val existsUnitNotPreparingAirSweep = previousSelectedUnits.any { !it.isPreparingAirSweep() }

            // Todo: valid tiles for actions should be handled internally, not here.
            val canPerformActionsOnTile = if (previousSelectedUnitIsSwapping) {
                previousSelectedUnits.first().movement.canUnitSwapTo(tile)
            } else if(previousSelectedUnitIsConnectingRoad) {
                true
            } else {
                previousSelectedUnits.any {
                    it.movement.canMoveTo(tile) ||
                        (it.movement.isUnknownTileWeShouldAssumeToBePassable(tile) && !it.baseUnit.movesLikeAirUnits())
                }
            }

            if (isTileDifferent && isPlayerTurn && canPerformActionsOnTile && existsUnitNotPreparingAirSweep) {
                when {
                    previousSelectedUnitIsSwapping -> addTileOverlaysWithUnitSwapping(previousSelectedUnits.first(), tile)
                    previousSelectedUnitIsConnectingRoad -> addTileOverlaysWithUnitRoadConnecting(previousSelectedUnits.first(), tile)
                    else -> addTileOverlaysWithUnitMovement(previousSelectedUnits, tile) // Long-running task
                }
            }
        } else {
            addTileOverlays(tile) // no unit movement but display the units in the tile etc.
        }

        if (newSelectedUnit == null || newSelectedUnit.isCivilian()) {
            val unitsInTile = selectedTile!!.getUnits()
            if (previousSelectedCity != null && previousSelectedCity.canBombard()
                    && selectedTile!!.getTilesInDistance(2).contains(previousSelectedCity.getCenterTile())
                    && unitsInTile.any()
                    && unitsInTile.first().civ.isAtWarWith(worldScreen.viewingCiv)) {
                // try to select the closest city to bombard this guy
                unitTable.citySelected(previousSelectedCity)
            }
        }
        worldScreen.viewingCiv.tacticalAI.showZonesDebug(tile)
        worldScreen.shouldUpdate = true
    }

    private fun onTileRightClicked(unit: MapUnit, tile: Tile) {
        removeUnitActionOverlay()
        selectedTile = tile
        unitMovementPaths.clear()
        unitConnectRoadPaths.clear()
        if (!worldScreen.canChangeState) return

        // Concurrency might open up a race condition window - if worldScreen.shouldUpdate is on too
        // early, concurrent code might possibly call worldScreen.render() and then our request will be
        // 'consumed' prematurely, and worse, the update might update and show the BattleTable for our
        // right-click attack, and leave it visible after we have resolved the battle here in code -
        // including its onClick closures which will be outdated if the user clicks Attack -> crash!
        var localShouldUpdate = worldScreen.shouldUpdate
        worldScreen.shouldUpdate = false
        // Below, there's 4 outcomes, one of which will have done nothing and will restore the old
        // shouldUpdate - maybe overkill done in a "better safe than sorry" mindset.

        if (worldScreen.bottomUnitTable.selectedUnitIsSwapping) {
            /** ****** Right-click Swap ****** */
            if (unit.movement.canUnitSwapTo(tile)) {
                swapMoveUnitToTargetTile(unit, tile)
                localShouldUpdate = true
            }
            /** If we are in unit-swapping mode and didn't find a swap partner, we don't want to move or attack */
        } else {
            // This seems inefficient as the tileToAttack is already known - but the method also calculates tileToAttackFrom
            val attackableTile = TargetHelper
                    .getAttackableEnemies(unit, unit.movement.getDistanceToTiles())
                    .firstOrNull { it.tileToAttack == tile }
            if (unit.canAttack() && attackableTile != null) {
                /** ****** Right-click Attack ****** */
                val attacker = MapUnitCombatant(unit)
                if (!Battle.movePreparingAttack(attacker, attackableTile)) return
                SoundPlayer.play(attacker.getAttackSound())
                val (damageToDefender, damageToAttacker) = Battle.attackOrNuke(attacker, attackableTile)
                if (attackableTile.combatant != null)
                    worldScreen.battleAnimation(attacker, damageToAttacker, attackableTile.combatant, damageToDefender)
                localShouldUpdate = true
            } else if (unit.movement.canReach(tile)) {
                /** ****** Right-click Move ****** */
                moveUnitToTargetTile(listOf(unit), tile)
                localShouldUpdate = true
            }
        }
        worldScreen.shouldUpdate = localShouldUpdate
    }

    private fun moveUnitToTargetTile(selectedUnits: List<MapUnit>, targetTile: Tile) {
        // this can take a long time, because of the unit-to-tile calculation needed, so we put it in a different thread
        // THIS PART IS REALLY ANNOYING
        // So lets say you have 2 units you want to move in the same direction, right
        // But if the first one gets there, and the second one was PLANNING on going there, then now it can't and has to rethink
        // So basically, THE UNIT MOVES HAVE TO BE SEQUENTIAL and not concurrent which is a BITCH
        // So we do this one at a time by getting the list of units to move, MOVING ONE OF THEM with all the yukky threading,
        // and then calling the function again but without the unit that moved.

        val selectedUnit = selectedUnits.first()

        Concurrency.run("TileToMoveTo") {
            // these are the heavy parts, finding where we want to go
            // Since this runs in a different thread, even if we check movement.canReach()
            // then it might change until we get to the getTileToMoveTo, so we just try/catch it
            val tileToMoveTo: Tile
            try {
                tileToMoveTo = selectedUnit.movement.getTileToMoveToThisTurn(targetTile)
            } catch (ex: Exception) {
                when (ex) {
                    is UnitMovement.UnreachableDestinationException -> {
                        // This is normal e.g. when selecting an air unit then right-clicking on an empty tile
                        // Or telling a ship to run onto a coastal land tile.
                        // Do nothing
                    }
                    else -> {
                        Log.error("Exception in getTileToMoveToThisTurn", ex)
                    }
                }
                return@run // can't move here
            }


            worldScreen.recordUndoCheckpoint()

            launchOnGLThread {
                try {
                    // Because this is darned concurrent (as it MUST be to avoid ANRs),
                    // there are edge cases where the canReach is true,
                    // but until it reaches the headTowards the board has changed and so the headTowards fails.
                    // I can't think of any way to avoid this,
                    // but it's so rare and edge-case-y that ignoring its failure is actually acceptable, hence the empty catch
                    selectedUnit.movement.moveToTile(tileToMoveTo)
                    if (selectedUnit.isExploring() || selectedUnit.isMoving())
                        selectedUnit.action = null // remove explore on manual move
                    SoundPlayer.play(UncivSound.Whoosh)
                    if (selectedUnit.currentTile != targetTile)
                        selectedUnit.action =
                                "moveTo ${targetTile.position.x.toInt()},${targetTile.position.y.toInt()}"
                    if (selectedUnit.currentMovement > 0) worldScreen.bottomUnitTable.selectUnit(selectedUnit)

                    worldScreen.shouldUpdate = true
                    if (selectedUnits.size > 1) { // We have more tiles to move
                        moveUnitToTargetTile(selectedUnits.subList(1, selectedUnits.size), targetTile)
                    } else removeUnitActionOverlay() //we're done here

                    if (UncivGame.Current.settings.autoUnitCycle && selectedUnit.currentMovement == 0f)
                        worldScreen.switchToNextUnit()

                } catch (ex: Exception) {
                    Log.error("Exception in moveUnitToTargetTile", ex)
                }
            }
        }
    }

    private fun swapMoveUnitToTargetTile(selectedUnit: MapUnit, targetTile: Tile) {
        selectedUnit.movement.swapMoveToTile(targetTile)

        if (selectedUnit.isExploring() || selectedUnit.isMoving())
            selectedUnit.action = null // remove explore on manual swap-move

        // Play something like a swish-swoosh
        SoundPlayer.play(UncivSound.Swap)

        if (selectedUnit.currentMovement > 0) worldScreen.bottomUnitTable.selectUnit(selectedUnit)

        worldScreen.shouldUpdate = true
        removeUnitActionOverlay()
    }

    private fun connectRoadToTargetTile(selectedUnit: MapUnit, targetTile: Tile) {
        selectedUnit.automatedRoadConnectionDestination = targetTile.position
        selectedUnit.automatedRoadConnectionPath = null
        selectedUnit.action = UnitActionType.ConnectRoad.value
        selectedUnit.automated = true
        UnitAutomation.automateUnitMoves(selectedUnit)

        SoundPlayer.play(UncivSound("wagon"))

        worldScreen.shouldUpdate = true
        removeUnitActionOverlay()

        // Make highlighting go away
        worldScreen.bottomUnitTable.selectedUnitIsConnectingRoad = false

    }


    private fun addTileOverlaysWithUnitMovement(selectedUnits: List<MapUnit>, tile: Tile) {
        Concurrency.run("TurnsToGetThere") {
            /** LibGdx sometimes has these weird errors when you try to edit the UI layout from 2 separate threads.
             * And so, all UI editing will be done on the main thread.
             * The only "heavy lifting" that needs to be done is getting the turns to get there,
             * so that and that alone will be relegated to the concurrent thread.
             */

            val unitToTurnsToTile = HashMap<MapUnit, Int>()
            for (unit in selectedUnits) {
                val shortestPath = ArrayList<Tile>()
                val turnsToGetThere = if (unit.baseUnit.movesLikeAirUnits()) {
                    if (unit.movement.canReach(tile)) 1
                    else 0
                } else if (unit.isPreparingParadrop()) {
                    if (unit.movement.canReach(tile)) 1
                    else 0
                } else {
                    // this is the most time-consuming call
                    shortestPath.addAll(unit.movement.getShortestPath(tile))
                    shortestPath.size
                }
                unitMovementPaths[unit] = shortestPath
                unitToTurnsToTile[unit] = turnsToGetThere
            }

            launchOnGLThread {
                val unitsWhoCanMoveThere = HashMap(unitToTurnsToTile.filter { it.value != 0 })
                if (unitsWhoCanMoveThere.isEmpty()) { // give the regular tile overlays with no unit movement
                    addTileOverlays(tile)
                    worldScreen.shouldUpdate = true
                    return@launchOnGLThread
                }

                val turnsToGetThere = unitsWhoCanMoveThere.values.maxOrNull()!!

                if (UncivGame.Current.settings.singleTapMove && turnsToGetThere == 1) {
                    // single turn instant move
                    val selectedUnit = unitsWhoCanMoveThere.keys.first()
                    for (unit in unitsWhoCanMoveThere.keys) {
                        unit.movement.headTowards(tile)
                    }
                    worldScreen.bottomUnitTable.selectUnit(selectedUnit) // keep moved unit selected
                } else {
                    // add "move to" button if there is a path to tileInfo
                    val moveHereButtonDto = MoveHereButtonDto(unitsWhoCanMoveThere, tile)
                    addTileOverlays(tile, moveHereButtonDto)
                }
                worldScreen.shouldUpdate = true
            }
        }
    }

    private fun addTileOverlaysWithUnitSwapping(selectedUnit: MapUnit, tile: Tile) {
        if (!selectedUnit.movement.canUnitSwapTo(tile)) { // give the regular tile overlays with no unit swapping
            addTileOverlays(tile)
            worldScreen.shouldUpdate = true
            return
        }
        if (UncivGame.Current.settings.singleTapMove) {
            swapMoveUnitToTargetTile(selectedUnit, tile)
        }
        else {
            // Add "swap with" button
            val swapWithButtonDto = SwapWithButtonDto(selectedUnit, tile)
            addTileOverlays(tile, swapWithButtonDto)
        }
        worldScreen.shouldUpdate = true
    }

    private fun addTileOverlaysWithUnitRoadConnecting(selectedUnit: MapUnit, tile: Tile){
        Concurrency.run("ConnectRoad") {
           val validTile = tile.isLand &&
               !tile.isImpassible() &&
                selectedUnit.civ.hasExplored(tile)

            if (validTile) {
                val roadPath: List<Tile>? = MapPathing.getRoadPath(selectedUnit, selectedUnit.currentTile, tile)
                launchOnGLThread {
                    if (roadPath == null) { // give the regular tile overlays with no road connection
                        addTileOverlays(tile)
                        worldScreen.shouldUpdate = true
                        return@launchOnGLThread
                    }
                    unitConnectRoadPaths[selectedUnit] = roadPath
                    val connectRoadButtonDto = ConnectRoadButtonDto(selectedUnit, tile)
                    addTileOverlays(tile, connectRoadButtonDto)
                    worldScreen.shouldUpdate = true
                }
            }
        }
    }
    private fun addTileOverlays(tile: Tile, buttonDto: ButtonDto? = null) {
        val table = Table().apply { defaults().pad(10f) }
        if (buttonDto != null && worldScreen.canChangeState)
            table.add(
                when (buttonDto) {
                    is MoveHereButtonDto -> getMoveHereButton(buttonDto)
                    is SwapWithButtonDto -> getSwapWithButton(buttonDto)
                    is ConnectRoadButtonDto -> getConnectRoadButton(buttonDto)
                    else -> null
                }
            )

        val unitList = ArrayList<MapUnit>()
        if (tile.isCityCenter()
                && (tile.getOwner() == worldScreen.viewingCiv || worldScreen.viewingCiv.isSpectator())) {
            unitList.addAll(tile.getCity()!!.getCenterTile().getUnits())
        } else if (tile.airUnits.isNotEmpty()
                && (tile.airUnits.first().civ == worldScreen.viewingCiv || worldScreen.viewingCiv.isSpectator())) {
            unitList.addAll(tile.getUnits())
        }

        for (unit in unitList) {
            val unitGroup = UnitGroup(unit, 48f).surroundWithCircle(68f, resizeActor = false)
            unitGroup.circle.color = Color.GRAY.cpy().apply { a = 0.5f }
            if (unit.currentMovement == 0f) unitGroup.color.a = 0.66f
            val clickableCircle = ClickableCircle(68f)
            clickableCircle.touchable = Touchable.enabled
            clickableCircle.onClick {
                worldScreen.bottomUnitTable.selectUnit(unit, Gdx.input.isShiftKeyPressed())
                worldScreen.shouldUpdate = true
                removeUnitActionOverlay()
            }
            unitGroup.addActor(clickableCircle)
            table.add(unitGroup)
        }

        addOverlayOnTileGroup(tileGroups[tile]!!, table)
        table.moveBy(0f, 48f)

    }

    val buttonSize = 60f
    val smallerCircleSizes = 25f

    private fun getMoveHereButton(dto: MoveHereButtonDto): Group {
        val isParadrop = dto.unitToTurnsToDestination.keys.all { it.isPreparingParadrop() }
        val image = if (isParadrop)
                ImageGetter.getUnitActionPortrait("Paradrop", buttonSize / 2)
            else ImageGetter.getStatIcon("Movement")
                .apply { color = Color.BLACK; width = buttonSize / 2; height = buttonSize / 2 }
        val moveHereButton = image
            .surroundWithCircle(buttonSize - 2, false)
            .surroundWithCircle(buttonSize, false, Color.BLACK)

        if (!isParadrop) {
            val numberCircle = dto.unitToTurnsToDestination.values.maxOrNull()!!.toString().toLabel(fontSize = 14)
                .apply { setAlignment(Align.center) }
                .surroundWithCircle(smallerCircleSizes - 2, color = BaseScreen.skinStrings.skinConfig.baseColor.darken(0.3f))
                .surroundWithCircle(smallerCircleSizes, false)
            moveHereButton.addActor(numberCircle)
        }

        val firstUnit = dto.unitToTurnsToDestination.keys.first()
        val unitIcon = if (dto.unitToTurnsToDestination.size == 1) UnitGroup(firstUnit, smallerCircleSizes)
        else dto.unitToTurnsToDestination.size.toString().toLabel(fontColor = firstUnit.civ.nation.getInnerColor()).apply { setAlignment(Align.center) }
                .surroundWithCircle(smallerCircleSizes).apply { circle.color = firstUnit.civ.nation.getOuterColor() }
        unitIcon.y = buttonSize - unitIcon.height
        moveHereButton.addActor(unitIcon)

        val unitsThatCanMove = dto.unitToTurnsToDestination.keys.filter { it.currentMovement > 0 }
        if (unitsThatCanMove.isEmpty()) moveHereButton.color.a = 0.5f
        else {
            moveHereButton.onActivation(UncivSound.Silent) {
                UncivGame.Current.settings.addCompletedTutorialTask("Move unit")
                if (unitsThatCanMove.any { it.baseUnit.movesLikeAirUnits() })
                    UncivGame.Current.settings.addCompletedTutorialTask("Move an air unit")
                moveUnitToTargetTile(unitsThatCanMove, dto.tile)
            }
            moveHereButton.keyShortcuts.add(KeyCharAndCode.TAB)
        }
        return moveHereButton
    }

    private fun getSwapWithButton(dto: SwapWithButtonDto): Group {
        val swapWithButton = Group()
        swapWithButton.setSize(buttonSize, buttonSize)
        swapWithButton.addActor(ImageGetter.getCircle(size = buttonSize))
        swapWithButton.addActor(
            ImageGetter.getImage("OtherIcons/Swap").apply {
                color = Color.BLACK
                setSize(buttonSize / 2)
                center(swapWithButton)
            }
        )

        val unitIcon = UnitGroup(dto.unit, smallerCircleSizes)
        unitIcon.y = buttonSize - unitIcon.height
        swapWithButton.addActor(unitIcon)

        swapWithButton.onActivation(UncivSound.Silent) {
            UncivGame.Current.settings.addCompletedTutorialTask("Move unit")
            if (dto.unit.baseUnit.movesLikeAirUnits())
                UncivGame.Current.settings.addCompletedTutorialTask("Move an air unit")
            swapMoveUnitToTargetTile(dto.unit, dto.tile)
        }
        swapWithButton.keyShortcuts.add(KeyCharAndCode.TAB)

        return swapWithButton
    }

    private fun getConnectRoadButton(dto: ConnectRoadButtonDto): Group {
        val connectRoadButton = Group()
        connectRoadButton.setSize(buttonSize, buttonSize)
        connectRoadButton.addActor(ImageGetter.getUnitActionPortrait("RoadConnection", buttonSize * 0.8f).apply {
                center(connectRoadButton)
            }
        )

        val unitIcon = UnitGroup(dto.unit, smallerCircleSizes)
        unitIcon.y = buttonSize - unitIcon.height
        connectRoadButton.addActor(unitIcon)

        connectRoadButton.onActivation(UncivSound.Silent) {
            connectRoadToTargetTile(dto.unit, dto.tile)
        }
        connectRoadButton.keyShortcuts.add(KeyboardBinding.ConnectRoad)

        return connectRoadButton
    }


    fun addOverlayOnTileGroup(group: TileGroup, actor: Actor) {

        actor.center(group)
        actor.x += group.x
        actor.y += group.y
        group.parent.addActor(actor) // Add the overlay to the TileGroupMap - it's what actually displays all the tiles
        actor.toFront()

        actor.y += actor.height
        actor.setOrigin(Align.bottom)
        unitActionOverlays.add(actor)
    }

    /** Returns true when the civ is a human player defeated in singleplayer game */
    private fun isMapRevealEnabled(viewingCiv: Civilization) = !viewingCiv.gameInfo.gameParameters.isOnlineMultiplayer
            && viewingCiv.isCurrentPlayer()
            && viewingCiv.isDefeated()

    /** Clear all arrows to be drawn on the next update. */
    fun resetArrows() {
        for (tile in tileGroups.asSequence())
            tile.value.layerMisc.resetArrows()
    }

    /** Add an arrow to draw on the next update. */
    fun addArrow(fromTile: Tile, toTile: Tile, arrowType: MapArrowType) {
        tileGroups[fromTile]?.layerMisc?.addArrow(toTile, arrowType)
    }

    /**
     * Add arrows to show all past and planned movements and attacks, if the options setting to do so is enabled.
     *
     * @param pastVisibleUnits Sequence of [MapUnit]s for which the last turn's movement history can be displayed.
     * @param targetVisibleUnits Sequence of [MapUnit]s for which the active movement target can be displayed.
     * @param visibleAttacks Sequence of pairs of [Vector2] positions of the sources and the targets of all attacks that can be displayed.
     * */
    internal fun updateMovementOverlay(pastVisibleUnits: Sequence<MapUnit>, targetVisibleUnits: Sequence<MapUnit>, visibleAttacks: Sequence<Pair<Vector2, Vector2>>) {
        for (unit in pastVisibleUnits) {
            if (unit.movementMemories.isEmpty()) continue
            val stepIter = unit.movementMemories.iterator()
            var previous = stepIter.next()
            while (stepIter.hasNext()) {
                val next = stepIter.next()
                addArrow(tileMap[previous.position], tileMap[next.position], next.type)
                previous = next
            }
            addArrow(tileMap[previous.position], unit.getTile(),  unit.mostRecentMoveType)
        }
        for (unit in targetVisibleUnits) {
            if (!unit.isMoving())
                continue
            val toTile = unit.getMovementDestination()
            addArrow(unit.getTile(), toTile, MiscArrowTypes.UnitMoving)
        }
        for ((from, to) in visibleAttacks) {
            addArrow(tileMap[from], tileMap[to], MiscArrowTypes.UnitHasAttacked)
        }
    }

    internal fun updateTiles(viewingCiv: Civilization) {

        if (isMapRevealEnabled(viewingCiv)) {
            // Only needs to be done once - this is so the minimap will also be revealed
            tileGroups.values.forEach {
                it.tile.setExplored(viewingCiv, true)
                it.isForceVisible = true } // So we can see all resources, regardless of tech
        }

        // General update of all tiles
        val uniqueCache =  LocalUniqueCache(true)
        for (tileGroup in tileGroups.values)
            tileGroup.update(viewingCiv, uniqueCache)

        // Update tiles according to selected unit/city
        val unitTable = worldScreen.bottomUnitTable
        when {
            unitTable.selectedCity != null -> {
                val city = unitTable.selectedCity!!
                updateBombardableTilesForSelectedCity(city)
                // We still want to show road paths to the selected city if they are present
                if (unitTable.selectedUnitIsConnectingRoad) {
                    updateTilesForSelectedUnit(unitTable.selectedUnits[0])
                }
            }
            unitTable.selectedUnit != null -> {
                for (unit in unitTable.selectedUnits) {
                    updateTilesForSelectedUnit(unit)
                }
            }
            unitActionOverlays.isNotEmpty() -> {
                removeUnitActionOverlay()
            }
        }

        // Same as below - randomly, tileGroups doesn't seem to contain the selected tile, and this doesn't seem reproducible
        tileGroups[selectedTile]?.layerOverlay?.showHighlight(Color.WHITE)

        zoom(scaleX) // zoom to current scale, to set the size of the city buttons after "next turn"
    }

    private fun updateTilesForSelectedUnit(unit: MapUnit) {

        val tileGroup = tileGroups[unit.getTile()] ?: return

        // Update flags for units which have them
        if (!unit.baseUnit.movesLikeAirUnits()) {
            tileGroup.layerUnitFlag.selectFlag(unit)
        }

        // Fade out less relevant images if a military unit is selected
        if (unit.isMilitary()) {
            for (group in tileGroups.values) {

                // Fade out population icons
                group.layerMisc.dimPopulation(true)

                val shownImprovement = unit.civ.lastSeenImprovement[group.tile.position]

                // Fade out improvement icons (but not barb camps or ruins)
                if (shownImprovement != null && shownImprovement != Constants.barbarianEncampment
                        && !unit.civ.gameInfo.ruleset.tileImprovements[shownImprovement]!!.isAncientRuinsEquivalent())
                    group.layerMisc.dimImprovement(true)
            }
        }

        // Z-Layer: 0
        // Highlight suitable tiles in swapping-mode
        if (worldScreen.bottomUnitTable.selectedUnitIsSwapping) {
            val unitSwappableTiles = unit.movement.getUnitSwappableTiles()
            val swapUnitsTileOverlayColor = Color.PURPLE
            for (tile in unitSwappableTiles)  {
                tileGroups[tile]!!.layerOverlay.showHighlight(swapUnitsTileOverlayColor,
                    if (UncivGame.Current.settings.singleTapMove) 0.7f else 0.3f)
            }
            // In swapping-mode we don't want to show other overlays
            return
        }

        // Z-Layer: 0
        // Highlight suitable tiles in road connecting mode
        if (worldScreen.bottomUnitTable.selectedUnitIsConnectingRoad) {
            if (unit.currentTile.ruleset.roadImprovement == null) return
            val validTiles = unit.civ.gameInfo.tileMap.tileList.filter {
                MapPathing.isValidRoadPathTile(unit, it)
            }
            val connectRoadTileOverlayColor = Color.RED
            for (tile in validTiles)  {
                tileGroups[tile]!!.layerOverlay.showHighlight(connectRoadTileOverlayColor, 0.3f)
            }

            if (unitConnectRoadPaths.containsKey(unit)) {
                for (tile in unitConnectRoadPaths[unit]!!) {
                    tileGroups[tile]!!.layerOverlay.showHighlight(Color.ORANGE, 0.8f)
                }
            }

            // In road connecting mode we don't want to show other overlays
            return
        }

        val isAirUnit = unit.baseUnit.movesLikeAirUnits()
        val moveTileOverlayColor = if (unit.isPreparingParadrop()) Color.BLUE else Color.WHITE
        val tilesInMoveRange = unit.movement.getReachableTilesInCurrentTurn()
        // Prepare special Nuke blast radius display
        val nukeBlastRadius = if (unit.isNuclearWeapon() && selectedTile != null && selectedTile != unit.getTile())
            unit.getNukeBlastRadius() else -1

        // Z-Layer: 1
        // Highlight tiles within movement range
        for (tile in tilesInMoveRange) {
            val group = tileGroups[tile]!!

            // Air-units have additional highlights
            if (isAirUnit && !unit.isPreparingAirSweep()) {
                if (nukeBlastRadius >= 0 && tile.aerialDistanceTo(selectedTile!!) <= nukeBlastRadius) {
                    // The tile is within the nuke blast radius
                    group.layerMisc.overlayTerrain(Color.FIREBRICK, 0.6f)
                } else if (tile.aerialDistanceTo(unit.getTile()) <= unit.getRange()) {
                    // The tile is within attack range
                    group.layerMisc.overlayTerrain(Color.RED)
                } else if (tile.isExplored(worldScreen.viewingCiv) && tile.aerialDistanceTo(unit.getTile()) <= unit.getRange()*2) {
                    // The tile is within move range
                    group.layerMisc.overlayTerrain(if (unit.movement.canMoveTo(tile)) Color.WHITE else Color.BLUE)
                }
            }

            // Highlight tile unit can move to
            if (unit.movement.canMoveTo(tile) ||
                    unit.movement.isUnknownTileWeShouldAssumeToBePassable(tile) && !unit.baseUnit.movesLikeAirUnits()) {
                val alpha = if (UncivGame.Current.settings.singleTapMove) 0.7f else 0.3f
                group.layerOverlay.showHighlight(moveTileOverlayColor, alpha)
            }

        }

        // Z-Layer: 2
        // Add back in the red markers for Air Unit Attack range since they can't move, but can still attack
        if (unit.cache.cannotMove && isAirUnit && !unit.isPreparingAirSweep()) {
            val tilesInAttackRange = unit.getTile().getTilesInDistanceRange(IntRange(1, unit.getRange()))
            for (tile in tilesInAttackRange) {
                // The tile is within attack range
                tileGroups[tile]!!.layerOverlay.showHighlight(Color.RED, 0.3f)
            }
        }

        // Z-Layer: 3
        // Movement paths
        if (unitMovementPaths.containsKey(unit)) {
            for (tile in unitMovementPaths[unit]!!) {
                tileGroups[tile]!!.layerOverlay.showHighlight(Color.SKY, 0.8f)
            }
        }

        // Z-Layer: 4
        // Highlight road path for workers currently connecting roads
        if (unit.isAutomatingRoadConnection()) {
            if (unit.automatedRoadConnectionPath == null) return
            val currTileIndex = unit.automatedRoadConnectionPath!!.indexOf(unit.currentTile.position)
            if (currTileIndex != -1) {
                val futureTiles = unit.automatedRoadConnectionPath!!.filterIndexed { index, _ ->
                    index > currTileIndex
                }.map { tilePos ->
                    tileMap[tilePos]
                }
                for (tile in futureTiles) {
                    tileGroups[tile]!!.layerOverlay.showHighlight(Color.ORANGE, if (UncivGame.Current.settings.singleTapMove) 0.7f else 0.3f)
                }
            }
        }

        // Z-Layer: 5
        // Highlight movement destination tile
        if (unit.isMoving()) {
            tileGroups[unit.getMovementDestination()]!!.layerOverlay.showHighlight(Color.WHITE, 0.7f)
        }

        // Z-Layer: 6
        // Highlight attackable tiles
        if (unit.isMilitary()) {

            val attackableTiles: List<AttackableTile> =
                if (nukeBlastRadius >= 0)
                    selectedTile!!.getTilesInDistance(nukeBlastRadius)
                        // Should not display invisible submarine units even if the tile is visible.
                        .filter { targetTile -> (targetTile.isVisible(unit.civ) && targetTile.getUnits().any { !it.isInvisible(unit.civ) })
                            || (targetTile.isCityCenter() && unit.civ.hasExplored(targetTile)) }
                        .map { AttackableTile(unit.getTile(), it, 1f, null) }
                        .toList()
                else TargetHelper.getAttackableEnemies(unit, unit.movement.getDistanceToTiles())
                    .filter { it.tileToAttack.isVisible(unit.civ) }
                    .distinctBy { it.tileToAttack }

            for (attackableTile in attackableTiles) {
                val tileGroupToAttack = tileGroups[attackableTile.tileToAttack]!!
                tileGroupToAttack.layerOverlay.showHighlight(colorFromRGB(237, 41, 57))
                tileGroupToAttack.layerOverlay.showCrosshair(
                    // the targets which cannot be attacked without movements shown as orange-ish
                    if (attackableTile.tileToAttackFrom != unit.currentTile)
                        0.5f
                    else 1f
                )
            }
        }

        // Z-Layer: 7
        // Highlight best tiles for city founding
        if (unit.hasUnique(UniqueType.FoundCity)
                && UncivGame.Current.settings.showSettlersSuggestedCityLocations) {
            CityLocationTileRanker.getBestTilesToFoundCity(unit).tileRankMap.asSequence()
                .filter { it.key.isExplored(unit.civ) }.sortedByDescending { it.value }.take(3).forEach {
                tileGroups[it.key]!!.layerOverlay.showGoodCityLocationIndicator()
            }
        }
    }

    private fun updateBombardableTilesForSelectedCity(city: City) {
        if (!city.canBombard()) return
        for (attackableTile in TargetHelper.getBombardableTiles(city)) {
            val group = tileGroups[attackableTile]!!
            group.layerOverlay.showHighlight(colorFromRGB(237, 41, 57))
            group.layerOverlay.showCrosshair()
        }
    }

    var blinkAction: Action? = null

    /** Scrolls the world map to specified coordinates.
     * @param vector Position to center on
     * @param immediately Do so without animation
     * @param selectUnit Select a unit at the destination
     * @return `true` if scroll position was changed, `false` otherwise
     */
    fun setCenterPosition(vector: Vector2, immediately: Boolean = false, selectUnit: Boolean = true, forceSelectUnit: MapUnit? = null): Boolean {
        val tileGroup = tileGroups.values.firstOrNull { it.tile.position == vector } ?: return false
        selectedTile = tileGroup.tile
        if (selectUnit || forceSelectUnit != null)
            worldScreen.bottomUnitTable.tileSelected(selectedTile!!, forceSelectUnit)

        // The Y axis of [scrollY] is inverted - when at 0 we're at the top, not bottom - so we invert it back.
        if (!scrollTo(tileGroup.x + tileGroup.width / 2, maxY - (tileGroup.y + tileGroup.width / 2), immediately))
            return false

        removeAction(blinkAction) // so we don't have multiple blinks at once
        blinkAction = Actions.repeat(3, Actions.sequence(
                Actions.run { tileGroup.layerOverlay.hideHighlight()},
                Actions.delay(.3f),
                Actions.run { tileGroup.layerOverlay.showHighlight()},
                Actions.delay(.3f)
        ))
        addAction(blinkAction) // Don't set it on the group because it's an actionless group

        worldScreen.shouldUpdate = true
        return true
    }

    override fun zoom(zoomScale: Float) {
        super.zoom(zoomScale)
<<<<<<< HEAD

        if (scaleX == minZoom)
            for (tileGroup in tileGroups.values){
                val tile = tileGroup.tile
                if (!worldScreen.selectedCiv.hasExplored(tile)) continue
                val owner = tile.getOwner()
                if (owner != null){
                    val color = if (tile.isCityCenter()) owner.nation.getInnerColor() else owner.nation.getOuterColor()
                    tileGroup.layerMisc.overlayTerrain(color, 0.7f)
                }
            }
//         else
//             for (tileGroup in tileGroups.values)
//                 tileGroup.layerMisc.hideTerrainOverlay()

=======
>>>>>>> a8c0bef3
        clampCityButtonSize()
    }

    /** We don't want the city buttons becoming too large when zooming out */
    private fun clampCityButtonSize() {
        // use scaleX instead of zoomScale itself, because zoomScale might have been outside minZoom..maxZoom and thus not applied
        val clampedCityButtonZoom = 1 / scaleX
        if (clampedCityButtonZoom >= 1) {
            for (tileGroup in tileGroups.values) {
                tileGroup.layerCityButton.isTransform = false // to save on rendering time to improve framerate
            }
        } else if (clampedCityButtonZoom >= minZoom) {
            for (tileGroup in tileGroups.values) {
                // ONLY set those groups that have active city buttons as transformable!
                // This is massively framerate-improving!
                if (tileGroup.layerCityButton.hasChildren())
                    tileGroup.layerCityButton.isTransform = true
                tileGroup.layerCityButton.setScale(clampedCityButtonZoom)
            }
        }
    }

    fun removeUnitActionOverlay() {
        for (overlay in unitActionOverlays)
            overlay.remove()
        unitActionOverlays.clear()
    }

    override fun reloadMaxZoom() {
        val maxWorldZoomOut = UncivGame.Current.settings.maxWorldZoomOut
        val mapRadius = tileMap.mapParameters.mapSize.radius

        // Limit max zoom out by the map width
        val enableZoomLimit = (mapRadius < 21 && maxWorldZoomOut < 3f) || (mapRadius > 20 && maxWorldZoomOut < 4f)

        if (enableZoomLimit) {
            // For world-wrap we limit minimal possible zoom to content width + some extra offset
            // to hide one column of tiles so that the player doesn't see it teleporting from side to side
            val pad = if (continuousScrollingX) width / mapRadius * 0.7f else 0f
            minZoom = max(
                (width + pad) * scaleX / maxX,
                1f / maxWorldZoomOut
            )// add some extra padding offset

            // If the window becomes too wide and minZoom > maxZoom, we cannot zoom
            maxZoom = max(2f * minZoom, maxWorldZoomOut)
        }
        else
            super.reloadMaxZoom()
    }

    override fun restrictX(deltaX: Float): Float {
        var result = scrollX - deltaX
        if (worldScreen.viewingCiv.isSpectator()) return result

        val exploredRegion = worldScreen.viewingCiv.exploredRegion
        if (exploredRegion.shouldRecalculateCoords()) exploredRegion.calculateStageCoords(maxX, maxY)
        if (!exploredRegion.shouldRestrictX()) return result

        val leftX = exploredRegion.getLeftX()
        val rightX = exploredRegion.getRightX()

        if (deltaX < 0 && scrollX <= rightX && result > rightX)
            result = rightX
        else if (deltaX > 0 && scrollX >= leftX && result < leftX)
            result = leftX

        return result
    }

    override fun restrictY(deltaY: Float): Float {
        var result = scrollY + deltaY
        if (worldScreen.viewingCiv.isSpectator()) return result

        val exploredRegion = worldScreen.viewingCiv.exploredRegion
        if (exploredRegion.shouldRecalculateCoords()) exploredRegion.calculateStageCoords(maxX, maxY)

        val topY = exploredRegion.getTopY()
        val bottomY = exploredRegion.getBottomY()

        if (result < topY) result = topY
        else if (result > bottomY) result = bottomY

        return result
    }


    // For debugging purposes
    override fun draw(batch: Batch?, parentAlpha: Float) = super.draw(batch, parentAlpha)
    override fun act(delta: Float) = super.act(delta)
    override fun clear() = super.clear()
}<|MERGE_RESOLUTION|>--- conflicted
+++ resolved
@@ -906,24 +906,6 @@
 
     override fun zoom(zoomScale: Float) {
         super.zoom(zoomScale)
-<<<<<<< HEAD
-
-        if (scaleX == minZoom)
-            for (tileGroup in tileGroups.values){
-                val tile = tileGroup.tile
-                if (!worldScreen.selectedCiv.hasExplored(tile)) continue
-                val owner = tile.getOwner()
-                if (owner != null){
-                    val color = if (tile.isCityCenter()) owner.nation.getInnerColor() else owner.nation.getOuterColor()
-                    tileGroup.layerMisc.overlayTerrain(color, 0.7f)
-                }
-            }
-//         else
-//             for (tileGroup in tileGroups.values)
-//                 tileGroup.layerMisc.hideTerrainOverlay()
-
-=======
->>>>>>> a8c0bef3
         clampCityButtonSize()
     }
 
