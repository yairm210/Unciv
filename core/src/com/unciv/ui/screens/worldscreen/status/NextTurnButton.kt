package com.unciv.ui.screens.worldscreen.status

import com.badlogic.gdx.scenes.scene2d.ui.Cell
import com.badlogic.gdx.scenes.scene2d.ui.Label
import com.unciv.logic.civilization.managers.TurnManager
import com.unciv.models.translations.tr
import com.unciv.ui.components.UncivTooltip.Companion.addTooltip
import com.unciv.ui.components.extensions.isEnabled
import com.unciv.ui.components.extensions.setSize
import com.unciv.ui.components.input.KeyboardBinding
import com.unciv.ui.components.input.keyShortcuts
import com.unciv.ui.components.input.onActivation
import com.unciv.ui.components.input.onRightClick
import com.unciv.ui.images.IconTextButton
import com.unciv.ui.images.ImageGetter
import com.unciv.ui.popups.hasOpenPopups
import com.unciv.ui.screens.basescreen.BaseScreen
import com.unciv.ui.screens.worldscreen.WorldScreen
import com.unciv.ui.screens.worldscreen.status.NextTurnAction.Default
import com.unciv.utils.Concurrency

class NextTurnButton(
    private val worldScreen: WorldScreen
) : IconTextButton("", null, 30) {
    private var nextTurnAction = Default
    private val unitsDueLabel = Label("", BaseScreen.skin)
    private val unitsDueCell: Cell<Label>
    init {
        pad(15f)
        onActivation { nextTurnAction.action(worldScreen) }
        onRightClick { NextTurnMenu(stage, this, this, worldScreen) }
        keyShortcuts.add(KeyboardBinding.NextTurn)
        keyShortcuts.add(KeyboardBinding.NextTurnAlternate)
<<<<<<< HEAD
=======
        labelCell.row()
        unitsDueCell = add(unitsDueLabel).padTop(6f).colspan(2).center()
>>>>>>> 2f796587
    }

    fun update() {
        nextTurnAction = getNextTurnAction(worldScreen)
        updateButton(nextTurnAction)
        val autoPlay = worldScreen.autoPlay
        if (autoPlay.shouldContinueAutoPlaying() && worldScreen.isPlayersTurn
            && !worldScreen.waitingForAutosave && !worldScreen.isNextTurnUpdateRunning()) {
            autoPlay.runAutoPlayJobInNewThread("MultiturnAutoPlay", worldScreen, false) {
                TurnManager(worldScreen.viewingCiv).automateTurn()
                Concurrency.runOnGLThread { worldScreen.nextTurn() }
                autoPlay.endTurnMultiturnAutoPlay()
            }
        }

        isEnabled = nextTurnAction.getText (worldScreen) == "AutoPlay"
            || (!worldScreen.hasOpenPopups() && worldScreen.isPlayersTurn
                && !worldScreen.waitingForAutosave && !worldScreen.isNextTurnUpdateRunning())
        if (isEnabled) addTooltip(KeyboardBinding.NextTurn) else addTooltip("")
        
        worldScreen.smallUnitButton.update()
    }

    internal fun updateButton(nextTurnAction: NextTurnAction) {
        label.setText(nextTurnAction.getText(worldScreen).tr())
        label.color = nextTurnAction.color
        if (nextTurnAction.icon != null && ImageGetter.imageExists(nextTurnAction.icon!!))
            iconCell.setActor(ImageGetter.getImage(nextTurnAction.icon).apply { 
                setSize(30f)
                color = nextTurnAction.color
            })
        else
            iconCell.clearActor()

        nextTurnAction.getSubText(worldScreen)?.let {
            unitsDueLabel.setText(it.tr())
            unitsDueCell.setActor(unitsDueLabel)
        } ?: unitsDueCell.clearActor()
        
        pack()
    }

    private fun getNextTurnAction(worldScreen: WorldScreen) =
        // Guaranteed to return a non-null NextTurnAction because the last isChoice always returns true
        NextTurnAction.entries.first { it.isChoice(worldScreen) }
    
    fun isNextUnitAction(): Boolean = nextTurnAction == NextTurnAction.NextUnit
    
}<|MERGE_RESOLUTION|>--- conflicted
+++ resolved
@@ -31,11 +31,8 @@
         onRightClick { NextTurnMenu(stage, this, this, worldScreen) }
         keyShortcuts.add(KeyboardBinding.NextTurn)
         keyShortcuts.add(KeyboardBinding.NextTurnAlternate)
-<<<<<<< HEAD
-=======
         labelCell.row()
         unitsDueCell = add(unitsDueLabel).padTop(6f).colspan(2).center()
->>>>>>> 2f796587
     }
 
     fun update() {
