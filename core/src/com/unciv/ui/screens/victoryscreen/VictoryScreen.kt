package com.unciv.ui.screens.victoryscreen

import com.badlogic.gdx.Gdx
import com.badlogic.gdx.graphics.Color
import com.badlogic.gdx.scenes.scene2d.ui.Table
import com.badlogic.gdx.scenes.scene2d.ui.VerticalGroup
import com.badlogic.gdx.utils.Align
import com.unciv.Constants
import com.unciv.UncivGame
import com.unciv.logic.civilization.Civilization
import com.unciv.models.metadata.GameSetupInfo
import com.unciv.models.ruleset.Victory
import com.unciv.models.translations.tr
import com.unciv.ui.components.KeyCharAndCode
import com.unciv.ui.components.TabbedPager
import com.unciv.ui.components.extensions.areSecretKeysPressed
import com.unciv.ui.components.extensions.enable
import com.unciv.ui.components.extensions.onClick
import com.unciv.ui.components.extensions.toLabel
import com.unciv.ui.images.ImageGetter
<<<<<<< HEAD
=======
import com.unciv.ui.screens.basescreen.BaseScreen
import com.unciv.ui.screens.basescreen.RecreateOnResize
>>>>>>> ad080b4d
import com.unciv.ui.screens.newgamescreen.NewGameScreen
import com.unciv.ui.screens.pickerscreens.PickerScreen
import com.unciv.ui.screens.worldscreen.WorldScreen

//TODO someoneHasWon should look at gameInfo.victoryData
<<<<<<< HEAD
//TODO icons for victory types

class VictoryScreen(worldScreen: WorldScreen) : PickerScreen() {

    private val gameInfo = worldScreen.gameInfo
    private val playerCiv = worldScreen.viewingCiv
    private val tabs = TabbedPager(separatorColor = Color.WHITE, shorcutScreen = this)
=======
//TODO replay slider

class VictoryScreen(
    private val worldScreen: WorldScreen,
    pageNumber: Int = 0
) : PickerScreen(), RecreateOnResize {

    private val gameInfo = worldScreen.gameInfo
    private val playerCiv = worldScreen.viewingCiv
    private val tabs = TabbedPager(separatorColor = Color.WHITE, shortcutScreen = this)
>>>>>>> ad080b4d

    internal class CivWithStat(val civ: Civilization, val value: Int) {
        constructor(civ: Civilization, category: RankingType) : this(civ, civ.getStatForRanking(category))
    }

    private enum class VictoryTabs(
        val key: Char,
        val iconName: String = "",
        val caption: String? = null,
        val align: Int = Align.topLeft,
        val syncScroll: Boolean = true,
        val allowAsSecret: Boolean = false
    ) {
        OurStatus('O', "StatIcons/Specialist", caption = "Our status") {
            override fun getContent(worldScreen: WorldScreen) = VictoryScreenOurVictory(worldScreen)
            override fun isHidden(playerCiv: Civilization) = playerCiv.isSpectator()
        },
        Global('G', "OtherIcons/Nations", caption = "Global status") {
            override fun getContent(worldScreen: WorldScreen) = VictoryScreenGlobalVictory(worldScreen)
        },
        Demographics('D', "CityStateIcons/Cultured", allowAsSecret = true) {
            override fun getContent(worldScreen: WorldScreen) = VictoryScreenDemographics(worldScreen)
            override fun isHidden(playerCiv: Civilization) = !UncivGame.Current.settings.useDemographics
        },
        Rankings('R', "CityStateIcons/Cultured", allowAsSecret = true) {
            override fun getContent(worldScreen: WorldScreen) = VictoryScreenCivRankings(worldScreen)
            override fun isHidden(playerCiv: Civilization) = UncivGame.Current.settings.useDemographics
        },
        Replay('P', "OtherIcons/Load", align = Align.top, syncScroll = false, allowAsSecret = true) {
            override fun getContent(worldScreen: WorldScreen) = VictoryScreenReplay(worldScreen)
            override fun isHidden(playerCiv: Civilization) =
                !playerCiv.isSpectator() && playerCiv.gameInfo.victoryData == null && playerCiv.isAlive()
        };
        abstract fun getContent(worldScreen: WorldScreen): Table
        open fun isHidden(playerCiv: Civilization) = false
    }

    init {
        //**************** Set up the tabs ****************
        splitPane.setFirstWidget(tabs)
<<<<<<< HEAD
        val iconSize = Constants.headingFontSize.toFloat()

        for (tab in VictoryTabs.values()) {
            val tabHidden = tab.isHidden(playerCiv)
            if (tabHidden && !(tab.allowAsSecret && Gdx.input.areSecretKeysPressed())) continue
=======
        val iconSize = Constants.defaultFontSize.toFloat()

        for (tab in VictoryTabs.values()) {
            val tabHidden = tab.isHidden(playerCiv)
            if (tabHidden && !(tab.allowAsSecret && Gdx.input.areSecretKeysPressed()))
                continue
>>>>>>> ad080b4d
            val icon = if (tab.iconName.isEmpty()) null else ImageGetter.getImage(tab.iconName)
            tabs.addPage(
                tab.caption ?: tab.name,
                tab.getContent(worldScreen),
                icon, iconSize,
                scrollAlign = tab.align, syncScroll = tab.syncScroll,
                shortcutKey = KeyCharAndCode(tab.key),
                secret = tabHidden && tab.allowAsSecret
            )
        }
<<<<<<< HEAD
        tabs.selectPage(0)
=======
        tabs.selectPage(pageNumber)
>>>>>>> ad080b4d

        //**************** Set up bottom area - buttons and description label ****************
        rightSideButton.isVisible = false

        var someoneHasWon = false

        val playerVictoryType = playerCiv.victoryManager.getVictoryTypeAchieved()
        if (playerVictoryType != null) {
            someoneHasWon = true
            wonOrLost("You have won a [$playerVictoryType] Victory!", playerVictoryType, true)
        }
        for (civ in gameInfo.civilizations.filter { it.isMajorCiv() && it != playerCiv }) {
            val civVictoryType = civ.victoryManager.getVictoryTypeAchieved()
            if (civVictoryType != null) {
                someoneHasWon = true
                wonOrLost("[${civ.civName}] has won a [$civVictoryType] Victory!", civVictoryType, false)
            }
        }

        if (playerCiv.isDefeated()) {
            wonOrLost("", null, false)
        } else if (!someoneHasWon) {
            setDefaultCloseAction()
        }

        //**************** Set up floating info panels ****************
<<<<<<< HEAD
        tabs.pack()
        val panelY = stage.height - tabs.getRowHeight(0) * 0.5f
=======
        // When horizontal screen space is scarce so they would overlap, insert
        // them into the scrolling portion of the TabbedPager header instead
        tabs.pack()
>>>>>>> ad080b4d
        val topRightPanel = VerticalGroup().apply {
            space(5f)
            align(Align.right)
            addActor("{Game Speed}: {${gameInfo.gameParameters.speed}}".toLabel())
            if ("Time" in gameInfo.gameParameters.victoryTypes)
                addActor("{Max Turns}: ${gameInfo.gameParameters.maxTurns}".toLabel())
            pack()
<<<<<<< HEAD
        }
        stage.addActor(topRightPanel)
        topRightPanel.setPosition(stage.width - 10f, panelY, Align.right)

        val difficultyLabel = "{Difficulty}: {${gameInfo.difficulty}}".toLabel()
        stage.addActor(difficultyLabel)
        difficultyLabel.setPosition(10f, panelY, Align.left)
=======
        }
        val difficultyLabel = "{Difficulty}: {${gameInfo.difficulty}}".toLabel()
        val neededSpace = topRightPanel.width.coerceAtLeast(difficultyLabel.width) * 2 + tabs.getHeaderPrefWidth()
        if (neededSpace > stage.width) {
            tabs.decorateHeader(difficultyLabel, true)
            tabs.decorateHeader(topRightPanel, false)
            tabs.headerScroll.fadeScrollBars = false
        } else {
            val panelY = stage.height - tabs.getRowHeight(0) * 0.5f
            stage.addActor(topRightPanel)
            topRightPanel.setPosition(stage.width - 10f, panelY, Align.right)
            stage.addActor(difficultyLabel)
            difficultyLabel.setPosition(10f, panelY, Align.left)
        }
>>>>>>> ad080b4d
    }

    private fun wonOrLost(description: String, victoryType: String?, hasWon: Boolean) {
        val victory = playerCiv.gameInfo.ruleset.victories[victoryType]
            ?: Victory()  // This contains our default victory/defeat texts
        val endGameMessage = when {
                hasWon -> victory.victoryString
                else -> victory.defeatString
            }

        descriptionLabel.setText(description.tr() + "\n" + endGameMessage.tr())

        rightSideButton.setText("Start new game".tr())
        rightSideButton.isVisible = true
        rightSideButton.enable()
        rightSideButton.onClick {
            val newGameSetupInfo = GameSetupInfo(gameInfo)
            newGameSetupInfo.mapParameters.reseed()
            game.pushScreen(NewGameScreen(newGameSetupInfo))
        }

        closeButton.setText("One more turn...!".tr())
        closeButton.onClick {
            gameInfo.oneMoreTurnMode = true
            game.popScreen()
        }
    }

    override fun show() {
        super.show()
        tabs.askForPassword(secretHashCode = 2747985)
    }

    override fun dispose() {
        tabs.selectPage(-1)  // Tells Replay page to stop its timer
        super.dispose()
<<<<<<< HEAD
        tabs.selectPage(-1)  // Tells Replay page to stop its timer
    }
=======
    }

    override fun recreate(): BaseScreen = VictoryScreen(worldScreen, tabs.activePage)
>>>>>>> ad080b4d
}<|MERGE_RESOLUTION|>--- conflicted
+++ resolved
@@ -18,26 +18,13 @@
 import com.unciv.ui.components.extensions.onClick
 import com.unciv.ui.components.extensions.toLabel
 import com.unciv.ui.images.ImageGetter
-<<<<<<< HEAD
-=======
 import com.unciv.ui.screens.basescreen.BaseScreen
 import com.unciv.ui.screens.basescreen.RecreateOnResize
->>>>>>> ad080b4d
 import com.unciv.ui.screens.newgamescreen.NewGameScreen
 import com.unciv.ui.screens.pickerscreens.PickerScreen
 import com.unciv.ui.screens.worldscreen.WorldScreen
 
 //TODO someoneHasWon should look at gameInfo.victoryData
-<<<<<<< HEAD
-//TODO icons for victory types
-
-class VictoryScreen(worldScreen: WorldScreen) : PickerScreen() {
-
-    private val gameInfo = worldScreen.gameInfo
-    private val playerCiv = worldScreen.viewingCiv
-    private val tabs = TabbedPager(separatorColor = Color.WHITE, shorcutScreen = this)
-=======
-//TODO replay slider
 
 class VictoryScreen(
     private val worldScreen: WorldScreen,
@@ -47,7 +34,6 @@
     private val gameInfo = worldScreen.gameInfo
     private val playerCiv = worldScreen.viewingCiv
     private val tabs = TabbedPager(separatorColor = Color.WHITE, shortcutScreen = this)
->>>>>>> ad080b4d
 
     internal class CivWithStat(val civ: Civilization, val value: Int) {
         constructor(civ: Civilization, category: RankingType) : this(civ, civ.getStatForRanking(category))
@@ -88,20 +74,12 @@
     init {
         //**************** Set up the tabs ****************
         splitPane.setFirstWidget(tabs)
-<<<<<<< HEAD
         val iconSize = Constants.headingFontSize.toFloat()
-
-        for (tab in VictoryTabs.values()) {
-            val tabHidden = tab.isHidden(playerCiv)
-            if (tabHidden && !(tab.allowAsSecret && Gdx.input.areSecretKeysPressed())) continue
-=======
-        val iconSize = Constants.defaultFontSize.toFloat()
 
         for (tab in VictoryTabs.values()) {
             val tabHidden = tab.isHidden(playerCiv)
             if (tabHidden && !(tab.allowAsSecret && Gdx.input.areSecretKeysPressed()))
                 continue
->>>>>>> ad080b4d
             val icon = if (tab.iconName.isEmpty()) null else ImageGetter.getImage(tab.iconName)
             tabs.addPage(
                 tab.caption ?: tab.name,
@@ -112,11 +90,7 @@
                 secret = tabHidden && tab.allowAsSecret
             )
         }
-<<<<<<< HEAD
-        tabs.selectPage(0)
-=======
         tabs.selectPage(pageNumber)
->>>>>>> ad080b4d
 
         //**************** Set up bottom area - buttons and description label ****************
         rightSideButton.isVisible = false
@@ -143,14 +117,9 @@
         }
 
         //**************** Set up floating info panels ****************
-<<<<<<< HEAD
-        tabs.pack()
-        val panelY = stage.height - tabs.getRowHeight(0) * 0.5f
-=======
         // When horizontal screen space is scarce so they would overlap, insert
         // them into the scrolling portion of the TabbedPager header instead
         tabs.pack()
->>>>>>> ad080b4d
         val topRightPanel = VerticalGroup().apply {
             space(5f)
             align(Align.right)
@@ -158,15 +127,6 @@
             if ("Time" in gameInfo.gameParameters.victoryTypes)
                 addActor("{Max Turns}: ${gameInfo.gameParameters.maxTurns}".toLabel())
             pack()
-<<<<<<< HEAD
-        }
-        stage.addActor(topRightPanel)
-        topRightPanel.setPosition(stage.width - 10f, panelY, Align.right)
-
-        val difficultyLabel = "{Difficulty}: {${gameInfo.difficulty}}".toLabel()
-        stage.addActor(difficultyLabel)
-        difficultyLabel.setPosition(10f, panelY, Align.left)
-=======
         }
         val difficultyLabel = "{Difficulty}: {${gameInfo.difficulty}}".toLabel()
         val neededSpace = topRightPanel.width.coerceAtLeast(difficultyLabel.width) * 2 + tabs.getHeaderPrefWidth()
@@ -181,7 +141,6 @@
             stage.addActor(difficultyLabel)
             difficultyLabel.setPosition(10f, panelY, Align.left)
         }
->>>>>>> ad080b4d
     }
 
     private fun wonOrLost(description: String, victoryType: String?, hasWon: Boolean) {
@@ -218,12 +177,7 @@
     override fun dispose() {
         tabs.selectPage(-1)  // Tells Replay page to stop its timer
         super.dispose()
-<<<<<<< HEAD
-        tabs.selectPage(-1)  // Tells Replay page to stop its timer
-    }
-=======
     }
 
     override fun recreate(): BaseScreen = VictoryScreen(worldScreen, tabs.activePage)
->>>>>>> ad080b4d
 }