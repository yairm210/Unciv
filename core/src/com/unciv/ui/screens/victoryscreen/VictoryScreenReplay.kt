--- conflicted
+++ resolved
@@ -1,6 +1,5 @@
 package com.unciv.ui.screens.victoryscreen
 
-<<<<<<< HEAD
 import com.badlogic.gdx.scenes.scene2d.ui.Container
 import com.badlogic.gdx.scenes.scene2d.ui.Table
 import com.badlogic.gdx.utils.Align
@@ -8,19 +7,11 @@
 import com.unciv.models.UncivSound
 import com.unciv.ui.components.TabbedPager
 import com.unciv.ui.components.UncivSlider
-=======
-import com.badlogic.gdx.scenes.scene2d.ui.Table
-import com.badlogic.gdx.utils.Timer
-import com.unciv.ui.components.TabbedPager
->>>>>>> ad080b4d
 import com.unciv.ui.components.YearTextUtil
 import com.unciv.ui.components.extensions.onClick
 import com.unciv.ui.components.extensions.setSize
 import com.unciv.ui.components.extensions.toLabel
-<<<<<<< HEAD
 import com.unciv.ui.images.ImageGetter
-=======
->>>>>>> ad080b4d
 import com.unciv.ui.screens.basescreen.BaseScreen
 import com.unciv.ui.screens.worldscreen.WorldScreen
 
@@ -29,10 +20,7 @@
 ) : Table(BaseScreen.skin), TabbedPager.IPageExtensions {
     private val gameInfo = worldScreen.gameInfo
 
-<<<<<<< HEAD
     private val finalTurn = gameInfo.turns
-=======
->>>>>>> ad080b4d
     private var replayTimer : Timer.Task? = null
     private val replayMap = ReplayMap(gameInfo.tileMap)
     private val header = Table()
@@ -45,7 +33,6 @@
     private val playPauseButton = Container(pauseImage)
 
     init {
-<<<<<<< HEAD
         val firstTurn = gameInfo.historyStartTurn
         val maxSliderPercent = if (worldScreen.isPortrait()) 0.75f else 0.5f
         val sliderWidth = ((finalTurn - firstTurn) * 15f + 60f)
@@ -81,10 +68,6 @@
 
     private fun togglePause() {
         if (replayTimer == null) restartTimer() else resetTimer()
-=======
-        header.add(yearLabel).pad(10f)
-        add(replayMap).pad(10f)
->>>>>>> ad080b4d
     }
 
     private fun restartTimer() {
@@ -136,16 +119,5 @@
         resetTimer()
     }
 
-<<<<<<< HEAD
-=======
-    override fun activated(index: Int, caption: String, pager: TabbedPager) {
-        restartTimer()
-    }
-
-    override fun deactivated(index: Int, caption: String, pager: TabbedPager) {
-        resetTimer()
-    }
-
->>>>>>> ad080b4d
     override fun getFixedContent() = header
 }