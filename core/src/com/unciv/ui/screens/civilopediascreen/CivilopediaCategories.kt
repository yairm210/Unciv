package com.unciv.ui.screens.civilopediascreen

import com.unciv.UncivGame
import com.badlogic.gdx.scenes.scene2d.Actor
import com.unciv.models.ruleset.Ruleset
import com.unciv.ui.components.input.KeyboardBinding
import com.unciv.ui.screens.basescreen.TutorialController
import com.unciv.models.ruleset.Belief as BaseBelief
import com.unciv.models.ruleset.unit.UnitType as BaseUnitType
import com.unciv.logic.GameInfo
import yairm210.purity.annotations.Readonly

/** Enum used as keys for Civilopedia "pages" (categories).
 *
 *  Note names are singular on purpose - a "link" allows both key and label
 *  Order of values determines ordering of the categories in the Civilopedia top bar
 *
 * @param label Translatable caption for the Civilopedia button
 */
enum class CivilopediaCategories (
    val label: String,
    val getImage: ((name: String, size: Float) -> Actor?)?,
    val binding: KeyboardBinding,
    val headerIcon: String,
    val getCategoryIterator: (ruleset: Ruleset, tutorialController: TutorialController, gameInfo: GameInfo?) -> Collection<ICivilopediaText>
) {
    Building ("Buildings",
        CivilopediaImageGetters.construction,
        KeyboardBinding.PediaBuildings,
        "OtherIcons/Cities",
        { ruleset, _, _ -> ruleset.buildings.values.filter { !it.isAnyWonder() } }
    ),
    Wonder ("Wonders",
        CivilopediaImageGetters.construction,
        KeyboardBinding.PediaWonders,
        "OtherIcons/Wonders",
        { ruleset, _, _ -> ruleset.buildings.values.filter { it.isAnyWonder() } }
    ),
    Resource ("Resources",
        CivilopediaImageGetters.resource,
        KeyboardBinding.PediaResources,
        "OtherIcons/Resources",
        { ruleset, _, _ -> ruleset.tileResources.values }
    ),
    Terrain ("Terrains",
        CivilopediaImageGetters.terrain,
        KeyboardBinding.PediaTerrains,
        "OtherIcons/Terrains",
        { ruleset, _, _ -> ruleset.terrains.values }
    ),
    Improvement ("Tile Improvements",
        CivilopediaImageGetters.improvement,
        KeyboardBinding.PediaImprovements,
        "OtherIcons/Improvements",
        { ruleset, _, _ -> ruleset.tileImprovements.values }
    ),
    Unit ("Units",
        CivilopediaImageGetters.construction,
        KeyboardBinding.PediaUnits,
        "OtherIcons/Shield",
        { ruleset, _, _ -> ruleset.units.values }
    ),
    UnitType ("Unit types",
        CivilopediaImageGetters.unitType,
        KeyboardBinding.PediaUnitTypes,
        "UnitTypeIcons/UnitTypes",
        { ruleset, _, _ -> BaseUnitType.getCivilopediaIterator(ruleset) }
    ),
    Nation ("Nations",
        CivilopediaImageGetters.nation,
        KeyboardBinding.PediaNations,
        "OtherIcons/Nations",
        { ruleset, _, _ -> ruleset.nations.values.filter { !it.isSpectator } }
    ),
    Technology ("Technologies",
        CivilopediaImageGetters.technology,
        KeyboardBinding.PediaTechnologies,
        "TechIcons/Philosophy",
        { ruleset, _, _ -> ruleset.technologies.values }
    ),
    Promotion ("Promotions",
        CivilopediaImageGetters.promotion,
        KeyboardBinding.PediaPromotions,
        "UnitPromotionIcons/Mobility",
        { ruleset, _, _ -> ruleset.unitPromotions.values }
    ),
    Policy ("Policies",
        CivilopediaImageGetters.policy,
        KeyboardBinding.PediaPolicies,
        "PolicyIcons/Constitution",
        { ruleset, _, _ -> ruleset.policies.values }
    ),
    Belief("Religions and Beliefs",
        CivilopediaImageGetters.belief,
        KeyboardBinding.PediaBeliefs,
        "ReligionIcons/Religion",
        { ruleset, _, _ -> (ruleset.beliefs.values.asSequence() +
            BaseBelief.getCivilopediaReligionEntry(ruleset)).toList() }
    ),
    Tutorial ("Tutorials",
        getImage = null,
        KeyboardBinding.PediaTutorials,
        "OtherIcons/ExclamationMark",
        { _, tutorialController, _ -> tutorialController.getCivilopediaTutorials() }
    ),
    Victory ("Victory Types",
        CivilopediaImageGetters.victoryType,
        KeyboardBinding.PediaVictoryTypes,
        "OtherIcons/Score",
        { ruleset, _, gameInfo -> ruleset.victories.values
            .filter {
                // Only display active victory types
                gameInfo?.gameParameters?.victoryTypes?.contains(it.name) ?: true
            }
        }
    ),
    UnitNameGroup("Unit Names",
        CivilopediaImageGetters.unitNameGroup,
        KeyboardBinding.PediaUnitNameGroups,
        "OtherIcons/UnitNameGroups",
<<<<<<< HEAD
        { ruleset, _, _ -> ruleset.unitNameGroups.values }
=======
        { ruleset, _ -> ruleset.unitNameGroups.values
            .filter {
                it.unitNames.isNotEmpty() && it.getUnits(ruleset).isNotEmpty()
            }
        }
>>>>>>> 9514dc34
    ),
    Difficulty ("Difficulty levels",
        getImage = null,
        KeyboardBinding.PediaDifficulties,
        "OtherIcons/Quickstart",
        { ruleset, _, _ -> ruleset.difficulties.values }
    ),
    Era ("Eras",
        getImage = null,
        KeyboardBinding.PediaEras,
        "OtherIcons/Tyrannosaurus",
        { ruleset, _, _ -> ruleset.eras.values }
    ),
    Speed ("Speeds",
        getImage = null,
        KeyboardBinding.PediaSpeeds,
        "OtherIcons/Timer",
        { ruleset, _, _ -> ruleset.speeds.values }
    );

    companion object {
        @Readonly fun fromLink(name: String): CivilopediaCategories? =
            entries.firstOrNull { it.name == name }
            ?: entries.firstOrNull { it.label == name }
    }
}<|MERGE_RESOLUTION|>--- conflicted
+++ resolved
@@ -118,15 +118,11 @@
         CivilopediaImageGetters.unitNameGroup,
         KeyboardBinding.PediaUnitNameGroups,
         "OtherIcons/UnitNameGroups",
-<<<<<<< HEAD
-        { ruleset, _, _ -> ruleset.unitNameGroups.values }
-=======
-        { ruleset, _ -> ruleset.unitNameGroups.values
+        { ruleset, _, _ -> ruleset.unitNameGroups.values
             .filter {
                 it.unitNames.isNotEmpty() && it.getUnits(ruleset).isNotEmpty()
             }
         }
->>>>>>> 9514dc34
     ),
     Difficulty ("Difficulty levels",
         getImage = null,
