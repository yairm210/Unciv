--- conflicted
+++ resolved
@@ -55,22 +55,12 @@
         val tileSetStrings = TileSetStrings()
         val daTileGroups = tileMap.values.map { WorldTileGroup(worldScreen, it, tileSetStrings) }
         val tileGroupMap = TileGroupMap(daTileGroups, worldScreen.stage.width, continousScrollingX)
-<<<<<<< HEAD
-        val mirrorTileGroupsLeft = tileGroupMap.getMirrorTilesLeft()
-        val mirrorTileGroupsRight = tileGroupMap.getMirrorTilesRight()
-
-        for (tileGroup in daTileGroups) {
-            if (continousScrollingX){
-                val mirrorTileGroupLeft = mirrorTileGroupsLeft[tileGroup.tileInfo]!!
-                val mirrorTileGroupRight = mirrorTileGroupsRight[tileGroup.tileInfo]!!
-=======
         val mirrorTileGroups = tileGroupMap.getMirrorTiles()
 
         for (tileGroup in daTileGroups) {
             if (continousScrollingX){
                 val mirrorTileGroupLeft = mirrorTileGroups[tileGroup.tileInfo]!!.first
                 val mirrorTileGroupRight = mirrorTileGroups[tileGroup.tileInfo]!!.second
->>>>>>> 1a4d7aa9
 
                 allWorldTileGroups.add(tileGroup)
                 allWorldTileGroups.add(mirrorTileGroupLeft)
@@ -381,28 +371,13 @@
             }
             unitActionOverlays.isNotEmpty() -> {
                 removeUnitActionOverlay()
-<<<<<<< HEAD
-            }
-        }
-
-        try {
-            for (group in tileGroups[selectedTile]!!) {
-                group.showCircle(Color.WHITE)
-=======
->>>>>>> 1a4d7aa9
-            }
-        } catch(ex: Exception){
-            //Dont know if this can happen
-            //better safe than sorry
-        }
-
-<<<<<<< HEAD
-=======
+            }
+        }
+
         for (group in tileGroups[selectedTile]!!) {
             group.showCircle(Color.WHITE)
         }
 
->>>>>>> 1a4d7aa9
         zoom(scaleX) // zoom to current scale, to set the size of the city buttons after "next turn"
     }
 
