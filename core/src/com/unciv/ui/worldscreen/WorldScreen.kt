package com.unciv.ui.worldscreen

import com.badlogic.gdx.Gdx
import com.badlogic.gdx.Input
import com.badlogic.gdx.graphics.Color
import com.badlogic.gdx.math.Vector2
import com.badlogic.gdx.scenes.scene2d.InputEvent
import com.badlogic.gdx.scenes.scene2d.InputListener
import com.badlogic.gdx.scenes.scene2d.Touchable
import com.badlogic.gdx.scenes.scene2d.actions.Actions
import com.badlogic.gdx.scenes.scene2d.actions.RepeatAction
import com.badlogic.gdx.scenes.scene2d.ui.Button
import com.badlogic.gdx.scenes.scene2d.ui.ScrollPane
import com.badlogic.gdx.scenes.scene2d.ui.Table
import com.badlogic.gdx.scenes.scene2d.ui.TextButton
import com.badlogic.gdx.utils.Align
import com.unciv.Constants
import com.unciv.UncivGame
import com.unciv.logic.GameInfo
import com.unciv.logic.GameSaver
import com.unciv.logic.civilization.CivilizationInfo
import com.unciv.logic.civilization.diplomacy.DiplomaticStatus
import com.unciv.models.Tutorial
import com.unciv.models.UncivSound
import com.unciv.models.ruleset.tile.ResourceType
import com.unciv.models.ruleset.unit.UnitType
import com.unciv.models.translations.tr
import com.unciv.ui.cityscreen.CityScreen
import com.unciv.ui.civilopedia.CivilopediaScreen
import com.unciv.ui.overviewscreen.EmpireOverviewScreen
import com.unciv.ui.pickerscreens.*
import com.unciv.ui.saves.LoadGameScreen
import com.unciv.ui.saves.SaveGameScreen
import com.unciv.ui.trade.DiplomacyScreen
import com.unciv.ui.utils.*
import com.unciv.ui.victoryscreen.VictoryScreen
import com.unciv.ui.worldscreen.bottombar.BattleTable
import com.unciv.ui.worldscreen.bottombar.TileInfoTable
import com.unciv.ui.worldscreen.mainmenu.OnlineMultiplayer
import com.unciv.ui.worldscreen.unit.UnitActionsTable
import com.unciv.ui.worldscreen.unit.UnitTable
import java.util.*
import kotlin.concurrent.thread
import kotlin.concurrent.timer

/**
 * Unciv's world screen
 * @param gameInfo The game state the screen should represent
 * @param viewingCiv The currently active [civilization][CivilizationInfo]
 * @property shouldUpdate When set, causes the screen to update in the next [render][CameraStageBaseScreen.render] event
 * @property isPlayersTurn (readonly) Indicates it's the player's ([viewingCiv]) turn
 * @property selectedCiv Selected civilization, used in spectator and replay mode, equals viewingCiv in ordinary games
 * @property canChangeState (readonly) `true` when it's the player's turn unless he is a spectator
 * @property mapHolder A [MinimapHolder] instance
 * @property bottomUnitTable Bottom left widget holding information about a selected unit or city
 */
class WorldScreen(val gameInfo: GameInfo, val viewingCiv:CivilizationInfo) : CameraStageBaseScreen() {

    var isPlayersTurn = viewingCiv == gameInfo.currentPlayerCiv
        private set     // only this class is allowed to make changes
    var selectedCiv = viewingCiv
    private var fogOfWar = true
    val canChangeState
        get() = isPlayersTurn && !viewingCiv.isSpectator()
    private var waitingForAutosave = false

    val mapHolder = WorldMapHolder(this, gameInfo.tileMap)
    private val minimapWrapper = MinimapHolder(mapHolder)

    private val topBar = WorldScreenTopBar(this)
    val bottomUnitTable = UnitTable(this)
    private val bottomTileInfoTable = TileInfoTable(viewingCiv)
    private val battleTable = BattleTable(this)
    private val unitActionsTable = UnitActionsTable(this)

    private val techPolicyAndVictoryHolder = Table()
    private val techButtonHolder = Table()
    private val diplomacyButtonHolder = Table()
    private val fogOfWarButton = createFogOfWarButton()
    private val nextTurnButton = createNextTurnButton()
    private var nextTurnAction: () -> Unit = {}
    private val tutorialTaskTable = Table().apply { background = ImageGetter.getBackground(ImageGetter.getBlue().lerp(Color.BLACK, 0.5f)) }

    private val notificationsScroll: NotificationsScroll
    var shouldUpdate = false


    init {
        topBar.setPosition(0f, stage.height - topBar.height)
        topBar.width = stage.width

        notificationsScroll = NotificationsScroll(this)
        // notifications are right-aligned, they take up only as much space as necessary.
        notificationsScroll.width = stage.width / 2

        minimapWrapper.x = stage.width - minimapWrapper.width

        try { // Most memory errors occur here, so this is a sort of catch-all
            mapHolder.addTiles()
        } catch (outOfMemoryError: OutOfMemoryError) {
            mapHolder.clear() // hopefully enough memory will be freed to be able to display the toast popup
            ToastPopup("Not enough memory on phone to load game!", this)
        }

        techButtonHolder.touchable = Touchable.enabled
        techButtonHolder.onClick(UncivSound.Paper) {
            game.setScreen(TechPickerScreen(viewingCiv))
        }
        techPolicyAndVictoryHolder.add(techButtonHolder)

        fogOfWarButton.isVisible = viewingCiv.isSpectator()
        fogOfWarButton.setPosition(10f, topBar.y - fogOfWarButton.height - 10f)

        // Don't show policies until they become relevant
        if (viewingCiv.policies.adoptedPolicies.isNotEmpty() || viewingCiv.policies.canAdoptPolicy()) {
            val policyScreenButton = Button(skin)
            policyScreenButton.add(ImageGetter.getImage("PolicyIcons/Constitution")).size(30f).pad(15f)
            policyScreenButton.onClick { game.setScreen(PolicyPickerScreen(this)) }
            techPolicyAndVictoryHolder.add(policyScreenButton).pad(10f)
        }

        stage.addActor(mapHolder)
        stage.scrollFocus = mapHolder
        stage.addActor(minimapWrapper)
        stage.addActor(topBar)
        stage.addActor(nextTurnButton)
        stage.addActor(techPolicyAndVictoryHolder)
        stage.addActor(notificationsScroll)
        stage.addActor(tutorialTaskTable)


        diplomacyButtonHolder.defaults().pad(5f)
        stage.addActor(fogOfWarButton)
        stage.addActor(diplomacyButtonHolder)
        stage.addActor(bottomUnitTable)
        stage.addActor(bottomTileInfoTable)
        battleTable.width = stage.width / 3
        battleTable.x = stage.width / 3
        stage.addActor(battleTable)

        stage.addActor(unitActionsTable)

        val tileToCenterOn: Vector2 =
                when {
                    viewingCiv.cities.isNotEmpty() -> viewingCiv.getCapital().location
                    viewingCiv.getCivUnits().any() -> viewingCiv.getCivUnits().first().getTile().position
                    else -> Vector2.Zero
                }

        // Don't select unit and change selectedCiv when centering as spectator
        if (viewingCiv.isSpectator())
            mapHolder.setCenterPosition(tileToCenterOn, immediately = true, selectUnit = false)
        else
            mapHolder.setCenterPosition(tileToCenterOn, immediately = true, selectUnit = true)


        tutorialController.allTutorialsShowedCallback = { shouldUpdate = true }

        onBackButtonClicked { backButtonAndESCHandler() }

        addKeyboardListener() // for map panning by W,S,A,D
        addKeyboardPresses()  // shortcut keys like F1


        if (gameInfo.gameParameters.isOnlineMultiplayer && !gameInfo.isUpToDate)
            isPlayersTurn = false // until we're up to date, don't let the player do anything

        if (gameInfo.gameParameters.isOnlineMultiplayer && !isPlayersTurn) {
            // restart the timer
            stopMultiPlayerRefresher()

            // isDaemon = true, in order to not block the app closing
            // DO NOT use Timer() since this seems to (maybe?) translate to com.badlogic.gdx.utils.Timer? Not sure about this.
            multiPlayerRefresher = timer("multiPlayerRefresh", true, period = 10000) {
                loadLatestMultiplayerState()
            }
        }

        // don't run update() directly, because the UncivGame.worldScreen should be set so that the city buttons and tile groups
        //  know what the viewing civ is.
        shouldUpdate = true
    }

    private fun stopMultiPlayerRefresher() {
        if (multiPlayerRefresher != null) {
            multiPlayerRefresher?.cancel()
            multiPlayerRefresher?.purge()
        }
    }

    private fun addKeyboardPresses() {
        // Note these helpers might need unification with similar code e.g. in:
        // GameSaver.autoSave, SaveGameScreen.saveGame, LoadGameScreen.rightSideButton.onClick,...
        val quickSave = {
            val toast = ToastPopup("Quicksaving...", this)
            thread(name = "SaveGame") {
                GameSaver.saveGame(gameInfo, "QuickSave") {
                    Gdx.app.postRunnable {
                        toast.close()
                        if (it != null)
                            ToastPopup("Could not save game!", this)
                        else {
                            ToastPopup("Quicksave successful.", this)
                        }
                    }
                }
            }
            Unit    // change type of anonymous fun from ()->Thread to ()->Unit without unchecked cast
        }
        val quickLoad = {
            val toast = ToastPopup("Quickloading...", this)
            thread(name = "SaveGame") {
                try {
                    val loadedGame = GameSaver.loadGameByName("QuickSave")
                    Gdx.app.postRunnable {
                        toast.close()
                        UncivGame.Current.loadGame(loadedGame)
                        ToastPopup("Quickload successful.", this)
                    }
                } catch (ex: Exception) {
                    Gdx.app.postRunnable {
                        ToastPopup("Could not load game!", this)
                    }
                }
            }
            Unit    // change type to ()->Unit
        }

        // Space and N are assigned in createNextTurnButton
        keyPressDispatcher[Input.Keys.F1] = { game.setScreen(CivilopediaScreen(gameInfo.ruleSet)) }
        keyPressDispatcher['E'] = { game.setScreen(EmpireOverviewScreen(selectedCiv)) }     // Empire overview last used page
        /*
         * These try to be faithful to default Civ5 key bindings as found in several places online
         * Some are a little arbitrary, e.g. Economic info, Military info
         * Some are very much so as Unciv *is* Strategic View and the Notification log is always visible
         */
        keyPressDispatcher[Input.Keys.F2] = { game.setScreen(EmpireOverviewScreen(selectedCiv, "Trades")) }    // Economic info
        keyPressDispatcher[Input.Keys.F3] = { game.setScreen(EmpireOverviewScreen(selectedCiv, "Units")) }    // Military info
        keyPressDispatcher[Input.Keys.F4] = { game.setScreen(EmpireOverviewScreen(selectedCiv, "Diplomacy")) }    // Diplomacy info
        keyPressDispatcher[Input.Keys.F5] = { game.setScreen(PolicyPickerScreen(this, selectedCiv)) }    // Social Policies Screen
        keyPressDispatcher[Input.Keys.F6] = { game.setScreen(TechPickerScreen(viewingCiv)) }    // Tech Screen
        keyPressDispatcher[Input.Keys.F7] = { game.setScreen(EmpireOverviewScreen(selectedCiv, "Cities")) }    // originally Notification Log
        keyPressDispatcher[Input.Keys.F8] = { game.setScreen(VictoryScreen(this)) }    // Victory Progress
        keyPressDispatcher[Input.Keys.F9] = { game.setScreen(EmpireOverviewScreen(selectedCiv, "Stats")) }    // Demographics
        keyPressDispatcher[Input.Keys.F10] = { game.setScreen(EmpireOverviewScreen(selectedCiv, "Resources")) }    // originally Strategic View
        keyPressDispatcher[Input.Keys.F11] = quickSave    // Quick Save
        keyPressDispatcher[Input.Keys.F12] = quickLoad    // Quick Load
        keyPressDispatcher[Input.Keys.HOME] = { mapHolder.setCenterPosition(gameInfo.currentPlayerCiv.getCapital().location) }    // Capital City View
        keyPressDispatcher['\u000F'] = { this.openOptionsPopup() }    //   Ctrl-O: Game Options
        keyPressDispatcher['\u0013'] = { game.setScreen(SaveGameScreen(gameInfo)) }    //   Ctrl-S: Save
        keyPressDispatcher['\u000C'] = { game.setScreen(LoadGameScreen(this)) }    //   Ctrl-L: Load
        keyPressDispatcher['+'] = { this.mapHolder.zoomIn() }    //   '+' Zoom - Input.Keys.NUMPAD_ADD would need dispatcher patch
        keyPressDispatcher['-'] = { this.mapHolder.zoomOut() }    //   '-' Zoom
        keyPressDispatcher.setCheckpoint()
    }

    private fun addKeyboardListener() {
        stage.addListener(
                object : InputListener() {
                    private val pressedKeys = mutableSetOf<Int>()
                    private var infiniteAction: RepeatAction? = null
                    private val amountToMove = 6 / mapHolder.scaleX
                    private val ALLOWED_KEYS = setOf(Input.Keys.W, Input.Keys.S, Input.Keys.A, Input.Keys.D,
                            Input.Keys.UP, Input.Keys.DOWN, Input.Keys.LEFT, Input.Keys.RIGHT)


                    override fun keyDown(event: InputEvent?, keycode: Int): Boolean {
                        if (keycode !in ALLOWED_KEYS) return false
                        // Without the following keyPressDispatcher Ctrl-S would leave WASD map scrolling stuck
                        if (Gdx.input.isKeyPressed(Input.Keys.CONTROL_LEFT) || Gdx.input.isKeyPressed(Input.Keys.CONTROL_RIGHT)) return false

                        pressedKeys.add(keycode)
                        if (infiniteAction == null) {
                            // create a copy of the action, because removeAction() will destroy this instance
                            infiniteAction = Actions.forever(Actions.delay(0.01f, Actions.run { whileKeyPressedLoop() }))
                            mapHolder.addAction(infiniteAction)
                        }
                        return true
                    }

                    fun whileKeyPressedLoop() {
                        for (keycode in pressedKeys) {
                            when (keycode) {
                                Input.Keys.W, Input.Keys.UP -> mapHolder.scrollY -= amountToMove
                                Input.Keys.S, Input.Keys.DOWN -> mapHolder.scrollY += amountToMove
                                Input.Keys.A, Input.Keys.LEFT -> mapHolder.scrollX -= amountToMove
                                Input.Keys.D, Input.Keys.RIGHT -> mapHolder.scrollX += amountToMove
                            }
                        }
                        mapHolder.updateVisualScroll()
                    }

                    override fun keyUp(event: InputEvent?, keycode: Int): Boolean {
                        if (keycode !in ALLOWED_KEYS) return false

                        pressedKeys.remove(keycode)
                        if (infiniteAction != null && pressedKeys.isEmpty()) {
                            // stop the loop otherwise it keeps going even after removal
                            infiniteAction?.finish()
                            // remove and nil the action
                            mapHolder.removeAction(infiniteAction)
                            infiniteAction = null
                        }
                        return true
                    }
                }
        )

    }

    private fun loadLatestMultiplayerState() {
        // Since we're on a background thread, all the UI calls in this func need to run from the
        // main thread which has a GL context
        val loadingGamePopup = Popup(this)
        Gdx.app.postRunnable {
            loadingGamePopup.add("Loading latest game state...".tr())
            loadingGamePopup.open()
        }

        try {
            val latestGame = OnlineMultiplayer().tryDownloadGame(gameInfo.gameId)

            // if we find it still isn't player's turn...nothing changed
            if (viewingCiv.civName != latestGame.currentPlayer) {
                Gdx.app.postRunnable { loadingGamePopup.close() }
                shouldUpdate = true
                return
            } else { //else we found it is the player's turn again, turn off polling and load turn
                stopMultiPlayerRefresher()
                latestGame.isUpToDate = true
                Gdx.app.postRunnable { createNewWorldScreen(latestGame) }
            }

        } catch (ex: Exception) {
            Gdx.app.postRunnable {
                val couldntDownloadLatestGame = Popup(this)
                couldntDownloadLatestGame.addGoodSizedLabel("Couldn't download the latest game state!").row()
                couldntDownloadLatestGame.addCloseButton()
                couldntDownloadLatestGame.addAction(Actions.delay(5f, Actions.run { couldntDownloadLatestGame.close() }))
                loadingGamePopup.close()
                couldntDownloadLatestGame.open()
            }
        }
    }

    // This is private so that we will set the shouldUpdate to true instead.
    // That way, not only do we save a lot of unnecessary updates, we also ensure that all updates are called from the main GL thread
    // and we don't get any silly concurrency problems!
    private fun update() {

        displayTutorialsOnUpdate()

        bottomUnitTable.update()
        bottomTileInfoTable.updateTileTable(mapHolder.selectedTile)
        bottomTileInfoTable.x = stage.width - bottomTileInfoTable.width
        bottomTileInfoTable.y = if (game.settings.showMinimap) minimapWrapper.height else 0f
        battleTable.update()

        updateSelectedCiv()

        fogOfWarButton.isEnabled = !selectedCiv.isSpectator()

        tutorialTaskTable.clear()
        val tutorialTask = getCurrentTutorialTask()
        if (tutorialTask == "" || !game.settings.showTutorials || viewingCiv.isDefeated()) {
            tutorialTaskTable.isVisible = false
        } else {
            tutorialTaskTable.isVisible = true
            tutorialTaskTable.add(tutorialTask.toLabel()
                    .apply { setAlignment(Align.center) }).pad(10f)
            tutorialTaskTable.pack()
            tutorialTaskTable.centerX(stage)
            tutorialTaskTable.y = topBar.y - tutorialTaskTable.height
        }

        if (fogOfWar) minimapWrapper.update(selectedCiv)
        else minimapWrapper.update(viewingCiv)

        keyPressDispatcher.revertToCheckPoint()
        unitActionsTable.update(bottomUnitTable.selectedUnit)
        unitActionsTable.y = bottomUnitTable.height

        // if we use the clone, then when we update viewable tiles
        // it doesn't update the explored tiles of the civ... need to think about that harder
        // it causes a bug when we move a unit to an unexplored tile (for instance a cavalry unit which can move far)
        if (fogOfWar) mapHolder.updateTiles(selectedCiv)
        else mapHolder.updateTiles(viewingCiv)

        topBar.update(selectedCiv)

        updateTechButton()
        techPolicyAndVictoryHolder.pack()
        techPolicyAndVictoryHolder.setPosition(10f, topBar.y - techPolicyAndVictoryHolder.height - 5f)
        updateDiplomacyButton(viewingCiv)

        if (!hasOpenPopups() && isPlayersTurn) {
            when {
                !gameInfo.oneMoreTurnMode && (viewingCiv.isDefeated() || gameInfo.civilizations.any { it.victoryManager.hasWon() }) ->
                    game.setScreen(VictoryScreen(this))
                viewingCiv.greatPeople.freeGreatPeople > 0 -> game.setScreen(GreatPersonPickerScreen(viewingCiv))
                viewingCiv.popupAlerts.any() -> AlertPopup(this, viewingCiv.popupAlerts.first()).open()
                viewingCiv.tradeRequests.isNotEmpty() -> TradePopup(this).open()
            }
        }
        updateNextTurnButton(hasOpenPopups()) // This must be before the notifications update, since its position is based on it
        notificationsScroll.update(viewingCiv.notifications)
        notificationsScroll.setPosition(stage.width - notificationsScroll.width * 0.5f - 10f,
                nextTurnButton.y - notificationsScroll.height * 0.5f - 5f)
    }

    private fun getCurrentTutorialTask(): String {
        val completedTasks = game.settings.tutorialTasksCompleted
        if (!completedTasks.contains("Move unit"))
            return "Move a unit!\nClick on a unit > Click on a destination > Click the arrow popup"
        if (!completedTasks.contains("Found city"))
            return "Found a city!\nSelect the Settler (flag unit) > Click on 'Found city' (bottom-left corner)"
        if (!completedTasks.contains("Enter city screen"))
            return "Enter the city screen!\nClick the city button twice"
        if (!completedTasks.contains("Pick technology"))
            return "Pick a technology to research!\nClick on the tech button (greenish, top left) > " +
                    "\n select technology > click 'Research' (bottom right)"
        if (!completedTasks.contains("Pick construction"))
            return "Pick a construction!\nEnter city screen > Click on a unit or building (bottom left side) >" +
                    " \n click 'add to queue'"
        if (!completedTasks.contains("Pass a turn"))
            return "Pass a turn!\nCycle through units with 'Next unit' > Click 'Next turn'"
        if (!completedTasks.contains("Reassign worked tiles"))
            return "Reassign worked tiles!\nEnter city screen > click the assigned (green) tile to unassign > " +
                    "\n click an unassigned tile to assign population"
        if (!completedTasks.contains("Meet another civilization"))
            return "Meet another civilization!\nExplore the map until you encounter another civilization!"
        if (!completedTasks.contains("Open the options table"))
            return "Open the options table!\nClick the menu button (top left) > click 'Options'"
        if (!completedTasks.contains("Construct an improvement"))
            return "Construct an improvement!\nConstruct a Worker unit > Move to a Plains or Grassland tile > " +
                    "\n Click 'Create improvement' (above the unit table, bottom left)" +
                    "\n > Choose the farm > \n Leave the worker there until it's finished"
        if (!completedTasks.contains("Create a trade route")
                && viewingCiv.citiesConnectedToCapitalToMediums.any { it.key.civInfo == viewingCiv })
            game.settings.addCompletedTutorialTask("Create a trade route")
        if (viewingCiv.cities.size > 1 && !completedTasks.contains("Create a trade route"))
            return "Create a trade route!\nConstruct roads between your capital and another city" +
                    "\nOr, automate your worker and let him get to that eventually"
        if (viewingCiv.isAtWar() && !completedTasks.contains("Conquer a city"))
            return "Conquer a city!\nBring an enemy city down to low health > " +
                    "\nEnter the city with a melee unit"
        if (viewingCiv.getCivUnits().any { it.baseUnit.movesLikeAirUnits() } && !completedTasks.contains("Move an air unit"))
            return "Move an air unit!\nSelect an air unit > select another city within range > " +
                    "\nMove the unit to the other city"
        if (!completedTasks.contains("See your stats breakdown"))
            return "See your stats breakdown!\nEnter the Overview screen (top right corner) >" +
                    "\nClick on 'Stats'"

        return ""
    }

    private fun displayTutorialsOnUpdate() {
        game.crashController.showDialogIfNeeded()

        displayTutorial(Tutorial.Introduction)

        displayTutorial(Tutorial.EnemyCityNeedsConqueringWithMeleeUnit) {
            viewingCiv.diplomacy.values.asSequence()
                    .filter { it.diplomaticStatus == DiplomaticStatus.War }
                    .map { it.otherCiv() } // we're now lazily enumerating over CivilizationInfo's we're at war with
                    .flatMap { it.cities.asSequence() } // ... all *their* cities
                    .filter { it.health == 1 } // ... those ripe for conquering
                    .flatMap { it.getCenterTile().getTilesInDistance(2).asSequence() }
                    // ... all tiles around those in range of an average melee unit
                    // -> and now we look for a unit that could do the conquering because it's ours
                    //    no matter whether civilian, air or ranged, tell user he needs melee
                    .any { it.getUnits().any { unit -> unit.civInfo == viewingCiv } }
        }
        displayTutorial(Tutorial.AfterConquering) { viewingCiv.cities.any { it.hasJustBeenConquered } }

        displayTutorial(Tutorial.InjuredUnits) { gameInfo.getCurrentPlayerCivilization().getCivUnits().any { it.health < 100 } }

        displayTutorial(Tutorial.Workers) { 
            gameInfo.getCurrentPlayerCivilization().getCivUnits().any { 
                (it.hasUnique(Constants.canBuildImprovements) || it.hasUnique(Constants.workerUnique)) 
                    && it.type.isCivilian() 
            } 
        }
    }

    private fun updateDiplomacyButton(civInfo: CivilizationInfo) {
        diplomacyButtonHolder.clear()
        if (!civInfo.isDefeated() && !civInfo.isSpectator() && civInfo.getKnownCivs()
                        .filterNot { it == viewingCiv || it.isBarbarian() }
                        .any()) {
            displayTutorial(Tutorial.OtherCivEncountered)
            val btn = "Diplomacy".toTextButton()
            btn.onClick { game.setScreen(DiplomacyScreen(viewingCiv)) }
            btn.label.setFontSize(30)
            btn.labelCell.pad(10f)
            diplomacyButtonHolder.add(btn)
        }
        diplomacyButtonHolder.pack()
        diplomacyButtonHolder.y = techPolicyAndVictoryHolder.y - 20 - diplomacyButtonHolder.height
    }

    private fun updateTechButton() {
        if (gameInfo.ruleSet.technologies.isEmpty()) return
        techButtonHolder.isVisible = viewingCiv.cities.isNotEmpty()
        techButtonHolder.clearChildren()

        if (viewingCiv.tech.currentTechnology() != null) {
            val currentTech = viewingCiv.tech.currentTechnologyName()!!
            val innerButton = TechButton(currentTech, viewingCiv.tech)
            innerButton.color = colorFromRGB(7, 46, 43)
            techButtonHolder.add(innerButton)
            val turnsToTech = viewingCiv.tech.turnsToTech(currentTech)
            innerButton.text.setText(currentTech.tr() + "\r\n" + turnsToTech + Fonts.turn)
        } else if (viewingCiv.tech.canResearchTech() || viewingCiv.tech.researchedTechnologies.any()) {
            val buttonPic = Table()
            buttonPic.background = ImageGetter.getRoundedEdgeRectangle(colorFromRGB(7, 46, 43))
            buttonPic.defaults().pad(20f)
            val text = if (viewingCiv.tech.canResearchTech()) "{Pick a tech}!" else "Technologies"
            buttonPic.add(text.toLabel(Color.WHITE, 30))
            techButtonHolder.add(buttonPic)
        }

        techButtonHolder.pack()
    }

    private fun updateSelectedCiv() {
        when {
            bottomUnitTable.selectedUnit != null -> selectedCiv = bottomUnitTable.selectedUnit!!.civInfo
            bottomUnitTable.selectedCity != null -> selectedCiv = bottomUnitTable.selectedCity!!.civInfo
            else -> viewingCiv
        }
    }

    private fun createFogOfWarButton(): TextButton {
        val fogOfWarButton = "Fog of War".toTextButton()
        fogOfWarButton.label.setFontSize(30)
        fogOfWarButton.labelCell.pad(10f)
        fogOfWarButton.pack()
        fogOfWarButton.onClick {
            fogOfWar = !fogOfWar
            shouldUpdate = true
        }
        return fogOfWarButton

    }

    private fun createNextTurnButton(): TextButton {

        val nextTurnButton = TextButton("", skin) // text is set in update()
        nextTurnButton.label.setFontSize(30)
        nextTurnButton.labelCell.pad(10f)
        val nextTurnActionWrapped = { nextTurnAction() }
        nextTurnButton.onClick(nextTurnActionWrapped)
        keyPressDispatcher[' '] = nextTurnActionWrapped
        keyPressDispatcher['n'] = nextTurnActionWrapped

        return nextTurnButton
    }


    private fun createNewWorldScreen(gameInfo: GameInfo) {

        game.gameInfo = gameInfo
        val newWorldScreen = WorldScreen(gameInfo, gameInfo.getPlayerToViewAs())
        newWorldScreen.mapHolder.scrollX = mapHolder.scrollX
        newWorldScreen.mapHolder.scrollY = mapHolder.scrollY
        newWorldScreen.mapHolder.scaleX = mapHolder.scaleX
        newWorldScreen.mapHolder.scaleY = mapHolder.scaleY
        newWorldScreen.mapHolder.updateVisualScroll()

        newWorldScreen.selectedCiv = gameInfo.getCivilization(selectedCiv.civName)
        newWorldScreen.fogOfWar = fogOfWar

        game.worldScreen = newWorldScreen
        game.setWorldScreen()
    }

    private fun nextTurn() {
        isPlayersTurn = false
        shouldUpdate = true


        thread(name = "NextTurn") { // on a separate thread so the user can explore their world while we're passing the turn
            val gameInfoClone = gameInfo.clone()
            gameInfoClone.setTransients()
            try {
                gameInfoClone.nextTurn()

                if (gameInfo.gameParameters.isOnlineMultiplayer) {
                    try {
                        OnlineMultiplayer().tryUploadGame(gameInfoClone)
                    } catch (ex: Exception) {
                        Gdx.app.postRunnable { // Since we're changing the UI, that should be done on the main thread
                            val cantUploadNewGamePopup = Popup(this)
                            cantUploadNewGamePopup.addGoodSizedLabel("Could not upload game!").row()
                            cantUploadNewGamePopup.addCloseButton()
                            cantUploadNewGamePopup.open()
                        }
                        isPlayersTurn = true // Since we couldn't push the new game clone, then it's like we never clicked the "next turn" button
                        shouldUpdate = true
                        return@thread
                    }
                }
            } catch (ex: Exception) {
                Gdx.app.postRunnable { game.crashController.crashOccurred() }
                throw ex
            }

            game.gameInfo = gameInfoClone

            val shouldAutoSave = gameInfoClone.turns % game.settings.turnsBetweenAutosaves == 0

            // create a new WorldScreen to show the new stuff we've changed, and switch out the current screen.
            // do this on main thread - it's the only one that has a GL context to create images from
            Gdx.app.postRunnable {


                if (gameInfoClone.currentPlayerCiv.civName != viewingCiv.civName
                        && !gameInfoClone.gameParameters.isOnlineMultiplayer)
                    game.setScreen(PlayerReadyScreen(gameInfoClone, gameInfoClone.getCurrentPlayerCivilization()))
                else {
                    createNewWorldScreen(gameInfoClone)
                }

                if (shouldAutoSave) {
                    val newWorldScreen = game.worldScreen
                    newWorldScreen.waitingForAutosave = true
                    newWorldScreen.shouldUpdate = true
                    GameSaver.autoSave(gameInfoClone) {
                        // only enable the user to next turn once we've saved the current one
                        newWorldScreen.waitingForAutosave = false
                        newWorldScreen.shouldUpdate = true
                    }
                }
            }
        }
    }

    private class NextTurnAction(val text: String, val color: Color, val action: () -> Unit)

    private fun updateNextTurnButton(isSomethingOpen: Boolean) {
        val action: NextTurnAction = getNextTurnAction()
        nextTurnAction = action.action

        nextTurnButton.setText(action.text.tr())
        nextTurnButton.label.color = action.color
        nextTurnButton.pack()
        nextTurnButton.isEnabled = !isSomethingOpen && isPlayersTurn && !waitingForAutosave
        nextTurnButton.setPosition(stage.width - nextTurnButton.width - 10f, topBar.y - nextTurnButton.height - 10f)
    }

    /**
     * Used by [OptionsPopup][com.unciv.ui.worldscreen.mainmenu.OptionsPopup] 
     * to re-enable the next turn button within its Close button action
     */
    fun enableNextTurnButtonAfterOptions() {
        nextTurnButton.isEnabled = isPlayersTurn && !waitingForAutosave
    }

    private fun getNextTurnAction(): NextTurnAction {
        return when {
            !isPlayersTurn -> NextTurnAction("Waiting for other players...", Color.GRAY) {}

            viewingCiv.shouldGoToDueUnit() ->
                NextTurnAction("Next unit", Color.LIGHT_GRAY) {
                    val nextDueUnit = viewingCiv.getNextDueUnit()
                    if (nextDueUnit != null) {
                        mapHolder.setCenterPosition(nextDueUnit.currentTile.position, immediately = false, selectUnit = false)
                        bottomUnitTable.selectUnit(nextDueUnit)
                        shouldUpdate = true
                    }
                }

            viewingCiv.cities.any { it.cityConstructions.currentConstructionFromQueue == "" } ->
                NextTurnAction("Pick construction", Color.CORAL) {
                    val cityWithNoProductionSet = viewingCiv.cities
                            .firstOrNull { it.cityConstructions.currentConstructionFromQueue == "" }
                    if (cityWithNoProductionSet != null) game.setScreen(CityScreen(cityWithNoProductionSet))
                }

            viewingCiv.shouldOpenTechPicker() ->
                NextTurnAction("Pick a tech", Color.SKY) {
                    game.setScreen(TechPickerScreen(viewingCiv, null, viewingCiv.tech.freeTechs != 0))
                }

            viewingCiv.policies.shouldOpenPolicyPicker || (viewingCiv.policies.freePolicies > 0 && viewingCiv.policies.canAdoptPolicy()) ->
                NextTurnAction("Pick a policy", Color.VIOLET) {
                    game.setScreen(PolicyPickerScreen(this))
                    viewingCiv.policies.shouldOpenPolicyPicker = false
                }

            viewingCiv.religionManager.canFoundPantheon() ->
                NextTurnAction("Found Pantheon", Color.WHITE) {
<<<<<<< HEAD
                    game.setScreen(PantheonPickerScreen(viewingCiv, gameInfo))
=======
                    val pantheonPopup = Popup(this)
                    val beliefsTable = Table().apply { defaults().pad(10f) }
                    for (belief in gameInfo.ruleSet.beliefs.values) {
                        if (!viewingCiv.religionManager.isPickablePantheonBelief(belief)) continue
                        val beliefTable = Table().apply { touchable = Touchable.enabled; background = ImageGetter.getBackground(ImageGetter.getBlue()) }
                        beliefTable.pad(10f)
                        beliefTable.add(belief.name.toLabel(fontSize = 24)).row()
                        beliefTable.add(belief.uniques.joinToString().toLabel())
                        beliefTable.onClick { viewingCiv.religionManager.choosePantheonBelief(belief); pantheonPopup.close(); shouldUpdate = true }
                        beliefsTable.add(beliefTable).fillX().row()
                    }
                    pantheonPopup.add(ScrollPane(beliefsTable)).maxHeight(stage.height * .8f)
                    pantheonPopup.open()
>>>>>>> dd283248
                }

            else ->
                NextTurnAction("${Fonts.turn}{Next turn}", Color.WHITE) {
                    game.settings.addCompletedTutorialTask("Pass a turn")
                    nextTurn()
                }
        }
    }

    override fun resize(width: Int, height: Int) {
        if (stage.viewport.screenWidth != width || stage.viewport.screenHeight != height)
            createNewWorldScreen(gameInfo) // start over
    }


    override fun render(delta: Float) {
        //  This is so that updates happen in the MAIN THREAD, where there is a GL Context,
        //    otherwise images will not load properly!
        if (shouldUpdate) {
            shouldUpdate = false

            update()
            showTutorialsOnNextTurn()
        }
//        topBar.selectedCivLabel.setText(Gdx.graphics.framesPerSecond) // for framerate testing

        minimapWrapper.minimap.updateScrollPosition()

        super.render(delta)
    }

    private fun showTutorialsOnNextTurn() {
        if (!game.settings.showTutorials) return
        displayTutorial(Tutorial.SlowStart)
        displayTutorial(Tutorial.CityExpansion) { viewingCiv.cities.any { it.expansion.tilesClaimed() > 0 } }
        displayTutorial(Tutorial.BarbarianEncountered) { viewingCiv.viewableTiles.any { it.getUnits().any { unit -> unit.civInfo.isBarbarian() } } }
        displayTutorial(Tutorial.RoadsAndRailroads) { viewingCiv.cities.size > 2 }
        displayTutorial(Tutorial.Happiness) { viewingCiv.getHappiness() < 5 }
        displayTutorial(Tutorial.Unhappiness) { viewingCiv.getHappiness() < 0 }
        displayTutorial(Tutorial.GoldenAge) { viewingCiv.goldenAges.isGoldenAge() }
        displayTutorial(Tutorial.IdleUnits) { gameInfo.turns >= 50 && game.settings.checkForDueUnits }
        displayTutorial(Tutorial.ContactMe) { gameInfo.turns >= 100 }
        val resources = viewingCiv.detailedCivResources.asSequence().filter { it.origin == "All" }  // Avoid full list copy
        displayTutorial(Tutorial.LuxuryResource) { resources.any { it.resource.resourceType == ResourceType.Luxury } }
        displayTutorial(Tutorial.StrategicResource) { resources.any { it.resource.resourceType == ResourceType.Strategic } }
        displayTutorial(Tutorial.EnemyCity) {
            viewingCiv.getKnownCivs().asSequence().filter { viewingCiv.isAtWarWith(it) }
                    .flatMap { it.cities.asSequence() }.any { viewingCiv.exploredTiles.contains(it.location) }
        }
        displayTutorial(Tutorial.ApolloProgram) { viewingCiv.hasUnique("Enables construction of Spaceship parts") }
        displayTutorial(Tutorial.SiegeUnits) { viewingCiv.getCivUnits().any { it.type == UnitType.Siege } }
        displayTutorial(Tutorial.Embarking) { viewingCiv.hasUnique("Enables embarkation for land units") }
        displayTutorial(Tutorial.NaturalWonders) { viewingCiv.naturalWonders.size > 0 }
    }

    private fun backButtonAndESCHandler() {

        // Deselect Unit
        if (bottomUnitTable.selectedUnit != null) {
            bottomUnitTable.selectUnit()
            bottomUnitTable.isVisible = false
            shouldUpdate = true
            return
        }

        // Deselect city
        if (bottomUnitTable.selectedCity != null) {
            bottomUnitTable.selectedCity = null
            bottomUnitTable.isVisible = false
            shouldUpdate = true
            return
        }

        ExitGamePopup(this, true)

    }


    companion object {
        // this object must not be created multiple times
        private var multiPlayerRefresher: Timer? = null
    }
}<|MERGE_RESOLUTION|>--- conflicted
+++ resolved
@@ -475,11 +475,11 @@
 
         displayTutorial(Tutorial.InjuredUnits) { gameInfo.getCurrentPlayerCivilization().getCivUnits().any { it.health < 100 } }
 
-        displayTutorial(Tutorial.Workers) { 
-            gameInfo.getCurrentPlayerCivilization().getCivUnits().any { 
-                (it.hasUnique(Constants.canBuildImprovements) || it.hasUnique(Constants.workerUnique)) 
-                    && it.type.isCivilian() 
-            } 
+        displayTutorial(Tutorial.Workers) {
+            gameInfo.getCurrentPlayerCivilization().getCivUnits().any {
+                (it.hasUnique(Constants.canBuildImprovements) || it.hasUnique(Constants.workerUnique))
+                    && it.type.isCivilian()
+            }
         }
     }
 
@@ -650,7 +650,7 @@
     }
 
     /**
-     * Used by [OptionsPopup][com.unciv.ui.worldscreen.mainmenu.OptionsPopup] 
+     * Used by [OptionsPopup][com.unciv.ui.worldscreen.mainmenu.OptionsPopup]
      * to re-enable the next turn button within its Close button action
      */
     fun enableNextTurnButtonAfterOptions() {
@@ -691,23 +691,7 @@
 
             viewingCiv.religionManager.canFoundPantheon() ->
                 NextTurnAction("Found Pantheon", Color.WHITE) {
-<<<<<<< HEAD
                     game.setScreen(PantheonPickerScreen(viewingCiv, gameInfo))
-=======
-                    val pantheonPopup = Popup(this)
-                    val beliefsTable = Table().apply { defaults().pad(10f) }
-                    for (belief in gameInfo.ruleSet.beliefs.values) {
-                        if (!viewingCiv.religionManager.isPickablePantheonBelief(belief)) continue
-                        val beliefTable = Table().apply { touchable = Touchable.enabled; background = ImageGetter.getBackground(ImageGetter.getBlue()) }
-                        beliefTable.pad(10f)
-                        beliefTable.add(belief.name.toLabel(fontSize = 24)).row()
-                        beliefTable.add(belief.uniques.joinToString().toLabel())
-                        beliefTable.onClick { viewingCiv.religionManager.choosePantheonBelief(belief); pantheonPopup.close(); shouldUpdate = true }
-                        beliefsTable.add(beliefTable).fillX().row()
-                    }
-                    pantheonPopup.add(ScrollPane(beliefsTable)).maxHeight(stage.height * .8f)
-                    pantheonPopup.open()
->>>>>>> dd283248
                 }
 
             else ->
