--- conflicted
+++ resolved
@@ -122,19 +122,8 @@
     private val zoomController = ZoomButtonPair(mapHolder)
     private val minimapWrapper = MinimapHolder(mapHolder)
     private val bottomTileInfoTable = TileInfoTable(viewingCiv)
-<<<<<<< HEAD
     private val notificationsScroll = NotificationsScroll(this)
-    private val nextTurnButton = NextTurnButton(keyPressDispatcher)
-=======
-    private val battleTable = BattleTable(this)
-    private val unitActionsTable = UnitActionsTable(this)
-
-    private val techPolicyAndVictoryHolder = Table()
-    private val techButtonHolder = Table()
-    private val diplomacyButtonHolder = Table()
-    private val fogOfWarButton = createFogOfWarButton()
     private val nextTurnButton = NextTurnButton()
->>>>>>> d462100c
     private val statusButtons = StatusButtons(nextTurnButton)
     private val tutorialTaskTable = Table().apply { background = ImageGetter.getBackground(
         ImageGetter.getBlue().darken(0.5f)) }
