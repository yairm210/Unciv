--- conflicted
+++ resolved
@@ -43,9 +43,9 @@
 import com.unciv.ui.pickerscreens.ReligiousBeliefsPickerScreen
 import com.unciv.ui.pickerscreens.TechButton
 import com.unciv.ui.pickerscreens.TechPickerScreen
+import com.unciv.ui.popup.ConfirmPopup
 import com.unciv.ui.popup.Popup
 import com.unciv.ui.popup.ToastPopup
-import com.unciv.ui.popup.ConfirmPopup
 import com.unciv.ui.popup.hasOpenPopups
 import com.unciv.ui.saves.LoadGameScreen
 import com.unciv.ui.saves.QuickSave
@@ -373,13 +373,8 @@
                         loadLatestMultiplayerState()
                     }
                 }.right()
-<<<<<<< HEAD
                 loadingGamePopup.addButton("Main menu") {
-                    game.setScreen(MainMenuScreen())
-=======
-                loadingGamePopup.addButtonInRow("Main menu") {
                     game.pushScreen(MainMenuScreen())
->>>>>>> 488f12be
                 }.left()
             }
         }
