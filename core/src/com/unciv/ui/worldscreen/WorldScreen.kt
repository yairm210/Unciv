package com.unciv.ui.worldscreen

import com.badlogic.gdx.Gdx
import com.badlogic.gdx.Input
import com.badlogic.gdx.graphics.Color
import com.badlogic.gdx.math.Vector2
import com.badlogic.gdx.scenes.scene2d.InputEvent
import com.badlogic.gdx.scenes.scene2d.InputListener
import com.badlogic.gdx.scenes.scene2d.actions.Actions
import com.badlogic.gdx.scenes.scene2d.actions.RepeatAction
import com.badlogic.gdx.scenes.scene2d.ui.Table
import com.badlogic.gdx.scenes.scene2d.ui.TextButton
import com.badlogic.gdx.utils.Align
import com.unciv.Constants
import com.unciv.MainMenuScreen
import com.unciv.UncivGame
import com.unciv.logic.GameInfo
import com.unciv.logic.civilization.CivilizationInfo
import com.unciv.logic.civilization.ReligionState
import com.unciv.logic.civilization.diplomacy.DiplomaticStatus
import com.unciv.logic.event.EventBus
import com.unciv.logic.map.MapVisualization
import com.unciv.logic.multiplayer.MultiplayerGameUpdated
import com.unciv.logic.multiplayer.storage.FileStorageRateLimitReached
import com.unciv.logic.trade.TradeEvaluation
import com.unciv.models.Tutorial
import com.unciv.models.ruleset.tile.ResourceType
import com.unciv.models.ruleset.unique.UniqueType
import com.unciv.ui.cityscreen.CityScreen
import com.unciv.ui.civilopedia.CivilopediaScreen
import com.unciv.ui.images.ImageGetter
import com.unciv.ui.multiplayer.MultiplayerHelpers
import com.unciv.ui.overviewscreen.EmpireOverviewScreen
import com.unciv.ui.pickerscreens.DiplomaticVotePickerScreen
import com.unciv.ui.pickerscreens.DiplomaticVoteResultScreen
import com.unciv.ui.pickerscreens.GreatPersonPickerScreen
import com.unciv.ui.pickerscreens.PantheonPickerScreen
import com.unciv.ui.pickerscreens.PolicyPickerScreen
import com.unciv.ui.pickerscreens.ReligiousBeliefsPickerScreen
import com.unciv.ui.pickerscreens.TechPickerScreen
import com.unciv.ui.popup.ExitGamePopup
import com.unciv.ui.popup.Popup
import com.unciv.ui.popup.ToastPopup
import com.unciv.ui.popup.YesNoPopup
import com.unciv.ui.popup.hasOpenPopups
import com.unciv.ui.saves.LoadGameScreen
import com.unciv.ui.saves.QuickSave
import com.unciv.ui.saves.SaveGameScreen
import com.unciv.ui.utils.BaseScreen
import com.unciv.ui.utils.Fonts
import com.unciv.ui.utils.KeyCharAndCode
<<<<<<< HEAD
import com.unciv.ui.utils.centerX
import com.unciv.ui.utils.darken
import com.unciv.ui.utils.disable
import com.unciv.ui.utils.enable
import com.unciv.ui.utils.isEnabled
import com.unciv.ui.utils.onClick
import com.unciv.ui.utils.setFontSize
import com.unciv.ui.utils.toLabel
import com.unciv.ui.utils.toTextButton
=======
import com.unciv.ui.utils.extensions.centerX
import com.unciv.ui.utils.extensions.colorFromRGB
import com.unciv.ui.utils.extensions.darken
import com.unciv.ui.utils.extensions.disable
import com.unciv.ui.utils.extensions.enable
import com.unciv.ui.utils.extensions.isEnabled
import com.unciv.ui.utils.extensions.onClick
import com.unciv.ui.utils.extensions.setFontSize
import com.unciv.ui.utils.extensions.toLabel
import com.unciv.ui.utils.extensions.toTextButton
>>>>>>> 4d0230f7
import com.unciv.ui.victoryscreen.VictoryScreen
import com.unciv.ui.worldscreen.bottombar.BattleTable
import com.unciv.ui.worldscreen.bottombar.TileInfoTable
import com.unciv.ui.worldscreen.minimap.MinimapHolder
import com.unciv.ui.worldscreen.status.MultiplayerStatusButton
import com.unciv.ui.worldscreen.status.NextTurnAction
import com.unciv.ui.worldscreen.status.NextTurnButton
import com.unciv.ui.worldscreen.status.StatusButtons
import com.unciv.ui.worldscreen.unit.UnitActionsTable
import com.unciv.ui.worldscreen.unit.UnitTable
<<<<<<< HEAD
import com.unciv.utils.debug
import kotlinx.coroutines.Job
=======
import com.unciv.utils.concurrency.Concurrency
import com.unciv.utils.concurrency.launchOnGLThread
import com.unciv.utils.concurrency.launchOnThreadPool
import com.unciv.utils.concurrency.withGLContext
import com.unciv.utils.debug
import kotlinx.coroutines.Job
import kotlinx.coroutines.coroutineScope
>>>>>>> 4d0230f7

/**
 * Do not create this screen without seriously thinking about the implications: this is the single most memory-intensive class in the application.
 * There really should ever be only one in memory at the same time, likely managed by [UncivGame].
 *
 * @param gameInfo The game state the screen should represent
 * @param viewingCiv The currently active [civilization][CivilizationInfo]
 * @param restoreState
 */
<<<<<<< HEAD
class WorldScreen(val gameInfo: GameInfo, val viewingCiv: CivilizationInfo) : BaseScreen() {
=======
class WorldScreen(
    val gameInfo: GameInfo,
    val viewingCiv: CivilizationInfo,
    restoreState: RestoreState? = null
) : BaseScreen() {
    /** When set, causes the screen to update in the next [render][BaseScreen.render] event */
    var shouldUpdate = false
>>>>>>> 4d0230f7

    /** Indicates it's the player's ([viewingCiv]) turn */
    var isPlayersTurn = viewingCiv == gameInfo.currentPlayerCiv
        private set     // only this class is allowed to make changes

    /** Selected civilization, used in spectator and replay mode, equals viewingCiv in ordinary games */
    var selectedCiv = viewingCiv

    var fogOfWar = true
        private set

    /** `true` when it's the player's turn unless he is a spectator*/
    val canChangeState
        get() = isPlayersTurn && !viewingCiv.isSpectator()

    val mapHolder = WorldMapHolder(this, gameInfo.tileMap)

    /** Bottom left widget holding information about a selected unit or city */
    val bottomUnitTable = UnitTable(this)

    private var waitingForAutosave = false

    private val mapVisualization = MapVisualization(gameInfo, viewingCiv)

<<<<<<< HEAD
    val mapHolder = WorldMapHolder(this, gameInfo.tileMap)

    // Floating Widgets going counter-clockwise
    val topBar = WorldScreenTopBar(this)
    private val techPolicyAndDiplomacy = TechPolicyDiplomacyButtons(this)
    private val fogOfWarButton = createFogOfWarButton()
    private val unitActionsTable = UnitActionsTable(this)
    val bottomUnitTable = UnitTable(this)
=======
    private val minimapWrapper = MinimapHolder(mapHolder)

    private val topBar = WorldScreenTopBar(this)


    private val bottomTileInfoTable = TileInfoTable(viewingCiv)
>>>>>>> 4d0230f7
    private val battleTable = BattleTable(this)
    private val zoomController = ZoomButtonPair(mapHolder)
    private val minimapWrapper = MinimapHolder(mapHolder)
    private val bottomTileInfoTable = TileInfoTable(viewingCiv)
    private val notificationsScroll = NotificationsScroll(this)
    private val nextTurnButton = NextTurnButton(keyPressDispatcher)
    private val statusButtons = StatusButtons(nextTurnButton)
    private val tutorialTaskTable = Table().apply { background = ImageGetter.getBackground(
        ImageGetter.getBlue().darken(0.5f)) }
<<<<<<< HEAD

    var shouldUpdate = false
=======
    private val notificationsScroll = NotificationsScroll(this)
>>>>>>> 4d0230f7


    private var nextTurnUpdateJob: Job? = null

    private val events = EventBus.EventReceiver()


    init {
        // notifications are right-aligned, they take up only as much space as necessary.
        notificationsScroll.width = stage.width / 2

        minimapWrapper.x = stage.width - minimapWrapper.width

        // This is the most memory-intensive operation we have currently, most OutOfMemory errors will occur here
        mapHolder.addTiles()

        // resume music (in case choices from the menu lead to instantiation of a new WorldScreen)
        UncivGame.Current.musicController.resume()

        fogOfWarButton.isVisible = viewingCiv.isSpectator()

        stage.addActor(mapHolder)
        stage.scrollFocus = mapHolder
        stage.addActor(notificationsScroll)  // very low in z-order, so we're free to let it extend _below_ tile info and minimap if we want
        stage.addActor(minimapWrapper)
        stage.addActor(topBar)
        stage.addActor(statusButtons)
        stage.addActor(techPolicyAndDiplomacy)
        stage.addActor(tutorialTaskTable)

        if (UncivGame.Current.settings.showZoomButtons) {
            stage.addActor(zoomController)
        }

        stage.addActor(fogOfWarButton)
        stage.addActor(bottomUnitTable)
        stage.addActor(bottomTileInfoTable)
        battleTable.width = stage.width / 3
        battleTable.x = stage.width / 3
        stage.addActor(battleTable)

        stage.addActor(unitActionsTable)

        topBar.update(viewingCiv)
        fogOfWarButton.setPosition(10f, topBar.y - fogOfWarButton.height - 10f)

        val tileToCenterOn: Vector2 =
                when {
                    viewingCiv.cities.isNotEmpty() && viewingCiv.getCapital() != null -> viewingCiv.getCapital()!!.location
                    viewingCiv.getCivUnits().any() -> viewingCiv.getCivUnits().first().getTile().position
                    else -> Vector2.Zero
                }

        // Don't select unit and change selectedCiv when centering as spectator
        if (viewingCiv.isSpectator())
            mapHolder.setCenterPosition(tileToCenterOn, immediately = true, selectUnit = false)
        else
            mapHolder.setCenterPosition(tileToCenterOn, immediately = true, selectUnit = true)

        tutorialController.allTutorialsShowedCallback = { shouldUpdate = true }

        onBackButtonClicked { backButtonAndESCHandler() }

        addKeyboardListener() // for map panning by W,S,A,D
        addKeyboardPresses()  // shortcut keys like F1


        if (gameInfo.gameParameters.isOnlineMultiplayer && !gameInfo.isUpToDate)
            isPlayersTurn = false // until we're up to date, don't let the player do anything

        if (gameInfo.gameParameters.isOnlineMultiplayer) {
            val gameId = gameInfo.gameId
            events.receive(MultiplayerGameUpdated::class, { it.preview.gameId == gameId }) {
                if (isNextTurnUpdateRunning() || game.onlineMultiplayer.hasLatestGameState(gameInfo, it.preview)) {
                    return@receive
                }
                Concurrency.run("Load latest multiplayer state") {
                    loadLatestMultiplayerState()
                }
            }
        }

        if (restoreState != null) restore(restoreState)

        // don't run update() directly, because the UncivGame.worldScreen should be set so that the city buttons and tile groups
        //  know what the viewing civ is.
        shouldUpdate = true
    }

    override fun dispose() {
        super.dispose()
        events.stopReceiving()
    }

    private fun addKeyboardPresses() {
        // Space and N are assigned in createNextTurnButton
        keyPressDispatcher[Input.Keys.F1] = { game.setScreen(CivilopediaScreen(gameInfo.ruleSet, this)) }
        keyPressDispatcher['E'] = { game.setScreen(EmpireOverviewScreen(selectedCiv)) }     // Empire overview last used page
        /*
         * These try to be faithful to default Civ5 key bindings as found in several places online
         * Some are a little arbitrary, e.g. Economic info, Military info
         * Some are very much so as Unciv *is* Strategic View and the Notification log is always visible
         */
        keyPressDispatcher[Input.Keys.F2] = { game.setScreen(EmpireOverviewScreen(selectedCiv, "Trades")) }    // Economic info
        keyPressDispatcher[Input.Keys.F3] = { game.setScreen(EmpireOverviewScreen(selectedCiv, "Units")) }    // Military info
        keyPressDispatcher[Input.Keys.F4] = { game.setScreen(EmpireOverviewScreen(selectedCiv, "Diplomacy")) }    // Diplomacy info
        keyPressDispatcher[Input.Keys.F5] = { game.setScreen(PolicyPickerScreen(this, selectedCiv)) }    // Social Policies Screen
        keyPressDispatcher[Input.Keys.F6] = { game.setScreen(TechPickerScreen(viewingCiv)) }    // Tech Screen
        keyPressDispatcher[Input.Keys.F7] = { game.setScreen(EmpireOverviewScreen(selectedCiv, "Cities")) }    // originally Notification Log
        keyPressDispatcher[Input.Keys.F8] = { game.setScreen(VictoryScreen(this)) }    // Victory Progress
        keyPressDispatcher[Input.Keys.F9] = { game.setScreen(EmpireOverviewScreen(selectedCiv, "Stats")) }    // Demographics
        keyPressDispatcher[Input.Keys.F10] = { game.setScreen(EmpireOverviewScreen(selectedCiv, "Resources")) }    // originally Strategic View
        keyPressDispatcher[Input.Keys.F11] = { QuickSave.save(gameInfo, this) }    // Quick Save
        keyPressDispatcher[Input.Keys.F12] = { QuickSave.load(this) }    // Quick Load
        keyPressDispatcher[Input.Keys.HOME] = {    // Capital City View
            val capital = gameInfo.currentPlayerCiv.getCapital()
            if (capital != null && !mapHolder.setCenterPosition(capital.location))
                game.setScreen(CityScreen(capital))
        }
        keyPressDispatcher[KeyCharAndCode.ctrl('O')] = { // Game Options
            this.openOptionsPopup(onClose = {
                mapHolder.reloadMaxZoom()
                nextTurnButton.update(hasOpenPopups(), isPlayersTurn, waitingForAutosave, isNextTurnUpdateRunning())
            })
        }
        keyPressDispatcher[KeyCharAndCode.ctrl('S')] = { game.setScreen(SaveGameScreen(gameInfo)) }    //   Save
        keyPressDispatcher[KeyCharAndCode.ctrl('L')] = { game.setScreen(LoadGameScreen(this)) }    //   Load
        keyPressDispatcher[KeyCharAndCode.ctrl('Q')] = { ExitGamePopup(this, true) }    //   Quit
        keyPressDispatcher[Input.Keys.NUMPAD_ADD] = { this.mapHolder.zoomIn() }    //   '+' Zoom
        keyPressDispatcher[Input.Keys.NUMPAD_SUBTRACT] = { this.mapHolder.zoomOut() }    //   '-' Zoom
        keyPressDispatcher.setCheckpoint()
    }

    private fun addKeyboardListener() {
        stage.addListener(
                object : InputListener() {
                    private val pressedKeys = mutableSetOf<Int>()
                    private var infiniteAction: RepeatAction? = null
                    private val amountToMove = 6 / mapHolder.scaleX
                    private val ALLOWED_KEYS = setOf(Input.Keys.W, Input.Keys.S, Input.Keys.A, Input.Keys.D,
                            Input.Keys.UP, Input.Keys.DOWN, Input.Keys.LEFT, Input.Keys.RIGHT)


                    override fun keyDown(event: InputEvent?, keycode: Int): Boolean {
                        if (keycode !in ALLOWED_KEYS) return false
                        // Without the following keyPressDispatcher Ctrl-S would leave WASD map scrolling stuck
                        if (Gdx.input.isKeyPressed(Input.Keys.CONTROL_LEFT) || Gdx.input.isKeyPressed(Input.Keys.CONTROL_RIGHT)) return false

                        pressedKeys.add(keycode)
                        if (infiniteAction == null) {
                            // create a copy of the action, because removeAction() will destroy this instance
                            infiniteAction = Actions.forever(Actions.delay(0.01f, Actions.run { whileKeyPressedLoop() }))
                            mapHolder.addAction(infiniteAction)
                        }
                        return true
                    }

                    fun whileKeyPressedLoop() {
                        for (keycode in pressedKeys) {
                            when (keycode) {
                                Input.Keys.W, Input.Keys.UP -> mapHolder.scrollY -= amountToMove
                                Input.Keys.S, Input.Keys.DOWN -> mapHolder.scrollY += amountToMove
                                Input.Keys.A, Input.Keys.LEFT -> mapHolder.scrollX -= amountToMove
                                Input.Keys.D, Input.Keys.RIGHT -> mapHolder.scrollX += amountToMove
                            }
                        }
                        mapHolder.updateVisualScroll()
                    }

                    override fun keyUp(event: InputEvent?, keycode: Int): Boolean {
                        if (keycode !in ALLOWED_KEYS) return false

                        pressedKeys.remove(keycode)
                        if (infiniteAction != null && pressedKeys.isEmpty()) {
                            // stop the loop otherwise it keeps going even after removal
                            infiniteAction?.finish()
                            // remove and nil the action
                            mapHolder.removeAction(infiniteAction)
                            infiniteAction = null
                        }
                        return true
                    }
                }
        )

    }

    private suspend fun loadLatestMultiplayerState(): Unit = coroutineScope {
        val loadingGamePopup = Popup(this@WorldScreen)
        launchOnGLThread {
            loadingGamePopup.addGoodSizedLabel("Loading latest game state...")
            loadingGamePopup.open()
        }

        try {
            debug("loadLatestMultiplayerState current game: gameId: %s, turn: %s, curCiv: %s",
                gameInfo.gameId, gameInfo.turns, gameInfo.currentPlayer)
            val latestGame = game.onlineMultiplayer.downloadGame(gameInfo.gameId)
            debug("loadLatestMultiplayerState downloaded game: gameId: %s, turn: %s, curCiv: %s",
                latestGame.gameId, latestGame.turns, latestGame.currentPlayer)
            if (viewingCiv.civName == latestGame.currentPlayer || viewingCiv.civName == Constants.spectator) {
                game.platformSpecificHelper?.notifyTurnStarted()
            }
            launchOnGLThread {
                loadingGamePopup.close()
            }
            startNewScreenJob(latestGame)
        } catch (ex: Throwable) {
            launchOnGLThread {
                val message = MultiplayerHelpers.getLoadExceptionMessage(ex)
                loadingGamePopup.innerTable.clear()
                loadingGamePopup.addGoodSizedLabel("Couldn't download the latest game state!").colspan(2).row()
                loadingGamePopup.addGoodSizedLabel(message).colspan(2).row()
                loadingGamePopup.addButtonInRow("Retry") {
                    launchOnThreadPool("Load latest multiplayer state after error") {
                        loadLatestMultiplayerState()
                    }
                }.right()
                loadingGamePopup.addButtonInRow("Main menu") {
                    game.setScreen(MainMenuScreen())
                }.left()
            }
        }
    }

    // This is private so that we will set the shouldUpdate to true instead.
    // That way, not only do we save a lot of unnecessary updates, we also ensure that all updates are called from the main GL thread
    // and we don't get any silly concurrency problems!
    private fun update() {

        displayTutorialsOnUpdate()

        bottomUnitTable.update()
        bottomTileInfoTable.updateTileTable(mapHolder.selectedTile)
        bottomTileInfoTable.x = stage.width - bottomTileInfoTable.width
        bottomTileInfoTable.y = if (game.settings.showMinimap) minimapWrapper.height else 0f
        battleTable.update()

        updateSelectedCiv()

        fogOfWarButton.isEnabled = !selectedCiv.isSpectator()

        tutorialTaskTable.clear()
        val tutorialTask = getCurrentTutorialTask()
        if (tutorialTask == "" || !game.settings.showTutorials || viewingCiv.isDefeated()) {
            tutorialTaskTable.isVisible = false
        } else {
            tutorialTaskTable.isVisible = true
            tutorialTaskTable.add(tutorialTask.toLabel()
                    .apply { setAlignment(Align.center) }).pad(10f)
            tutorialTaskTable.pack()
            tutorialTaskTable.centerX(stage)
            tutorialTaskTable.y = topBar.y - tutorialTaskTable.height
        }

        if (fogOfWar) minimapWrapper.update(selectedCiv)
        else minimapWrapper.update(viewingCiv)

        keyPressDispatcher.revertToCheckPoint()
        unitActionsTable.update(bottomUnitTable.selectedUnit)
        unitActionsTable.y = bottomUnitTable.height

        mapHolder.resetArrows()
        if (UncivGame.Current.settings.showUnitMovements) {
            val allUnits = gameInfo.civilizations.asSequence().flatMap { it.getCivUnits() }
            val allAttacks = allUnits.map { unit -> unit.attacksSinceTurnStart.asSequence().map { attacked -> Triple(unit.civInfo, unit.getTile().position, attacked) } }.flatten() +
                gameInfo.civilizations.asSequence().flatMap { civInfo -> civInfo.attacksSinceTurnStart.asSequence().map { Triple(civInfo, it.source, it.target) } }
            mapHolder.updateMovementOverlay(
                allUnits.filter(mapVisualization::isUnitPastVisible),
                allUnits.filter(mapVisualization::isUnitFutureVisible),
                allAttacks.filter { (attacker, source, target) -> mapVisualization.isAttackVisible(attacker, source, target) }
                        .map { (_, source, target) -> source to target }
            )
        }

        // if we use the clone, then when we update viewable tiles
        // it doesn't update the explored tiles of the civ... need to think about that harder
        // it causes a bug when we move a unit to an unexplored tile (for instance a cavalry unit which can move far)

        if (fogOfWar) mapHolder.updateTiles(selectedCiv)
        else mapHolder.updateTiles(viewingCiv)

        topBar.update(selectedCiv)

        if (techPolicyAndDiplomacy.update())
            displayTutorial(Tutorial.OtherCivEncountered)

<<<<<<< HEAD
        if (techPolicyAndDiplomacy.update())
            displayTutorial(Tutorial.OtherCivEncountered)

=======
>>>>>>> 4d0230f7
        if (!hasOpenPopups() && isPlayersTurn) {
            when {
                viewingCiv.shouldShowDiplomaticVotingResults() ->
                    UncivGame.Current.setScreen(DiplomaticVoteResultScreen(gameInfo.diplomaticVictoryVotesCast, viewingCiv))
                !gameInfo.oneMoreTurnMode && (viewingCiv.isDefeated() || gameInfo.civilizations.any { it.victoryManager.hasWon() }) ->
                    game.setScreen(VictoryScreen(this))
                viewingCiv.greatPeople.freeGreatPeople > 0 -> game.setScreen(GreatPersonPickerScreen(viewingCiv))
                viewingCiv.popupAlerts.any() -> AlertPopup(this, viewingCiv.popupAlerts.first()).open()
                viewingCiv.tradeRequests.isNotEmpty() -> {
                    // In the meantime this became invalid, perhaps because we accepted previous trades
                    for (tradeRequest in viewingCiv.tradeRequests.toList())
                        if (!TradeEvaluation().isTradeValid(tradeRequest.trade, viewingCiv,
                                gameInfo.getCivilization(tradeRequest.requestingCiv)))
                            viewingCiv.tradeRequests.remove(tradeRequest)

                    if (viewingCiv.tradeRequests.isNotEmpty()) // if a valid one still exists
                        TradePopup(this).open()
                }
            }
        }

        updateGameplayButtons()

        val maxNotificationsHeight = statusButtons.y -
                (if (game.settings.showMinimap) minimapWrapper.height else 0f) - 5f
        notificationsScroll.update(viewingCiv.notifications, maxNotificationsHeight, bottomTileInfoTable.height)
        notificationsScroll.setTopRight(stage.width - 10f, statusButtons.y - 5f)

        val posZoomFromRight = if (game.settings.showMinimap) minimapWrapper.width
        else bottomTileInfoTable.width
        zoomController.setPosition(stage.width - posZoomFromRight - 10f, 10f, Align.bottomRight)
    }

    private fun getCurrentTutorialTask(): String {
        val completedTasks = game.settings.tutorialTasksCompleted
        if (!completedTasks.contains("Move unit"))
            return "Move a unit!\nClick on a unit > Click on a destination > Click the arrow popup"
        if (!completedTasks.contains("Found city"))
            return "Found a city!\nSelect the Settler (flag unit) > Click on 'Found city' (bottom-left corner)"
        if (!completedTasks.contains("Enter city screen"))
            return "Enter the city screen!\nClick the city button twice"
        if (!completedTasks.contains("Pick technology"))
            return "Pick a technology to research!\nClick on the tech button (greenish, top left) > " +
                    "\n select technology > click 'Research' (bottom right)"
        if (!completedTasks.contains("Pick construction"))
            return "Pick a construction!\nEnter city screen > Click on a unit or building (bottom left side) >" +
                    " \n click 'add to queue'"
        if (!completedTasks.contains("Pass a turn"))
            return "Pass a turn!\nCycle through units with 'Next unit' > Click 'Next turn'"
        if (!completedTasks.contains("Reassign worked tiles"))
            return "Reassign worked tiles!\nEnter city screen > click the assigned (green) tile to unassign > " +
                    "\n click an unassigned tile to assign population"
        if (!completedTasks.contains("Meet another civilization"))
            return "Meet another civilization!\nExplore the map until you encounter another civilization!"
        if (!completedTasks.contains("Open the options table"))
            return "Open the options table!\nClick the menu button (top left) > click 'Options'"
        if (!completedTasks.contains("Construct an improvement"))
            return "Construct an improvement!\nConstruct a Worker unit > Move to a Plains or Grassland tile > " +
                    "\n Click 'Create improvement' (above the unit table, bottom left)" +
                    "\n > Choose the farm > \n Leave the worker there until it's finished"
        if (!completedTasks.contains("Create a trade route")
                && viewingCiv.citiesConnectedToCapitalToMediums.any { it.key.civInfo == viewingCiv })
            game.settings.addCompletedTutorialTask("Create a trade route")
        if (viewingCiv.cities.size > 1 && !completedTasks.contains("Create a trade route"))
            return "Create a trade route!\nConstruct roads between your capital and another city" +
                    "\nOr, automate your worker and let him get to that eventually"
        if (viewingCiv.isAtWar() && !completedTasks.contains("Conquer a city"))
            return "Conquer a city!\nBring an enemy city down to low health > " +
                    "\nEnter the city with a melee unit"
        if (viewingCiv.getCivUnits().any { it.baseUnit.movesLikeAirUnits() } && !completedTasks.contains("Move an air unit"))
            return "Move an air unit!\nSelect an air unit > select another city within range > " +
                    "\nMove the unit to the other city"
        if (!completedTasks.contains("See your stats breakdown"))
            return "See your stats breakdown!\nEnter the Overview screen (top right corner) >" +
                    "\nClick on 'Stats'"

        return ""
    }

    private fun displayTutorialsOnUpdate() {

        displayTutorial(Tutorial.Introduction)

        displayTutorial(Tutorial.EnemyCityNeedsConqueringWithMeleeUnit) {
            viewingCiv.diplomacy.values.asSequence()
                    .filter { it.diplomaticStatus == DiplomaticStatus.War }
                    .map { it.otherCiv() } // we're now lazily enumerating over CivilizationInfo's we're at war with
                    .flatMap { it.cities.asSequence() } // ... all *their* cities
                    .filter { it.health == 1 } // ... those ripe for conquering
                    .flatMap { it.getCenterTile().getTilesInDistance(2).asSequence() }
                    // ... all tiles around those in range of an average melee unit
                    // -> and now we look for a unit that could do the conquering because it's ours
                    //    no matter whether civilian, air or ranged, tell user he needs melee
                    .any { it.getUnits().any { unit -> unit.civInfo == viewingCiv } }
        }
        displayTutorial(Tutorial.AfterConquering) { viewingCiv.cities.any { it.hasJustBeenConquered } }

        displayTutorial(Tutorial.InjuredUnits) { gameInfo.getCurrentPlayerCivilization().getCivUnits().any { it.health < 100 } }

        displayTutorial(Tutorial.Workers) {
            gameInfo.getCurrentPlayerCivilization().getCivUnits().any {
                it.hasUniqueToBuildImprovements && it.isCivilian() && !it.isGreatPerson()
            }
        }
    }

    private fun updateSelectedCiv() {
        when {
            bottomUnitTable.selectedUnit != null -> selectedCiv = bottomUnitTable.selectedUnit!!.civInfo
            bottomUnitTable.selectedCity != null -> selectedCiv = bottomUnitTable.selectedCity!!.civInfo
            else -> viewingCiv
        }
    }

    private fun createFogOfWarButton(): TextButton {
        val fogOfWarButton = "Fog of War".toTextButton()
        fogOfWarButton.label.setFontSize(30)
        fogOfWarButton.labelCell.pad(10f)
        fogOfWarButton.pack()
        fogOfWarButton.onClick {
            fogOfWar = !fogOfWar
            shouldUpdate = true
        }
        return fogOfWarButton

    }

    class RestoreState(
        mapHolder: WorldMapHolder,
        val selectedCivName: String,
        val viewingCivName: String,
        val fogOfWar: Boolean
    ) {
        val zoom = mapHolder.scaleX
        val scrollX = mapHolder.scrollX
        val scrollY = mapHolder.scrollY
    }
    fun getRestoreState(): RestoreState {
        return RestoreState(mapHolder, selectedCiv.civName, viewingCiv.civName, fogOfWar)
    }

    private fun restore(restoreState: RestoreState) {

        // This is not the case if you have a multiplayer game where you play as 2 civs
        if (viewingCiv.civName == restoreState.viewingCivName) {
            mapHolder.zoom(restoreState.zoom)
            mapHolder.scrollX = restoreState.scrollX
            mapHolder.scrollY = restoreState.scrollY
            mapHolder.updateVisualScroll()
        }

        selectedCiv = gameInfo.getCivilization(restoreState.selectedCivName)
        fogOfWar = restoreState.fogOfWar
    }

    fun nextTurn() {
        isPlayersTurn = false
        shouldUpdate = true

        // on a separate thread so the user can explore their world while we're passing the turn
        nextTurnUpdateJob = Concurrency.runOnNonDaemonThreadPool("NextTurn") {
            debug("Next turn starting")
            val startTime = System.currentTimeMillis()
            val originalGameInfo = gameInfo
            val gameInfoClone = originalGameInfo.clone()
            gameInfoClone.setTransients()  // this can get expensive on large games, not the clone itself

            gameInfoClone.nextTurn()

            if (originalGameInfo.gameParameters.isOnlineMultiplayer) {
                try {
                    game.onlineMultiplayer.updateGame(gameInfoClone)
                } catch (ex: Exception) {
                    val message = when (ex) {
                        is FileStorageRateLimitReached -> "Server limit reached! Please wait for [${ex.limitRemainingSeconds}] seconds"
                        else -> "Could not upload game!"
                    }
                    launchOnGLThread { // Since we're changing the UI, that should be done on the main thread
                        val cantUploadNewGamePopup = Popup(this@WorldScreen)
                        cantUploadNewGamePopup.addGoodSizedLabel(message).row()
                        cantUploadNewGamePopup.addCloseButton()
                        cantUploadNewGamePopup.open()
                    }
                    this@WorldScreen.isPlayersTurn = true // Since we couldn't push the new game clone, then it's like we never clicked the "next turn" button
                    this@WorldScreen.shouldUpdate = true
                    return@runOnNonDaemonThreadPool
                }
            }

            if (game.gameInfo != originalGameInfo) // while this was turning we loaded another game
                return@runOnNonDaemonThreadPool

            debug("Next turn took %sms", System.currentTimeMillis() - startTime)

            startNewScreenJob(gameInfoClone)
        }
    }

    fun switchToNextUnit() {
        // Try to select something new if we already have the next pending unit selected.
        val nextDueUnit = viewingCiv.cycleThroughDueUnits(bottomUnitTable.selectedUnit)
        if (nextDueUnit != null) {
            mapHolder.setCenterPosition(
                nextDueUnit.currentTile.position,
                immediately = false,
                selectUnit = false
            )
            bottomUnitTable.selectUnit(nextDueUnit)
            shouldUpdate = true
            // Unless 'wait' action is chosen, the unit will not be considered due anymore.
            nextDueUnit.due = false
        }
    }

    private fun isNextTurnUpdateRunning(): Boolean {
        val job = nextTurnUpdateJob
        return job != null && job.isActive
    }

    private fun updateGameplayButtons() {
        nextTurnButton.update(hasOpenPopups(), isPlayersTurn, waitingForAutosave, isNextTurnUpdateRunning(), getNextTurnAction())

        updateMultiplayerStatusButton()

        statusButtons.pack()
        statusButtons.setPosition(stage.width - statusButtons.width - 10f, topBar.y - statusButtons.height - 10f)
    }

    private fun updateMultiplayerStatusButton() {
        if (gameInfo.gameParameters.isOnlineMultiplayer || game.settings.multiplayer.statusButtonInSinglePlayer) {
            if (statusButtons.multiplayerStatusButton != null) return
            statusButtons.multiplayerStatusButton = MultiplayerStatusButton(this, game.onlineMultiplayer.getGameByGameId(gameInfo.gameId))
        } else {
            if (statusButtons.multiplayerStatusButton == null) return
            statusButtons.multiplayerStatusButton = null
        }
    }

    private fun getNextTurnAction(): NextTurnAction {
        return when {
            isNextTurnUpdateRunning() ->
                NextTurnAction("Working...", Color.GRAY) {}
            !isPlayersTurn && gameInfo.gameParameters.isOnlineMultiplayer ->
                NextTurnAction("Waiting for [${gameInfo.currentPlayerCiv}]...", Color.GRAY) {}
            !isPlayersTurn && !gameInfo.gameParameters.isOnlineMultiplayer ->
                NextTurnAction("Waiting for other players...",Color.GRAY) {}

            viewingCiv.shouldGoToDueUnit() ->
                NextTurnAction("Next unit", Color.LIGHT_GRAY) { switchToNextUnit() }

            viewingCiv.cities.any { it.cityConstructions.currentConstructionFromQueue == "" } ->
                NextTurnAction("Pick construction", Color.CORAL) {
                    val cityWithNoProductionSet = viewingCiv.cities
                        .firstOrNull { it.cityConstructions.currentConstructionFromQueue == "" }
                    if (cityWithNoProductionSet != null) game.setScreen(
                        CityScreen(cityWithNoProductionSet)
                    )
                }

            viewingCiv.shouldOpenTechPicker() ->
                NextTurnAction("Pick a tech", Color.SKY) {
                    game.setScreen(
                        TechPickerScreen(viewingCiv, null, viewingCiv.tech.freeTechs != 0)
                    )
                }

            viewingCiv.policies.shouldOpenPolicyPicker || (viewingCiv.policies.freePolicies > 0 && viewingCiv.policies.canAdoptPolicy()) ->
                NextTurnAction("Pick a policy", Color.VIOLET) {
                    game.setScreen(PolicyPickerScreen(this))
                    viewingCiv.policies.shouldOpenPolicyPicker = false
                }

            viewingCiv.religionManager.canFoundPantheon() ->
                NextTurnAction("Found Pantheon", Color.WHITE) {
                    game.setScreen(PantheonPickerScreen(viewingCiv))
                }

            viewingCiv.religionManager.religionState == ReligionState.FoundingReligion ->
                NextTurnAction("Found Religion", Color.WHITE) {
                    game.setScreen(
                        ReligiousBeliefsPickerScreen(
                            viewingCiv,
                            viewingCiv.religionManager.getBeliefsToChooseAtFounding(),
                            pickIconAndName = true
                        )
                    )
                }

            viewingCiv.religionManager.religionState == ReligionState.EnhancingReligion ->
                NextTurnAction("Enhance a Religion", Color.ORANGE) {
                    game.setScreen(
                        ReligiousBeliefsPickerScreen(
                            viewingCiv,
                            viewingCiv.religionManager.getBeliefsToChooseAtEnhancing(),
                            pickIconAndName = false
                        )
                    )
                }

            viewingCiv.mayVoteForDiplomaticVictory() ->
                NextTurnAction("Vote for World Leader", Color.MAROON) {
                    game.setScreen(DiplomaticVotePickerScreen(viewingCiv))
                }

            !viewingCiv.hasMovedAutomatedUnits && viewingCiv.getCivUnits()
                .any { it.currentMovement > Constants.minimumMovementEpsilon && (it.isMoving() || it.isAutomated() || it.isExploring()) } ->
                NextTurnAction("Move automated units", Color.LIGHT_GRAY) {
                    viewingCiv.hasMovedAutomatedUnits = true
                    isPlayersTurn = false // Disable state changes
                    nextTurnButton.disable()
                    Concurrency.run("Move automated units") {
                        for (unit in viewingCiv.getCivUnits())
                            unit.doAction()
                        launchOnGLThread {
                            shouldUpdate = true
                            isPlayersTurn = true //Re-enable state changes
                            nextTurnButton.enable()
                        }
                    }
                }

            else ->
                NextTurnAction("${Fonts.turn}{Next turn}", Color.WHITE) {
                    val action = {
                        game.settings.addCompletedTutorialTask("Pass a turn")
                        nextTurn()
                    }
                    if (game.settings.confirmNextTurn) {
                        YesNoPopup("Confirm next turn", this, action = action).open()
                    } else {
                        action()
                    }
                }
        }
    }

    override fun resize(width: Int, height: Int) {
        if (stage.viewport.screenWidth != width || stage.viewport.screenHeight != height) {
            startNewScreenJob(gameInfo) // start over
        }
    }


    override fun render(delta: Float) {
        //  This is so that updates happen in the MAIN THREAD, where there is a GL Context,
        //    otherwise images will not load properly!
        if (shouldUpdate) {
            shouldUpdate = false

            update()
            showTutorialsOnNextTurn()
        }
//        topBar.selectedCivLabel.setText(Gdx.graphics.framesPerSecond) // for framerate testing


        super.render(delta)
    }

    private fun showTutorialsOnNextTurn() {
        if (!game.settings.showTutorials) return
        displayTutorial(Tutorial.SlowStart)
        displayTutorial(Tutorial.CityExpansion) { viewingCiv.cities.any { it.expansion.tilesClaimed() > 0 } }
        displayTutorial(Tutorial.BarbarianEncountered) { viewingCiv.viewableTiles.any { it.getUnits().any { unit -> unit.civInfo.isBarbarian() } } }
        displayTutorial(Tutorial.RoadsAndRailroads) { viewingCiv.cities.size > 2 }
        displayTutorial(Tutorial.Happiness) { viewingCiv.getHappiness() < 5 }
        displayTutorial(Tutorial.Unhappiness) { viewingCiv.getHappiness() < 0 }
        displayTutorial(Tutorial.GoldenAge) { viewingCiv.goldenAges.isGoldenAge() }
        displayTutorial(Tutorial.IdleUnits) { gameInfo.turns >= 50 && game.settings.checkForDueUnits }
        displayTutorial(Tutorial.ContactMe) { gameInfo.turns >= 100 }
        val resources = viewingCiv.detailedCivResources.asSequence().filter { it.origin == "All" }  // Avoid full list copy
        displayTutorial(Tutorial.LuxuryResource) { resources.any { it.resource.resourceType == ResourceType.Luxury } }
        displayTutorial(Tutorial.StrategicResource) { resources.any { it.resource.resourceType == ResourceType.Strategic } }
        displayTutorial(Tutorial.EnemyCity) {
            viewingCiv.getKnownCivs().asSequence().filter { viewingCiv.isAtWarWith(it) }
                    .flatMap { it.cities.asSequence() }.any { viewingCiv.exploredTiles.contains(it.location) }
        }
        displayTutorial(Tutorial.ApolloProgram) { viewingCiv.hasUnique(UniqueType.EnablesConstructionOfSpaceshipParts) }
        displayTutorial(Tutorial.SiegeUnits) { viewingCiv.getCivUnits().any { it.baseUnit.isProbablySiegeUnit() } }
        displayTutorial(Tutorial.Embarking) { viewingCiv.hasUnique(UniqueType.LandUnitEmbarkation) }
        displayTutorial(Tutorial.NaturalWonders) { viewingCiv.naturalWonders.size > 0 }
        displayTutorial(Tutorial.WeLoveTheKingDay) { viewingCiv.cities.any { it.demandedResource != "" } }
    }

    private fun backButtonAndESCHandler() {

        // Deselect Unit
        if (bottomUnitTable.selectedUnit != null) {
            bottomUnitTable.selectUnit()
            bottomUnitTable.isVisible = false
            shouldUpdate = true
            return
        }

        // Deselect city
        if (bottomUnitTable.selectedCity != null) {
            bottomUnitTable.selectedCity = null
            bottomUnitTable.isVisible = false
            shouldUpdate = true
            return
        }

        ExitGamePopup(this, true)

    }

    fun autoSave() {
        waitingForAutosave = true
        shouldUpdate = true
        UncivGame.Current.gameSaver.requestAutoSave(gameInfo).invokeOnCompletion {
            // only enable the user to next turn once we've saved the current one
            waitingForAutosave = false
            shouldUpdate = true
        }
    }
}

/** This exists so that no reference to the current world screen remains, so the old world screen can get garbage collected during [UncivGame.loadGame]. */
private fun startNewScreenJob(gameInfo: GameInfo) {
    Concurrency.run {
        val newWorldScreen = try {
            UncivGame.Current.loadGame(gameInfo)
        } catch (oom: OutOfMemoryError) {
            withGLContext {
                val mainMenu = UncivGame.Current.goToMainMenu()
                ToastPopup("Not enough memory on phone to load game!", mainMenu)
            }
            return@run
        }

        val shouldAutoSave = gameInfo.turns % UncivGame.Current.settings.turnsBetweenAutosaves == 0
        if (shouldAutoSave) {
            newWorldScreen.autoSave()
        }
    }
}<|MERGE_RESOLUTION|>--- conflicted
+++ resolved
@@ -49,19 +49,7 @@
 import com.unciv.ui.utils.BaseScreen
 import com.unciv.ui.utils.Fonts
 import com.unciv.ui.utils.KeyCharAndCode
-<<<<<<< HEAD
-import com.unciv.ui.utils.centerX
-import com.unciv.ui.utils.darken
-import com.unciv.ui.utils.disable
-import com.unciv.ui.utils.enable
-import com.unciv.ui.utils.isEnabled
-import com.unciv.ui.utils.onClick
-import com.unciv.ui.utils.setFontSize
-import com.unciv.ui.utils.toLabel
-import com.unciv.ui.utils.toTextButton
-=======
 import com.unciv.ui.utils.extensions.centerX
-import com.unciv.ui.utils.extensions.colorFromRGB
 import com.unciv.ui.utils.extensions.darken
 import com.unciv.ui.utils.extensions.disable
 import com.unciv.ui.utils.extensions.enable
@@ -70,7 +58,6 @@
 import com.unciv.ui.utils.extensions.setFontSize
 import com.unciv.ui.utils.extensions.toLabel
 import com.unciv.ui.utils.extensions.toTextButton
->>>>>>> 4d0230f7
 import com.unciv.ui.victoryscreen.VictoryScreen
 import com.unciv.ui.worldscreen.bottombar.BattleTable
 import com.unciv.ui.worldscreen.bottombar.TileInfoTable
@@ -81,10 +68,6 @@
 import com.unciv.ui.worldscreen.status.StatusButtons
 import com.unciv.ui.worldscreen.unit.UnitActionsTable
 import com.unciv.ui.worldscreen.unit.UnitTable
-<<<<<<< HEAD
-import com.unciv.utils.debug
-import kotlinx.coroutines.Job
-=======
 import com.unciv.utils.concurrency.Concurrency
 import com.unciv.utils.concurrency.launchOnGLThread
 import com.unciv.utils.concurrency.launchOnThreadPool
@@ -92,7 +75,6 @@
 import com.unciv.utils.debug
 import kotlinx.coroutines.Job
 import kotlinx.coroutines.coroutineScope
->>>>>>> 4d0230f7
 
 /**
  * Do not create this screen without seriously thinking about the implications: this is the single most memory-intensive class in the application.
@@ -102,9 +84,6 @@
  * @param viewingCiv The currently active [civilization][CivilizationInfo]
  * @param restoreState
  */
-<<<<<<< HEAD
-class WorldScreen(val gameInfo: GameInfo, val viewingCiv: CivilizationInfo) : BaseScreen() {
-=======
 class WorldScreen(
     val gameInfo: GameInfo,
     val viewingCiv: CivilizationInfo,
@@ -112,7 +91,6 @@
 ) : BaseScreen() {
     /** When set, causes the screen to update in the next [render][BaseScreen.render] event */
     var shouldUpdate = false
->>>>>>> 4d0230f7
 
     /** Indicates it's the player's ([viewingCiv]) turn */
     var isPlayersTurn = viewingCiv == gameInfo.currentPlayerCiv
@@ -130,30 +108,16 @@
 
     val mapHolder = WorldMapHolder(this, gameInfo.tileMap)
 
-    /** Bottom left widget holding information about a selected unit or city */
-    val bottomUnitTable = UnitTable(this)
-
     private var waitingForAutosave = false
-
     private val mapVisualization = MapVisualization(gameInfo, viewingCiv)
 
-<<<<<<< HEAD
-    val mapHolder = WorldMapHolder(this, gameInfo.tileMap)
-
     // Floating Widgets going counter-clockwise
-    val topBar = WorldScreenTopBar(this)
+    private val topBar = WorldScreenTopBar(this)
     private val techPolicyAndDiplomacy = TechPolicyDiplomacyButtons(this)
     private val fogOfWarButton = createFogOfWarButton()
     private val unitActionsTable = UnitActionsTable(this)
+    /** Bottom left widget holding information about a selected unit or city */
     val bottomUnitTable = UnitTable(this)
-=======
-    private val minimapWrapper = MinimapHolder(mapHolder)
-
-    private val topBar = WorldScreenTopBar(this)
-
-
-    private val bottomTileInfoTable = TileInfoTable(viewingCiv)
->>>>>>> 4d0230f7
     private val battleTable = BattleTable(this)
     private val zoomController = ZoomButtonPair(mapHolder)
     private val minimapWrapper = MinimapHolder(mapHolder)
@@ -163,13 +127,6 @@
     private val statusButtons = StatusButtons(nextTurnButton)
     private val tutorialTaskTable = Table().apply { background = ImageGetter.getBackground(
         ImageGetter.getBlue().darken(0.5f)) }
-<<<<<<< HEAD
-
-    var shouldUpdate = false
-=======
-    private val notificationsScroll = NotificationsScroll(this)
->>>>>>> 4d0230f7
-
 
     private var nextTurnUpdateJob: Job? = null
 
@@ -456,12 +413,6 @@
         if (techPolicyAndDiplomacy.update())
             displayTutorial(Tutorial.OtherCivEncountered)
 
-<<<<<<< HEAD
-        if (techPolicyAndDiplomacy.update())
-            displayTutorial(Tutorial.OtherCivEncountered)
-
-=======
->>>>>>> 4d0230f7
         if (!hasOpenPopups() && isPlayersTurn) {
             when {
                 viewingCiv.shouldShowDiplomaticVotingResults() ->
