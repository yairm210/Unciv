package com.unciv.ui.worldscreen

import com.badlogic.gdx.Gdx
import com.badlogic.gdx.Input
import com.badlogic.gdx.graphics.Color
import com.badlogic.gdx.math.Vector2
import com.badlogic.gdx.scenes.scene2d.InputEvent
import com.badlogic.gdx.scenes.scene2d.InputListener
import com.badlogic.gdx.scenes.scene2d.Touchable
import com.badlogic.gdx.scenes.scene2d.actions.Actions
import com.badlogic.gdx.scenes.scene2d.actions.RepeatAction
import com.badlogic.gdx.scenes.scene2d.ui.Button
import com.badlogic.gdx.scenes.scene2d.ui.Table
import com.badlogic.gdx.scenes.scene2d.ui.TextButton
import com.badlogic.gdx.utils.Align
import com.unciv.Constants
import com.unciv.UncivGame
import com.unciv.logic.GameInfo
import com.unciv.logic.GameSaver
import com.unciv.logic.civilization.CivilizationInfo
import com.unciv.logic.civilization.diplomacy.DiplomaticStatus
import com.unciv.models.Tutorial
import com.unciv.models.UncivSound
import com.unciv.models.ruleset.tile.ResourceType
import com.unciv.models.ruleset.unit.UnitType
import com.unciv.models.translations.tr
import com.unciv.ui.cityscreen.CityScreen
import com.unciv.ui.pickerscreens.GreatPersonPickerScreen
import com.unciv.ui.pickerscreens.PolicyPickerScreen
import com.unciv.ui.pickerscreens.TechButton
import com.unciv.ui.pickerscreens.TechPickerScreen
import com.unciv.ui.trade.DiplomacyScreen
import com.unciv.ui.utils.*
import com.unciv.ui.victoryscreen.VictoryScreen
import com.unciv.ui.worldscreen.bottombar.BattleTable
import com.unciv.ui.worldscreen.bottombar.TileInfoTable
import com.unciv.ui.worldscreen.mainmenu.OnlineMultiplayer
import com.unciv.ui.worldscreen.unit.UnitActionsTable
import com.unciv.ui.worldscreen.unit.UnitTable
import java.util.*
import kotlin.concurrent.thread

class WorldScreen(val viewingCiv:CivilizationInfo) : CameraStageBaseScreen() {
    val gameInfo = game.gameInfo
    var isPlayersTurn = viewingCiv == gameInfo.currentPlayerCiv // todo this should be updated when passing turns
<<<<<<< HEAD
    var canChangeState = isPlayersTurn && !viewingCiv.isSpectator()
=======
    var selectedCiv = viewingCiv // Selected civilization, used only in spectator mode
    val canChangeState = isPlayersTurn && !viewingCiv.isSpectator()
>>>>>>> 56052884
    private var waitingForAutosave = false

    val mapHolder = WorldMapHolder(this, gameInfo.tileMap)
    private val minimapWrapper = MinimapHolder(mapHolder)

    private val topBar = WorldScreenTopBar(this)
    val bottomUnitTable = UnitTable(this)
    private val bottomTileInfoTable = TileInfoTable(viewingCiv)
    private val battleTable = BattleTable(this)
    private val unitActionsTable = UnitActionsTable(this)

    private val techPolicyAndVictoryHolder = Table()
    private val techButtonHolder = Table()
    private val diplomacyButtonWrapper = Table()
    private val nextTurnButton = createNextTurnButton()
    private var nextTurnAction:()->Unit= {}
    private val tutorialTaskTable = Table().apply { background=ImageGetter.getBackground(ImageGetter.getBlue().lerp(Color.BLACK, 0.5f)) }

    private val notificationsScroll: NotificationsScroll
    var shouldUpdate = false


    private var backButtonListener : InputListener

    // An initialized val always turned out to illegally be null...
    lateinit var keyPressDispatcher: HashMap<Char,(() -> Unit)>

    init {
        if (UncivGame.Current.replayDebugSwitch)
            canChangeState = gameInfo.replayMode

        topBar.setPosition(0f, stage.height - topBar.height)
        topBar.width = stage.width

        notificationsScroll = NotificationsScroll(this)
        // notifications are right-aligned, they take up only as much space as necessary.
        notificationsScroll.width = stage.width/2

        minimapWrapper.x = stage.width - minimapWrapper.width

        mapHolder.addTiles()

        techButtonHolder.touchable=Touchable.enabled
        techButtonHolder.onClick(UncivSound.Paper) {
            game.setScreen(TechPickerScreen(viewingCiv))
        }
        techPolicyAndVictoryHolder.add(techButtonHolder)

        // Don't show policies until they become relevant
        if(viewingCiv.policies.adoptedPolicies.isNotEmpty() || viewingCiv.policies.canAdoptPolicy()) {
            val policyScreenButton = Button(skin)
            policyScreenButton.add(ImageGetter.getImage("PolicyIcons/Constitution")).size(30f).pad(15f)
            policyScreenButton.onClick { game.setScreen(PolicyPickerScreen(this)) }
            techPolicyAndVictoryHolder.add(policyScreenButton).pad(10f)
        }

        stage.addActor(mapHolder)
        stage.scrollFocus = mapHolder
        stage.addActor(minimapWrapper)
        stage.addActor(topBar)
        stage.addActor(nextTurnButton)
        stage.addActor(techPolicyAndVictoryHolder)
        stage.addActor(notificationsScroll)
        stage.addActor(tutorialTaskTable)


        diplomacyButtonWrapper.defaults().pad(5f)
        stage.addActor(diplomacyButtonWrapper)
        stage.addActor(bottomUnitTable)
        stage.addActor(bottomTileInfoTable)
        battleTable.width = stage.width/3
        battleTable.x = stage.width/3
        stage.addActor(battleTable)

        stage.addActor(unitActionsTable)

        // still a zombie: createNextTurnButton() // needs civ table to be positioned

        val tileToCenterOn: Vector2 =
                when {
                    viewingCiv.cities.isNotEmpty() -> viewingCiv.getCapital().location
                    viewingCiv.getCivUnits().any() -> viewingCiv.getCivUnits().first().getTile().position
                    else -> Vector2.Zero
                }

        // Don't select unit and change selectedCiv when centering as spectator
        if (viewingCiv.isSpectator())
            mapHolder.setCenterPosition(tileToCenterOn,true, false)
        else
            mapHolder.setCenterPosition(tileToCenterOn,true, true)


        if(gameInfo.gameParameters.isOnlineMultiplayer && !gameInfo.isUpToDate)
            isPlayersTurn = false // until we're up to date, don't let the player do anything
        
        if(gameInfo.gameParameters.isOnlineMultiplayer && !isPlayersTurn) {
            // restart the timer
            stopMultiPlayerRefresher()
            // isDaemon = true, in order to not block the app closing
            multiPlayerRefresher = Timer("multiPlayerRefresh", true).apply {
                schedule(object : TimerTask() { //todo maybe not use timer for web request, from timer docs "Timer tasks should complete quickly."
                    override fun run() { loadLatestMultiplayerState() }
                }, 0, 10000) // 10 seconds
            }
        }

        tutorialController.allTutorialsShowedCallback = {
            shouldUpdate = true
        }

        backButtonListener = onBackButtonClicked { backButtonAndESCHandler() }

        addKeyboardListener() // for map panning by W,S,A,D

        // don't run update() directly, because the UncivGame.worldScreen should be set so that the city buttons and tile groups
        //  know what the viewing civ is.
        shouldUpdate = true
    }

    private fun stopMultiPlayerRefresher() {
        if (multiPlayerRefresher != null) {
            multiPlayerRefresher?.cancel()
            multiPlayerRefresher?.purge()
        }
    }

    private fun cleanupKeyDispatcher() {
        val delKeys = keyPressDispatcher.keys.filter { it!=' ' && it!='n' }
        delKeys.forEach { keyPressDispatcher.remove(it) }
    }

    private fun addKeyboardListener() {
        stage.addListener(
            object : InputListener() {
                private val pressedKeys = mutableSetOf<Int>()
                private var infiniteAction : RepeatAction? = null
                private val amountToMove = 30 / mapHolder.scaleX
                private val ALLOWED_KEYS = setOf(Input.Keys.W,Input.Keys.S,Input.Keys.A,Input.Keys.D)

                override fun keyDown(event: InputEvent?, keycode: Int): Boolean {
                    if (keycode !in ALLOWED_KEYS) return false

                    pressedKeys.add(keycode)
                    if (infiniteAction == null) {
                        // create a copy of the action, because removeAction() will destroy this instance
                        infiniteAction = Actions.forever(Actions.delay(0.05f, Actions.run { whileKeyPressedLoop() }))
                        mapHolder.addAction(infiniteAction)
                    }
                    return true
                }

                fun whileKeyPressedLoop() {
                    for (keycode in pressedKeys) {
                        when (keycode) {
                            Input.Keys.W -> mapHolder.scrollY -= amountToMove
                            Input.Keys.S -> mapHolder.scrollY += amountToMove
                            Input.Keys.A -> mapHolder.scrollX -= amountToMove
                            Input.Keys.D -> mapHolder.scrollX += amountToMove
                        }
                    }
                    mapHolder.updateVisualScroll()
                }

                override fun keyUp(event: InputEvent?, keycode: Int): Boolean {
                    if (keycode !in ALLOWED_KEYS) return false

                    pressedKeys.remove(keycode)
                    if (infiniteAction != null && pressedKeys.isEmpty()) {
                        // stop the loop otherwise it keeps going even after removal
                        infiniteAction?.finish()
                        // remove and nil the action
                        mapHolder.removeAction(infiniteAction)
                        infiniteAction = null
                    }
                    return true
                }

                override fun keyTyped(event: InputEvent?, character: Char): Boolean {
                    if (character.toLowerCase() in keyPressDispatcher && !hasOpenPopups()) {
                        //try-catch mainly for debugging. Breakpoints in the vicinity can make the event fire twice in rapid succession, second time the context can be invalid
                        try {
                            keyPressDispatcher[character.toLowerCase()]?.invoke()
                        } catch (ex: Exception) {}
                        return true
                    }
                    return super.keyTyped(event, character)
                }
            }
        )
    }

    private fun loadLatestMultiplayerState(){

        // Since we're on a background thread, all the UI calls in this func need to run from the
        // main thread which has a GL context
        val loadingGamePopup = Popup(this)
        Gdx.app.postRunnable {
            loadingGamePopup.add("Loading latest game state...".tr())
            loadingGamePopup.open()
        }

        try {
            val latestGame = OnlineMultiplayer().tryDownloadGame(gameInfo.gameId)

            // if we find it still isn't player's turn...nothing changed
            if(gameInfo.isUpToDate && gameInfo.currentPlayer==latestGame.currentPlayer) {
                Gdx.app.postRunnable { loadingGamePopup.close() }
                return
            }
            else{ //else we found it is the player's turn again, turn off polling and load turn
                stopMultiPlayerRefresher()

                latestGame.isUpToDate=true
                Gdx.app.postRunnable { game.loadGame(latestGame) }
            }

        } catch (ex: Exception) {
            val couldntDownloadLatestGame = Popup(this)
            couldntDownloadLatestGame.addGoodSizedLabel("Couldn't download the latest game state!").row()
            couldntDownloadLatestGame.addCloseButton()
            couldntDownloadLatestGame.addAction(Actions.delay(5f, Actions.run { couldntDownloadLatestGame.close() }))

            Gdx.app.postRunnable {
                loadingGamePopup.close()
                couldntDownloadLatestGame.open()
            }
        }
    }

    // This is private so that we will set the shouldUpdate to true instead.
    // That way, not only do we save a lot of unnecessary updates, we also ensure that all updates are called from the main GL thread
    // and we don't get any silly concurrency problems!
    private fun update() {

        displayTutorialsOnUpdate()

        bottomUnitTable.update()
        bottomTileInfoTable.updateTileTable(mapHolder.selectedTile)
        bottomTileInfoTable.x = stage.width - bottomTileInfoTable.width
        bottomTileInfoTable.y = if (game.settings.showMinimap) minimapWrapper.height else 0f
        battleTable.update()

        updateSelectedCiv()

        tutorialTaskTable.clear()
        val tutorialTask = getCurrentTutorialTask()
        if (tutorialTask == "" || !game.settings.showTutorials || viewingCiv.isDefeated()) {
            tutorialTaskTable.isVisible = false
        } else {
            tutorialTaskTable.isVisible = true
            tutorialTaskTable.add(tutorialTask.toLabel()
                    .apply { setAlignment(Align.center) }).pad(10f)
            tutorialTaskTable.pack()
            tutorialTaskTable.centerX(stage)
            tutorialTaskTable.y = topBar.y - tutorialTaskTable.height
        }

        minimapWrapper.update(viewingCiv)
        cleanupKeyDispatcher()
        unitActionsTable.update(bottomUnitTable.selectedUnit)
        unitActionsTable.y = bottomUnitTable.height

        // if we use the clone, then when we update viewable tiles
        // it doesn't update the explored tiles of the civ... need to think about that harder
        // it causes a bug when we move a unit to an unexplored tile (for instance a cavalry unit which can move far)
        mapHolder.updateTiles(viewingCiv)

        if (viewingCiv.isSpectator())
            topBar.update(selectedCiv)
        else
            topBar.update(viewingCiv)

        updateTechButton()
        techPolicyAndVictoryHolder.pack()
        techPolicyAndVictoryHolder.setPosition(10f, topBar.y - techPolicyAndVictoryHolder.height - 5f)
        updateDiplomacyButton(viewingCiv)

        if (!hasOpenPopups() && isPlayersTurn) {
            when {
                !gameInfo.oneMoreTurnMode && (viewingCiv.isDefeated() || gameInfo.civilizations.any { it.victoryManager.hasWon() }) ->
                    game.setScreen(VictoryScreen(this))
                viewingCiv.greatPeople.freeGreatPeople > 0 -> game.setScreen(GreatPersonPickerScreen(viewingCiv))
                viewingCiv.popupAlerts.any() -> AlertPopup(this, viewingCiv.popupAlerts.first()).open()
                viewingCiv.tradeRequests.isNotEmpty() -> TradePopup(this).open()
            }
        }
        updateNextTurnButton(hasOpenPopups()) // This must be before the notifications update, since its position is based on it
        notificationsScroll.update(viewingCiv.notifications)
        notificationsScroll.setPosition(stage.width - notificationsScroll.width - 5f,
                nextTurnButton.y - notificationsScroll.height - 5f)
    }

    private fun getCurrentTutorialTask(): String {
        val completedTasks = game.settings.tutorialTasksCompleted
        if(!completedTasks.contains("Move unit"))
            return "Move a unit!\nClick on a unit > Click on a destination > Click the arrow popup"
        if(!completedTasks.contains("Found city"))
            return "Found a city!\nSelect the Settler (flag unit) > Click on 'Found city' (bottom-left corner)"
        if(!completedTasks.contains("Enter city screen"))
            return "Enter the city screen!\nClick the city button twice"
        if(!completedTasks.contains("Pick technology"))
            return "Pick a technology to research!\nClick on the tech button (greenish, top left) > " +
                    "\n select technology > click 'Research' (bottom right)"
        if(!completedTasks.contains("Pick construction"))
            return "Pick a construction!\nEnter city screen > Click on a unit or building (bottom left side) >" +
                    " \n click 'add to queue'"
        if(!completedTasks.contains("Pass a turn"))
            return "Pass a turn!\nCycle through units with 'Next unit' > Click 'Next turn'"
        if(!completedTasks.contains("Reassign worked tiles"))
            return "Reassign worked tiles!\nEnter city screen > click the assigned (green) tile to unassign > " +
                    "\n click an unassigned tile to assign population"
        if(!completedTasks.contains("Meet another civilization"))
            return "Meet another civilization!\nExplore the map until you encounter another civilization!"
        if(!completedTasks.contains("Open the options table"))
            return "Open the options table!\nClick the menu button (top left) > click 'Options'"
        if(!completedTasks.contains("Construct an improvement"))
            return "Construct an improvement!\nConstruct a Worker unit > Move to a Plains or Grassland tile > " +
                    "\n Click 'Create improvement' (above the unit table, bottom left)" +
                    "\n > Choose the farm > \n Leave the worker there until it's finished"
        if(!completedTasks.contains("Create a trade route")
                && viewingCiv.citiesConnectedToCapitalToMediums.any { it.key.civInfo==viewingCiv })
            game.settings.addCompletedTutorialTask("Create a trade route")
        if(viewingCiv.cities.size>1 && !completedTasks.contains("Create a trade route"))
            return "Create a trade route!\nConstruct roads between your capital and another city" +
                    "\nOr, automate your worker and let him get to that eventually"
        if(viewingCiv.isAtWar() && !completedTasks.contains("Conquer a city"))
            return "Conquer a city!\nBring an enemy city down to low health > " +
                    "\nEnter the city with a melee unit"
        if(viewingCiv.getCivUnits().any { it.type.isAirUnit() } && !completedTasks.contains("Move an air unit"))
            return "Move an air unit!\nSelect an air unit > select another city within range > " +
                    "\nMove the unit to the other city"
        if(!completedTasks.contains("See your stats breakdown"))
            return "See your stats breakdown!\nEnter the Overview screen (top right corner) >" +
                    "\nClick on 'Stats'"

        return ""
    }

    private fun displayTutorialsOnUpdate() {
        game.crashController.showDialogIfNeeded()

        displayTutorial(Tutorial.Introduction)

        displayTutorial(Tutorial.EnemyCityNeedsConqueringWithMeleeUnit) {
            // diplomacy is a HashMap, cities a List - so sequences should help
            // .flatMap { it.getUnits().asSequence() }  is not a good idea because getUnits constructs an ArrayList dynamically
            viewingCiv.diplomacy.values.asSequence()
                    .filter { it.diplomaticStatus == DiplomaticStatus.War }
                    .map { it.otherCiv() }
                    // we're now lazily enumerating over CivilizationInfo's we're at war with
                    .flatMap { it.cities.asSequence() }
                    // ... all *their* cities
                    .filter { it.health == 1 }
                    // ... those ripe for conquering
                    .flatMap { it.getCenterTile().getTilesInDistance(2).asSequence() }
                    // ... all tiles around those in range of an average melee unit
                    // -> and now we look for a unit that could do the conquering because it's ours
                    //    no matter whether civilian, air or ranged, tell user he needs melee
                    .any { it.getUnits().any { unit -> unit.civInfo == viewingCiv} }
        }
        displayTutorial(Tutorial.AfterConquering) { viewingCiv.cities.any{it.hasJustBeenConquered} }

        displayTutorial(Tutorial.InjuredUnits) { gameInfo.getCurrentPlayerCivilization().getCivUnits().any { it.health < 100 } }

        displayTutorial(Tutorial.Workers) { gameInfo.getCurrentPlayerCivilization().getCivUnits().any { it.hasUnique(Constants.workerUnique) } }
    }

    private fun updateDiplomacyButton(civInfo: CivilizationInfo) {
        diplomacyButtonWrapper.clear()
        if(!civInfo.isDefeated() && !civInfo.isSpectator() && civInfo.getKnownCivs()
                        .filterNot {  it==viewingCiv || it.isBarbarian() }
                        .any()) {
            displayTutorial(Tutorial.OtherCivEncountered)
            val btn = "Diplomacy".toTextButton()
            btn.onClick { game.setScreen(DiplomacyScreen(viewingCiv)) }
            btn.label.setFontSize(30)
            btn.labelCell.pad(10f)
            diplomacyButtonWrapper.add(btn)
        }
        diplomacyButtonWrapper.pack()
        diplomacyButtonWrapper.y = techPolicyAndVictoryHolder.y - 20 - diplomacyButtonWrapper.height
    }

    private fun updateTechButton() {
        if(gameInfo.ruleSet.technologies.isEmpty()) return
        techButtonHolder.isVisible = viewingCiv.cities.isNotEmpty()
        techButtonHolder.clearChildren()

        val researchableTechs = viewingCiv.gameInfo.ruleSet.technologies.values.filter { !viewingCiv.tech.isResearched(it.name) && viewingCiv.tech.canBeResearched(it.name) }
        if (viewingCiv.tech.currentTechnology() == null && researchableTechs.isEmpty())
            viewingCiv.tech.techsToResearch.add(Constants.futureTech)

        if (viewingCiv.tech.currentTechnology() == null) {
            val buttonPic = Table()
            buttonPic.background = ImageGetter.getRoundedEdgeTableBackground(colorFromRGB(7, 46, 43))
            buttonPic.defaults().pad(20f)
            buttonPic.add("{Pick a tech}!".toLabel(Color.WHITE,30))
            techButtonHolder.add(buttonPic)
        }
        else {
            val currentTech = viewingCiv.tech.currentTechnologyName()!!
            val innerButton = TechButton(currentTech,viewingCiv.tech)
            innerButton.color = colorFromRGB(7, 46, 43)
            techButtonHolder.add(innerButton)
            val turnsToTech = viewingCiv.tech.turnsToTech(currentTech)
            innerButton.text.setText(currentTech.tr() + "\r\n" + turnsToTech
                    + (if(turnsToTech>1) " {turns}".tr() else " {turn}".tr()))
        }

        techButtonHolder.pack() //setSize(techButtonHolder.prefWidth, techButtonHolder.prefHeight)
    }

    private fun updateSelectedCiv() {
        if (bottomUnitTable.selectedUnit != null)
            selectedCiv = bottomUnitTable.selectedUnit!!.civInfo
        else if (bottomUnitTable.selectedCity != null)
            selectedCiv = bottomUnitTable.selectedCity!!.civInfo
        else viewingCiv
    }

    private fun createNextTurnButton(): TextButton {

        val nextTurnButton = TextButton("", skin) // text is set in update()
        nextTurnButton.label.setFontSize(30)
        nextTurnButton.labelCell.pad(10f)
        val nextTurnActionWrapped = { nextTurnAction() }
        nextTurnButton.onClick (nextTurnActionWrapped)
        if (!::keyPressDispatcher.isInitialized) keyPressDispatcher = hashMapOf()
        keyPressDispatcher[' '] = nextTurnActionWrapped
        keyPressDispatcher['n'] = nextTurnActionWrapped

        return nextTurnButton
    }

    private fun nextTurn() {
        isPlayersTurn = false
        shouldUpdate = true


        thread(name="NextTurn") { // on a separate thread so the user can explore their world while we're passing the turn
            val gameInfoClone = gameInfo.clone()
            gameInfoClone.setTransients()
            try {
                gameInfoClone.nextTurn()

                if(gameInfo.gameParameters.isOnlineMultiplayer) {
                    try {
                        OnlineMultiplayer().tryUploadGame(gameInfoClone)
                    } catch (ex: Exception) {
                        Gdx.app.postRunnable { // Since we're changing the UI, that should be done on the main thread
                            val cantUploadNewGamePopup = Popup(this)
                            cantUploadNewGamePopup.addGoodSizedLabel("Could not upload game!").row()
                            cantUploadNewGamePopup.addCloseButton()
                            cantUploadNewGamePopup.open()
                        }
                        isPlayersTurn = true // Since we couldn't push the new game clone, then it's like we never clicked the "next turn" button
                        shouldUpdate = true
                        return@thread
                    }
                }
            } catch (ex: Exception) {
                Gdx.app.postRunnable { game.crashController.crashOccurred() }
                throw ex
            }

            game.gameInfo = gameInfoClone

            val shouldAutoSave = gameInfoClone.turns % game.settings.turnsBetweenAutosaves == 0

            // create a new worldscreen to show the new stuff we've changed, and switch out the current screen.
            // do this on main thread - it's the only one that has a GL context to create images from
            Gdx.app.postRunnable {

                fun createNewWorldScreen(){
                    val newWorldScreen = WorldScreen(gameInfoClone.getPlayerToViewAs())
                    newWorldScreen.mapHolder.scrollX = mapHolder.scrollX
                    newWorldScreen.mapHolder.scrollY = mapHolder.scrollY
                    newWorldScreen.mapHolder.scaleX = mapHolder.scaleX
                    newWorldScreen.mapHolder.scaleY = mapHolder.scaleY
                    newWorldScreen.mapHolder.updateVisualScroll()
                    newWorldScreen.selectedCiv = gameInfoClone.getCivilization(selectedCiv.civName)
                    game.worldScreen = newWorldScreen
                    game.setWorldScreen()
                }

                if (gameInfoClone.currentPlayerCiv.civName != viewingCiv.civName
                        && !gameInfoClone.gameParameters.isOnlineMultiplayer)
                    game.setScreen(PlayerReadyScreen(gameInfoClone.getCurrentPlayerCivilization()))
                else {
                    createNewWorldScreen()
                }

                if(shouldAutoSave) {
                    val newWorldScreen = game.worldScreen
                    newWorldScreen.waitingForAutosave = true
                    newWorldScreen.shouldUpdate = true
                    GameSaver.autoSave(gameInfoClone) {
                        // only enable the user to next turn once we've saved the current one
                        newWorldScreen.waitingForAutosave = false
                        newWorldScreen.shouldUpdate = true
                    }
                }
            }
        }
    }

    private class NextTurnAction(val text:String, val color:Color, val action:()->Unit)

    private fun updateNextTurnButton(isSomethingOpen: Boolean) {
        val action:NextTurnAction = getNextTurnAction()
        nextTurnAction = action.action

        nextTurnButton.setText(action.text.tr())
        nextTurnButton.label.color = action.color
        nextTurnButton.pack()
        nextTurnButton.isEnabled = !isSomethingOpen && isPlayersTurn && !waitingForAutosave
        nextTurnButton.setPosition(stage.width - nextTurnButton.width - 10f, topBar.y - nextTurnButton.height - 10f)
    }
    fun enableNextTurnButtonAfterOptions() {
        nextTurnButton.isEnabled = isPlayersTurn && !waitingForAutosave
    }

    private fun getNextTurnAction(): NextTurnAction {
        return when {
            !isPlayersTurn -> NextTurnAction("Waiting for other players...", Color.GRAY) {}

            viewingCiv.shouldGoToDueUnit() ->
                NextTurnAction("Next unit", Color.LIGHT_GRAY) {
                    val nextDueUnit = viewingCiv.getNextDueUnit()
                    if (nextDueUnit != null) {
                        mapHolder.setCenterPosition(nextDueUnit.currentTile.position, false, false)
                        bottomUnitTable.selectedCity = null
                        bottomUnitTable.selectedUnit = nextDueUnit
                        shouldUpdate = true
                    }
                }

            viewingCiv.cities.any { it.cityConstructions.currentConstructionFromQueue == "" } ->
                NextTurnAction("Pick construction", Color.CORAL) {
                    val cityWithNoProductionSet = viewingCiv.cities
                            .firstOrNull { it.cityConstructions.currentConstructionFromQueue == "" }
                    if (cityWithNoProductionSet != null) game.setScreen(CityScreen(cityWithNoProductionSet))
                }

            viewingCiv.shouldOpenTechPicker() ->
                NextTurnAction("Pick a tech", Color.SKY) {
                    game.setScreen(TechPickerScreen(viewingCiv.tech.freeTechs != 0, viewingCiv))
                }

            viewingCiv.policies.shouldOpenPolicyPicker || (viewingCiv.policies.freePolicies > 0 && viewingCiv.policies.canAdoptPolicy())  ->
                NextTurnAction("Pick a policy", Color.VIOLET) {
                    game.setScreen(PolicyPickerScreen(this))
                    viewingCiv.policies.shouldOpenPolicyPicker = false
                }

            else ->
                NextTurnAction("Next turn", Color.WHITE) {
                    game.settings.addCompletedTutorialTask("Pass a turn")
                    nextTurn()
                }
        }
    }

    override fun resize(width: Int, height: Int) {
        if (stage.viewport.screenWidth != width || stage.viewport.screenHeight != height) {
            game.worldScreen = WorldScreen(viewingCiv) // start over.
            game.setWorldScreen()
        }
    }


    override fun render(delta: Float) {
        //  This is so that updates happen in the MAIN THREAD, where there is a GL Context,
        //    otherwise images will not load properly!
        if (shouldUpdate) {
            shouldUpdate = false

            update()
            showTutorialsOnNextTurn()
        }

        super.render(delta)
    }

    private fun showTutorialsOnNextTurn(){
        if (!game.settings.showTutorials) return
        displayTutorial(Tutorial.SlowStart)
        displayTutorial(Tutorial.CityExpansion){ viewingCiv.cities.any { it.expansion.tilesClaimed()>0 } }
        displayTutorial(Tutorial.BarbarianEncountered) { viewingCiv.viewableTiles.any { it.getUnits().any { unit -> unit.civInfo.isBarbarian() } } }
        displayTutorial(Tutorial.RoadsAndRailroads) { viewingCiv.cities.size > 2 }
        displayTutorial(Tutorial.Happiness) { viewingCiv.getHappiness() < 5 }
        displayTutorial(Tutorial.Unhappiness) { viewingCiv.getHappiness() < 0 }
        displayTutorial(Tutorial.GoldenAge) { viewingCiv.goldenAges.isGoldenAge() }
        displayTutorial(Tutorial.IdleUnits) { gameInfo.turns >= 50 && game.settings.checkForDueUnits }
        displayTutorial(Tutorial.ContactMe) { gameInfo.turns >= 100 }
        val resources = viewingCiv.detailedCivResources.asSequence().filter { it.origin == "All" }  // Avoid full list copy
        displayTutorial(Tutorial.LuxuryResource) { resources.any { it.resource.resourceType==ResourceType.Luxury } }
        displayTutorial(Tutorial.StrategicResource) { resources.any { it.resource.resourceType==ResourceType.Strategic} }
        displayTutorial(Tutorial.EnemyCity) {
            viewingCiv.getKnownCivs().asSequence().filter { viewingCiv.isAtWarWith(it) }
                .flatMap { it.cities.asSequence() }.any { viewingCiv.exploredTiles.contains(it.location) }
        }
        displayTutorial(Tutorial.ApolloProgram) { viewingCiv.containsBuildingUnique("Enables construction of Spaceship parts") }
        displayTutorial(Tutorial.SiegeUnits) { viewingCiv.getCivUnits().any { it.type == UnitType.Siege } }
        displayTutorial(Tutorial.Embarking) { viewingCiv.tech.getTechUniques().contains("Enables embarkation for land units") }
        displayTutorial(Tutorial.NaturalWonders) { viewingCiv.naturalWonders.size > 0 }
    }

    private fun backButtonAndESCHandler() {

        // Since Popups including the Main Menu and the Options screen have no own back button
        // listener and no trivial way to set one, back/esc with one of them open ends up here.
        // Also, the reaction of other popups like 'disband this unit' to back/esc feels nicer this way.
        // After removeListener just in case this is slow (enumerating all stage actors)
        if (hasOpenPopups()) {
            val closedName = closeOneVisiblePopup() ?: return
            if (closedName.startsWith(Constants.tutorialPopupNamePrefix)) {
                closedName.removePrefix(Constants.tutorialPopupNamePrefix)
                tutorialController.removeTutorial(closedName)
            }
            return
        }

        // Deselect Unit
        if (bottomUnitTable.selectedUnit != null) {
            bottomUnitTable.selectedUnit = null
            bottomUnitTable.isVisible = false
            shouldUpdate = true
            return
        }

        // Deselect city
        if (bottomUnitTable.selectedCity != null) {
            bottomUnitTable.selectedCity = null
            bottomUnitTable.isVisible = false
            shouldUpdate = true
            return
        }

        // don't show a dialog, if it can't exit the game
        if (game.exitEvent == null) {
            return
        }

        val promptWindow = Popup(this)
        promptWindow.addGoodSizedLabel("Do you want to exit the game?".tr())
        promptWindow.row()
        promptWindow.addButton("Yes") { game.exitEvent?.invoke() }
        promptWindow.addButton("No") {
            promptWindow.close()
        }
        // show the dialog
        promptWindow.open (true)     // true = always on top
    }


    companion object {
        // this object must not be created multiple times
        private var multiPlayerRefresher : Timer? = null
    }
}
<|MERGE_RESOLUTION|>--- conflicted
+++ resolved
@@ -14,8 +14,6 @@
 import com.badlogic.gdx.scenes.scene2d.ui.TextButton
 import com.badlogic.gdx.utils.Align
 import com.unciv.Constants
-import com.unciv.UncivGame
-import com.unciv.logic.GameInfo
 import com.unciv.logic.GameSaver
 import com.unciv.logic.civilization.CivilizationInfo
 import com.unciv.logic.civilization.diplomacy.DiplomaticStatus
@@ -43,12 +41,8 @@
 class WorldScreen(val viewingCiv:CivilizationInfo) : CameraStageBaseScreen() {
     val gameInfo = game.gameInfo
     var isPlayersTurn = viewingCiv == gameInfo.currentPlayerCiv // todo this should be updated when passing turns
-<<<<<<< HEAD
-    var canChangeState = isPlayersTurn && !viewingCiv.isSpectator()
-=======
     var selectedCiv = viewingCiv // Selected civilization, used only in spectator mode
     val canChangeState = isPlayersTurn && !viewingCiv.isSpectator()
->>>>>>> 56052884
     private var waitingForAutosave = false
 
     val mapHolder = WorldMapHolder(this, gameInfo.tileMap)
@@ -70,16 +64,12 @@
     private val notificationsScroll: NotificationsScroll
     var shouldUpdate = false
 
-
     private var backButtonListener : InputListener
 
     // An initialized val always turned out to illegally be null...
     lateinit var keyPressDispatcher: HashMap<Char,(() -> Unit)>
 
     init {
-        if (UncivGame.Current.replayDebugSwitch)
-            canChangeState = gameInfo.replayMode
-
         topBar.setPosition(0f, stage.height - topBar.height)
         topBar.width = stage.width
 
