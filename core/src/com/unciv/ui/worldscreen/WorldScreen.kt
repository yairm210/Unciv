--- conflicted
+++ resolved
@@ -395,17 +395,9 @@
             stopMultiPlayerRefresher()
             val restartAfter : Long = ex.limitRemainingSeconds.toLong() * 1000
 
-<<<<<<< HEAD
             Timer("RestartTimerTimer", true).schedule(timerTask {
-                multiPlayerRefresher = timer("multiPlayerRefresh", true, period = 10000) {
-                    loadLatestMultiplayerState()
-                }
+                multiPlayerRefresherJob = multiPlayerRefresher.launchIn(CRASH_HANDLING_DAEMON_SCOPE)
             }, restartAfter)
-=======
-            timer("RestartTimerTimer", true, restartAfter, 0) {
-                multiPlayerRefresherJob = multiPlayerRefresher.launchIn(CRASH_HANDLING_DAEMON_SCOPE)
-            }
->>>>>>> fa2c5f7c
         } catch (ex: Throwable) {
             postCrashHandlingRunnable {
                 loadingGamePopup.reuseWith("Couldn't download the latest game state!", true)
