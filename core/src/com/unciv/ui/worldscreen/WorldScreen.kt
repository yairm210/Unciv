package com.unciv.ui.worldscreen

import com.badlogic.gdx.Gdx
import com.badlogic.gdx.Input
import com.badlogic.gdx.graphics.Color
import com.badlogic.gdx.math.Vector2
import com.badlogic.gdx.scenes.scene2d.InputEvent
import com.badlogic.gdx.scenes.scene2d.InputListener
import com.badlogic.gdx.scenes.scene2d.actions.Actions
import com.badlogic.gdx.scenes.scene2d.actions.RepeatAction
import com.badlogic.gdx.scenes.scene2d.ui.Table
import com.badlogic.gdx.scenes.scene2d.ui.TextButton
import com.badlogic.gdx.utils.Align
import com.unciv.Constants
import com.unciv.MainMenuScreen
import com.unciv.UncivGame
import com.unciv.logic.GameInfo
import com.unciv.logic.civilization.CivilizationInfo
import com.unciv.logic.civilization.ReligionState
import com.unciv.logic.civilization.diplomacy.DiplomaticStatus
import com.unciv.logic.event.EventBus
import com.unciv.logic.map.MapVisualization
import com.unciv.logic.multiplayer.MultiplayerGameUpdated
import com.unciv.logic.multiplayer.storage.FileStorageRateLimitReached
import com.unciv.logic.trade.TradeEvaluation
import com.unciv.models.Tutorial
import com.unciv.models.ruleset.tile.ResourceType
import com.unciv.models.ruleset.unique.UniqueType
import com.unciv.ui.cityscreen.CityScreen
import com.unciv.ui.civilopedia.CivilopediaScreen
import com.unciv.ui.images.ImageGetter
import com.unciv.ui.multiplayer.MultiplayerHelpers
import com.unciv.ui.overviewscreen.EmpireOverviewScreen
import com.unciv.ui.pickerscreens.DiplomaticVotePickerScreen
import com.unciv.ui.pickerscreens.DiplomaticVoteResultScreen
import com.unciv.ui.pickerscreens.GreatPersonPickerScreen
import com.unciv.ui.pickerscreens.PantheonPickerScreen
import com.unciv.ui.pickerscreens.PolicyPickerScreen
import com.unciv.ui.pickerscreens.ReligiousBeliefsPickerScreen
import com.unciv.ui.pickerscreens.TechPickerScreen
import com.unciv.ui.popup.ConfirmPopup
import com.unciv.ui.popup.Popup
import com.unciv.ui.popup.ToastPopup
import com.unciv.ui.popup.hasOpenPopups
import com.unciv.ui.saves.LoadGameScreen
import com.unciv.ui.saves.QuickSave
import com.unciv.ui.saves.SaveGameScreen
import com.unciv.ui.utils.BaseScreen
import com.unciv.ui.utils.Fonts
import com.unciv.ui.utils.KeyCharAndCode
import com.unciv.ui.utils.extensions.centerX
import com.unciv.ui.utils.extensions.darken
import com.unciv.ui.utils.extensions.disable
import com.unciv.ui.utils.extensions.enable
import com.unciv.ui.utils.extensions.isEnabled
import com.unciv.ui.utils.extensions.onClick
import com.unciv.ui.utils.extensions.setFontSize
import com.unciv.ui.utils.extensions.toLabel
import com.unciv.ui.utils.extensions.toTextButton
import com.unciv.ui.victoryscreen.VictoryScreen
import com.unciv.ui.worldscreen.bottombar.BattleTable
import com.unciv.ui.worldscreen.bottombar.TileInfoTable
import com.unciv.ui.worldscreen.minimap.MinimapHolder
import com.unciv.ui.worldscreen.status.MultiplayerStatusButton
import com.unciv.ui.worldscreen.status.NextTurnAction
import com.unciv.ui.worldscreen.status.NextTurnButton
import com.unciv.ui.worldscreen.status.StatusButtons
import com.unciv.ui.worldscreen.unit.UnitActionsTable
import com.unciv.ui.worldscreen.unit.UnitTable
import com.unciv.utils.concurrency.Concurrency
import com.unciv.utils.concurrency.launchOnGLThread
import com.unciv.utils.concurrency.launchOnThreadPool
import com.unciv.utils.concurrency.withGLContext
import com.unciv.utils.debug
import kotlinx.coroutines.Job
import kotlinx.coroutines.coroutineScope

/**
 * Do not create this screen without seriously thinking about the implications: this is the single most memory-intensive class in the application.
 * There really should ever be only one in memory at the same time, likely managed by [UncivGame].
 *
 * @param gameInfo The game state the screen should represent
 * @param viewingCiv The currently active [civilization][CivilizationInfo]
 * @param restoreState
 */
class WorldScreen(
    val gameInfo: GameInfo,
    val viewingCiv: CivilizationInfo,
    restoreState: RestoreState? = null
) : BaseScreen() {
    /** When set, causes the screen to update in the next [render][BaseScreen.render] event */
    var shouldUpdate = false

    /** Indicates it's the player's ([viewingCiv]) turn */
    var isPlayersTurn = viewingCiv == gameInfo.currentPlayerCiv
        private set     // only this class is allowed to make changes

    /** Selected civilization, used in spectator and replay mode, equals viewingCiv in ordinary games */
    var selectedCiv = viewingCiv

    var fogOfWar = true
        private set

    /** `true` when it's the player's turn unless he is a spectator*/
    val canChangeState
        get() = isPlayersTurn && !viewingCiv.isSpectator()

    val mapHolder = WorldMapHolder(this, gameInfo.tileMap)

    private var waitingForAutosave = false
    private val mapVisualization = MapVisualization(gameInfo, viewingCiv)

    // Floating Widgets going counter-clockwise
    val topBar = WorldScreenTopBar(this)
    private val techPolicyAndDiplomacy = TechPolicyDiplomacyButtons(this)
    private val fogOfWarButton = createFogOfWarButton()
    private val unitActionsTable = UnitActionsTable(this)
    /** Bottom left widget holding information about a selected unit or city */
    val bottomUnitTable = UnitTable(this)
    private val battleTable = BattleTable(this)
    private val zoomController = ZoomButtonPair(mapHolder)
    private val minimapWrapper = MinimapHolder(mapHolder)
    private val bottomTileInfoTable = TileInfoTable(viewingCiv)
    private val notificationsScroll = NotificationsScroll(this)
    private val nextTurnButton = NextTurnButton()
    private val statusButtons = StatusButtons(nextTurnButton)
    private val tutorialTaskTable = Table().apply { background = ImageGetter.getBackground(
        ImageGetter.getBlue().darken(0.5f)) }

    private var nextTurnUpdateJob: Job? = null

    private val events = EventBus.EventReceiver()


    init {
        // notifications are right-aligned, they take up only as much space as necessary.
        notificationsScroll.width = stage.width / 2

        minimapWrapper.x = stage.width - minimapWrapper.width

        // This is the most memory-intensive operation we have currently, most OutOfMemory errors will occur here
        mapHolder.addTiles()

        // resume music (in case choices from the menu lead to instantiation of a new WorldScreen)
        UncivGame.Current.musicController.resume()

<<<<<<< HEAD
        fogOfWarButton.isVisible = viewingCiv.isSpectator()

=======
        techButtonHolder.touchable = Touchable.enabled
        techButtonHolder.onClick(UncivSound.Paper) {
            game.pushScreen(TechPickerScreen(viewingCiv))
        }
        techPolicyAndVictoryHolder.add(techButtonHolder)

        fogOfWarButton.isVisible = viewingCiv.isSpectator()

        // Don't show policies until they become relevant
        if (viewingCiv.policies.adoptedPolicies.isNotEmpty() || viewingCiv.policies.canAdoptPolicy()) {
            val policyScreenButton = Button(skin)
            policyScreenButton.add(ImageGetter.getImage("PolicyIcons/Constitution")).size(30f).pad(15f)
            policyScreenButton.onClick { game.pushScreen(PolicyPickerScreen(this)) }
            techPolicyAndVictoryHolder.add(policyScreenButton).pad(10f)
        }

>>>>>>> 672b804a
        stage.addActor(mapHolder)
        stage.scrollFocus = mapHolder
        stage.addActor(notificationsScroll)  // very low in z-order, so we're free to let it extend _below_ tile info and minimap if we want
        stage.addActor(minimapWrapper)
        stage.addActor(topBar)
        stage.addActor(statusButtons)
        stage.addActor(techPolicyAndDiplomacy)
        stage.addActor(tutorialTaskTable)

        if (UncivGame.Current.settings.showZoomButtons) {
            stage.addActor(zoomController)
        }

        stage.addActor(fogOfWarButton)
        stage.addActor(bottomUnitTable)
        stage.addActor(bottomTileInfoTable)
        battleTable.width = stage.width / 3
        battleTable.x = stage.width / 3
        stage.addActor(battleTable)

        stage.addActor(unitActionsTable)

        val tileToCenterOn: Vector2 =
                when {
                    viewingCiv.cities.isNotEmpty() && viewingCiv.getCapital() != null -> viewingCiv.getCapital()!!.location
                    viewingCiv.getCivUnits().any() -> viewingCiv.getCivUnits().first().getTile().position
                    else -> Vector2.Zero
                }

        // Don't select unit and change selectedCiv when centering as spectator
        if (viewingCiv.isSpectator())
            mapHolder.setCenterPosition(tileToCenterOn, immediately = true, selectUnit = false)
        else
            mapHolder.setCenterPosition(tileToCenterOn, immediately = true, selectUnit = true)

        tutorialController.allTutorialsShowedCallback = { shouldUpdate = true }

        globalShortcuts.add(KeyCharAndCode.BACK) { backButtonAndESCHandler() }

        addKeyboardListener() // for map panning by W,S,A,D
        addKeyboardPresses()  // shortcut keys like F1


        if (gameInfo.gameParameters.isOnlineMultiplayer && !gameInfo.isUpToDate)
            isPlayersTurn = false // until we're up to date, don't let the player do anything

        if (gameInfo.gameParameters.isOnlineMultiplayer) {
            val gameId = gameInfo.gameId
            events.receive(MultiplayerGameUpdated::class, { it.preview.gameId == gameId }) {
                if (isNextTurnUpdateRunning() || game.onlineMultiplayer.hasLatestGameState(gameInfo, it.preview)) {
                    return@receive
                }
                Concurrency.run("Load latest multiplayer state") {
                    loadLatestMultiplayerState()
                }
            }
        }

        if (restoreState != null) restore(restoreState)

        // don't run update() directly, because the UncivGame.worldScreen should be set so that the city buttons and tile groups
        //  know what the viewing civ is.
        shouldUpdate = true
    }

    override fun dispose() {
        super.dispose()
        events.stopReceiving()
    }

    private fun addKeyboardPresses() {
        // Space and N are assigned in createNextTurnButton
        globalShortcuts.add(Input.Keys.F1) { game.pushScreen(CivilopediaScreen(gameInfo.ruleSet)) }
        globalShortcuts.add('E') { game.pushScreen(EmpireOverviewScreen(selectedCiv)) }     // Empire overview last used page
        /*
         * These try to be faithful to default Civ5 key bindings as found in several places online
         * Some are a little arbitrary, e.g. Economic info, Military info
         * Some are very much so as Unciv *is* Strategic View and the Notification log is always visible
         */
        globalShortcuts.add(Input.Keys.F2) { game.pushScreen(EmpireOverviewScreen(selectedCiv, "Trades")) }    // Economic info
        globalShortcuts.add(Input.Keys.F3) { game.pushScreen(EmpireOverviewScreen(selectedCiv, "Units")) }    // Military info
        globalShortcuts.add(Input.Keys.F4) { game.pushScreen(EmpireOverviewScreen(selectedCiv, "Diplomacy")) }    // Diplomacy info
        globalShortcuts.add(Input.Keys.F5) { game.pushScreen(PolicyPickerScreen(this, selectedCiv)) }    // Social Policies Screen
        globalShortcuts.add(Input.Keys.F6) { game.pushScreen(TechPickerScreen(viewingCiv)) }    // Tech Screen
        globalShortcuts.add(Input.Keys.F7) { game.pushScreen(EmpireOverviewScreen(selectedCiv, "Cities")) }    // originally Notification Log
        globalShortcuts.add(Input.Keys.F8) { game.pushScreen(VictoryScreen(this)) }    // Victory Progress
        globalShortcuts.add(Input.Keys.F9) { game.pushScreen(EmpireOverviewScreen(selectedCiv, "Stats")) }    // Demographics
        globalShortcuts.add(Input.Keys.F10) { game.pushScreen(EmpireOverviewScreen(selectedCiv, "Resources")) }    // originally Strategic View
        globalShortcuts.add(Input.Keys.F11) { QuickSave.save(gameInfo, this) }    // Quick Save
        globalShortcuts.add(Input.Keys.F12) { QuickSave.load(this) }    // Quick Load
        globalShortcuts.add(Input.Keys.HOME) {    // Capital City View
            val capital = gameInfo.currentPlayerCiv.getCapital()
            if (capital != null && !mapHolder.setCenterPosition(capital.location))
                game.pushScreen(CityScreen(capital))
        }
        globalShortcuts.add(KeyCharAndCode.ctrl('O')) { // Game Options
            this.openOptionsPopup(onClose = {
                mapHolder.reloadMaxZoom()
                nextTurnButton.update(hasOpenPopups(), isPlayersTurn, waitingForAutosave, isNextTurnUpdateRunning())
            })
        }
        globalShortcuts.add(KeyCharAndCode.ctrl('S')) { game.pushScreen(SaveGameScreen(gameInfo)) }    //   Save
        globalShortcuts.add(KeyCharAndCode.ctrl('L')) { game.pushScreen(LoadGameScreen(this)) }    //   Load
        globalShortcuts.add(KeyCharAndCode.ctrl('Q')) { game.popScreen() }    //   WorldScreen is the last screen, so this quits
        globalShortcuts.add(Input.Keys.NUMPAD_ADD) { this.mapHolder.zoomIn() }    //   '+' Zoom
        globalShortcuts.add(Input.Keys.NUMPAD_SUBTRACT) { this.mapHolder.zoomOut() }    //   '-' Zoom
    }

    private fun addKeyboardListener() {
        stage.addListener(
                object : InputListener() {
                    private val pressedKeys = mutableSetOf<Int>()
                    private var infiniteAction: RepeatAction? = null
                    private val amountToMove = 6 / mapHolder.scaleX
                    private val ALLOWED_KEYS = setOf(Input.Keys.W, Input.Keys.S, Input.Keys.A, Input.Keys.D,
                            Input.Keys.UP, Input.Keys.DOWN, Input.Keys.LEFT, Input.Keys.RIGHT)


                    override fun keyDown(event: InputEvent?, keycode: Int): Boolean {
                        if (keycode !in ALLOWED_KEYS) return false
                        // Without the following Ctrl-S would leave WASD map scrolling stuck
                        // Might be obsolete with keyboard shortcut refactoring
                        if (Gdx.input.isKeyPressed(Input.Keys.CONTROL_LEFT) || Gdx.input.isKeyPressed(Input.Keys.CONTROL_RIGHT)) return false

                        pressedKeys.add(keycode)
                        if (infiniteAction == null) {
                            // create a copy of the action, because removeAction() will destroy this instance
                            infiniteAction = Actions.forever(Actions.delay(0.01f, Actions.run { whileKeyPressedLoop() }))
                            mapHolder.addAction(infiniteAction)
                        }
                        return true
                    }

                    fun whileKeyPressedLoop() {
                        for (keycode in pressedKeys) {
                            when (keycode) {
                                Input.Keys.W, Input.Keys.UP -> mapHolder.scrollY -= amountToMove
                                Input.Keys.S, Input.Keys.DOWN -> mapHolder.scrollY += amountToMove
                                Input.Keys.A, Input.Keys.LEFT -> mapHolder.scrollX -= amountToMove
                                Input.Keys.D, Input.Keys.RIGHT -> mapHolder.scrollX += amountToMove
                            }
                        }
                        mapHolder.updateVisualScroll()
                    }

                    override fun keyUp(event: InputEvent?, keycode: Int): Boolean {
                        if (keycode !in ALLOWED_KEYS) return false

                        pressedKeys.remove(keycode)
                        if (infiniteAction != null && pressedKeys.isEmpty()) {
                            // stop the loop otherwise it keeps going even after removal
                            infiniteAction?.finish()
                            // remove and nil the action
                            mapHolder.removeAction(infiniteAction)
                            infiniteAction = null
                        }
                        return true
                    }
                }
        )

    }

    private suspend fun loadLatestMultiplayerState(): Unit = coroutineScope {
        val loadingGamePopup = Popup(this@WorldScreen)
        launchOnGLThread {
            loadingGamePopup.addGoodSizedLabel("Loading latest game state...")
            loadingGamePopup.open()
        }

        try {
            debug("loadLatestMultiplayerState current game: gameId: %s, turn: %s, curCiv: %s",
                gameInfo.gameId, gameInfo.turns, gameInfo.currentPlayer)
            val latestGame = game.onlineMultiplayer.downloadGame(gameInfo.gameId)
            debug("loadLatestMultiplayerState downloaded game: gameId: %s, turn: %s, curCiv: %s",
                latestGame.gameId, latestGame.turns, latestGame.currentPlayer)
            if (viewingCiv.civName == latestGame.currentPlayer || viewingCiv.civName == Constants.spectator) {
                game.platformSpecificHelper?.notifyTurnStarted()
            }
            launchOnGLThread {
                loadingGamePopup.close()
            }
            startNewScreenJob(latestGame)
        } catch (ex: Throwable) {
            launchOnGLThread {
                val message = MultiplayerHelpers.getLoadExceptionMessage(ex)
                loadingGamePopup.innerTable.clear()
                loadingGamePopup.addGoodSizedLabel("Couldn't download the latest game state!").colspan(2).row()
                loadingGamePopup.addGoodSizedLabel(message).colspan(2).row()
                loadingGamePopup.addButton("Retry") {
                    launchOnThreadPool("Load latest multiplayer state after error") {
                        loadLatestMultiplayerState()
                    }
                }.right()
                loadingGamePopup.addButton("Main menu") {
                    game.pushScreen(MainMenuScreen())
                }.left()
            }
        }
    }

    // This is private so that we will set the shouldUpdate to true instead.
    // That way, not only do we save a lot of unnecessary updates, we also ensure that all updates are called from the main GL thread
    // and we don't get any silly concurrency problems!
    private fun update() {

        displayTutorialsOnUpdate()

        bottomUnitTable.update()
        bottomTileInfoTable.updateTileTable(mapHolder.selectedTile)
        bottomTileInfoTable.x = stage.width - bottomTileInfoTable.width
        bottomTileInfoTable.y = if (game.settings.showMinimap) minimapWrapper.height else 0f
        battleTable.update()

        updateSelectedCiv()

        tutorialTaskTable.clear()
        val tutorialTask = getCurrentTutorialTask()
        if (tutorialTask == "" || !game.settings.showTutorials || viewingCiv.isDefeated()) {
            tutorialTaskTable.isVisible = false
        } else {
            tutorialTaskTable.isVisible = true
            tutorialTaskTable.add(tutorialTask.toLabel()
                    .apply { setAlignment(Align.center) }).pad(10f)
            tutorialTaskTable.pack()
            tutorialTaskTable.centerX(stage)
            tutorialTaskTable.y = topBar.y - tutorialTaskTable.height
        }

        if (fogOfWar) minimapWrapper.update(selectedCiv)
        else minimapWrapper.update(viewingCiv)

        unitActionsTable.update(bottomUnitTable.selectedUnit)
        unitActionsTable.y = bottomUnitTable.height

        mapHolder.resetArrows()
        if (UncivGame.Current.settings.showUnitMovements) {
            val allUnits = gameInfo.civilizations.asSequence().flatMap { it.getCivUnits() }
            val allAttacks = allUnits.map { unit -> unit.attacksSinceTurnStart.asSequence().map { attacked -> Triple(unit.civInfo, unit.getTile().position, attacked) } }.flatten() +
                gameInfo.civilizations.asSequence().flatMap { civInfo -> civInfo.attacksSinceTurnStart.asSequence().map { Triple(civInfo, it.source, it.target) } }
            mapHolder.updateMovementOverlay(
                allUnits.filter(mapVisualization::isUnitPastVisible),
                allUnits.filter(mapVisualization::isUnitFutureVisible),
                allAttacks.filter { (attacker, source, target) -> mapVisualization.isAttackVisible(attacker, source, target) }
                        .map { (_, source, target) -> source to target }
            )
        }

        // if we use the clone, then when we update viewable tiles
        // it doesn't update the explored tiles of the civ... need to think about that harder
        // it causes a bug when we move a unit to an unexplored tile (for instance a cavalry unit which can move far)

        if (fogOfWar) mapHolder.updateTiles(selectedCiv)
        else mapHolder.updateTiles(viewingCiv)

        topBar.update(selectedCiv)

        if (techPolicyAndDiplomacy.update())
            displayTutorial(Tutorial.OtherCivEncountered)

        fogOfWarButton.isEnabled = !selectedCiv.isSpectator()
        fogOfWarButton.setPosition(10f, topBar.y - fogOfWarButton.height - 10f)

        if (!hasOpenPopups() && isPlayersTurn) {
            when {
                viewingCiv.shouldShowDiplomaticVotingResults() ->
                    UncivGame.Current.pushScreen(DiplomaticVoteResultScreen(gameInfo.diplomaticVictoryVotesCast, viewingCiv))
                !gameInfo.oneMoreTurnMode && (viewingCiv.isDefeated() || gameInfo.civilizations.any { it.victoryManager.hasWon() }) ->
                    game.pushScreen(VictoryScreen(this))
                viewingCiv.greatPeople.freeGreatPeople > 0 -> game.pushScreen(GreatPersonPickerScreen(viewingCiv))
                viewingCiv.popupAlerts.any() -> AlertPopup(this, viewingCiv.popupAlerts.first()).open()
                viewingCiv.tradeRequests.isNotEmpty() -> {
                    // In the meantime this became invalid, perhaps because we accepted previous trades
                    for (tradeRequest in viewingCiv.tradeRequests.toList())
                        if (!TradeEvaluation().isTradeValid(tradeRequest.trade, viewingCiv,
                                gameInfo.getCivilization(tradeRequest.requestingCiv)))
                            viewingCiv.tradeRequests.remove(tradeRequest)

                    if (viewingCiv.tradeRequests.isNotEmpty()) // if a valid one still exists
                        TradePopup(this).open()
                }
            }
        }

        updateGameplayButtons()

        val maxNotificationsHeight = statusButtons.y -
                (if (game.settings.showMinimap) minimapWrapper.height else 0f) - 5f
        notificationsScroll.update(viewingCiv.notifications, maxNotificationsHeight, bottomTileInfoTable.height)
        notificationsScroll.setTopRight(stage.width - 10f, statusButtons.y - 5f)

        val posZoomFromRight = if (game.settings.showMinimap) minimapWrapper.width
        else bottomTileInfoTable.width
        zoomController.setPosition(stage.width - posZoomFromRight - 10f, 10f, Align.bottomRight)
    }

    private fun getCurrentTutorialTask(): String {
        val completedTasks = game.settings.tutorialTasksCompleted
        if (!completedTasks.contains("Move unit"))
            return "Move a unit!\nClick on a unit > Click on a destination > Click the arrow popup"
        if (!completedTasks.contains("Found city"))
            return "Found a city!\nSelect the Settler (flag unit) > Click on 'Found city' (bottom-left corner)"
        if (!completedTasks.contains("Enter city screen"))
            return "Enter the city screen!\nClick the city button twice"
        if (!completedTasks.contains("Pick technology"))
            return "Pick a technology to research!\nClick on the tech button (greenish, top left) > " +
                    "\n select technology > click 'Research' (bottom right)"
        if (!completedTasks.contains("Pick construction"))
            return "Pick a construction!\nEnter city screen > Click on a unit or building (bottom left side) >" +
                    " \n click 'add to queue'"
        if (!completedTasks.contains("Pass a turn"))
            return "Pass a turn!\nCycle through units with 'Next unit' > Click 'Next turn'"
        if (!completedTasks.contains("Reassign worked tiles"))
            return "Reassign worked tiles!\nEnter city screen > click the assigned (green) tile to unassign > " +
                    "\n click an unassigned tile to assign population"
        if (!completedTasks.contains("Meet another civilization"))
            return "Meet another civilization!\nExplore the map until you encounter another civilization!"
        if (!completedTasks.contains("Open the options table"))
            return "Open the options table!\nClick the menu button (top left) > click 'Options'"
        if (!completedTasks.contains("Construct an improvement"))
            return "Construct an improvement!\nConstruct a Worker unit > Move to a Plains or Grassland tile > " +
                    "\n Click 'Create improvement' (above the unit table, bottom left)" +
                    "\n > Choose the farm > \n Leave the worker there until it's finished"
        if (!completedTasks.contains("Create a trade route")
                && viewingCiv.citiesConnectedToCapitalToMediums.any { it.key.civInfo == viewingCiv })
            game.settings.addCompletedTutorialTask("Create a trade route")
        if (viewingCiv.cities.size > 1 && !completedTasks.contains("Create a trade route"))
            return "Create a trade route!\nConstruct roads between your capital and another city" +
                    "\nOr, automate your worker and let him get to that eventually"
        if (viewingCiv.isAtWar() && !completedTasks.contains("Conquer a city"))
            return "Conquer a city!\nBring an enemy city down to low health > " +
                    "\nEnter the city with a melee unit"
        if (viewingCiv.getCivUnits().any { it.baseUnit.movesLikeAirUnits() } && !completedTasks.contains("Move an air unit"))
            return "Move an air unit!\nSelect an air unit > select another city within range > " +
                    "\nMove the unit to the other city"
        if (!completedTasks.contains("See your stats breakdown"))
            return "See your stats breakdown!\nEnter the Overview screen (top right corner) >" +
                    "\nClick on 'Stats'"

        return ""
    }

    private fun displayTutorialsOnUpdate() {

        displayTutorial(Tutorial.Introduction)

        displayTutorial(Tutorial.EnemyCityNeedsConqueringWithMeleeUnit) {
            viewingCiv.diplomacy.values.asSequence()
                    .filter { it.diplomaticStatus == DiplomaticStatus.War }
                    .map { it.otherCiv() } // we're now lazily enumerating over CivilizationInfo's we're at war with
                    .flatMap { it.cities.asSequence() } // ... all *their* cities
                    .filter { it.health == 1 } // ... those ripe for conquering
                    .flatMap { it.getCenterTile().getTilesInDistance(2).asSequence() }
                    // ... all tiles around those in range of an average melee unit
                    // -> and now we look for a unit that could do the conquering because it's ours
                    //    no matter whether civilian, air or ranged, tell user he needs melee
                    .any { it.getUnits().any { unit -> unit.civInfo == viewingCiv } }
        }
        displayTutorial(Tutorial.AfterConquering) { viewingCiv.cities.any { it.hasJustBeenConquered } }

        displayTutorial(Tutorial.InjuredUnits) { gameInfo.getCurrentPlayerCivilization().getCivUnits().any { it.health < 100 } }

        displayTutorial(Tutorial.Workers) {
            gameInfo.getCurrentPlayerCivilization().getCivUnits().any {
                it.hasUniqueToBuildImprovements && it.isCivilian() && !it.isGreatPerson()
            }
        }
    }

<<<<<<< HEAD
=======
    private fun updateDiplomacyButton(civInfo: CivilizationInfo) {
        diplomacyButtonHolder.clear()
        if (!civInfo.isDefeated() && !civInfo.isSpectator() && civInfo.getKnownCivs()
                        .filterNot { it == viewingCiv || it.isBarbarian() }
                        .any()) {
            displayTutorial(Tutorial.OtherCivEncountered)
            val btn = "Diplomacy".toTextButton()
            btn.onClick { game.pushScreen(DiplomacyScreen(viewingCiv)) }
            btn.label.setFontSize(30)
            btn.labelCell.pad(10f)
            diplomacyButtonHolder.add(btn)
        }
        diplomacyButtonHolder.pack()
        diplomacyButtonHolder.y = techPolicyAndVictoryHolder.y - 20 - diplomacyButtonHolder.height
    }

    private fun updateTechButton() {
        if (gameInfo.ruleSet.technologies.isEmpty()) return
        techButtonHolder.isVisible = viewingCiv.cities.isNotEmpty()
        techButtonHolder.clearChildren()

        if (viewingCiv.tech.currentTechnology() != null) {
            val currentTech = viewingCiv.tech.currentTechnologyName()!!
            val innerButton = TechButton(currentTech, viewingCiv.tech)
            innerButton.color = colorFromRGB(7, 46, 43)
            techButtonHolder.add(innerButton)
            val turnsToTech = viewingCiv.tech.turnsToTech(currentTech)
            innerButton.text.setText(currentTech.tr() + "\r\n" + turnsToTech + Fonts.turn)
        } else if (viewingCiv.tech.canResearchTech() || viewingCiv.tech.researchedTechnologies.any()) {
            val buttonPic = Table()
            buttonPic.background = ImageGetter.getRoundedEdgeRectangle(colorFromRGB(7, 46, 43))
            buttonPic.defaults().pad(20f)
            val text = if (viewingCiv.tech.canResearchTech()) "{Pick a tech}!" else "Technologies"
            buttonPic.add(text.toLabel(Color.WHITE, 30))
            techButtonHolder.add(buttonPic)
        }

        techButtonHolder.pack()
    }

>>>>>>> 672b804a
    private fun updateSelectedCiv() {
        when {
            bottomUnitTable.selectedUnit != null -> selectedCiv = bottomUnitTable.selectedUnit!!.civInfo
            bottomUnitTable.selectedCity != null -> selectedCiv = bottomUnitTable.selectedCity!!.civInfo
            else -> viewingCiv
        }
    }

    private fun createFogOfWarButton(): TextButton {
        val fogOfWarButton = "Fog of War".toTextButton()
        fogOfWarButton.label.setFontSize(30)
        fogOfWarButton.labelCell.pad(10f)
        fogOfWarButton.pack()
        fogOfWarButton.onClick {
            fogOfWar = !fogOfWar
            shouldUpdate = true
        }
        return fogOfWarButton

    }

    class RestoreState(
        mapHolder: WorldMapHolder,
        val selectedCivName: String,
        val viewingCivName: String,
        val fogOfWar: Boolean
    ) {
        val zoom = mapHolder.scaleX
        val scrollX = mapHolder.scrollX
        val scrollY = mapHolder.scrollY
    }
    fun getRestoreState(): RestoreState {
        return RestoreState(mapHolder, selectedCiv.civName, viewingCiv.civName, fogOfWar)
    }

    private fun restore(restoreState: RestoreState) {

        // This is not the case if you have a multiplayer game where you play as 2 civs
        if (viewingCiv.civName == restoreState.viewingCivName) {
            mapHolder.zoom(restoreState.zoom)
            mapHolder.scrollX = restoreState.scrollX
            mapHolder.scrollY = restoreState.scrollY
            mapHolder.updateVisualScroll()
        }

        selectedCiv = gameInfo.getCivilization(restoreState.selectedCivName)
        fogOfWar = restoreState.fogOfWar
    }

    fun nextTurn() {
        isPlayersTurn = false
        shouldUpdate = true

        // on a separate thread so the user can explore their world while we're passing the turn
        nextTurnUpdateJob = Concurrency.runOnNonDaemonThreadPool("NextTurn") {
            debug("Next turn starting")
            val startTime = System.currentTimeMillis()
            val originalGameInfo = gameInfo
            val gameInfoClone = originalGameInfo.clone()
            gameInfoClone.setTransients()  // this can get expensive on large games, not the clone itself

            gameInfoClone.nextTurn()

            if (originalGameInfo.gameParameters.isOnlineMultiplayer) {
                try {
                    game.onlineMultiplayer.updateGame(gameInfoClone)
                } catch (ex: Exception) {
                    val message = when (ex) {
                        is FileStorageRateLimitReached -> "Server limit reached! Please wait for [${ex.limitRemainingSeconds}] seconds"
                        else -> "Could not upload game!"
                    }
                    launchOnGLThread { // Since we're changing the UI, that should be done on the main thread
                        val cantUploadNewGamePopup = Popup(this@WorldScreen)
                        cantUploadNewGamePopup.addGoodSizedLabel(message).row()
                        cantUploadNewGamePopup.addCloseButton()
                        cantUploadNewGamePopup.open()
                    }
                    this@WorldScreen.isPlayersTurn = true // Since we couldn't push the new game clone, then it's like we never clicked the "next turn" button
                    this@WorldScreen.shouldUpdate = true
                    return@runOnNonDaemonThreadPool
                }
            }

            if (game.gameInfo != originalGameInfo) // while this was turning we loaded another game
                return@runOnNonDaemonThreadPool

            debug("Next turn took %sms", System.currentTimeMillis() - startTime)

            startNewScreenJob(gameInfoClone)
        }
    }

    fun switchToNextUnit() {
        // Try to select something new if we already have the next pending unit selected.
        val nextDueUnit = viewingCiv.cycleThroughDueUnits(bottomUnitTable.selectedUnit)
        if (nextDueUnit != null) {
            mapHolder.setCenterPosition(
                nextDueUnit.currentTile.position,
                immediately = false,
                selectUnit = false
            )
            bottomUnitTable.selectUnit(nextDueUnit)
            shouldUpdate = true
            // Unless 'wait' action is chosen, the unit will not be considered due anymore.
            nextDueUnit.due = false
        }
    }

    private fun isNextTurnUpdateRunning(): Boolean {
        val job = nextTurnUpdateJob
        return job != null && job.isActive
    }

    private fun updateGameplayButtons() {
        nextTurnButton.update(hasOpenPopups(), isPlayersTurn, waitingForAutosave, isNextTurnUpdateRunning(), getNextTurnAction())

        updateMultiplayerStatusButton()

        statusButtons.pack()
        statusButtons.setPosition(stage.width - statusButtons.width - 10f, topBar.y - statusButtons.height - 10f)
    }

    private fun updateMultiplayerStatusButton() {
        if (gameInfo.gameParameters.isOnlineMultiplayer || game.settings.multiplayer.statusButtonInSinglePlayer) {
            if (statusButtons.multiplayerStatusButton != null) return
            statusButtons.multiplayerStatusButton = MultiplayerStatusButton(this, game.onlineMultiplayer.getGameByGameId(gameInfo.gameId))
        } else {
            if (statusButtons.multiplayerStatusButton == null) return
            statusButtons.multiplayerStatusButton = null
        }
    }

    private fun getNextTurnAction(): NextTurnAction {
        return when {
            isNextTurnUpdateRunning() ->
                NextTurnAction("Working...", Color.GRAY) {}
            !isPlayersTurn && gameInfo.gameParameters.isOnlineMultiplayer ->
                NextTurnAction("Waiting for [${gameInfo.currentPlayerCiv}]...", Color.GRAY) {}
            !isPlayersTurn && !gameInfo.gameParameters.isOnlineMultiplayer ->
                NextTurnAction("Waiting for other players...",Color.GRAY) {}

            viewingCiv.shouldGoToDueUnit() ->
                NextTurnAction("Next unit", Color.LIGHT_GRAY) { switchToNextUnit() }

            viewingCiv.cities.any { it.cityConstructions.currentConstructionFromQueue == "" } ->
                NextTurnAction("Pick construction", Color.CORAL) {
                    val cityWithNoProductionSet = viewingCiv.cities
                        .firstOrNull { it.cityConstructions.currentConstructionFromQueue == "" }
                    if (cityWithNoProductionSet != null) game.pushScreen(
                        CityScreen(cityWithNoProductionSet)
                    )
                }

            viewingCiv.shouldOpenTechPicker() ->
                NextTurnAction("Pick a tech", Color.SKY) {
                    game.pushScreen(
                        TechPickerScreen(viewingCiv, null, viewingCiv.tech.freeTechs != 0)
                    )
                }

            viewingCiv.policies.shouldOpenPolicyPicker || (viewingCiv.policies.freePolicies > 0 && viewingCiv.policies.canAdoptPolicy()) ->
                NextTurnAction("Pick a policy", Color.VIOLET) {
                    game.pushScreen(PolicyPickerScreen(this))
                    viewingCiv.policies.shouldOpenPolicyPicker = false
                }

            viewingCiv.religionManager.canFoundPantheon() ->
                NextTurnAction("Found Pantheon", Color.WHITE) {
                    game.pushScreen(PantheonPickerScreen(viewingCiv))
                }

            viewingCiv.religionManager.religionState == ReligionState.FoundingReligion ->
                NextTurnAction("Found Religion", Color.WHITE) {
                    game.pushScreen(
                        ReligiousBeliefsPickerScreen(
                            viewingCiv,
                            viewingCiv.religionManager.getBeliefsToChooseAtFounding(),
                            pickIconAndName = true
                        )
                    )
                }

            viewingCiv.religionManager.religionState == ReligionState.EnhancingReligion ->
                NextTurnAction("Enhance a Religion", Color.ORANGE) {
                    game.pushScreen(
                        ReligiousBeliefsPickerScreen(
                            viewingCiv,
                            viewingCiv.religionManager.getBeliefsToChooseAtEnhancing(),
                            pickIconAndName = false
                        )
                    )
                }

            viewingCiv.mayVoteForDiplomaticVictory() ->
                NextTurnAction("Vote for World Leader", Color.MAROON) {
                    game.pushScreen(DiplomaticVotePickerScreen(viewingCiv))
                }

            !viewingCiv.hasMovedAutomatedUnits && viewingCiv.getCivUnits()
                .any { it.currentMovement > Constants.minimumMovementEpsilon && (it.isMoving() || it.isAutomated() || it.isExploring()) } ->
                NextTurnAction("Move automated units", Color.LIGHT_GRAY) {
                    viewingCiv.hasMovedAutomatedUnits = true
                    isPlayersTurn = false // Disable state changes
                    nextTurnButton.disable()
                    Concurrency.run("Move automated units") {
                        for (unit in viewingCiv.getCivUnits())
                            unit.doAction()
                        launchOnGLThread {
                            shouldUpdate = true
                            isPlayersTurn = true //Re-enable state changes
                            nextTurnButton.enable()
                        }
                    }
                }

            else ->
                NextTurnAction("${Fonts.turn}{Next turn}", Color.WHITE) {
                    val action = {
                        game.settings.addCompletedTutorialTask("Pass a turn")
                        nextTurn()
                    }
                    if (game.settings.confirmNextTurn) {
                        ConfirmPopup(this, "Confirm next turn", "Next turn", true, action = action).open()
                    } else {
                        action()
                    }
                }
        }
    }

    override fun resize(width: Int, height: Int) {
        if (stage.viewport.screenWidth != width || stage.viewport.screenHeight != height) {
            startNewScreenJob(gameInfo) // start over
        }
    }


    override fun render(delta: Float) {
        //  This is so that updates happen in the MAIN THREAD, where there is a GL Context,
        //    otherwise images will not load properly!
        if (shouldUpdate) {
            shouldUpdate = false

            update()
            showTutorialsOnNextTurn()
        }
//        topBar.selectedCivLabel.setText(Gdx.graphics.framesPerSecond) // for framerate testing


        super.render(delta)
    }

    private fun showTutorialsOnNextTurn() {
        if (!game.settings.showTutorials) return
        displayTutorial(Tutorial.SlowStart)
        displayTutorial(Tutorial.CityExpansion) { viewingCiv.cities.any { it.expansion.tilesClaimed() > 0 } }
        displayTutorial(Tutorial.BarbarianEncountered) { viewingCiv.viewableTiles.any { it.getUnits().any { unit -> unit.civInfo.isBarbarian() } } }
        displayTutorial(Tutorial.RoadsAndRailroads) { viewingCiv.cities.size > 2 }
        displayTutorial(Tutorial.Happiness) { viewingCiv.getHappiness() < 5 }
        displayTutorial(Tutorial.Unhappiness) { viewingCiv.getHappiness() < 0 }
        displayTutorial(Tutorial.GoldenAge) { viewingCiv.goldenAges.isGoldenAge() }
        displayTutorial(Tutorial.IdleUnits) { gameInfo.turns >= 50 && game.settings.checkForDueUnits }
        displayTutorial(Tutorial.ContactMe) { gameInfo.turns >= 100 }
        val resources = viewingCiv.detailedCivResources.asSequence().filter { it.origin == "All" }  // Avoid full list copy
        displayTutorial(Tutorial.LuxuryResource) { resources.any { it.resource.resourceType == ResourceType.Luxury } }
        displayTutorial(Tutorial.StrategicResource) { resources.any { it.resource.resourceType == ResourceType.Strategic } }
        displayTutorial(Tutorial.EnemyCity) {
            viewingCiv.getKnownCivs().asSequence().filter { viewingCiv.isAtWarWith(it) }
                    .flatMap { it.cities.asSequence() }.any { viewingCiv.exploredTiles.contains(it.location) }
        }
        displayTutorial(Tutorial.ApolloProgram) { viewingCiv.hasUnique(UniqueType.EnablesConstructionOfSpaceshipParts) }
        displayTutorial(Tutorial.SiegeUnits) { viewingCiv.getCivUnits().any { it.baseUnit.isProbablySiegeUnit() } }
        displayTutorial(Tutorial.Embarking) { viewingCiv.hasUnique(UniqueType.LandUnitEmbarkation) }
        displayTutorial(Tutorial.NaturalWonders) { viewingCiv.naturalWonders.size > 0 }
        displayTutorial(Tutorial.WeLoveTheKingDay) { viewingCiv.cities.any { it.demandedResource != "" } }
    }

    private fun backButtonAndESCHandler() {

        // Deselect Unit
        if (bottomUnitTable.selectedUnit != null) {
            bottomUnitTable.selectUnit()
            bottomUnitTable.isVisible = false
            shouldUpdate = true
            return
        }

        // Deselect city
        if (bottomUnitTable.selectedCity != null) {
            bottomUnitTable.selectedCity = null
            bottomUnitTable.isVisible = false
            shouldUpdate = true
            return
        }

        game.popScreen()
    }

    fun autoSave() {
        waitingForAutosave = true
        shouldUpdate = true
        UncivGame.Current.gameSaver.requestAutoSave(gameInfo).invokeOnCompletion {
            // only enable the user to next turn once we've saved the current one
            waitingForAutosave = false
            shouldUpdate = true
        }
    }
}

/** This exists so that no reference to the current world screen remains, so the old world screen can get garbage collected during [UncivGame.loadGame]. */
private fun startNewScreenJob(gameInfo: GameInfo) {
    Concurrency.run {
        val newWorldScreen = try {
            UncivGame.Current.loadGame(gameInfo)
        } catch (oom: OutOfMemoryError) {
            withGLContext {
                val mainMenu = UncivGame.Current.goToMainMenu()
                ToastPopup("Not enough memory on phone to load game!", mainMenu)
            }
            return@run
        }

        val shouldAutoSave = gameInfo.turns % UncivGame.Current.settings.turnsBetweenAutosaves == 0
        if (shouldAutoSave) {
            newWorldScreen.autoSave()
        }
    }
}<|MERGE_RESOLUTION|>--- conflicted
+++ resolved
@@ -144,27 +144,8 @@
         // resume music (in case choices from the menu lead to instantiation of a new WorldScreen)
         UncivGame.Current.musicController.resume()
 
-<<<<<<< HEAD
         fogOfWarButton.isVisible = viewingCiv.isSpectator()
 
-=======
-        techButtonHolder.touchable = Touchable.enabled
-        techButtonHolder.onClick(UncivSound.Paper) {
-            game.pushScreen(TechPickerScreen(viewingCiv))
-        }
-        techPolicyAndVictoryHolder.add(techButtonHolder)
-
-        fogOfWarButton.isVisible = viewingCiv.isSpectator()
-
-        // Don't show policies until they become relevant
-        if (viewingCiv.policies.adoptedPolicies.isNotEmpty() || viewingCiv.policies.canAdoptPolicy()) {
-            val policyScreenButton = Button(skin)
-            policyScreenButton.add(ImageGetter.getImage("PolicyIcons/Constitution")).size(30f).pad(15f)
-            policyScreenButton.onClick { game.pushScreen(PolicyPickerScreen(this)) }
-            techPolicyAndVictoryHolder.add(policyScreenButton).pad(10f)
-        }
-
->>>>>>> 672b804a
         stage.addActor(mapHolder)
         stage.scrollFocus = mapHolder
         stage.addActor(notificationsScroll)  // very low in z-order, so we're free to let it extend _below_ tile info and minimap if we want
@@ -534,49 +515,6 @@
         }
     }
 
-<<<<<<< HEAD
-=======
-    private fun updateDiplomacyButton(civInfo: CivilizationInfo) {
-        diplomacyButtonHolder.clear()
-        if (!civInfo.isDefeated() && !civInfo.isSpectator() && civInfo.getKnownCivs()
-                        .filterNot { it == viewingCiv || it.isBarbarian() }
-                        .any()) {
-            displayTutorial(Tutorial.OtherCivEncountered)
-            val btn = "Diplomacy".toTextButton()
-            btn.onClick { game.pushScreen(DiplomacyScreen(viewingCiv)) }
-            btn.label.setFontSize(30)
-            btn.labelCell.pad(10f)
-            diplomacyButtonHolder.add(btn)
-        }
-        diplomacyButtonHolder.pack()
-        diplomacyButtonHolder.y = techPolicyAndVictoryHolder.y - 20 - diplomacyButtonHolder.height
-    }
-
-    private fun updateTechButton() {
-        if (gameInfo.ruleSet.technologies.isEmpty()) return
-        techButtonHolder.isVisible = viewingCiv.cities.isNotEmpty()
-        techButtonHolder.clearChildren()
-
-        if (viewingCiv.tech.currentTechnology() != null) {
-            val currentTech = viewingCiv.tech.currentTechnologyName()!!
-            val innerButton = TechButton(currentTech, viewingCiv.tech)
-            innerButton.color = colorFromRGB(7, 46, 43)
-            techButtonHolder.add(innerButton)
-            val turnsToTech = viewingCiv.tech.turnsToTech(currentTech)
-            innerButton.text.setText(currentTech.tr() + "\r\n" + turnsToTech + Fonts.turn)
-        } else if (viewingCiv.tech.canResearchTech() || viewingCiv.tech.researchedTechnologies.any()) {
-            val buttonPic = Table()
-            buttonPic.background = ImageGetter.getRoundedEdgeRectangle(colorFromRGB(7, 46, 43))
-            buttonPic.defaults().pad(20f)
-            val text = if (viewingCiv.tech.canResearchTech()) "{Pick a tech}!" else "Technologies"
-            buttonPic.add(text.toLabel(Color.WHITE, 30))
-            techButtonHolder.add(buttonPic)
-        }
-
-        techButtonHolder.pack()
-    }
-
->>>>>>> 672b804a
     private fun updateSelectedCiv() {
         when {
             bottomUnitTable.selectedUnit != null -> selectedCiv = bottomUnitTable.selectedUnit!!.civInfo
