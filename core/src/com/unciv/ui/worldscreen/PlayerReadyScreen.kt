--- conflicted
+++ resolved
@@ -3,12 +3,6 @@
 import com.badlogic.gdx.scenes.scene2d.Touchable
 import com.badlogic.gdx.scenes.scene2d.ui.Table
 import com.unciv.Constants
-<<<<<<< HEAD
-import com.unciv.logic.GameInfo
-import com.unciv.logic.civilization.CivilizationInfo
-=======
-import com.unciv.ui.crashhandling.postCrashHandlingRunnable
->>>>>>> 9008d242
 import com.unciv.ui.images.ImageGetter
 import com.unciv.ui.utils.BaseScreen
 import com.unciv.ui.utils.extensions.onClick
@@ -25,13 +19,8 @@
         table.add("[$curCiv] ready?".toLabel(curCiv.nation.getInnerColor(), Constants.headingFontSize))
 
         table.onClick {
-<<<<<<< HEAD
             Concurrency.runOnGLThread { // To avoid ANRs on Android when the creation of the worldscreen takes more than 500ms
-                game.resetToWorldScreen(WorldScreen(gameInfo, currentPlayerCiv))
-=======
-            postCrashHandlingRunnable { // To avoid ANRs on Android when the creation of the worldscreen takes more than 500ms
                 game.setScreen(worldScreen)
->>>>>>> 9008d242
             }
         }
         table.setFillParent(true)
