--- conflicted
+++ resolved
@@ -91,8 +91,6 @@
             worldScreen.bottomBar.unitTable.selectedUnit = selectedUnit // keep moved unit selected
         }
 
-<<<<<<< HEAD
-=======
         if(selectedUnit==null || selectedUnit.type==UnitType.Civilian){
             val unitsInTile = selectedTile!!.getUnits()
             if(unitsInTile.isNotEmpty() && unitsInTile.first().civInfo.isAtWarWith(worldScreen.currentPlayerCiv)){
@@ -106,7 +104,7 @@
         }
 
         worldScreen.bottomBar.unitTable.tileSelected(tileInfo)
->>>>>>> 3cfe3a7f
+      
         worldScreen.shouldUpdate = true
     }
 
