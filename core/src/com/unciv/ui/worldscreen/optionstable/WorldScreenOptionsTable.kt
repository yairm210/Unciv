package com.unciv.ui.worldscreen.optionstable

import com.badlogic.gdx.Gdx
import com.badlogic.gdx.graphics.Color
import com.badlogic.gdx.scenes.scene2d.Actor
import com.badlogic.gdx.scenes.scene2d.ui.*
import com.badlogic.gdx.scenes.scene2d.utils.ChangeListener
import com.badlogic.gdx.utils.Array
import com.unciv.UnCivGame
import com.unciv.models.gamebasics.GameBasics
import com.unciv.models.gamebasics.tr
import com.unciv.ui.utils.*
import com.unciv.ui.worldscreen.WorldScreen
import java.io.IOException
import kotlin.concurrent.thread

class Language(val language:String){
    val percentComplete:Int
    init{
        val availableTranslations = GameBasics.Translations.filter { it.value.containsKey(language) }
        if(language=="English") percentComplete = 100
        else percentComplete = (availableTranslations.size*100 / GameBasics.Translations.size)
    }
    override fun toString(): String {
        val spaceSplitLang = language.replace("_"," ")
        return "$spaceSplitLang- $percentComplete%"
    }
}

class WorldScreenOptionsTable(val worldScreen:WorldScreen) : PopupTable(worldScreen){
    var selectedLanguage: String = "English"

    init {
        update()
        open()
    }


    fun update() {
        val settings = UnCivGame.Current.settings
        settings.save()
        clear()

        val innerTable = PopupTable(screen) // cheating, to get the old code to fit inside a Scroll =)
        innerTable.background=null
        innerTable.add("Worked tiles".toLabel())
        if (settings.showWorkedTiles) innerTable.addButton("Hide") { settings.showWorkedTiles = false; update() }
        else innerTable.addButton("Show") { settings.showWorkedTiles = true; update() }

        innerTable.add("Resources and improvements".toLabel())
        if (settings.showResourcesAndImprovements)
            innerTable.addButton("Hide") { settings.showResourcesAndImprovements = false; update() }
        else innerTable.addButton("Show") { settings.showResourcesAndImprovements = true; update() }

        innerTable.add("Check for idle units".toLabel())
        innerTable.addButton(if(settings.checkForDueUnits) "Yes".tr() else "No".tr()) {
            settings.checkForDueUnits = !settings.checkForDueUnits
            update()
        }

        innerTable.add("Move units with a single tap".toLabel())
        innerTable.addButton(if(settings.singleTapMove) "Yes".tr() else "No".tr()) {
            settings.singleTapMove = !settings.singleTapMove
            update()
        }

        innerTable.add("Show tutorials".toLabel())
        innerTable.addButton(if(settings.showTutorials) "Yes".tr() else "No".tr()) {
            settings.showTutorials= !settings.showTutorials
            update()
        }


        innerTable.add("Auto-assign city production".toLabel())
        innerTable.addButton(if(settings.autoAssignCityProduction) "Yes".tr() else "No".tr()) {
            settings.autoAssignCityProduction= !settings.autoAssignCityProduction
            update()
        }
        
        addFontSelectBox(innerTable)

        addLanguageSelectBox(innerTable)

        addResolutionSelectBox(innerTable)

        addAutosaveTurnsSelectBox(innerTable)

        addTileSetSelectBox(innerTable)

        addSoundEffectsVolumeSlider(innerTable)

        innerTable.add("Version".toLabel())
        innerTable.add(UnCivGame.Current.version.toLabel()).row()

        addUsernameAndId(innerTable)

        val scrollPane = ScrollPane(innerTable,skin)
        scrollPane.setOverscroll(false,false)
        scrollPane.fadeScrollBars=false
        scrollPane.setScrollingDisabled(true,false)
        add(scrollPane).maxHeight(screen.stage.height*0.6f).row()

        addCloseButton()

        pack() // Needed to show the background.
        center(UnCivGame.Current.worldScreen.stage)
        UnCivGame.Current.worldScreen.shouldUpdate=true
    }

    private fun addUsernameAndId(innerTable: PopupTable) {
        innerTable.add("Username".toLabel())
        val userNameTextField = TextField(UnCivGame.Current.settings.userName, skin)
        userNameTextField.addListener {
            UnCivGame.Current.settings.userName = userNameTextField.text
            UnCivGame.Current.settings.save()
            true
        }
        innerTable.add(userNameTextField).row()


        innerTable.add("User Id".toLabel())
        val userIdButton = TextButton("Click to copy".tr(),skin)
        userIdButton.onClick { Gdx.app.clipboard.contents = UnCivGame.Current.settings.userId }
        innerTable.add(userIdButton).row()
    }

    private fun addSoundEffectsVolumeSlider(innerTable: PopupTable) {
        innerTable.add("Sound effects volume".tr())

        val soundEffectsVolumeSlider = Slider(0f, 1.0f, 0.1f, false, skin)
        soundEffectsVolumeSlider.value = UnCivGame.Current.settings.soundEffectsVolume
        soundEffectsVolumeSlider.addListener(object : ChangeListener() {
            override fun changed(event: ChangeEvent?, actor: Actor?) {
                UnCivGame.Current.settings.soundEffectsVolume = soundEffectsVolumeSlider.value
                UnCivGame.Current.settings.save()
                Sounds.play("click")
            }
        })
        innerTable.add(soundEffectsVolumeSlider).row()
    }

    private fun addResolutionSelectBox(innerTable: PopupTable) {
        innerTable.add("Resolution".toLabel())

        val resolutionSelectBox = SelectBox<String>(skin)
        val resolutionArray = Array<String>()
        resolutionArray.addAll("900x600", "1050x700", "1200x800", "1500x1000")
        resolutionSelectBox.items = resolutionArray
        resolutionSelectBox.selected = UnCivGame.Current.settings.resolution
        innerTable.add(resolutionSelectBox).pad(10f).row()

        resolutionSelectBox.addListener(object : ChangeListener() {
            override fun changed(event: ChangeEvent?, actor: Actor?) {
                UnCivGame.Current.settings.resolution = resolutionSelectBox.selected
                UnCivGame.Current.settings.save()
                UnCivGame.Current.worldScreen = WorldScreen(worldScreen.viewingCiv)
                UnCivGame.Current.setWorldScreen()
                WorldScreenOptionsTable(UnCivGame.Current.worldScreen)
            }
        })
    }

    private fun addTileSetSelectBox(innerTable: PopupTable) {
        innerTable.add("Tileset".toLabel())

        val tileSetSelectBox = SelectBox<String>(skin)
        val tileSetArray = Array<String>()
        val tileSets = ImageGetter.atlas.regions.filter { it.name.startsWith("TileSets") }
                .map { it.name.split("/")[1] }.distinct()
        for(tileset in tileSets) tileSetArray.add(tileset)
        tileSetSelectBox.items = tileSetArray
        tileSetSelectBox.selected = UnCivGame.Current.settings.tileSet
        innerTable.add(tileSetSelectBox).pad(10f).row()

        tileSetSelectBox.addListener(object : ChangeListener() {
            override fun changed(event: ChangeEvent?, actor: Actor?) {
                UnCivGame.Current.settings.tileSet = tileSetSelectBox.selected
                UnCivGame.Current.settings.save()
                UnCivGame.Current.worldScreen = WorldScreen(worldScreen.viewingCiv)
                UnCivGame.Current.setWorldScreen()
                WorldScreenOptionsTable(UnCivGame.Current.worldScreen)
            }
        })
    }

    private fun addAutosaveTurnsSelectBox(innerTable: PopupTable) {
        innerTable.add("Turns between autosaves".toLabel())

        val autosaveTurnsSelectBox = SelectBox<Int>(skin)
        val autosaveTurnsArray = Array<Int>()
        autosaveTurnsArray.addAll(1,2,5,10)
        autosaveTurnsSelectBox.items = autosaveTurnsArray
        autosaveTurnsSelectBox.selected = UnCivGame.Current.settings.turnsBetweenAutosaves

        innerTable.add(autosaveTurnsSelectBox).pad(10f).row()

        autosaveTurnsSelectBox.addListener(object : ChangeListener() {
            override fun changed(event: ChangeEvent?, actor: Actor?) {
                UnCivGame.Current.settings.turnsBetweenAutosaves= autosaveTurnsSelectBox.selected
                UnCivGame.Current.settings.save()
                update()
            }
        })
    }

    private fun addFontSelectBox(innerTable: PopupTable) {
        innerTable.add("Fontset".toLabel())
        val FontSetSelectBox = SelectBox<String>(skin)
        val FontSetArray = Array<String>()
        FontSetArray.add("NativeFont(Recommended)")
        FontSetArray.add("WenQuanYiMicroHei")
        FontSetSelectBox.items = FontSetArray
        FontSetSelectBox.selected = UnCivGame.Current.settings.fontSet
        innerTable.add(FontSetSelectBox).pad(10f).row()

        FontSetSelectBox.addListener(object : ChangeListener() {
            override fun changed(event: ChangeEvent?, actor: Actor?) {
                UnCivGame.Current.settings.fontSet = FontSetSelectBox.selected
                if (FontSetSelectBox.selected == "NativeFont(Recommended)"||Fonts().containsFont()) {
                    selectFont()
                }
                else {
                    YesNoPopupTable("This Font requires you to download fonts.\n" +
                            "Do you want to download fonts(about 4.2MB)?",
                            {
                                val downloading = PopupTable(screen)
                                downloading.add("Downloading...\n".toLabel()).row()
                                downloading.add("Warning:Don't switch this game to background until download finished.".toLabel().setFontColor(Color.RED)).row()
                                downloading.open()
                                Gdx.input.inputProcessor = null
                                thread {
                                    try {
                                        Fonts().download("https://github.com/layerssss/wqy/raw/gh-pages/fonts/WenQuanYiMicroHei.ttf", "WenQuanYiMicroHei")//This font is licensed under Apache2.0 or GPLv3
                                        Gdx.app.postRunnable {
                                            selectFont()
                                        }
                                    }
                                    catch (e: IOException) {
                                        Gdx.app.postRunnable {
                                            FontSetSelectBox.selected = "NativeFont(Recommended)"
                                            val downloading = PopupTable(UnCivGame.Current.worldScreen)
                                            downloading.add("Download failed!\nPlease check your internet connection.".toLabel().setFontColor(Color.RED)).row()
                                            downloading.addButton("Close".tr()) { downloading.remove() }.row()
                                            downloading.open()
                                        }
                                    }
                                }
                            }, UnCivGame.Current.worldScreen, {FontSetSelectBox.selected = "NativeFont(Recommended)"})
                }
            }
        })
    }

    fun selectFont(){
        UnCivGame.Current.settings.save()
        CameraStageBaseScreen.resetFonts()
        UnCivGame.Current.worldScreen = WorldScreen()
        UnCivGame.Current.setWorldScreen()
        WorldScreenOptionsTable(UnCivGame.Current.worldScreen)
    }

    private fun addLanguageSelectBox(innerTable: PopupTable) {
        innerTable.add("Language".toLabel())
        val languageSelectBox = SelectBox<Language>(skin)
        val languageArray = Array<Language>()
        GameBasics.Translations.getLanguages().map { Language(it) }.sortedByDescending { it.percentComplete }
                .forEach { languageArray.add(it) }
        languageSelectBox.items = languageArray
        languageSelectBox.selected = languageArray.first { it.language == UnCivGame.Current.settings.language }
        innerTable.add(languageSelectBox).pad(10f).row()

        languageSelectBox.addListener(object : ChangeListener() {
            override fun changed(event: ChangeEvent?, actor: Actor?) {
                selectedLanguage = languageSelectBox.selected.language
                selectLanguage()
            }
        })

        if (languageSelectBox.selected.percentComplete != 100) {
            innerTable.add("Missing translations:".toLabel()).pad(5f).colspan(2).row()
            val missingTextSelectBox = SelectBox<String>(skin)
            val missingTextArray = Array<String>()
            val currentLanguage = UnCivGame.Current.settings.language
            GameBasics.Translations.filter { !it.value.containsKey(currentLanguage) }.forEach { missingTextArray.add(it.key) }
            missingTextSelectBox.items = missingTextArray
            missingTextSelectBox.selected = "Untranslated texts"
            innerTable.add(missingTextSelectBox).pad(10f).width(UnCivGame.Current.worldScreen.stage.width / 2).colspan(2).row()
        }
    }

    fun selectLanguage(){
        UnCivGame.Current.settings.language = selectedLanguage
        UnCivGame.Current.settings.save()
<<<<<<< HEAD
        UnCivGame.Current.worldScreen = WorldScreen()
        UnCivGame.Current.setWorldScreen()
        WorldScreenOptionsTable(UnCivGame.Current.worldScreen)
    }
}
=======

        CameraStageBaseScreen.resetFonts()

        UnCivGame.Current.worldScreen = WorldScreen(worldScreen.viewingCiv)
        UnCivGame.Current.setWorldScreen()
        WorldScreenOptionsTable(UnCivGame.Current.worldScreen)
    }

    var shouldSelectLanguage = false
    override fun draw(batch: Batch?, parentAlpha: Float) {
        if(shouldSelectLanguage){
            shouldSelectLanguage=false
            selectLanguage()
        }
        super.draw(batch, parentAlpha)
    }
}
>>>>>>> 015b8343
<|MERGE_RESOLUTION|>--- conflicted
+++ resolved
@@ -291,28 +291,8 @@
     fun selectLanguage(){
         UnCivGame.Current.settings.language = selectedLanguage
         UnCivGame.Current.settings.save()
-<<<<<<< HEAD
-        UnCivGame.Current.worldScreen = WorldScreen()
-        UnCivGame.Current.setWorldScreen()
-        WorldScreenOptionsTable(UnCivGame.Current.worldScreen)
-    }
-}
-=======
-
-        CameraStageBaseScreen.resetFonts()
-
         UnCivGame.Current.worldScreen = WorldScreen(worldScreen.viewingCiv)
         UnCivGame.Current.setWorldScreen()
         WorldScreenOptionsTable(UnCivGame.Current.worldScreen)
     }
-
-    var shouldSelectLanguage = false
-    override fun draw(batch: Batch?, parentAlpha: Float) {
-        if(shouldSelectLanguage){
-            shouldSelectLanguage=false
-            selectLanguage()
-        }
-        super.draw(batch, parentAlpha)
-    }
-}
->>>>>>> 015b8343
+}