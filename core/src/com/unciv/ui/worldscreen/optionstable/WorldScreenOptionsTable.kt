--- conflicted
+++ resolved
@@ -54,16 +54,13 @@
             update()
         }
 
-<<<<<<< HEAD
-        addFontSelectBox()
-=======
         add("Move units with a single tap".toLabel())
         addButton(if(settings.singleTapMove) "Yes".tr() else "No".tr()) {
             settings.singleTapMove = !settings.singleTapMove
             update()
         }
->>>>>>> 9bfa7189
-
+      addFontSelectBox()
+      
         addLanguageSelectBox()
 
         addResolutionSelectBox()
