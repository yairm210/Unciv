--- conflicted
+++ resolved
@@ -38,22 +38,6 @@
         button.onClick(action)
         return add(button).apply { row() }
     }
-<<<<<<< HEAD
-}
-
-class YesNoPopupTable(question:String, action:()->Unit,
-                      screen: CameraStageBaseScreen = UnCivGame.Current.worldScreen, restoredefault:()->Unit = {}) : PopupTable(screen){
-    init{
-        if(!screen.hasPopupOpen) {
-            screen.hasPopupOpen=true
-            add(question.toLabel()).colspan(2).row()
-            add(TextButton("No".tr(), skin).onClick { close(); restoredefault() })
-            add(TextButton("Yes".tr(), skin).onClick { close(); action() })
-            open()
-        }
-    }
-=======
->>>>>>> 015b8343
 
     fun addCloseButton() = addButton("Close"){close()}
 }
