package com.unciv.ui.worldscreen.unit

import com.unciv.Constants
import com.unciv.UncivGame
import com.unciv.logic.automation.UnitAutomation
import com.unciv.logic.automation.WorkerAutomation
import com.unciv.logic.civilization.CivilizationInfo
import com.unciv.logic.civilization.NotificationIcon
import com.unciv.logic.civilization.PlayerType
import com.unciv.logic.civilization.diplomacy.DiplomacyFlags
import com.unciv.logic.civilization.diplomacy.DiplomaticModifiers
import com.unciv.logic.map.MapUnit
import com.unciv.logic.map.TileInfo
import com.unciv.models.UncivSound
import com.unciv.models.UnitAction
import com.unciv.models.UnitActionType
import com.unciv.models.ruleset.Building
import com.unciv.models.translations.tr
import com.unciv.ui.pickerscreens.ImprovementPickerScreen
import com.unciv.ui.pickerscreens.PromotionPickerScreen
import com.unciv.ui.utils.YesNoPopup
import com.unciv.ui.utils.hasOpenPopups
import com.unciv.ui.worldscreen.WorldScreen

object UnitActions {

    fun getUnitActions(unit: MapUnit, worldScreen: WorldScreen): List<UnitAction> {
        return if (unit.showAdditionalActions) getAdditionalActions(unit, worldScreen)
        else getNormalActions(unit, worldScreen)
    }

    private fun getNormalActions(unit: MapUnit, worldScreen: WorldScreen): List<UnitAction> {
        val tile = unit.getTile()
        val unitTable = worldScreen.bottomUnitTable
        val actionList = ArrayList<UnitAction>()

        if (unit.isMoving()) actionList += UnitAction(UnitActionType.StopMovement) { unit.action = null }
        if (unit.isExploring())
            actionList += UnitAction(UnitActionType.StopExploration) { unit.action = null }
        if (unit.isAutomated())
            actionList += UnitAction(UnitActionType.StopAutomation) { unit.action = null }

        addSleepActions(actionList, unit, false)
        addFortifyActions(actionList, unit, false)
        
        addPromoteAction(unit, actionList)
        addUnitUpgradeAction(unit, actionList)
        addPillageAction(unit, actionList, worldScreen)
        addParadropAction(unit, actionList, worldScreen)
        addSetupAction(unit, actionList)
        addFoundCityAction(unit, actionList, tile)
        addBuildingImprovementsAction(unit, actionList, tile, worldScreen, unitTable)
        addCreateWaterImprovements(unit, actionList)
        addGreatPersonActions(unit, actionList, tile)
        addFoundReligionAction(unit, actionList, tile)
        actionList += getImprovementConstructionActions(unit, tile)
        addSpreadReligionActions(unit, actionList, tile)


        addToggleActionsAction(unit, actionList, unitTable)

        return actionList
    }

    private fun getAdditionalActions(unit: MapUnit, worldScreen: WorldScreen): List<UnitAction> {
        val tile = unit.getTile()
        val unitTable = worldScreen.bottomUnitTable
        val actionList = ArrayList<UnitAction>()

        addSleepActions(actionList, unit, true)
        addFortifyActions(actionList, unit, true)

        addSwapAction(unit, actionList, worldScreen)
        addExplorationActions(unit, actionList)
        addAutomateBuildingImprovementsAction(unit, actionList)
        addDisbandAction(actionList, unit, worldScreen)
        addGiftAction(unit, actionList, tile)


        addToggleActionsAction(unit, actionList, unitTable)

        return actionList
    }

    private fun addSwapAction(unit: MapUnit, actionList: ArrayList<UnitAction>, worldScreen: WorldScreen) {
        // Air units cannot swap
        if (unit.baseUnit.movesLikeAirUnits()) return
        // Disable unit swapping if multiple units are selected. It would make little sense.
        // In principle, the unit swapping mode /will/ function with multiselect: it will simply
        // only consider the first selected unit, and ignore the other selections. However, it does
        // have the visual bug that the tile overlays for the eligible swap locations are drawn for
        // /all/ selected units instead of only the first one. This could be fixed, but again,
        // swapping makes little sense for multiselect anyway.
        if (worldScreen.bottomUnitTable.selectedUnits.count() > 1) return
        // Only show the swap action if there is at least one possible swap movement
        if (unit.movement.getUnitSwappableTiles().none()) return
        actionList += UnitAction(
            type = UnitActionType.SwapUnits,
            isCurrentAction = worldScreen.bottomUnitTable.selectedUnitIsSwapping,
            action = {
                worldScreen.bottomUnitTable.selectedUnitIsSwapping = !worldScreen.bottomUnitTable.selectedUnitIsSwapping
                worldScreen.shouldUpdate = true
            }
        )
    }

    private fun addDisbandAction(actionList: ArrayList<UnitAction>, unit: MapUnit, worldScreen: WorldScreen) {
        actionList += UnitAction(type = UnitActionType.DisbandUnit, action = {
            if (!worldScreen.hasOpenPopups()) {
                val disbandText = if (unit.currentTile.getOwner() == unit.civInfo)
                    "Disband this unit for [${unit.baseUnit.getDisbandGold(unit.civInfo)}] gold?".tr()
                else "Do you really want to disband this unit?".tr()
                YesNoPopup(disbandText, { unit.disband(); worldScreen.shouldUpdate = true }).open()
            }
        }.takeIf { unit.currentMovement > 0 })
    }

    private fun addCreateWaterImprovements(unit: MapUnit, actionList: ArrayList<UnitAction>) {
        val waterImprovementAction = getWaterImprovementAction(unit)
        if (waterImprovementAction != null) actionList += waterImprovementAction
    }

    fun getWaterImprovementAction(unit: MapUnit): UnitAction? {
        val tile = unit.currentTile
        if (!tile.isWater || !unit.hasUnique(Constants.workBoatsUnique) || tile.resource == null) return null

        val improvementName = tile.getTileResource().improvement ?: return null
        val improvement = tile.ruleset.tileImprovements[improvementName] ?: return null
        if (!tile.canBuildImprovement(improvement, unit.civInfo)) return null

        return UnitAction(UnitActionType.Create, "Create [$improvementName]",
            action = {
                tile.improvement = improvementName
                val city = tile.getCity()
                if (city != null) {
                    city.cityStats.update()
                    city.civInfo.updateDetailedCivResources()
                }
                unit.destroy()
            }.takeIf { unit.currentMovement > 0 })
    }


    private fun addFoundCityAction(unit: MapUnit, actionList: ArrayList<UnitAction>, tile: TileInfo) {
        val getFoundCityAction = getFoundCityAction(unit, tile)
        if (getFoundCityAction != null) actionList += getFoundCityAction
    }

    /** Produce a [UnitAction] for founding a city.
     * @param unit The unit to do the founding.
     * @param tile The tile to found a city on.
     * @return null if impossible (the unit lacks the ability to found),
     * or else a [UnitAction] 'defining' the founding.
     * The [action][UnitAction.action] field will be null if the action cannot be done here and now
     * (no movement left, too close to another city).
      */
    fun getFoundCityAction(unit: MapUnit, tile: TileInfo): UnitAction? {
        if (!unit.hasUnique("Founds a new city") || tile.isWater) return null

        if (unit.currentMovement <= 0 || tile.getTilesInDistance(3).any { it.isCityCenter() })
            return UnitAction(UnitActionType.FoundCity, action = null)

        val foundAction = {
            UncivGame.Current.settings.addCompletedTutorialTask("Found city")
            unit.civInfo.addCity(tile.position)
            if (tile.ruleset.tileImprovements.containsKey("City center"))
                tile.improvement = "City center"
            unit.destroy()
            UncivGame.Current.worldScreen.shouldUpdate = true
        }

        if (unit.civInfo.playerType == PlayerType.AI)
            return UnitAction(UnitActionType.FoundCity, action = foundAction)

        return UnitAction(
                type = UnitActionType.FoundCity,
                uncivSound = UncivSound.Chimes,
                action = {
                    // check if we would be breaking a promise
                    val leaders = testPromiseNotToSettle(unit.civInfo, tile)
                    if (leaders == null)
                        foundAction()
                    else {
                        // ask if we would be breaking a promise
                        val text = "Do you want to break your promise to [$leaders]?"
                        YesNoPopup(text, foundAction, UncivGame.Current.worldScreen).open(force = true)
                    }
                }
            )
    }

    /**
     * Checks whether a civ founding a city on a certain tile would break a promise.
     * @param civInfo The civilization trying to found a city
     * @param tile The tile where the new city would go
     * @return null if no promises broken, else a String listing the leader(s) we would p* off.
     */
    private fun testPromiseNotToSettle(civInfo: CivilizationInfo, tile: TileInfo): String? {
        val brokenPromises = HashSet<String>()
        for (otherCiv in civInfo.getKnownCivs().filter { it.isMajorCiv() && !civInfo.isAtWarWith(it) }) {
            val diplomacyManager = otherCiv.getDiplomacyManager(civInfo)
            if (diplomacyManager.hasFlag(DiplomacyFlags.AgreedToNotSettleNearUs)) {
                val citiesWithin6Tiles = otherCiv.cities
                    .filter { it.getCenterTile().aerialDistanceTo(tile) <= 6 }
                    .filter { otherCiv.exploredTiles.contains(it.location) }
                if (citiesWithin6Tiles.isNotEmpty()) brokenPromises += otherCiv.getLeaderDisplayName()
            }
        }
        return if(brokenPromises.isEmpty()) null else brokenPromises.joinToString(", ")
    }

    private fun addPromoteAction(unit: MapUnit, actionList: ArrayList<UnitAction>) {
        if (unit.isCivilian() || !unit.promotions.canBePromoted()) return
        // promotion does not consume movement points, so we can do it always
        actionList += UnitAction(UnitActionType.Promote,
                action = {
                    UncivGame.Current.setScreen(PromotionPickerScreen(unit))
                })
    }

    private fun addSetupAction(unit: MapUnit, actionList: ArrayList<UnitAction>) {
        if (!unit.hasUnique("Must set up to ranged attack") || unit.isEmbarked()) return
        val isSetUp = unit.isSetUpForSiege()
        actionList += UnitAction(UnitActionType.SetUp,
                isCurrentAction = isSetUp,
                action = {
                    unit.action = UnitActionType.SetUp.value
                    unit.useMovementPoints(1f)
                }.takeIf { unit.currentMovement > 0 && !isSetUp })
    }

    private fun addParadropAction(unit: MapUnit, actionList: ArrayList<UnitAction>, worldScreen: WorldScreen) {
        val paradropUniques = unit.getMatchingUniques("May Paradrop up to [] tiles from inside friendly territory")
        if (!paradropUniques.any() || unit.isEmbarked()) return
        unit.paradropRange = paradropUniques.maxOfOrNull { it.params[0] }!!.toInt()
        actionList += UnitAction(UnitActionType.Paradrop,
                isCurrentAction = unit.isPreparingParadrop(),
                action = {
                    if (unit.isPreparingParadrop()) {
                        unit.action = null
                    } else {
                        unit.action = UnitActionType.Paradrop.value
                    }
                }.takeIf {
                    unit.currentMovement == unit.getMaxMovement().toFloat() &&
                    unit.currentTile.isFriendlyTerritory(unit.civInfo) &&
                    !unit.isEmbarked()
                })

    }

    private fun addPillageAction(unit: MapUnit, actionList: ArrayList<UnitAction>, worldScreen: WorldScreen) {
        val pillageAction = getPillageAction(unit)
            ?: return
        if (pillageAction.action == null)
            actionList += UnitAction(UnitActionType.Pillage, action = null)
        else actionList += UnitAction(type = UnitActionType.Pillage) {
            if (!worldScreen.hasOpenPopups()) {
                val pillageText = "Are you sure you want to pillage this [${unit.currentTile.improvement}]?"
                YesNoPopup(pillageText, { (pillageAction.action)(); worldScreen.shouldUpdate = true }).open()
            }
        }
    }

    fun getPillageAction(unit: MapUnit): UnitAction? {
        val tile = unit.currentTile
        if (unit.isCivilian() || tile.improvement == null || tile.getOwner() == unit.civInfo) return null

        return UnitAction(UnitActionType.Pillage,
                action = {
                    // http://well-of-souls.com/civ/civ5_improvements.html says that naval improvements are destroyed upon pillage
                    //    and I can't find any other sources so I'll go with that
                    if (tile.isLand) {
                        tile.improvementInProgress = tile.improvement
                        tile.turnsToImprovement = 2
                    }
                    tile.improvement = null
                    if (tile.resource != null) tile.getOwner()?.updateDetailedCivResources()    // this might take away a resource

                    val freePillage = unit.hasUnique("No movement cost to pillage") ||
                            (unit.baseUnit.isMelee() && unit.civInfo.hasUnique("Melee units pay no movement cost to pillage"))
                    if (!freePillage) unit.useMovementPoints(1f)

                    unit.healBy(25)
                }.takeIf { unit.currentMovement > 0 && canPillage(unit, tile) })
    }

    private fun addExplorationActions(unit: MapUnit, actionList: ArrayList<UnitAction>) {
        if (unit.baseUnit.movesLikeAirUnits()) return
        if (unit.isExploring()) return
        actionList += UnitAction(UnitActionType.Explore) {
            unit.action = UnitActionType.Explore.value
            if (unit.currentMovement > 0) UnitAutomation.automatedExplore(unit)
        }
    }

    private fun addUnitUpgradeAction(unit: MapUnit, actionList: ArrayList<UnitAction>) {
        val upgradeAction = getUpgradeAction(unit)
        if (upgradeAction != null) actionList += upgradeAction
    }

    fun getUpgradeAction(unit: MapUnit, isFree: Boolean = false): UnitAction? {
        val tile = unit.currentTile
        if (unit.baseUnit().upgradesTo == null || !unit.canUpgrade()) return null
        if (tile.getOwner() != unit.civInfo && !isFree) return null
        val goldCostOfUpgrade = 
            if (isFree) 0
            else unit.getCostOfUpgrade()
        val upgradedUnit = unit.getUnitToUpgradeTo()

        return UnitAction(UnitActionType.Upgrade,
            title = "Upgrade to [${upgradedUnit.name}] ([$goldCostOfUpgrade] gold)",
            action = {
                unit.civInfo.addGold(-goldCostOfUpgrade)
                val unitTile = unit.getTile()
                unit.destroy()
                val newUnit = unit.civInfo.placeUnitNearTile(unitTile.position, upgradedUnit.name)!!
                unit.copyStatisticsTo(newUnit)
                
                newUnit.currentMovement = 0f
            }.takeIf {
                isFree ||
                (
                    unit.civInfo.gold >= goldCostOfUpgrade && !unit.isEmbarked()
                    && unit.currentMovement == unit.getMaxMovement().toFloat()
                )
            }
        )
    }
    
    fun getAncientRuinsUpgradeAction(unit: MapUnit): UnitAction? {
        val upgradedUnitName =
            when {
                unit.baseUnit.specialUpgradesTo != null -> unit.baseUnit.specialUpgradesTo
                unit.baseUnit.upgradesTo != null -> unit.baseUnit.upgradesTo
                else -> return null
            }
        val upgradedUnit = 
            unit.civInfo.getEquivalentUnit(
                unit.civInfo.gameInfo.ruleSet.units[upgradedUnitName]!!
            )
        if (!unit.canUpgrade(upgradedUnit,true)) return null
        
        return UnitAction(UnitActionType.Upgrade,
            title = "Upgrade to [${upgradedUnit.name}] (free)",
            action = {
                val unitTile = unit.getTile()
                unit.destroy()
                val newUnit = unit.civInfo.placeUnitNearTile(unitTile.position, upgradedUnit.name)!!
                unit.copyStatisticsTo(newUnit)
                
                newUnit.currentMovement = 0f
            }
        )
    }

    private fun addBuildingImprovementsAction(unit: MapUnit, actionList: ArrayList<UnitAction>, tile: TileInfo, worldScreen: WorldScreen, unitTable: UnitTable) {
        if (!unit.hasUniqueToBuildImprovements) return
        if (unit.isEmbarked()) return

        val canConstruct = unit.currentMovement > 0
                && !tile.isCityCenter()
                && unit.civInfo.gameInfo.ruleSet.tileImprovements.values.any { tile.canBuildImprovement(it, unit.civInfo) && unit.canBuildImprovement(it) }

        actionList += UnitAction(UnitActionType.ConstructImprovement,
            isCurrentAction = unit.currentTile.hasImprovementInProgress(),
            action = {
                worldScreen.game.setScreen(ImprovementPickerScreen(tile, unit) { unitTable.selectUnit() })
            }.takeIf { canConstruct }
        )
    }

    private fun addAutomateBuildingImprovementsAction(unit: MapUnit, actionList: ArrayList<UnitAction>) {
        if (!unit.hasUniqueToBuildImprovements) return

        actionList += UnitAction(UnitActionType.Automate,
            isCurrentAction = unit.isAutomated(),
            action = {
<<<<<<< HEAD
                unit.action = Constants.unitActionAutomation
                WorkerAutomation.automateWorkerAction(unit)
=======
                unit.action = UnitActionType.Automate.value
                WorkerAutomation(unit).automateWorkerAction()
>>>>>>> eb8e76ba
            }.takeIf { unit.currentMovement > 0 }
        )
    }


    private fun addGreatPersonActions(unit: MapUnit, actionList: ArrayList<UnitAction>, tile: TileInfo) {

        if (unit.currentMovement > 0) for (unique in unit.getUniques()) when (unique.placeholderText) {
            "Can hurry technology research" -> {
                actionList += UnitAction(UnitActionType.HurryResearch,
                    action = {
                        unit.civInfo.tech.addScience(unit.civInfo.tech.getScienceFromGreatScientist())
                        addGoldPerGreatPersonUsage(unit.civInfo)
                        unit.destroy()
                    }.takeIf { unit.civInfo.tech.currentTechnologyName() != null }
                )
            }
            "Can start an []-turn golden age" -> {
                val turnsToGoldenAge = unique.params[0].toInt()
                actionList += UnitAction(UnitActionType.StartGoldenAge,
                    action = {
                        unit.civInfo.goldenAges.enterGoldenAge(turnsToGoldenAge)
                        addGoldPerGreatPersonUsage(unit.civInfo)
                        unit.destroy()
                    }.takeIf { unit.currentTile.getOwner() != null && unit.currentTile.getOwner() == unit.civInfo }
                )
            }
            "Can speed up construction of a wonder" -> {
                val canHurryWonder = if (!tile.isCityCenter()) false
                else {
                    val currentConstruction = tile.getCity()!!.cityConstructions.getCurrentConstruction()
                    if (currentConstruction !is Building) false
                    else currentConstruction.isAnyWonder()
                }
                actionList += UnitAction(UnitActionType.HurryWonder,
                    action = {
                        tile.getCity()!!.cityConstructions.apply {
                            addProductionPoints(300 + 30 * tile.getCity()!!.population.population) //http://civilization.wikia.com/wiki/Great_engineer_(Civ5)
                            constructIfEnough()
                        }
                        addGoldPerGreatPersonUsage(unit.civInfo)
                        unit.destroy()
                    }.takeIf { canHurryWonder }
                )
            }
            "Can undertake a trade mission with City-State, giving a large sum of gold and [] Influence" -> {
                val canConductTradeMission = tile.owningCity?.civInfo?.isCityState() == true
                        && tile.owningCity?.civInfo?.isAtWarWith(unit.civInfo) == false
                val influenceEarned = unique.params[0].toInt()
                actionList += UnitAction(UnitActionType.ConductTradeMission,
                    action = {
                        // http://civilization.wikia.com/wiki/Great_Merchant_(Civ5)
                        var goldEarned = ((350 + 50 * unit.civInfo.getEraNumber()) * unit.civInfo.gameInfo.gameParameters.gameSpeed.modifier).toInt()
                        if (unit.civInfo.hasUnique("Double gold from Great Merchant trade missions"))
                            goldEarned *= 2
                        unit.civInfo.addGold(goldEarned)
                        tile.owningCity!!.civInfo.getDiplomacyManager(unit.civInfo).influence += influenceEarned
                        unit.civInfo.addNotification("Your trade mission to [${tile.owningCity!!.civInfo}] has earned you [${goldEarned}] gold and [$influenceEarned] influence!",
                            tile.owningCity!!.civInfo.civName, NotificationIcon.Gold, NotificationIcon.Culture)
                        addGoldPerGreatPersonUsage(unit.civInfo)
                        unit.destroy()
                    }.takeIf { canConductTradeMission }
                )
            }
        }
    }

    private fun addFoundReligionAction(unit: MapUnit, actionList: ArrayList<UnitAction>, tile: TileInfo) {
        if (!unit.hasUnique("May found a religion")) return // should later also include enhance religion
        if (!unit.civInfo.religionManager.mayFoundReligionAtAll(unit)) return
        actionList += UnitAction(UnitActionType.FoundReligion,
            action = {
                addGoldPerGreatPersonUsage(unit.civInfo)
                unit.civInfo.religionManager.useGreatProphet(unit)
                unit.destroy()
            }.takeIf { unit.civInfo.religionManager.mayFoundReligionNow(unit) }
        )
    }

    private fun addSpreadReligionActions(unit: MapUnit, actionList: ArrayList<UnitAction>, tile: TileInfo) {
        if (!unit.hasUnique("Can spread religion [] times")) return
        if (unit.religion == null || unit.civInfo.gameInfo.religions[unit.religion]!!.isPantheon()) return
        val maxReligionSpreads = unit.maxReligionSpreads()
        if (!unit.abilityUsedCount.containsKey("Religion Spread")) return // This should be impossible anyways, but just in case
        if (maxReligionSpreads <= unit.abilityUsedCount["Religion Spread"]!!) return
        val city = tile.getCity() ?: return
        actionList += UnitAction(UnitActionType.SpreadReligion,
            title = "Spread [${unit.religion!!}]",
            action = {
                unit.abilityUsedCount["Religion Spread"] = unit.abilityUsedCount["Religion Spread"]!! + 1
                city.religion.addPressure(unit.religion!!, unit.getPressureAddedFromSpread())
                unit.currentMovement = 0f
                if (unit.abilityUsedCount["Religion Spread"] == maxReligionSpreads) {
                    addGoldPerGreatPersonUsage(unit.civInfo)
                    unit.destroy()
                }
            }.takeIf { unit.currentMovement > 0 } 
        )
    }

    fun getImprovementConstructionActions(unit: MapUnit, tile: TileInfo): ArrayList<UnitAction> {
        val finalActions = ArrayList<UnitAction>()
        var uniquesToCheck = unit.getMatchingUniques("Can construct []")
        if (unit.abilityUsedCount.containsKey("Religion Spread") && unit.abilityUsedCount["Religion Spread"]!! == 0 && unit.canSpreadReligion())
            uniquesToCheck += unit.getMatchingUniques("Can construct [] if it hasn't spread religion yet")
        for (unique in uniquesToCheck) {
            val improvementName = unique.params[0]
            val improvement = tile.ruleset.tileImprovements[improvementName]
                ?: continue
            finalActions += UnitAction(UnitActionType.Create,
                title = "Create [$improvementName]",
                action = {
                    val unitTile = unit.getTile()
                    for (terrainFeature in tile.terrainFeatures.filter { unitTile.ruleset.tileImprovements.containsKey("Remove $it") })
                        unitTile.terrainFeatures.remove(terrainFeature)// remove forest/jungle/marsh
                    unitTile.improvement = improvementName
                    unitTile.improvementInProgress = null
                    unitTile.turnsToImprovement = 0
                    if (improvementName == Constants.citadel)
                        takeOverTilesAround(unit)
                    val city = unitTile.getCity()
                    if (city != null) {
                        city.cityStats.update()
                        city.civInfo.updateDetailedCivResources()
                    }
                    if (unit.hasUnique("Great Person - []"))
                        addGoldPerGreatPersonUsage(unit.civInfo)
                    unit.destroy()
                }.takeIf {
                    unit.currentMovement > 0f && tile.canBuildImprovement(improvement, unit.civInfo)
                            && !tile.isImpassible() // Not 100% sure that this check is necessary...
                })
        }
        return finalActions
    }

    private fun takeOverTilesAround(unit: MapUnit) {
        // This method should only be called for a citadel - therefore one of the neighbour tile
        // must belong to unit's civ, so minByOrNull in the nearestCity formula should be never `null`.
        // That is, unless a mod does not specify the proper unique - then fallbackNearestCity will take over.

        fun priority(tile: TileInfo): Int { // helper calculates priority (lower is better): distance plus razing malus
            val city = tile.getCity()!!       // !! assertion is guaranteed by the outer filter selector.
            return city.getCenterTile().aerialDistanceTo(tile) +
                    (if (city.isBeingRazed) 5 else 0)
        }
        fun fallbackNearestCity(unit: MapUnit) =
            unit.civInfo.cities.minByOrNull {
               it.getCenterTile().aerialDistanceTo(unit.currentTile) +
                   (if (it.isBeingRazed) 5 else 0)
            }!!

        // In the rare case more than one city owns tiles neighboring the citadel
        // this will prioritize the nearest one not being razed
        val nearestCity = unit.currentTile.neighbors
            .filter { it.getOwner() == unit.civInfo }
            .minByOrNull { priority(it) }?.getCity()
            ?: fallbackNearestCity(unit)

        // capture all tiles which do not belong to unit's civ and are not enemy cities
        // we use getTilesInDistance here, not neighbours to include the current tile as well
        val tilesToTakeOver = unit.currentTile.getTilesInDistance(1)
                .filter { !it.isCityCenter() && it.getOwner() != unit.civInfo }

        val civsToNotify = mutableSetOf<CivilizationInfo>()
        for (tile in tilesToTakeOver) {
            val otherCiv = tile.getOwner()
            if (otherCiv != null) {
                // decrease relations for -10 pt/tile
                if (!otherCiv.knows(unit.civInfo)) otherCiv.makeCivilizationsMeet(unit.civInfo)
                otherCiv.getDiplomacyManager(unit.civInfo).addModifier(DiplomaticModifiers.StealingTerritory, -10f)
                civsToNotify.add(otherCiv)
            }
            nearestCity.expansion.takeOwnership(tile)
        }

        for (otherCiv in civsToNotify)
            otherCiv.addNotification("[${unit.civInfo}] has stolen your territory!", unit.currentTile.position, unit.civInfo.civName, NotificationIcon.War)
    }

    private fun addGoldPerGreatPersonUsage(civInfo: CivilizationInfo) {
        val uniqueText = "Provides a sum of gold each time you spend a Great Person"
        val cityWithMausoleum = civInfo.cities.firstOrNull { it.containsBuildingUnique(uniqueText) }
                ?: return
        val goldEarned = (100 * civInfo.gameInfo.gameParameters.gameSpeed.modifier).toInt()
        civInfo.addGold(goldEarned)

        val mausoleum = cityWithMausoleum.cityConstructions.getBuiltBuildings().first { it.uniques.contains(uniqueText) }
        civInfo.addNotification("[${mausoleum.name}] has provided [$goldEarned] Gold!", cityWithMausoleum.location, NotificationIcon.Gold)
    }

    private fun addFortifyActions(actionList: ArrayList<UnitAction>, unit: MapUnit, showingAdditionalActions: Boolean) {
        if (unit.isFortified() && !showingAdditionalActions) {
            actionList += UnitAction(
                type = if (unit.isActionUntilHealed())
                    UnitActionType.FortifyUntilHealed else
                    UnitActionType.Fortify,
                isCurrentAction = true,
                title = "${"Fortification".tr()} ${unit.getFortificationTurns() * 20}%"
            )
            return
        }

        if (!unit.canFortify()) return
        if (unit.currentMovement == 0f) return

        val isFortified = unit.isFortified()
        val isDamaged = unit.health < 100

        if (isDamaged && !showingAdditionalActions)
            actionList += UnitAction(UnitActionType.FortifyUntilHealed,
            action = {
                unit.fortifyUntilHealed()
            }.takeIf { !unit.isFortifyingUntilHealed() }
        )
        else if (isDamaged || !showingAdditionalActions)
            actionList += UnitAction(UnitActionType.Fortify,
            action = {
                unit.fortify()
            }.takeIf { !isFortified }
        )
    }

    private fun addSleepActions(actionList: ArrayList<UnitAction>, unit: MapUnit, showingAdditionalActions: Boolean) {
        if (unit.isFortified() || unit.canFortify() || unit.currentMovement == 0f) return
        // If this unit is working on an improvement, it cannot sleep
        if ((unit.currentTile.hasImprovementInProgress() && unit.canBuildImprovement(unit.currentTile.getTileImprovementInProgress()!!))) return
        val isSleeping = unit.isSleeping()
        val isDamaged = unit.health < 100

        if (isDamaged && !showingAdditionalActions) {
            actionList += UnitAction(UnitActionType.SleepUntilHealed,
                action = {
                    unit.action = UnitActionType.SleepUntilHealed.value
                }.takeIf { !unit.isSleepingUntilHealed() }
            )
        } else if (isDamaged || !showingAdditionalActions) {
            actionList += UnitAction(UnitActionType.Sleep,
                action = {
                    unit.action = UnitActionType.Sleep.value
                }.takeIf { !isSleeping }
            )
        }
    }

    fun canPillage(unit: MapUnit, tile: TileInfo): Boolean {
        val tileImprovement = tile.getTileImprovement()
        // City ruins, Ancient Ruins, Barbarian Camp, City Center marked in json
        if (tileImprovement == null || tileImprovement.hasUnique("Unpillagable")) return false
        val tileOwner = tile.getOwner()
        // Can't pillage friendly tiles, just like you can't attack them - it's an 'act of war' thing
        return tileOwner == null || unit.civInfo.isAtWarWith(tileOwner)
    }

    private fun addGiftAction(unit: MapUnit, actionList: ArrayList<UnitAction>, tile: TileInfo) {
        val getGiftAction = getGiftAction(unit, tile)
        if (getGiftAction != null) actionList += getGiftAction
    }

    fun getGiftAction(unit: MapUnit, tile: TileInfo): UnitAction? {
        val recipient = tile.getOwner()
        // We need to be in another civs territory.
        if (recipient == null || recipient.isCurrentPlayer()) return null

        // City States only take military units (and GPs for certain civs)
        if (recipient.isCityState()) {
            if (unit.isGreatPerson()) {
                // Do we have a unique ability to gift GPs?
                if (unit.civInfo.getMatchingUniques("Gain [] Influence with a [] gift to a City-State").none {
                    it.params[1] == "Great Person" } )  return null
            }
            else if (!unit.baseUnit().matchesFilter("Military")) return null
        }
        // If gifting to major civ they need to be friendly
        else if (!tile.isFriendlyTerritory(unit.civInfo)) return null

        if (unit.currentMovement <= 0)
            return UnitAction(UnitActionType.GiftUnit, action = null)

        val giftAction = {
            if (recipient.isCityState()) {
                for (unique in unit.civInfo.getMatchingUniques("Gain [] Influence with a [] gift to a City-State")) {
                    if((unit.isGreatPerson() && unique.params[1] == "Great Person")
                        || unit.matchesFilter(unique.params[1])) {
                        recipient.getDiplomacyManager(unit.civInfo).influence += unique.params[0].toInt() - 5
                    }
                }

                recipient.getDiplomacyManager(unit.civInfo).influence += 5

                recipient.updateAllyCivForCityState()
            }
            else recipient.getDiplomacyManager(unit.civInfo).addModifier(DiplomaticModifiers.GaveUsUnits, 5f)

            if(recipient.isCityState() && unit.isGreatPerson())
                unit.destroy()  // City states dont get GPs
            else
                unit.gift(recipient)
            UncivGame.Current.worldScreen.shouldUpdate = true
        }

        return UnitAction(UnitActionType.GiftUnit, action = giftAction)
    }

    private fun addToggleActionsAction(unit: MapUnit, actionList: ArrayList<UnitAction>, unitTable: UnitTable) {
        actionList += UnitAction(
            type = if (unit.showAdditionalActions) UnitActionType.HideAdditionalActions else UnitActionType.ShowAdditionalActions,
            action = {
                unit.showAdditionalActions = !unit.showAdditionalActions
                unitTable.update()
            }
        )
    }

}<|MERGE_RESOLUTION|>--- conflicted
+++ resolved
@@ -376,13 +376,8 @@
         actionList += UnitAction(UnitActionType.Automate,
             isCurrentAction = unit.isAutomated(),
             action = {
-<<<<<<< HEAD
-                unit.action = Constants.unitActionAutomation
+                unit.action = UnitActionType.Automate.value
                 WorkerAutomation.automateWorkerAction(unit)
-=======
-                unit.action = UnitActionType.Automate.value
-                WorkerAutomation(unit).automateWorkerAction()
->>>>>>> eb8e76ba
             }.takeIf { unit.currentMovement > 0 }
         )
     }
