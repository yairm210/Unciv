package com.unciv.ui.worldscreen.unit

import com.unciv.Constants
import com.unciv.UncivGame
import com.unciv.logic.automation.UnitAutomation
import com.unciv.logic.automation.WorkerAutomation
import com.unciv.logic.city.CityInfo
import com.unciv.logic.civilization.CivilizationInfo
import com.unciv.logic.civilization.NotificationIcon
import com.unciv.logic.civilization.PlayerType
import com.unciv.logic.civilization.diplomacy.DiplomacyFlags
import com.unciv.logic.civilization.diplomacy.DiplomaticModifiers
import com.unciv.logic.map.MapUnit
import com.unciv.logic.map.TileInfo
import com.unciv.models.Counter
import com.unciv.models.UncivSound
import com.unciv.models.UnitAction
import com.unciv.models.UnitActionType
import com.unciv.models.ruleset.Building
import com.unciv.models.ruleset.unique.UniqueTriggerActivation
import com.unciv.models.ruleset.unique.UniqueType
import com.unciv.models.stats.Stat
import com.unciv.models.stats.Stats
import com.unciv.models.translations.tr
import com.unciv.ui.pickerscreens.ImprovementPickerScreen
import com.unciv.ui.pickerscreens.PromotionPickerScreen
import com.unciv.ui.popup.YesNoPopup
import com.unciv.ui.popup.hasOpenPopups
import com.unciv.ui.utils.toPercent
import com.unciv.ui.worldscreen.WorldScreen
import kotlin.math.min
import kotlin.random.Random

object UnitActions {

    fun getUnitActions(unit: MapUnit, worldScreen: WorldScreen): List<UnitAction> {
        return if (unit.showAdditionalActions) getAdditionalActions(unit, worldScreen)
        else getNormalActions(unit, worldScreen)
    }

    private fun getNormalActions(unit: MapUnit, worldScreen: WorldScreen): List<UnitAction> {
        val tile = unit.getTile()
        val unitTable = worldScreen.bottomUnitTable
        val actionList = ArrayList<UnitAction>()

        if (unit.isMoving())
            actionList += UnitAction(UnitActionType.StopMovement) { unit.action = null }
        if (unit.isExploring())
            actionList += UnitAction(UnitActionType.StopExploration) { unit.action = null }
        if (unit.isAutomated())
            actionList += UnitAction(UnitActionType.StopAutomation) { unit.action = null }

        addSleepActions(actionList, unit, false)
        addFortifyActions(actionList, unit, false)

        addPromoteAction(unit, actionList)
        addUnitUpgradeAction(unit, actionList)
        addPillageAction(unit, actionList, worldScreen)
        addParadropAction(unit, actionList)
        addSetupAction(unit, actionList)
        addFoundCityAction(unit, actionList, tile)
        addBuildingImprovementsAction(unit, actionList, tile, worldScreen, unitTable)
        addCreateWaterImprovements(unit, actionList)
        addGreatPersonActions(unit, actionList, tile)
        addFoundReligionAction(unit, actionList)
        addEnhanceReligionAction(unit, actionList)
        actionList += getImprovementConstructionActions(unit, tile)
        addActionsWithLimitedUses(unit, actionList, tile)
        addExplorationActions(unit, actionList)
        addAutomateBuildingImprovementsAction(unit, actionList)
        addTriggerUniqueActions(unit, actionList)
        addAddInCapitalAction(unit, actionList, tile)

        addWaitAction(unit, actionList, worldScreen);

        addToggleActionsAction(unit, actionList, unitTable)

        return actionList
    }

    private fun getAdditionalActions(unit: MapUnit, worldScreen: WorldScreen): List<UnitAction> {
        val tile = unit.getTile()
        val unitTable = worldScreen.bottomUnitTable
        val actionList = ArrayList<UnitAction>()

        addSleepActions(actionList, unit, true)
        addFortifyActions(actionList, unit, true)

        if (unit.canUpgradeMultipleSteps())
            addUnitUpgradeAction(unit, actionList, 1)

        addSwapAction(unit, actionList, worldScreen)
        addDisbandAction(actionList, unit, worldScreen)
        addGiftAction(unit, actionList, tile)


        addToggleActionsAction(unit, actionList, unitTable)

        return actionList
    }

    private fun addSwapAction(unit: MapUnit, actionList: ArrayList<UnitAction>, worldScreen: WorldScreen) {
        // Air units cannot swap
        if (unit.baseUnit.movesLikeAirUnits()) return
        // Disable unit swapping if multiple units are selected. It would make little sense.
        // In principle, the unit swapping mode /will/ function with multiselect: it will simply
        // only consider the first selected unit, and ignore the other selections. However, it does
        // have the visual bug that the tile overlays for the eligible swap locations are drawn for
        // /all/ selected units instead of only the first one. This could be fixed, but again,
        // swapping makes little sense for multiselect anyway.
        if (worldScreen.bottomUnitTable.selectedUnits.size > 1) return
        // Only show the swap action if there is at least one possible swap movement
        if (unit.movement.getUnitSwappableTiles().none()) return
        actionList += UnitAction(
            type = UnitActionType.SwapUnits,
            isCurrentAction = worldScreen.bottomUnitTable.selectedUnitIsSwapping,
            action = {
                worldScreen.bottomUnitTable.selectedUnitIsSwapping = !worldScreen.bottomUnitTable.selectedUnitIsSwapping
                worldScreen.shouldUpdate = true
            }
        )
    }

    private fun addDisbandAction(actionList: ArrayList<UnitAction>, unit: MapUnit, worldScreen: WorldScreen) {
        actionList += UnitAction(type = UnitActionType.DisbandUnit, action = {
            if (!worldScreen.hasOpenPopups()) {
                val disbandText = if (unit.currentTile.getOwner() == unit.civInfo)
                    "Disband this unit for [${unit.baseUnit.getDisbandGold(unit.civInfo)}] gold?".tr()
                else "Do you really want to disband this unit?".tr()
                YesNoPopup(disbandText, { unit.disband(); worldScreen.shouldUpdate = true }).open()
            }
        }.takeIf { unit.currentMovement > 0 })
    }

    private fun addCreateWaterImprovements(unit: MapUnit, actionList: ArrayList<UnitAction>) {
        val waterImprovementAction = getWaterImprovementAction(unit)
        if (waterImprovementAction != null) actionList += waterImprovementAction
    }

    fun getWaterImprovementAction(unit: MapUnit): UnitAction? {
        val tile = unit.currentTile
        if (!tile.isWater || !unit.hasUnique(UniqueType.CreateWaterImprovements) || tile.resource == null) return null

        val improvementName = tile.tileResource.getImprovingImprovement(tile, unit.civInfo) ?: return null
        val improvement = tile.ruleset.tileImprovements[improvementName] ?: return null
        if (!tile.canBuildImprovement(improvement, unit.civInfo)) return null

        return UnitAction(UnitActionType.Create, "Create [$improvementName]",
            action = {
                tile.improvement = improvementName
                val city = tile.getCity()
                if (city != null) {
                    city.cityStats.update()
                    city.civInfo.updateDetailedCivResources()
                }
                unit.destroy()
            }.takeIf { unit.currentMovement > 0 })
    }


    private fun addFoundCityAction(unit: MapUnit, actionList: ArrayList<UnitAction>, tile: TileInfo) {
        val getFoundCityAction = getFoundCityAction(unit, tile)
        if (getFoundCityAction != null) actionList += getFoundCityAction
    }

    /** Produce a [UnitAction] for founding a city.
     * @param unit The unit to do the founding.
     * @param tile The tile to found a city on.
     * @return null if impossible (the unit lacks the ability to found),
     * or else a [UnitAction] 'defining' the founding.
     * The [action][UnitAction.action] field will be null if the action cannot be done here and now
     * (no movement left, too close to another city).
      */
    fun getFoundCityAction(unit: MapUnit, tile: TileInfo): UnitAction? {
        if (!unit.hasUnique(UniqueType.FoundCity)
                || tile.isWater || tile.isImpassible()) return null
        // Spain should still be able to build Conquistadors in a one city challenge - but can't settle them
        if (unit.civInfo.isOneCityChallenger() && unit.civInfo.hasEverOwnedOriginalCapital == true) return null

        if (unit.currentMovement <= 0 ||
                !tile.canBeSettled())
            return UnitAction(UnitActionType.FoundCity, action = null)

        val foundAction = {
            UncivGame.Current.settings.addCompletedTutorialTask("Found city")
            unit.civInfo.addCity(tile.position)
            if (tile.ruleset.tileImprovements.containsKey("City center"))
                tile.improvement = "City center"
            unit.destroy()
            UncivGame.Current.worldScreen.shouldUpdate = true
        }

        if (unit.civInfo.playerType == PlayerType.AI)
            return UnitAction(UnitActionType.FoundCity, action = foundAction)

        return UnitAction(
                type = UnitActionType.FoundCity,
                uncivSound = UncivSound.Chimes,
                action = {
                    // check if we would be breaking a promise
                    val leaders = testPromiseNotToSettle(unit.civInfo, tile)
                    if (leaders == null)
                        foundAction()
                    else {
                        // ask if we would be breaking a promise
                        val text = "Do you want to break your promise to [$leaders]?"
                        YesNoPopup(text, foundAction, UncivGame.Current.worldScreen).open(force = true)
                    }
                }
            )
    }

    /**
     * Checks whether a civ founding a city on a certain tile would break a promise.
     * @param civInfo The civilization trying to found a city
     * @param tile The tile where the new city would go
     * @return null if no promises broken, else a String listing the leader(s) we would p* off.
     */
    private fun testPromiseNotToSettle(civInfo: CivilizationInfo, tile: TileInfo): String? {
        val brokenPromises = HashSet<String>()
        for (otherCiv in civInfo.getKnownCivs().filter { it.isMajorCiv() && !civInfo.isAtWarWith(it) }) {
            val diplomacyManager = otherCiv.getDiplomacyManager(civInfo)
            if (diplomacyManager.hasFlag(DiplomacyFlags.AgreedToNotSettleNearUs)) {
                val citiesWithin6Tiles = otherCiv.cities
                    .filter { it.getCenterTile().aerialDistanceTo(tile) <= 6 }
                    .filter { otherCiv.exploredTiles.contains(it.location) }
                if (citiesWithin6Tiles.isNotEmpty()) brokenPromises += otherCiv.getLeaderDisplayName()
            }
        }
        return if(brokenPromises.isEmpty()) null else brokenPromises.joinToString(", ")
    }

    private fun addPromoteAction(unit: MapUnit, actionList: ArrayList<UnitAction>) {
        if (unit.isCivilian() || !unit.promotions.canBePromoted()) return
        // promotion does not consume movement points, but is not allowed if a unit has exhausted its movement or has attacked
        actionList += UnitAction(UnitActionType.Promote,
            action = {
                UncivGame.Current.setScreen(PromotionPickerScreen(unit))
            }.takeIf { unit.currentMovement > 0 && unit.attacksThisTurn == 0 })
    }

    private fun addSetupAction(unit: MapUnit, actionList: ArrayList<UnitAction>) {
        if (!unit.hasUnique(UniqueType.MustSetUp) || unit.isEmbarked()) return
        val isSetUp = unit.isSetUpForSiege()
        actionList += UnitAction(UnitActionType.SetUp,
                isCurrentAction = isSetUp,
                action = {
                    unit.action = UnitActionType.SetUp.value
                    unit.useMovementPoints(1f)
                }.takeIf { unit.currentMovement > 0 && !isSetUp })
    }

    private fun addParadropAction(unit: MapUnit, actionList: ArrayList<UnitAction>) {
        val paradropUniques =
            unit.getMatchingUniques(UniqueType.MayParadrop)
        if (!paradropUniques.any() || unit.isEmbarked()) return
        unit.paradropRange = paradropUniques.maxOfOrNull { it.params[0] }!!.toInt()
        actionList += UnitAction(UnitActionType.Paradrop,
            isCurrentAction = unit.isPreparingParadrop(),
            action = {
                if (unit.isPreparingParadrop()) unit.action = null
                else unit.action = UnitActionType.Paradrop.value
            }.takeIf {
                unit.currentMovement == unit.getMaxMovement().toFloat() &&
                        unit.currentTile.isFriendlyTerritory(unit.civInfo) &&
                        !unit.isEmbarked()
            })
    }

    private fun addPillageAction(unit: MapUnit, actionList: ArrayList<UnitAction>, worldScreen: WorldScreen) {
        val pillageAction = getPillageAction(unit)
            ?: return
        if (pillageAction.action == null)
            actionList += UnitAction(UnitActionType.Pillage, action = null)
        else actionList += UnitAction(type = UnitActionType.Pillage) {
            if (!worldScreen.hasOpenPopups()) {
                val pillageText = "Are you sure you want to pillage this [${unit.currentTile.improvement}]?"
                YesNoPopup(pillageText, { (pillageAction.action)(); worldScreen.shouldUpdate = true }).open()
            }
        }
    }

    fun getPillageAction(unit: MapUnit): UnitAction? {
        val tile = unit.currentTile
        if (unit.isCivilian() || tile.improvement == null || tile.getOwner() == unit.civInfo) return null

        return UnitAction(UnitActionType.Pillage,
                action = {
                    if (tile.getOwner() != null)
                        tile.getOwner()!!.addNotification("[${unit.owner}] has pillaged our [${tile.improvement}]", tile.position, NotificationIcon.War, unit.civInfo.civName)
                    pillageLooting(tile, unit)
                    tile.setPillaged()
                    unit.civInfo.lastSeenImprovement.remove(tile.position)
                    if (tile.resource != null) tile.getOwner()?.updateDetailedCivResources()    // this might take away a resource
                    tile.getCity()?.updateCitizens = true

                    val freePillage = unit.hasUnique(UniqueType.NoMovementToPillage, checkCivInfoUniques = true)
                    if (!freePillage) unit.useMovementPoints(1f)

                    unit.healBy(25)
                }.takeIf { unit.currentMovement > 0 && canPillage(unit, tile) })
    }

    private fun pillageLooting(tile: TileInfo, unit: MapUnit) {
        // Stats objects for reporting pillage results in a notification
        val pillageYield = Stats()
        val globalPillageYield = Stats()
        val toCityPillageYield = Stats()
        val closestCity = unit.civInfo.cities.minByOrNull { it.getCenterTile().aerialDistanceTo(tile) }
        val improvement = tile.ruleset.tileImprovements[tile.improvement]!!

        for (unique in improvement.getMatchingUniques(UniqueType.PillageYieldRandom)) {
            for (stat in unique.stats) {
                val looted = Random.nextInt((stat.value + 1).toInt()) + Random.nextInt((stat.value + 1).toInt())
                pillageYield.add(stat.key, looted.toFloat())
            }
        }
        for (unique in improvement.getMatchingUniques(UniqueType.PillageYieldFixed)) {
            for (stat in unique.stats) {
                pillageYield.add(stat.key, stat.value)
            }
        }

        for (stat in pillageYield) {
            when (stat.key) {
                Stat.Gold, Stat.Faith, Stat.Science, Stat.Culture -> {
                    unit.civInfo.addStat(stat.key, stat.value.toInt())
                    globalPillageYield[stat.key] += stat.value
                }
                Stat.Food, Stat.Production -> {
                    if (closestCity != null) {
                        closestCity.addStat(stat.key, stat.value.toInt())
                        toCityPillageYield[stat.key] += stat.value
                    }
                }
                else -> {}
            }
        }

        if (toCityPillageYield.values.sum() > 0 && closestCity != null) {
            val pillagerLootLocal = "We have looted [${pillageYieldNotificationString(toCityPillageYield)}] from a [${improvement.name}] which has been sent to [${closestCity.name}]"
            if (tile.getOwner() != null)
                unit.civInfo.addNotification(pillagerLootLocal, tile.position, NotificationIcon.War, tile.getOwner()!!.civName)
            else
                unit.civInfo.addNotification(pillagerLootLocal, tile.position, NotificationIcon.War)
        }
        if (globalPillageYield.values.sum() > 0) {
            val pillagerLootGlobal = "We have looted [${pillageYieldNotificationString(globalPillageYield)}] from a [${improvement.name}]"
            if (tile.getOwner() != null)
                unit.civInfo.addNotification(pillagerLootGlobal, tile.position, NotificationIcon.War, tile.getOwner()!!.civName)
            else
                unit.civInfo.addNotification(pillagerLootGlobal, tile.position, NotificationIcon.War)
        }
    }

    // function that removes the icon from the Stats object since the circular icons all appear the same
    // delete this and replace above instances with toString() once the text-coloring-affecting-font-icons bug is fixed
    private fun pillageYieldNotificationString(stats: Stats): String {
        return stats.joinToString {
            it.value.toInt().toString() + " " + it.key.name.tr().substring(startIndex = 1)
        }
    }

    private fun addExplorationActions(unit: MapUnit, actionList: ArrayList<UnitAction>) {
        if (unit.baseUnit.movesLikeAirUnits()) return
        if (unit.isExploring()) return
        actionList += UnitAction(UnitActionType.Explore) {
            unit.action = UnitActionType.Explore.value
            if (unit.currentMovement > 0) UnitAutomation.automatedExplore(unit)
        }
    }

    private fun addUnitUpgradeAction(
        unit: MapUnit,
        actionList: ArrayList<UnitAction>,
        maxSteps: Int = Int.MAX_VALUE
    ) {
        val upgradeAction = getUpgradeAction(unit, maxSteps)
        if (upgradeAction != null) actionList += upgradeAction
    }

    /**  Common implementation for [getUpgradeAction], [getFreeUpgradeAction] and [getAncientRuinsUpgradeAction] */
    private fun getUpgradeAction(
        unit: MapUnit,
        maxSteps: Int,
        isFree: Boolean,
        isSpecial: Boolean
    ): UnitAction? {
        if (unit.baseUnit().upgradesTo == null) return null
        val unitTile = unit.getTile()
        val civInfo = unit.civInfo
        if (!isFree && unitTile.getOwner() != civInfo) return null

        val upgradesTo = unit.baseUnit().upgradesTo
        val specialUpgradesTo = unit.baseUnit().specialUpgradesTo
        val upgradedUnit = when {
            isSpecial && specialUpgradesTo != null -> civInfo.getEquivalentUnit (specialUpgradesTo)
            isFree && upgradesTo != null -> civInfo.getEquivalentUnit(upgradesTo)  // getUnitToUpgradeTo can't ignore tech
            else -> unit.getUnitToUpgradeTo(maxSteps)
        }
        if (!unit.canUpgrade(unitToUpgradeTo = upgradedUnit, ignoreRequirements = isFree, ignoreResources = true))
            return null

        // Check _new_ resource requirements (display only - yes even for free or special upgrades)
        // Using Counter to aggregate is a bit exaggerated, but - respect the mad modder.
        val resourceRequirementsDelta = Counter<String>()
        for ((resource, amount) in unit.baseUnit().getResourceRequirements())
            resourceRequirementsDelta.add(resource, -amount)
        for ((resource, amount) in upgradedUnit.getResourceRequirements())
            resourceRequirementsDelta.add(resource, amount)
        val newResourceRequirementsString = resourceRequirementsDelta.entries
            .filter { it.value > 0 }
            .joinToString { "${it.value} {${it.key}}".tr() }

        val goldCostOfUpgrade = if (isFree) 0 else unit.getCostOfUpgrade(upgradedUnit)

        // No string for "FREE" variants, these are never shown to the user.
        // The free actions are only triggered via OneTimeUnitUpgrade or OneTimeUnitSpecialUpgrade in UniqueTriggerActivation.
        val title = if (newResourceRequirementsString.isEmpty())
                 "Upgrade to [${upgradedUnit.name}] ([$goldCostOfUpgrade] gold)"
            else "Upgrade to [${upgradedUnit.name}]\n([$goldCostOfUpgrade] gold, [$newResourceRequirementsString])"

        return UnitAction(UnitActionType.Upgrade,
            title = title,
            action = {
                unit.destroy()
                val newUnit = civInfo.placeUnitNearTile(unitTile.position, upgradedUnit.name)

                /** We were UNABLE to place the new unit, which means that the unit failed to upgrade!
                 * The only known cause of this currently is "land units upgrading to water units" which fail to be placed.
                 */
                if (newUnit == null) {
                    val resurrectedUnit = civInfo.placeUnitNearTile(unitTile.position, unit.name)!!
                    unit.copyStatisticsTo(resurrectedUnit)
                } else { // Managed to upgrade
                    if (!isFree) civInfo.addGold(-goldCostOfUpgrade)
                    unit.copyStatisticsTo(newUnit)
                    newUnit.currentMovement = 0f
                }
            }.takeIf {
                isFree || (
                    unit.civInfo.gold >= goldCostOfUpgrade
                    && unit.currentMovement > 0
                    && !unit.isEmbarked()
                    && unit.canUpgrade(unitToUpgradeTo = upgradedUnit)
                )
            }
        )
    }

    fun getUpgradeAction(unit: MapUnit, maxSteps: Int = Int.MAX_VALUE) =
        getUpgradeAction(unit, maxSteps, isFree = false, isSpecial = false)
    fun getFreeUpgradeAction(unit: MapUnit) =
        getUpgradeAction(unit, 1, isFree = true, isSpecial = false)
    fun getAncientRuinsUpgradeAction(unit: MapUnit) =
        getUpgradeAction(unit, 1, isFree = true, isSpecial = true)

    private fun addBuildingImprovementsAction(unit: MapUnit, actionList: ArrayList<UnitAction>, tile: TileInfo, worldScreen: WorldScreen, unitTable: UnitTable) {
        if (!unit.hasUniqueToBuildImprovements) return
        if (unit.isEmbarked()) return

        val couldConstruct = unit.currentMovement > 0
            && !tile.isCityCenter()
<<<<<<< HEAD
                && unit.civInfo.gameInfo.ruleSet.tileImprovements.values.any {
            ImprovementPickerScreen.canReport(tile.getImprovementBuildingProblems(it, unit.civInfo).toSet())
=======
            && unit.civInfo.gameInfo.ruleSet.tileImprovements.values.any {
                ImprovementPickerScreen.canReport(tile.getImprovementBuildingProblems(it, unit.civInfo).toSet())
>>>>>>> 983a9b70
                && unit.canBuildImprovement(it)
            }

        actionList += UnitAction(UnitActionType.ConstructImprovement,
            isCurrentAction = unit.currentTile.hasImprovementInProgress(),
            action = {
                worldScreen.game.setScreen(ImprovementPickerScreen(tile, unit) { unitTable.selectUnit() })
            }.takeIf { couldConstruct }
        )
    }

    private fun addAutomateBuildingImprovementsAction(unit: MapUnit, actionList: ArrayList<UnitAction>) {
        if (!unit.hasUniqueToBuildImprovements) return
        if (unit.isAutomated()) return

        actionList += UnitAction(UnitActionType.Automate,
            isCurrentAction = unit.isAutomated(),
            action = {
                unit.action = UnitActionType.Automate.value
                WorkerAutomation.automateWorkerAction(unit)
            }.takeIf { unit.currentMovement > 0 }
        )
    }

    fun getAddInCapitalAction(unit: MapUnit, tile: TileInfo): UnitAction {
        return UnitAction(UnitActionType.AddInCapital,
            title = "Add to [${unit.getMatchingUniques(UniqueType.AddInCapital).first().params[0]}]",
            action = {
                unit.civInfo.victoryManager.currentsSpaceshipParts.add(unit.name, 1)
                unit.destroy()
            }.takeIf { tile.isCityCenter() && tile.getCity()!!.isCapital() && tile.getCity()!!.civInfo == unit.civInfo }
        )
    }

    private fun addAddInCapitalAction(unit: MapUnit, actionList: ArrayList<UnitAction>, tile: TileInfo) {
        if (!unit.hasUnique(UniqueType.AddInCapital)) return

        actionList += getAddInCapitalAction(unit, tile)
    }

    private fun addGreatPersonActions(unit: MapUnit, actionList: ArrayList<UnitAction>, tile: TileInfo) {

        if (unit.currentMovement > 0) for (unique in unit.getUniques()) when (unique.placeholderText) {
            "Can hurry technology research" -> {
                actionList += UnitAction(UnitActionType.HurryResearch,
                    action = {
                        unit.civInfo.tech.addScience(unit.civInfo.tech.getScienceFromGreatScientist())
                        unit.consume()
                    }.takeIf { unit.civInfo.tech.currentTechnologyName() != null }
                )
            }
            "Can start an []-turn golden age" -> {
                val turnsToGoldenAge = unique.params[0].toInt()
                actionList += UnitAction(UnitActionType.StartGoldenAge,
                    action = {
                        unit.civInfo.goldenAges.enterGoldenAge(turnsToGoldenAge)
                        unit.consume()
                    }.takeIf { unit.currentTile.getOwner() != null && unit.currentTile.getOwner() == unit.civInfo }
                )
            }
            "Can speed up the construction of a wonder" -> {
                val canHurryWonder =
                    if (!tile.isCityCenter()) false
                    else tile.getCity()!!.cityConstructions.isBuildingWonder()


                actionList += UnitAction(UnitActionType.HurryWonder,
                    action = {
                        tile.getCity()!!.cityConstructions.apply {
                            //http://civilization.wikia.com/wiki/Great_engineer_(Civ5)
                            addProductionPoints(((300 + 30 * tile.getCity()!!.population.population) * unit.civInfo.gameInfo.gameParameters.gameSpeed.modifier).toInt())
                            constructIfEnough()
                        }

                        unit.consume()
                    }.takeIf { canHurryWonder }
                )
            }

            "Can speed up construction of a building" -> {
                if (!tile.isCityCenter()) {
                    actionList += UnitAction(UnitActionType.HurryBuilding, action = null)
                    continue
                }

                val canHurryConstruction = tile.getCity()!!.cityConstructions.getCurrentConstruction() is Building

                val cityConstructions = tile.getCity()!!.cityConstructions

                //http://civilization.wikia.com/wiki/Great_engineer_(Civ5)
                val productionPointsToAdd = min(
                    (300 + 30 * tile.getCity()!!.population.population) * unit.civInfo.gameInfo.gameParameters.gameSpeed.modifier,
                    cityConstructions.getRemainingWork(cityConstructions.currentConstructionFromQueue).toFloat() - 1
                ).toInt()
                if (productionPointsToAdd <= 0) continue

                actionList += UnitAction(UnitActionType.HurryBuilding,
                    title = "Hurry Construction (+[$productionPointsToAdd]⚙)",
                    action = {
                        cityConstructions.apply {
                            addProductionPoints(productionPointsToAdd)
                            constructIfEnough()
                        }

                        unit.consume()
                    }.takeIf { canHurryConstruction }
                )
            }
            "Can undertake a trade mission with City-State, giving a large sum of gold and [] Influence" -> {
                val canConductTradeMission = tile.owningCity?.civInfo?.isCityState() == true
                        && tile.owningCity?.civInfo?.isAtWarWith(unit.civInfo) == false
                val influenceEarned = unique.params[0].toFloat()
                actionList += UnitAction(UnitActionType.ConductTradeMission,
                    action = {
                        // http://civilization.wikia.com/wiki/Great_Merchant_(Civ5)
                        var goldEarned = (350 + 50 * unit.civInfo.getEraNumber()) * unit.civInfo.gameInfo.gameParameters.gameSpeed.modifier
                        for (goldUnique in unit.civInfo.getMatchingUniques(UniqueType.PercentGoldFromTradeMissions))
                            goldEarned *= goldUnique.params[0].toPercent()
                        unit.civInfo.addGold(goldEarned.toInt())
                        tile.owningCity!!.civInfo.getDiplomacyManager(unit.civInfo).addInfluence(influenceEarned)
                        unit.civInfo.addNotification("Your trade mission to [${tile.owningCity!!.civInfo}] has earned you [${goldEarned}] gold and [$influenceEarned] influence!",
                            tile.owningCity!!.civInfo.civName, NotificationIcon.Gold, NotificationIcon.Culture)
                        unit.consume()
                    }.takeIf { canConductTradeMission }
                )
            }
        }
    }

    private fun addFoundReligionAction(unit: MapUnit, actionList: ArrayList<UnitAction>) {
        if (!unit.hasUnique(UniqueType.MayFoundReligion)) return
        if (!unit.civInfo.religionManager.mayFoundReligionAtAll(unit)) return
        actionList += UnitAction(UnitActionType.FoundReligion,
            action = getFoundReligionAction(unit).takeIf { unit.civInfo.religionManager.mayFoundReligionNow(unit) }
        )
    }

    fun getFoundReligionAction(unit: MapUnit): () -> Unit {
        return {
            unit.civInfo.religionManager.useProphetForFoundingReligion(unit)
            unit.consume()
        }
    }

    private fun addEnhanceReligionAction(unit: MapUnit, actionList: ArrayList<UnitAction>) {
        if (!unit.hasUnique(UniqueType.MayEnhanceReligion)) return
        if (!unit.civInfo.religionManager.mayEnhanceReligionAtAll(unit)) return
        actionList += UnitAction(UnitActionType.EnhanceReligion,
            title = "Enhance [${unit.civInfo.religionManager.religion!!.getReligionDisplayName()}]",
            action = getEnhanceReligionAction(unit).takeIf { unit.civInfo.religionManager.mayEnhanceReligionNow(unit) }
        )
    }

    fun getEnhanceReligionAction(unit: MapUnit): () -> Unit {
        return {
            unit.civInfo.religionManager.useProphetForEnhancingReligion(unit)
            unit.consume()
        }
    }

     fun addActionsWithLimitedUses(unit: MapUnit, actionList: ArrayList<UnitAction>, tile: TileInfo) {

        val actionsToAdd = unit.religiousActionsUnitCanDo()
        if (actionsToAdd.none()) return
        if (unit.religion == null || unit.civInfo.gameInfo.religions[unit.religion]!!.isPantheon()) return
        val city = tile.getCity() ?: return
        for (action in actionsToAdd) {
            if (!unit.abilityUsesLeft.containsKey(action)) continue
            if (unit.abilityUsesLeft[action]!! <= 0) continue
            when (action) {
                Constants.spreadReligionAbilityCount -> addSpreadReligionActions(unit, actionList, city)
                Constants.removeHeresyAbilityCount -> addRemoveHeresyActions(unit, actionList, city)
            }
        }
    }

    private fun useActionWithLimitedUses(unit: MapUnit, action: String) {
        unit.abilityUsesLeft[action] = unit.abilityUsesLeft[action]!! - 1
        if (unit.abilityUsesLeft[action]!! <= 0) {
            unit.consume()
        }
    }

    fun addSpreadReligionActions(unit: MapUnit, actionList: ArrayList<UnitAction>, city: CityInfo) {
        if (!unit.civInfo.gameInfo.isReligionEnabled()) return
        val blockedByInquisitor =
            city.getCenterTile()
                .getTilesInDistance(1)
                .flatMap { it.getUnits() }
                .any {
                    it.hasUnique(UniqueType.PreventSpreadingReligion)
                    && it.religion != unit.religion
                }
        actionList += UnitAction(UnitActionType.SpreadReligion,
            title = "Spread [${unit.getReligionDisplayName()!!}]",
            action = {
                val followersOfOtherReligions = city.religion.getFollowersOfOtherReligionsThan(unit.religion!!)
                for (unique in unit.getMatchingUniques(UniqueType.StatsWhenSpreading, checkCivInfoUniques = true)) {
                    unit.civInfo.addStat(Stat.valueOf(unique.params[1]), followersOfOtherReligions * unique.params[0].toInt())
                }
                city.religion.addPressure(unit.religion!!, unit.getPressureAddedFromSpread())
                if (unit.hasUnique(UniqueType.RemoveOtherReligions))
                    city.religion.removeAllPressuresExceptFor(unit.religion!!)
                unit.currentMovement = 0f
                useActionWithLimitedUses(unit, Constants.spreadReligionAbilityCount)
            }.takeIf { unit.currentMovement > 0 && !blockedByInquisitor }
        )
    }

    private fun addRemoveHeresyActions(unit: MapUnit, actionList: ArrayList<UnitAction>, city: CityInfo) {
        if (!unit.civInfo.gameInfo.isReligionEnabled()) return
        if (city.civInfo != unit.civInfo) return
        // Only allow the action if the city actually has any foreign religion
        // This will almost be always due to pressure from cities close-by
        if (city.religion.getPressures().none { it.key != unit.religion!! }) return
        actionList += UnitAction(UnitActionType.RemoveHeresy,
            title = "Remove Heresy",
            action = {
                city.religion.removeAllPressuresExceptFor(unit.religion!!)
                unit.currentMovement = 0f
                useActionWithLimitedUses(unit, Constants.removeHeresyAbilityCount)
            }.takeIf { unit.currentMovement > 0f }
        )
    }

    fun getImprovementConstructionActions(unit: MapUnit, tile: TileInfo): ArrayList<UnitAction> {
        val finalActions = ArrayList<UnitAction>()
        var uniquesToCheck = unit.getMatchingUniques(UniqueType.ConstructImprovementConsumingUnit)
        if (unit.religiousActionsUnitCanDo().all { unit.abilityUsesLeft[it] == unit.maxAbilityUses[it] })
            uniquesToCheck += unit.getMatchingUniques(UniqueType.CanConstructIfNoOtherActions)
        val civResources = unit.civInfo.getCivResourcesByName()

        for (unique in uniquesToCheck) {
            val improvementName = unique.params[0]
            val improvement = tile.ruleset.tileImprovements[improvementName]
                ?: continue

            val resourcesAvailable = improvement.uniqueObjects.none {
                it.isOfType(UniqueType.ConsumesResources) &&
                        (civResources[unique.params[1]] ?: 0) < unique.params[0].toInt()
            }

            finalActions += UnitAction(UnitActionType.Create,
                title = "Create [$improvementName]",
                action = {
                    val unitTile = unit.getTile()
                    unitTile.removeCreatesOneImprovementMarker()
                    unitTile.improvement = improvementName
                    unitTile.stopWorkingOnImprovement()
                    improvement.handleImprovementCompletion(unit)
                    unit.consume()
                }.takeIf {
                    resourcesAvailable
                    && unit.currentMovement > 0f
                    && tile.canBuildImprovement(improvement, unit.civInfo)
                    // Next test is to prevent interfering with UniqueType.CreatesOneImprovement -
                    // not pretty, but users *can* remove the building from the city queue an thus clear this:
                    && !tile.isMarkedForCreatesOneImprovement()
                    && !tile.isImpassible() // Not 100% sure that this check is necessary...
                })
        }
        return finalActions
    }

    fun takeOverTilesAround(unit: MapUnit) {
        // This method should only be called for a citadel - therefore one of the neighbour tile
        // must belong to unit's civ, so minByOrNull in the nearestCity formula should be never `null`.
        // That is, unless a mod does not specify the proper unique - then fallbackNearestCity will take over.

        fun priority(tile: TileInfo): Int { // helper calculates priority (lower is better): distance plus razing malus
            val city = tile.getCity()!!       // !! assertion is guaranteed by the outer filter selector.
            return city.getCenterTile().aerialDistanceTo(tile) +
                    (if (city.isBeingRazed) 5 else 0)
        }
        fun fallbackNearestCity(unit: MapUnit) =
            unit.civInfo.cities.minByOrNull {
               it.getCenterTile().aerialDistanceTo(unit.currentTile) +
                   (if (it.isBeingRazed) 5 else 0)
            }!!

        // In the rare case more than one city owns tiles neighboring the citadel
        // this will prioritize the nearest one not being razed
        val nearestCity = unit.currentTile.neighbors
            .filter { it.getOwner() == unit.civInfo }
            .minByOrNull { priority(it) }?.getCity()
            ?: fallbackNearestCity(unit)

        // capture all tiles which do not belong to unit's civ and are not enemy cities
        // we use getTilesInDistance here, not neighbours to include the current tile as well
        val tilesToTakeOver = unit.currentTile.getTilesInDistance(1)
                .filter { !it.isCityCenter() && it.getOwner() != unit.civInfo }

        val civsToNotify = mutableSetOf<CivilizationInfo>()
        for (tile in tilesToTakeOver) {
            val otherCiv = tile.getOwner()
            if (otherCiv != null) {
                // decrease relations for -10 pt/tile
                if (!otherCiv.knows(unit.civInfo)) otherCiv.makeCivilizationsMeet(unit.civInfo)
                otherCiv.getDiplomacyManager(unit.civInfo).addModifier(DiplomaticModifiers.StealingTerritory, -10f)
                civsToNotify.add(otherCiv)
            }
            nearestCity.expansion.takeOwnership(tile)
        }

        for (otherCiv in civsToNotify)
            otherCiv.addNotification("Your territory has been stolen by [${unit.civInfo}]!", unit.currentTile.position, unit.civInfo.civName, NotificationIcon.War)
    }

    private fun addFortifyActions(actionList: ArrayList<UnitAction>, unit: MapUnit, showingAdditionalActions: Boolean) {
        if (unit.isFortified() && !showingAdditionalActions) {
            actionList += UnitAction(
                type = if (unit.isActionUntilHealed())
                    UnitActionType.FortifyUntilHealed else
                    UnitActionType.Fortify,
                isCurrentAction = true,
                title = "${"Fortification".tr()} ${unit.getFortificationTurns() * 20}%"
            )
            return
        }

        if (!unit.canFortify()) return
        if (unit.currentMovement == 0f) return

        val isFortified = unit.isFortified()
        val isDamaged = unit.health < 100

        if (isDamaged && !showingAdditionalActions && unit.rankTileForHealing(unit.currentTile) != 0)
            actionList += UnitAction(UnitActionType.FortifyUntilHealed,
                action = { unit.fortifyUntilHealed() }.takeIf { !unit.isFortifyingUntilHealed() })
        else if (isDamaged || !showingAdditionalActions)
            actionList += UnitAction(UnitActionType.Fortify,
                action = { unit.fortify() }.takeIf { !isFortified })
    }

    private fun addSleepActions(actionList: ArrayList<UnitAction>, unit: MapUnit, showingAdditionalActions: Boolean) {
        if (unit.isFortified() || unit.canFortify() || unit.currentMovement == 0f) return
        // If this unit is working on an improvement, it cannot sleep
        if (unit.currentTile.hasImprovementInProgress()
            && unit.canBuildImprovement(unit.currentTile.getTileImprovementInProgress()!!)) return
        val isSleeping = unit.isSleeping()
        val isDamaged = unit.health < 100

        if (isDamaged && !showingAdditionalActions) {
            actionList += UnitAction(UnitActionType.SleepUntilHealed,
                action = { unit.action = UnitActionType.SleepUntilHealed.value }
                    .takeIf { !unit.isSleepingUntilHealed() }
            )
        } else if (isDamaged || !showingAdditionalActions) {
            actionList += UnitAction(UnitActionType.Sleep,
                action = { unit.action = UnitActionType.Sleep.value }.takeIf { !isSleeping }
            )
        }
    }

    fun canPillage(unit: MapUnit, tile: TileInfo): Boolean {
        val tileImprovement = tile.getTileImprovement()
        // City ruins, Ancient Ruins, Barbarian Camp, City Center marked in json
        if (tileImprovement == null || tileImprovement.hasUnique(UniqueType.Unpillagable)) return false
        val tileOwner = tile.getOwner()
        // Can't pillage friendly tiles, just like you can't attack them - it's an 'act of war' thing
        return tileOwner == null || unit.civInfo.isAtWarWith(tileOwner)
    }

    private fun addGiftAction(unit: MapUnit, actionList: ArrayList<UnitAction>, tile: TileInfo) {
        val getGiftAction = getGiftAction(unit, tile)
        if (getGiftAction != null) actionList += getGiftAction
    }

    fun getGiftAction(unit: MapUnit, tile: TileInfo): UnitAction? {
        val recipient = tile.getOwner()
        // We need to be in another civs territory.
        if (recipient == null || recipient.isCurrentPlayer()) return null

        if (recipient.isCityState()) {
            if (recipient.isAtWarWith(unit.civInfo)) return null // No gifts to enemy CS
            // City States only take military units (and units specifically allowed by uniques)
            if (!unit.isMilitary()
                && unit.getMatchingUniques(UniqueType.GainInfluenceWithUnitGiftToCityState, checkCivInfoUniques = true)
                    .none { unit.matchesFilter(it.params[1]) }
            ) return null
        }
        // If gifting to major civ they need to be friendly
        else if (!tile.isFriendlyTerritory(unit.civInfo)) return null

        if (unit.currentMovement <= 0)
            return UnitAction(UnitActionType.GiftUnit, action = null)

        val giftAction = {
            if (recipient.isCityState()) {
                for (unique in unit.getMatchingUniques(UniqueType.GainInfluenceWithUnitGiftToCityState, checkCivInfoUniques = true)) {
                    if (unit.matchesFilter(unique.params[1])) {
                        recipient.getDiplomacyManager(unit.civInfo)
                            .addInfluence(unique.params[0].toFloat() - 5f)
                        break
                    }
                }

                recipient.getDiplomacyManager(unit.civInfo).addInfluence(5f)
            } else recipient.getDiplomacyManager(unit.civInfo)
                .addModifier(DiplomaticModifiers.GaveUsUnits, 5f)

            if (recipient.isCityState() && unit.isGreatPerson())
                unit.destroy()  // City states dont get GPs
            else
                unit.gift(recipient)
            UncivGame.Current.worldScreen.shouldUpdate = true
        }

        return UnitAction(UnitActionType.GiftUnit, action = giftAction)
    }

    private fun addTriggerUniqueActions(unit: MapUnit, actionList: ArrayList<UnitAction>){
        for (unique in unit.getUniques()) {
            if (!unique.conditionals.any { it.type == UniqueType.ConditionalConsumeUnit }) continue
            val unitAction = UnitAction(type = UnitActionType.TriggerUnique, unique.text){
                UniqueTriggerActivation.triggerCivwideUnique(unique, unit.civInfo)
                unit.consume()
            }
            actionList += unitAction
        }
    }

    private fun addWaitAction(unit: MapUnit, actionList: ArrayList<UnitAction>, worldScreen: WorldScreen) {
        if (!unit.isIdle()) return
        if (worldScreen.viewingCiv.getDueUnits().filter { it != unit }.none()) return
        actionList += UnitAction(
            type = UnitActionType.Wait,
            action = {
                unit.due = true
                worldScreen.switchToNextUnit()
            }
        )
    }

    private fun addToggleActionsAction(unit: MapUnit, actionList: ArrayList<UnitAction>, unitTable: UnitTable) {
        actionList += UnitAction(
            type = if (unit.showAdditionalActions) UnitActionType.HideAdditionalActions
            else UnitActionType.ShowAdditionalActions,
            action = {
                unit.showAdditionalActions = !unit.showAdditionalActions
                unitTable.update()
            }
        )
    }
}<|MERGE_RESOLUTION|>--- conflicted
+++ resolved
@@ -461,13 +461,8 @@
 
         val couldConstruct = unit.currentMovement > 0
             && !tile.isCityCenter()
-<<<<<<< HEAD
-                && unit.civInfo.gameInfo.ruleSet.tileImprovements.values.any {
-            ImprovementPickerScreen.canReport(tile.getImprovementBuildingProblems(it, unit.civInfo).toSet())
-=======
             && unit.civInfo.gameInfo.ruleSet.tileImprovements.values.any {
                 ImprovementPickerScreen.canReport(tile.getImprovementBuildingProblems(it, unit.civInfo).toSet())
->>>>>>> 983a9b70
                 && unit.canBuildImprovement(it)
             }
 
