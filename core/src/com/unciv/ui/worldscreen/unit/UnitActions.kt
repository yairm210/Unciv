package com.unciv.ui.worldscreen.unit

import com.unciv.Constants
import com.unciv.UncivGame
import com.unciv.logic.automation.UnitAutomation
import com.unciv.logic.automation.WorkerAutomation
import com.unciv.logic.civilization.CivilizationInfo
import com.unciv.logic.civilization.NotificationIcon
import com.unciv.logic.civilization.PlayerType
import com.unciv.logic.civilization.diplomacy.DiplomacyFlags
import com.unciv.logic.civilization.diplomacy.DiplomaticModifiers
import com.unciv.logic.map.MapUnit
import com.unciv.logic.map.TileInfo
import com.unciv.models.UncivSound
import com.unciv.models.UnitAction
import com.unciv.models.UnitActionType
import com.unciv.models.ruleset.Building
import com.unciv.models.translations.tr
import com.unciv.ui.pickerscreens.ImprovementPickerScreen
import com.unciv.ui.pickerscreens.PromotionPickerScreen
import com.unciv.ui.utils.YesNoPopup
import com.unciv.ui.utils.hasOpenPopups
import com.unciv.ui.worldscreen.WorldScreen

object UnitActions {

    fun getUnitActions(unit: MapUnit, worldScreen: WorldScreen): List<UnitAction> {
        return if (unit.showAdditionalActions) getAdditionalActions(unit, worldScreen)
        else getNormalActions(unit, worldScreen)
    }

    private fun getNormalActions(unit: MapUnit, worldScreen: WorldScreen): List<UnitAction> {
        val tile = unit.getTile()
        val unitTable = worldScreen.bottomUnitTable
        val actionList = ArrayList<UnitAction>()

        if (unit.isMoving()) actionList += UnitAction(UnitActionType.StopMovement) { unit.action = null }
        if (unit.isAutomaticallyBuildingImprovements())
            actionList += UnitAction(UnitActionType.StopAutomation) { unit.action = null }

        addSleepActions(actionList, unit, false)
        addFortifyActions(actionList, unit, false)
        
        addPromoteAction(unit, actionList)
        addUnitUpgradeAction(unit, actionList)
        addPillageAction(unit, actionList, worldScreen)
        addParadropAction(unit, actionList, worldScreen)
        addSetupAction(unit, actionList)
        addFoundCityAction(unit, actionList, tile)
        addBuildingImprovementsAction(unit, actionList, tile, worldScreen, unitTable)
        addAutomateBuildingImprovementsAction(unit, actionList)
        addCreateWaterImprovements(unit, actionList)
        addGreatPersonActions(unit, actionList, tile)
        addFoundReligionAction(unit, actionList, tile)
        actionList += getImprovementConstructionActions(unit, tile)
        addSpreadReligionActions(unit, actionList, tile)



        addToggleActionsAction(unit, actionList, unitTable)

        return actionList
    }

    private fun getAdditionalActions(unit: MapUnit, worldScreen: WorldScreen): List<UnitAction> {
        val tile = unit.getTile()
        val unitTable = worldScreen.bottomUnitTable
        val actionList = ArrayList<UnitAction>()

        addSleepActions(actionList, unit, true)
        addFortifyActions(actionList, unit, true)

        addSwapAction(unit, actionList, worldScreen)
        addExplorationActions(unit, actionList)
        addDisbandAction(actionList, unit, worldScreen)
        addGiftAction(unit, actionList, tile)



        addToggleActionsAction(unit, actionList, unitTable)

        return actionList
    }

    private fun addSwapAction(unit: MapUnit, actionList: ArrayList<UnitAction>, worldScreen: WorldScreen) {
        // Air units cannot swap
        if (unit.type.isAirUnit() || unit.type.isMissile()) return
        // Disable unit swapping if multiple units are selected. It would make little sense.
        // In principle, the unit swapping mode /will/ function with multiselect: it will simply
        // only consider the first selected unit, and ignore the other selections. However, it does
        // have the visual bug that the tile overlays for the eligible swap locations are drawn for
        // /all/ selected units instead of only the first one. This could be fixed, but again,
        // swapping makes little sense for multiselect anyway.
        if (worldScreen.bottomUnitTable.selectedUnits.count() > 1) return
        // Only show the swap action if there is at least one possible swap movement
        if (unit.movement.getUnitSwappableTiles().none()) return
        actionList += UnitAction(
            type = UnitActionType.SwapUnits,
            isCurrentAction = worldScreen.bottomUnitTable.selectedUnitIsSwapping,
            action = {
                worldScreen.bottomUnitTable.selectedUnitIsSwapping = !worldScreen.bottomUnitTable.selectedUnitIsSwapping
                worldScreen.shouldUpdate = true
            }
        )
    }

    private fun addDisbandAction(actionList: ArrayList<UnitAction>, unit: MapUnit, worldScreen: WorldScreen) {
        actionList += UnitAction(type = UnitActionType.DisbandUnit, action = {
            if (!worldScreen.hasOpenPopups()) {
                val disbandText = if (unit.currentTile.getOwner() == unit.civInfo)
                    "Disband this unit for [${unit.baseUnit.getDisbandGold(unit.civInfo)}] gold?".tr()
                else "Do you really want to disband this unit?".tr()
                YesNoPopup(disbandText, { unit.disband(); worldScreen.shouldUpdate = true }).open()
            }
        }.takeIf { unit.currentMovement > 0 })
    }

    private fun addCreateWaterImprovements(unit: MapUnit, actionList: ArrayList<UnitAction>) {
        val waterImprovementAction = getWaterImprovementAction(unit)
        if (waterImprovementAction != null) actionList += waterImprovementAction
    }

    fun getWaterImprovementAction(unit: MapUnit): UnitAction? {
        val tile = unit.currentTile
        if (!tile.isWater || !unit.hasUnique("May create improvements on water resources") || tile.resource == null) return null

        val improvementName = tile.getTileResource().improvement ?: return null
        val improvement = tile.ruleset.tileImprovements[improvementName] ?: return null
        if (!tile.canBuildImprovement(improvement, unit.civInfo)) return null

        return UnitAction(UnitActionType.Create, "Create [$improvementName]",
            action = {
                tile.improvement = improvementName
                val city = tile.getCity()
                if (city != null) {
                    city.cityStats.update()
                    city.civInfo.updateDetailedCivResources()
                }
                unit.destroy()
            }.takeIf { unit.currentMovement > 0 })
    }
<<<<<<< HEAD
    
    // This entire function is deprecated since 3.15.4, as the 'can construct roads' unique is deprecated
        private fun addConstructRoadsAction(unit: MapUnit, tile: TileInfo, actionList: ArrayList<UnitAction>) {
            val improvement = RoadStatus.Road.improvement(unit.civInfo.gameInfo.ruleSet) ?: return
            if (unit.hasUnique("Can construct roads")
                    && tile.roadStatus == RoadStatus.None
                    && tile.improvementInProgress != RoadStatus.Road.name
                    && tile.isLand
                    && (improvement.techRequired == null || unit.civInfo.tech.isResearched(improvement.techRequired!!)))
                actionList += UnitAction(UnitActionType.ConstructRoad,
                        action = {
                            tile.improvementInProgress = RoadStatus.Road.name
                            tile.turnsToImprovement = improvement.getTurnsToBuild(unit.civInfo)
                        }.takeIf { unit.currentMovement > 0 })
        }
    //
=======

>>>>>>> 7a42ab3e

    private fun addFoundCityAction(unit: MapUnit, actionList: ArrayList<UnitAction>, tile: TileInfo) {
        val getFoundCityAction = getFoundCityAction(unit, tile)
        if (getFoundCityAction != null) actionList += getFoundCityAction
    }

    /** Produce a [UnitAction] for founding a city.
     * @param unit The unit to do the founding.
     * @param tile The tile to found a city on.
     * @return null if impossible (the unit lacks the ability to found),
     * or else a [UnitAction] 'defining' the founding.
     * The [action][UnitAction.action] field will be null if the action cannot be done here and now
     * (no movement left, too close to another city).
      */
    fun getFoundCityAction(unit: MapUnit, tile: TileInfo): UnitAction? {
        if (!unit.hasUnique("Founds a new city") || tile.isWater) return null

        if (unit.currentMovement <= 0 || tile.getTilesInDistance(3).any { it.isCityCenter() })
            return UnitAction(UnitActionType.FoundCity, uncivSound = UncivSound.Silent, action = null)

        val foundAction = {
            UncivGame.Current.settings.addCompletedTutorialTask("Found city")
            unit.civInfo.addCity(tile.position)
            if (tile.ruleset.tileImprovements.containsKey("City center"))
                tile.improvement = "City center"
            unit.destroy()
            UncivGame.Current.worldScreen.shouldUpdate = true
        }

        if (unit.civInfo.playerType == PlayerType.AI)
            return UnitAction(UnitActionType.FoundCity,  uncivSound = UncivSound.Silent, action = foundAction)

        return UnitAction(
                type = UnitActionType.FoundCity,
                uncivSound = UncivSound.Chimes,
                action = {
                    // check if we would be breaking a promise
                    val leaders = TestPromiseNotToSettle(unit.civInfo, tile)
                    if (leaders == null)
                        foundAction()
                    else {
                        // ask if we would be breaking a promise
                        val text = "Do you want to break your promise to [$leaders]?"
                        YesNoPopup(text, foundAction, UncivGame.Current.worldScreen).open(force = true)
                    }
                }
            )
    }

    /**
     * Checks whether a civ founding a city on a certain tile would break a promise.
     * @param civInfo The civilization trying to found a city
     * @param tile The tile where the new city would go
     * @return null if no promises broken, else a String listing the leader(s) we would p* off.
     */
    private fun TestPromiseNotToSettle(civInfo: CivilizationInfo, tile: TileInfo): String? {
        val brokenPromises = HashSet<String>()
        for (otherCiv in civInfo.getKnownCivs().filter { it.isMajorCiv() && !civInfo.isAtWarWith(it) }) {
            val diplomacyManager = otherCiv.getDiplomacyManager(civInfo)
            if (diplomacyManager.hasFlag(DiplomacyFlags.AgreedToNotSettleNearUs)) {
                val citiesWithin6Tiles = otherCiv.cities
                    .filter { it.getCenterTile().aerialDistanceTo(tile) <= 6 }
                    .filter { otherCiv.exploredTiles.contains(it.location) }
                if (citiesWithin6Tiles.isNotEmpty()) brokenPromises += otherCiv.getLeaderDisplayName()
            }
        }
        return if(brokenPromises.isEmpty()) null else brokenPromises.joinToString(", ")
    }

    private fun addPromoteAction(unit: MapUnit, actionList: ArrayList<UnitAction>) {
        if (unit.type.isCivilian() || !unit.promotions.canBePromoted()) return
        // promotion does not consume movement points, so we can do it always
        actionList += UnitAction(UnitActionType.Promote,
                uncivSound = UncivSound.Promote,
                action = {
                    UncivGame.Current.setScreen(PromotionPickerScreen(unit))
                })
    }

    private fun addSetupAction(unit: MapUnit, actionList: ArrayList<UnitAction>) {
        if (!unit.hasUnique("Must set up to ranged attack") || unit.isEmbarked()) return
        val isSetUp = unit.action == "Set Up"
        actionList += UnitAction(UnitActionType.SetUp,
                isCurrentAction = isSetUp,
                uncivSound = UncivSound.Setup,
                action = {
                    unit.action = Constants.unitActionSetUp
                    unit.useMovementPoints(1f)
                }.takeIf { unit.currentMovement > 0 && !isSetUp })
    }

    private fun addParadropAction(unit: MapUnit, actionList: ArrayList<UnitAction>, worldScreen: WorldScreen) {
        val paradropUniques = unit.getMatchingUniques("May Paradrop up to [] tiles from inside friendly territory")
        if (!paradropUniques.any() || unit.isEmbarked()) return
        unit.paradropRange = paradropUniques.maxOfOrNull { it.params[0] }!!.toInt()
        actionList += UnitAction(UnitActionType.Paradrop,
                isCurrentAction = unit.action == Constants.unitActionParadrop,
                action = {
                    if (unit.action != Constants.unitActionParadrop) {
                        unit.action = Constants.unitActionParadrop
                    } else {
                        unit.action = null
                    }
                }.takeIf {
                    unit.currentMovement == unit.getMaxMovement().toFloat() &&
                    unit.currentTile.isFriendlyTerritory(unit.civInfo) &&
                    !unit.isEmbarked()
                })

    }

    private fun addPillageAction(unit: MapUnit, actionList: ArrayList<UnitAction>, worldScreen: WorldScreen) {
        val pillageAction = getPillageAction(unit)
        if (pillageAction == null) return
        if (pillageAction.action == null)
            actionList += UnitAction(UnitActionType.Pillage, action = null)
        else actionList += UnitAction(type = UnitActionType.Pillage) {
            if (!worldScreen.hasOpenPopups()) {
                val pillageText = "Are you sure you want to pillage this [${unit.currentTile.improvement}]?"
                YesNoPopup(pillageText, { (pillageAction.action)(); worldScreen.shouldUpdate = true }).open()
            }
        }
    }

    fun getPillageAction(unit: MapUnit): UnitAction? {
        val tile = unit.currentTile
        if (unit.type.isCivilian() || tile.improvement == null) return null

        return UnitAction(UnitActionType.Pillage,
                action = {
                    // http://well-of-souls.com/civ/civ5_improvements.html says that naval improvements are destroyed upon pilllage
                    //    and I can't find any other sources so I'll go with that
                    if (tile.isLand) {
                        tile.improvementInProgress = tile.improvement
                        tile.turnsToImprovement = 2
                    }
                    tile.improvement = null
                    if (tile.resource != null) tile.getOwner()?.updateDetailedCivResources()    // this might take away a resource

                    val freePillage = unit.hasUnique("No movement cost to pillage") ||
                            (unit.type.isMelee() && unit.civInfo.hasUnique("Melee units pay no movement cost to pillage"))
                    if (!freePillage) unit.useMovementPoints(1f)

                    unit.healBy(25)
                }.takeIf { unit.currentMovement > 0 && canPillage(unit, tile) })
    }

    private fun addExplorationActions(unit: MapUnit, actionList: ArrayList<UnitAction>) {
        if (unit.baseUnit.movesLikeAirUnits()) return
        if (unit.action != Constants.unitActionExplore) {
            actionList += UnitAction(UnitActionType.Explore) {
                unit.action = Constants.unitActionExplore
                if (unit.currentMovement > 0) UnitAutomation.automatedExplore(unit)
            }
        } else actionList += UnitAction(UnitActionType.StopExploration) { unit.action = null }
    }

    private fun addUnitUpgradeAction(unit: MapUnit, actionList: ArrayList<UnitAction>) {
        val upgradeAction = getUpgradeAction(unit)
        if (upgradeAction != null) actionList += upgradeAction
    }

    fun getUpgradeAction(unit: MapUnit): UnitAction? {
        val tile = unit.currentTile
        if (unit.baseUnit().upgradesTo == null || tile.getOwner() != unit.civInfo
                || !unit.canUpgrade()) return null
        val goldCostOfUpgrade = unit.getCostOfUpgrade()
        val upgradedUnit = unit.getUnitToUpgradeTo()

        return UnitAction(UnitActionType.Upgrade,
                title = "Upgrade to [${upgradedUnit.name}] ([$goldCostOfUpgrade] gold)",
                uncivSound = UncivSound.Upgrade,
                action = {
                    unit.civInfo.addGold(-goldCostOfUpgrade)
                    val unitTile = unit.getTile()
                    unit.destroy()
                    val newunit = unit.civInfo.placeUnitNearTile(unitTile.position, upgradedUnit.name)!!
                    newunit.health = unit.health
                    newunit.promotions = unit.promotions
                    newunit.instanceName = unit.instanceName

                    for (promotion in newunit.baseUnit.promotions)
                        if (promotion !in newunit.promotions.promotions)
                            newunit.promotions.addPromotion(promotion, true)

                    newunit.updateUniques()
                    newunit.updateVisibleTiles()
                    newunit.currentMovement = 0f
                }.takeIf {
                    unit.civInfo.gold >= goldCostOfUpgrade && !unit.isEmbarked()
                            && unit.currentMovement == unit.getMaxMovement().toFloat()
                })
    }

    private fun addBuildingImprovementsAction(unit: MapUnit, actionList: ArrayList<UnitAction>, tile: TileInfo, worldScreen: WorldScreen, unitTable: UnitTable) {
        // Constants.workerUnique deprecated since 3.15.5
        if (!unit.hasUnique(Constants.canBuildImprovements) && !unit.hasUnique(Constants.workerUnique)) return
        if (unit.isEmbarked()) return

        val canConstruct = unit.currentMovement > 0
                && !tile.isCityCenter()
                && unit.civInfo.gameInfo.ruleSet.tileImprovements.values.any { tile.canBuildImprovement(it, unit.civInfo) && unit.canBuildImprovement(it) }

        actionList += UnitAction(UnitActionType.ConstructImprovement,
            isCurrentAction = unit.currentTile.hasImprovementInProgress(),
            action = {
                worldScreen.game.setScreen(ImprovementPickerScreen(tile, unit) { unitTable.selectUnit() })
            }.takeIf { canConstruct }
        )
    }

    private fun addAutomateBuildingImprovementsAction(unit: MapUnit, actionList: ArrayList<UnitAction>) {
        // Constants.workerUnique deprecated since 3.15.5
        if (!unit.hasUnique(Constants.canBuildImprovements) && !unit.hasUnique(Constants.workerUnique)) return

        actionList += UnitAction(UnitActionType.Automate,
            action = {
                unit.action = Constants.unitActionAutomation
                WorkerAutomation(unit).automateWorkerAction()
            }.takeIf { unit.currentMovement > 0 }
        )
    }


    private fun addGreatPersonActions(unit: MapUnit, actionList: ArrayList<UnitAction>, tile: TileInfo) {

        if (unit.currentMovement > 0) for (unique in unit.getUniques()) when (unique.placeholderText) {
            "Can hurry technology research" -> {
                actionList += UnitAction(UnitActionType.HurryResearch,
                    uncivSound = UncivSound.Chimes,
                    action = {
                        unit.civInfo.tech.addScience(unit.civInfo.tech.getScienceFromGreatScientist())
                        addGoldPerGreatPersonUsage(unit.civInfo)
                        unit.destroy()
                    }.takeIf { unit.civInfo.tech.currentTechnologyName() != null }
                )
            }
            "Can start an []-turn golden age" -> {
                val turnsToGoldenAge = unique.params[0].toInt()
                actionList += UnitAction(UnitActionType.StartGoldenAge,
                    uncivSound = UncivSound.Chimes,
                    action = {
                        unit.civInfo.goldenAges.enterGoldenAge(turnsToGoldenAge)
                        addGoldPerGreatPersonUsage(unit.civInfo)
                        unit.destroy()
                    }.takeIf { unit.currentTile.getOwner() != null && unit.currentTile.getOwner() == unit.civInfo }
                )
            }
            "Can speed up construction of a wonder" -> {
                val canHurryWonder = if (!tile.isCityCenter()) false
                else {
                    val currentConstruction = tile.getCity()!!.cityConstructions.getCurrentConstruction()
                    if (currentConstruction !is Building) false
                    else currentConstruction.isAnyWonder()
                }
                actionList += UnitAction(UnitActionType.HurryWonder,
                    uncivSound = UncivSound.Chimes,
                    action = {
                        tile.getCity()!!.cityConstructions.apply {
                            addProductionPoints(300 + 30 * tile.getCity()!!.population.population) //http://civilization.wikia.com/wiki/Great_engineer_(Civ5)
                            constructIfEnough()
                        }
                        addGoldPerGreatPersonUsage(unit.civInfo)
                        unit.destroy()
                    }.takeIf { canHurryWonder }
                )
            }
            "Can undertake a trade mission with City-State, giving a large sum of gold and [] Influence" -> {
                val canConductTradeMission = tile.owningCity?.civInfo?.isCityState() == true
                        && tile.owningCity?.civInfo?.isAtWarWith(unit.civInfo) == false
                val influenceEarned = unique.params[0].toInt()
                actionList += UnitAction(UnitActionType.ConductTradeMission,
                    uncivSound = UncivSound.Chimes,
                    action = {
                        // http://civilization.wikia.com/wiki/Great_Merchant_(Civ5)
                        var goldEarned = ((350 + 50 * unit.civInfo.getEraNumber()) * unit.civInfo.gameInfo.gameParameters.gameSpeed.modifier).toInt()
                        if (unit.civInfo.hasUnique("Double gold from Great Merchant trade missions"))
                            goldEarned *= 2
                        unit.civInfo.addGold(goldEarned)
                        tile.owningCity!!.civInfo.getDiplomacyManager(unit.civInfo).influence += influenceEarned
                        unit.civInfo.addNotification("Your trade mission to [${tile.owningCity!!.civInfo}] has earned you [${goldEarned}] gold and [$influenceEarned] influence!",
                            tile.owningCity!!.civInfo.civName, NotificationIcon.Gold, NotificationIcon.Culture)
                        addGoldPerGreatPersonUsage(unit.civInfo)
                        unit.destroy()
                    }.takeIf { canConductTradeMission }
                )
            }
        }
    }

    private fun addFoundReligionAction(unit: MapUnit, actionList: ArrayList<UnitAction>, tile: TileInfo) {
        if (!unit.hasUnique("May found a religion")) return // should later also include enhance religion
        if (!unit.civInfo.religionManager.mayUseGreatProphetAtAll(unit)) return
        actionList += UnitAction(UnitActionType.FoundReligion,
            uncivSound = UncivSound.Choir,
            action = {
                addGoldPerGreatPersonUsage(unit.civInfo)
                unit.civInfo.religionManager.useGreatProphet(unit)
                unit.destroy()
            }.takeIf { unit.civInfo.religionManager.mayUseGreatProphetNow(unit) }
        )
    }

    private fun addSpreadReligionActions(unit: MapUnit, actionList: ArrayList<UnitAction>, tile: TileInfo) {
        if (!unit.hasUnique("Can spread religion [] times")) return
        if (unit.religion == null) return
        val maxReligionSpreads = unit.maxReligionSpreads()
        if (!unit.abilityUsedCount.containsKey("Religion Spread")) return // This should be impossible anyways, but just in case
        if (maxReligionSpreads <= unit.abilityUsedCount["Religion Spread"]!!) return
        val city = tile.getCity()
        actionList += UnitAction(UnitActionType.SpreadReligion,
            title = "Spread [${unit.religion!!}]",
            uncivSound = UncivSound.Choir,
            action = {
                unit.abilityUsedCount["Religion Spread"] = unit.abilityUsedCount["Religion Spread"]!! + 1
                city!!.religion[unit.religion!!] = 100
                unit.currentMovement = 0f
                if (unit.abilityUsedCount["Religion Spread"] == maxReligionSpreads) {
                    addGoldPerGreatPersonUsage(unit.civInfo)
                    unit.destroy()
                }
            }.takeIf { unit.currentMovement > 0 && city != null && city.civInfo == unit.civInfo } // For now you can only convert your own cities
        )
    }

    fun getImprovementConstructionActions(unit: MapUnit, tile: TileInfo): ArrayList<UnitAction> {
        val finalActions = ArrayList<UnitAction>()
        var uniquesToCheck = unit.getMatchingUniques("Can construct []")
        if (unit.abilityUsedCount.containsKey("Religion Spread") && unit.abilityUsedCount["Religion Spread"]!! == 0 && unit.maxReligionSpreads() > 0)
            uniquesToCheck += unit.getMatchingUniques("Can construct [] if it hasn't spread religion yet")
        for (unique in uniquesToCheck) {
            val improvementName = unique.params[0]
            val improvement = tile.ruleset.tileImprovements[improvementName]
            if (improvement == null) continue
            finalActions += UnitAction(UnitActionType.Create,
                title = "Create [$improvementName]",
                uncivSound = UncivSound.Chimes,
                action = {
                    val unitTile = unit.getTile()
                    for (terrainFeature in tile.terrainFeatures.filter { unitTile.ruleset.tileImprovements.containsKey("Remove $it") })
                        unitTile.terrainFeatures.remove(terrainFeature)// remove forest/jungle/marsh
                    unitTile.improvement = improvementName
                    unitTile.improvementInProgress = null
                    unitTile.turnsToImprovement = 0
                    if (improvementName == Constants.citadel)
                        takeOverTilesAround(unit)
                    val city = unitTile.getCity()
                    if (city != null) {
                        city.cityStats.update()
                        city.civInfo.updateDetailedCivResources()
                    }
                    if (unit.hasUnique("Great Person - []"))
                        addGoldPerGreatPersonUsage(unit.civInfo)
                    unit.destroy()
                }.takeIf {
                    unit.currentMovement > 0f && tile.canBuildImprovement(improvement, unit.civInfo)
                            && !tile.isImpassible() // Not 100% sure that this check is necessary...
                })
        }
        return finalActions
    }

    private fun takeOverTilesAround(unit: MapUnit) {
        // This method should only be called for a citadel - therefore one of the neighbour tile
        // must belong to unit's civ, so minByOrNull in the nearestCity formula should be never `null`.
        // That is, unless a mod does not specify the proper unique - then fallbackNearestCity will take over.

        fun priority(tile: TileInfo): Int { // helper calculates priority (lower is better): distance plus razing malus
            val city = tile.getCity()!!       // !! assertion is guaranteed by the outer filter selector.
            return city.getCenterTile().aerialDistanceTo(tile) +
                    (if (city.isBeingRazed) 5 else 0)
        }
        fun fallbackNearestCity(unit: MapUnit) =
            unit.civInfo.cities.minByOrNull {
               it.getCenterTile().aerialDistanceTo(unit.currentTile) +
                   (if (it.isBeingRazed) 5 else 0)
            }!!

        // In the rare case more than one city owns tiles neighboring the citadel
        // this will prioritize the nearest one not being razed
        val nearestCity = unit.currentTile.neighbors
            .filter { it.getOwner() == unit.civInfo }
            .minByOrNull { priority(it) }?.getCity()
            ?: fallbackNearestCity(unit)

        // capture all tiles which do not belong to unit's civ and are not enemy cities
        // we use getTilesInDistance here, not neighbours to include the current tile as well
        val tilesToTakeOver = unit.currentTile.getTilesInDistance(1)
                .filter { !it.isCityCenter() && it.getOwner() != unit.civInfo }

        val civsToNotify = mutableSetOf<CivilizationInfo>()
        for (tile in tilesToTakeOver) {
            val otherCiv = tile.getOwner()
            if (otherCiv != null) {
                // decrease relations for -10 pt/tile
                if (!otherCiv.knows(unit.civInfo)) otherCiv.makeCivilizationsMeet(unit.civInfo)
                otherCiv.getDiplomacyManager(unit.civInfo).addModifier(DiplomaticModifiers.StealingTerritory, -10f)
                civsToNotify.add(otherCiv)
            }
            nearestCity.expansion.takeOwnership(tile)
        }

        for (otherCiv in civsToNotify)
            otherCiv.addNotification("[${unit.civInfo}] has stolen your territory!", unit.currentTile.position, unit.civInfo.civName, NotificationIcon.War)
    }

    private fun addGoldPerGreatPersonUsage(civInfo: CivilizationInfo) {
        val uniqueText = "Provides a sum of gold each time you spend a Great Person"
        val cityWithMausoleum = civInfo.cities.firstOrNull { it.containsBuildingUnique(uniqueText) }
                ?: return
        val goldEarned = (100 * civInfo.gameInfo.gameParameters.gameSpeed.modifier).toInt()
        civInfo.addGold(goldEarned)

        val mausoleum = cityWithMausoleum.cityConstructions.getBuiltBuildings().first { it.uniques.contains(uniqueText) }
        civInfo.addNotification("[${mausoleum.name}] has provided [$goldEarned] Gold!", cityWithMausoleum.location, NotificationIcon.Gold)
    }

    private fun addFortifyActions(actionList: ArrayList<UnitAction>, unit: MapUnit, showingAdditionalActions: Boolean) {
        if (unit.isFortified() && !showingAdditionalActions) {
            actionList += UnitAction(
                type = if (unit.action!!.endsWith(" until healed"))
                    UnitActionType.FortifyUntilHealed else
                    UnitActionType.Fortify,
                isCurrentAction = true,
                title = "${"Fortification".tr()} ${unit.getFortificationTurns() * 20}%"
            )
            return
        }

        if (!unit.canFortify()) return
        if (unit.currentMovement == 0f) return

        val isFortified = unit.isFortified()
        val isDamaged = unit.health < 100

        if (isDamaged && !showingAdditionalActions)
            actionList += UnitAction(UnitActionType.FortifyUntilHealed,
            title = UnitActionType.FortifyUntilHealed.value,
            action = {
                unit.fortifyUntilHealed()
            }.takeIf { !unit.isFortifyingUntilHealed() }
        )
        else if (isDamaged || !showingAdditionalActions)
            actionList += UnitAction(UnitActionType.Fortify,
            uncivSound = UncivSound.Fortify,
            action = {
                unit.fortify()
            }.takeIf { !isFortified }
        )
    }

    private fun addSleepActions(actionList: ArrayList<UnitAction>, unit: MapUnit, showingAdditionalActions: Boolean) {
        if (unit.isFortified() || unit.canFortify() || unit.currentMovement == 0f) return
        // If this unit is working on an improvement, it cannot sleep
        if ((unit.currentTile.hasImprovementInProgress() && unit.canBuildImprovement(unit.currentTile.getTileImprovementInProgress()!!))) return
        val isSleeping = unit.isSleeping()
        val isDamaged = unit.health < 100

        if (isDamaged && !showingAdditionalActions) {
            actionList += UnitAction(UnitActionType.SleepUntilHealed,
                action = {
                    unit.action = Constants.unitActionSleepUntilHealed
                }.takeIf { !unit.isSleepingUntilHealed() }
            )
        } else if (isDamaged || !showingAdditionalActions) {
            actionList += UnitAction(UnitActionType.Sleep,
                action = {
                    unit.action = Constants.unitActionSleep
                }.takeIf { !isSleeping }
            )
        }
    }

    fun canPillage(unit: MapUnit, tile: TileInfo): Boolean {
        val tileImprovement = tile.getTileImprovement()
        // City ruins, Ancient Ruins, Barbarian Camp, City Center marked in json
        if (tileImprovement == null || tileImprovement.hasUnique("Unpillagable")) return false
        val tileOwner = tile.getOwner()
        // Can't pillage friendly tiles, just like you can't attack them - it's an 'act of war' thing
        return tileOwner == null || tileOwner == unit.civInfo || unit.civInfo.isAtWarWith(tileOwner)
    }

    private fun addGiftAction(unit: MapUnit, actionList: ArrayList<UnitAction>, tile: TileInfo) {
        val getGiftAction = getGiftAction(unit, tile)
        if (getGiftAction != null) actionList += getGiftAction
    }

    fun getGiftAction(unit: MapUnit, tile: TileInfo): UnitAction? {
        val recipient = tile.getOwner()
        // We need to be in another civs territory.
        if (recipient == null || recipient.isCurrentPlayer()) return null

        // City States only take miliary units (and GPs for certain civs)
        if (recipient.isCityState()) {
            if (unit.isGreatPerson()) {
                // Do we have a unique ability to gift GPs?
                if (unit.civInfo.getMatchingUniques("Gain [] Influence with a [] gift to a City-State").none {
                    it.params[1] == "Great Person" } )  return null
            }
            else if (!unit.baseUnit().matchesFilter("Military")) return null
        }
        // If gifting to major civ they need to be friendly
        else if (!tile.isFriendlyTerritory(unit.civInfo)) return null

        if (unit.currentMovement <= 0)
            return UnitAction(UnitActionType.GiftUnit, uncivSound = UncivSound.Silent, action = null)

        val giftAction = {
            if (recipient.isCityState()) {
                for (unique in unit.civInfo.getMatchingUniques("Gain [] Influence with a [] gift to a City-State")) {
                    if((unit.isGreatPerson() && unique.params[1] == "Great Person")
                        || unit.matchesFilter(unique.params[1])) {
                        recipient.getDiplomacyManager(unit.civInfo).influence += unique.params[0].toInt() - 5
                    }
                }

                recipient.getDiplomacyManager(unit.civInfo).influence += 5

                recipient.updateAllyCivForCityState()
            }
            else recipient.getDiplomacyManager(unit.civInfo).addModifier(DiplomaticModifiers.GaveUsUnits, 5f)

            if(recipient.isCityState() && unit.isGreatPerson())
                unit.destroy()  // City states dont get GPs
            else
                unit.gift(recipient)
            UncivGame.Current.worldScreen.shouldUpdate = true
        }

        return UnitAction(UnitActionType.GiftUnit, uncivSound = UncivSound.Silent, action = giftAction)
    }

    private fun addToggleActionsAction(unit: MapUnit, actionList: ArrayList<UnitAction>, unitTable: UnitTable) {
        actionList += UnitAction(UnitActionType.ShowAdditionalActions,
            title = if (unit.showAdditionalActions) "Back" else "Show more",
            action = {
                unit.showAdditionalActions = !unit.showAdditionalActions
                unitTable.update()
            }
        )
    }

}<|MERGE_RESOLUTION|>--- conflicted
+++ resolved
@@ -56,7 +56,6 @@
         addSpreadReligionActions(unit, actionList, tile)
 
 
-
         addToggleActionsAction(unit, actionList, unitTable)
 
         return actionList
@@ -74,7 +73,6 @@
         addExplorationActions(unit, actionList)
         addDisbandAction(actionList, unit, worldScreen)
         addGiftAction(unit, actionList, tile)
-
 
 
         addToggleActionsAction(unit, actionList, unitTable)
@@ -139,26 +137,7 @@
                 unit.destroy()
             }.takeIf { unit.currentMovement > 0 })
     }
-<<<<<<< HEAD
-    
-    // This entire function is deprecated since 3.15.4, as the 'can construct roads' unique is deprecated
-        private fun addConstructRoadsAction(unit: MapUnit, tile: TileInfo, actionList: ArrayList<UnitAction>) {
-            val improvement = RoadStatus.Road.improvement(unit.civInfo.gameInfo.ruleSet) ?: return
-            if (unit.hasUnique("Can construct roads")
-                    && tile.roadStatus == RoadStatus.None
-                    && tile.improvementInProgress != RoadStatus.Road.name
-                    && tile.isLand
-                    && (improvement.techRequired == null || unit.civInfo.tech.isResearched(improvement.techRequired!!)))
-                actionList += UnitAction(UnitActionType.ConstructRoad,
-                        action = {
-                            tile.improvementInProgress = RoadStatus.Road.name
-                            tile.turnsToImprovement = improvement.getTurnsToBuild(unit.civInfo)
-                        }.takeIf { unit.currentMovement > 0 })
-        }
-    //
-=======
-
->>>>>>> 7a42ab3e
+
 
     private fun addFoundCityAction(unit: MapUnit, actionList: ArrayList<UnitAction>, tile: TileInfo) {
         val getFoundCityAction = getFoundCityAction(unit, tile)
