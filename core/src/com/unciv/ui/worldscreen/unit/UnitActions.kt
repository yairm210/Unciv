--- conflicted
+++ resolved
@@ -126,25 +126,6 @@
 
         if(unit.hasUnique("Must set up to ranged attack") && !unit.isEmbarked()) {
             val setUp = unit.action == "Set Up"
-<<<<<<< HEAD
-            if(!setUp) {
-                actionList += UnitAction("Set up", unit.currentMovement > 0) {
-                    unit.action = "Set Up"
-                    // setting up uses up all movement points
-                    // this is to avoid problems with the idle state:
-                    // - unit should not be idle when setting up right now
-                    // - unit should be idle when set up in the past
-                    unit.currentMovement = 0f
-                    unitTable.selectedUnit = null
-                }.sound("setup")
-            }
-            else {
-                actionList += UnitAction("Pack up", true) {
-                    // packing together does not take any movement points
-                    unit.action = null
-                }.sound("setup")
-            }
-=======
             actionList+=UnitAction("Set up", unit.currentMovement >0 && !setUp, currentAction = setUp ) {
                 unit.action="Set Up"
                 // setting up uses up all movement points
@@ -154,7 +135,6 @@
                 unit.currentMovement=0f
                 unitTable.selectedUnit = null
             }.sound("setup")
->>>>>>> 4a97d3ea
         }
 
         if (unit.hasUnique("Founds a new city") && !unit.isEmbarked()) {
