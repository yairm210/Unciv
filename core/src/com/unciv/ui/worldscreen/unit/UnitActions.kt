--- conflicted
+++ resolved
@@ -63,12 +63,9 @@
         addEnhanceReligionAction(unit, actionList)
         actionList += getImprovementConstructionActions(unit, tile)
         addActionsWithLimitedUses(unit, actionList, tile)
-<<<<<<< HEAD
-        addAddInCapitalAction(unit, actionList, tile)
-=======
         addExplorationActions(unit, actionList)
         addAutomateBuildingImprovementsAction(unit, actionList)
->>>>>>> bce65a96
+        addAddInCapitalAction(unit, actionList, tile)
 
 
         addToggleActionsAction(unit, actionList, unitTable)
