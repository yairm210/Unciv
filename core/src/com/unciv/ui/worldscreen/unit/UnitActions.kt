package com.unciv.ui.worldscreen.unit

import com.badlogic.gdx.graphics.Color
import com.unciv.Constants
import com.unciv.UncivGame
import com.unciv.logic.automation.UnitAutomation
import com.unciv.logic.automation.WorkerAutomation
import com.unciv.logic.map.MapUnit
import com.unciv.logic.map.RoadStatus
import com.unciv.logic.map.TileInfo
import com.unciv.models.UncivSound
import com.unciv.models.UnitAction
import com.unciv.models.UnitActionType
import com.unciv.models.ruleset.Building
import com.unciv.models.translations.tr
import com.unciv.ui.pickerscreens.ImprovementPickerScreen
import com.unciv.ui.pickerscreens.PromotionPickerScreen
import com.unciv.ui.utils.YesNoPopup
import com.unciv.ui.worldscreen.WorldScreen

object UnitActions {

    fun getUnitActions(unit: MapUnit, worldScreen: WorldScreen): List<UnitAction> {
        val tile = unit.getTile()
        val unitTable = worldScreen.bottomUnitTable
        val actionList = ArrayList<UnitAction>()

        if (unit.action != null && unit.action!!.startsWith("moveTo")) {
            actionList += UnitAction(
                    type = UnitActionType.StopMovement,
                    action = { unit.action = null }
            )
        }

        val workingOnImprovement = unit.hasUnique("Can build improvements on tiles")
                && unit.currentTile.hasImprovementInProgress()
        if (!unit.isFortified() && !unit.canFortify()
                && unit.currentMovement > 0 && !workingOnImprovement) {
            addSleepActions(actionList, unit, unitTable)
        }

        if (unit.canFortify()) {
            addFortifyActions(actionList, unit, unitTable)
        } else if (unit.isFortified()) {
            actionList += UnitAction(
                    type = if (unit.action!!.endsWith(" until healed"))
                        UnitActionType.FortifyUntilHealed else
                        UnitActionType.Fortify,
                    isCurrentAction = true,
                    title = "${"Fortification".tr()} ${unit.getFortificationTurns() * 20}%"
            )
        }

        addExplorationActions(unit, actionList)
        addPromoteAction(unit, actionList)
        addUnitUpgradeAction(unit, actionList)
        addPillageAction(unit, actionList)
        addSetupAction(unit, actionList)
        addFoundCityAction(unit, actionList, tile)
        addWorkerActions(unit, actionList, tile, worldScreen, unitTable)
        addConstructRoadsAction(unit, tile, actionList)
        addCreateWaterImprovements(unit, actionList)
        addGreatPersonActions(unit, actionList, tile)
        addDisbandAction(actionList, unit, worldScreen)

        return actionList
    }

    private fun addDisbandAction(actionList: ArrayList<UnitAction>, unit: MapUnit, worldScreen: WorldScreen) {
        actionList += UnitAction(
                type = UnitActionType.DisbandUnit,
                action = {
                    val disbandText = if (unit.currentTile.getOwner() == unit.civInfo)
                        "Disband this unit for [${unit.baseUnit.getDisbandGold()}] gold?".tr()
                    else "Do you really want to disband this unit?".tr()
                    YesNoPopup(disbandText, { unit.disband(); worldScreen.shouldUpdate = true }).open()
                }.takeIf {unit.currentMovement > 0} )
    }

    private fun addCreateWaterImprovements(unit: MapUnit, actionList: ArrayList<UnitAction>) {
        val waterImprovementAction = getWaterImprovementAction(unit)
        if(waterImprovementAction!=null) actionList += waterImprovementAction
    }

    fun getWaterImprovementAction(unit: MapUnit): UnitAction? {
        val tile = unit.currentTile
        for (improvement in listOf("Fishing Boats", "Oil well")) {
            if (unit.hasUnique("May create improvements on water resources") && tile.resource != null
                    && tile.isWater // because fishing boats can enter cities, and if there's oil in the city... ;)
                    && tile.improvement == null
                    && tile.getTileResource().improvement == improvement
                    && unit.civInfo.tech.isResearched(unit.civInfo.gameInfo.ruleSet.tileImprovements[improvement]!!.techRequired!!)
            )
                return UnitAction(
                        type = UnitActionType.Create,
                        title = "Create [$improvement]",
                        action = {
                            tile.improvement = improvement
                            unit.destroy()
                        }.takeIf {unit.currentMovement > 0})
        }
        return null
    }

    private fun addConstructRoadsAction(unit: MapUnit, tile: TileInfo, actionList: ArrayList<UnitAction>) {
        if (unit.hasUnique("Can construct roads")
                && tile.roadStatus == RoadStatus.None
                && tile.improvementInProgress != "Road"
                && tile.isLand
                && unit.civInfo.tech.isResearched(RoadStatus.Road.improvement(unit.civInfo.gameInfo.ruleSet)!!.techRequired!!))
            actionList += UnitAction(
                    type = UnitActionType.ConstructRoad,
                    action = {
                        tile.improvementInProgress = "Road"
                        tile.turnsToImprovement = 4
                    }.takeIf { unit.currentMovement > 0 })
    }

    private fun addFoundCityAction(unit: MapUnit, actionList: ArrayList<UnitAction>, tile: TileInfo) {
        val getFoundCityAction = getFoundCityAction(unit, tile)
        if (getFoundCityAction != null) actionList += getFoundCityAction
    }

    fun getFoundCityAction(unit:MapUnit, tile: TileInfo): UnitAction? {
        if (!unit.hasUnique("Founds a new city") || unit.isEmbarked()) return null
        return UnitAction(
                type = UnitActionType.FoundCity,
                uncivSound = UncivSound.Chimes,
                action = {
                    UncivGame.Current.settings.addCompletedTutorialTask("Found city")
                    unit.civInfo.addCity(tile.position)
                    tile.improvement = null
                    unit.destroy()
                }.takeIf { unit.currentMovement > 0 && !tile.getTilesInDistance(3).any { it.isCityCenter() } })
    }

    private fun addPromoteAction(unit: MapUnit, actionList: ArrayList<UnitAction>) {
        if (unit.type.isCivilian() || !unit.promotions.canBePromoted()) return
        // promotion does not consume movement points, so we can do it always
        actionList += UnitAction(
                type = UnitActionType.Promote,
                uncivSound = UncivSound.Promote,
                action = {
                    UncivGame.Current.setScreen(PromotionPickerScreen(unit))
                })
    }

    private fun addSetupAction(unit: MapUnit, actionList: ArrayList<UnitAction>) {
        if (!unit.hasUnique("Must set up to ranged attack") || unit.isEmbarked()) return
        val isSetUp = unit.action == "Set Up"
        actionList += UnitAction(
                type = UnitActionType.SetUp,
                isCurrentAction = isSetUp,
                uncivSound = UncivSound.Setup,
                action = {
                    unit.action = Constants.unitActionSetUp
                    unit.useMovementPoints(1f)
                }.takeIf { unit.currentMovement > 0 && !isSetUp })
    }

    private fun addPillageAction(unit: MapUnit, actionList: ArrayList<UnitAction>) {
        val pillageAction = getPillageAction(unit)
        if(pillageAction!=null) actionList += pillageAction
    }

    fun getPillageAction(unit: MapUnit): UnitAction? {
        val tile = unit.currentTile
        if (unit.type.isCivilian() || tile.improvement == null) return null
        return UnitAction(
                type = UnitActionType.Pillage,
                action = {
                    // http://well-of-souls.com/civ/civ5_improvements.html says that naval improvements are destroyed upon pilllage
                    //    and I can't find any other sources so I'll go with that
                    if (tile.isLand) {
                        tile.improvementInProgress = tile.improvement
                        tile.turnsToImprovement = 2
                    }
                    tile.improvement = null
                    if (!unit.hasUnique("No movement cost to pillage")) unit.useMovementPoints(1f)
                    unit.healBy(25)
                }.takeIf { unit.currentMovement > 0 && canPillage(unit, tile) })
    }

    private fun addExplorationActions(unit: MapUnit, actionList: ArrayList<UnitAction>) {
        if (unit.type.isAirUnit()) return
        if (unit.action != Constants.unitActionExplore) {
            actionList += UnitAction(
                    type = UnitActionType.Explore,
                    action = {
                        UnitAutomation().automatedExplore(unit)
                        unit.action = Constants.unitActionExplore
                    })
        } else {
            actionList += UnitAction(
                    type = UnitActionType.StopExploration,
                    action = { unit.action = null }
            )
        }
    }

<<<<<<< HEAD
    private suspend fun SequenceScope<UnitAction>.yieldUpgradeAction(unit: MapUnit, tile: TileInfo) {
        if (unit.baseUnit().upgradesTo != null && tile.getOwner() == unit.civInfo
                && unit.canUpgrade(false)) {

            val goldCostOfUpgrade = unit.getCostOfUpgrade()
            val upgradedUnit = unit.getUnitToUpgradeTo(false)
=======
    private fun addUnitUpgradeAction(unit: MapUnit, actionList: ArrayList<UnitAction>) {
        val upgradeAction = getUpgradeAction(unit)
        if(upgradeAction!=null) actionList += upgradeAction
    }

    fun getUpgradeAction(unit: MapUnit): UnitAction? {
        val tile = unit.currentTile
        if (unit.baseUnit().upgradesTo == null || tile.getOwner() != unit.civInfo
                || !unit.canUpgrade()) return null
        val goldCostOfUpgrade = unit.getCostOfUpgrade()
        val upgradedUnit = unit.getUnitToUpgradeTo()

        return UnitAction(
                type = UnitActionType.Upgrade,
                title = "Upgrade to [${upgradedUnit.name}] ([$goldCostOfUpgrade] gold)",
                uncivSound = UncivSound.Upgrade,
                action = {
                    unit.civInfo.gold -= goldCostOfUpgrade
                    val unitTile = unit.getTile()
                    unit.destroy()
                    val newunit = unit.civInfo.placeUnitNearTile(unitTile.position, upgradedUnit.name)!!
                    newunit.health = unit.health
                    newunit.promotions = unit.promotions

                    for (promotion in newunit.baseUnit.promotions)
                        if (promotion !in newunit.promotions.promotions)
                            newunit.promotions.addPromotion(promotion, true)

                    newunit.updateUniques()
                    newunit.updateVisibleTiles()
                    newunit.currentMovement = 0f
                }.takeIf {
                    unit.civInfo.gold >= goldCostOfUpgrade && !unit.isEmbarked()
                            && unit.currentMovement == unit.getMaxMovement().toFloat()
                })
    }
>>>>>>> e7306214

    private fun addWorkerActions(unit: MapUnit, actionList: ArrayList<UnitAction>, tile: TileInfo, worldScreen: WorldScreen, unitTable: UnitTable) {
        if (!unit.hasUnique("Can build improvements on tiles")) return

        // Allow automate/unautomate when embarked, but not building improvements - see #1963
        if (Constants.unitActionAutomation == unit.action) {
            actionList += UnitAction(
                    type = UnitActionType.StopAutomation,
                    action = { unit.action = null }
            )
        } else {
            actionList += UnitAction(
                    type = UnitActionType.Automate,
                    action = {
                        unit.action = Constants.unitActionAutomation
                        WorkerAutomation(unit).automateWorkerAction()
                    }.takeIf { unit.currentMovement > 0 })
        }

        if(unit.isEmbarked()) return

        val canConstruct =unit.currentMovement > 0
                && !tile.isCityCenter()
                && unit.civInfo.gameInfo.ruleSet.tileImprovements.values.any { tile.canBuildImprovement(it, unit.civInfo) }
        actionList += UnitAction(
                type = UnitActionType.ConstructImprovement,
                isCurrentAction = unit.currentTile.hasImprovementInProgress(),
                action = {
                    worldScreen.game.setScreen(ImprovementPickerScreen(tile) { unitTable.selectedUnit = null })
                }.takeIf { canConstruct })
    }

<<<<<<< HEAD
    fun getUpgradeAction(unit: MapUnit, unitTile: TileInfo, upgradedUnit: BaseUnit,
                         goldCostOfUpgrade: Int): (() -> Unit)? = {
        getUpgradeAction(unit, unitTile, upgradedUnit, goldCostOfUpgrade, false)
    }

    fun getUpgradeAction(unit: MapUnit, unitTile: TileInfo, upgradedUnit: BaseUnit,
                         goldCostOfUpgrade: Int, fromRuins: Boolean): (() -> Unit)? =
            getLambdaOrNull((unit.civInfo.gold >= goldCostOfUpgrade || fromRuins)
            && !unit.isEmbarked()
            && (unit.currentMovement == unit.getMaxMovement().toFloat() || fromRuins)) {
                unit.civInfo.gold -= goldCostOfUpgrade
                unit.destroy()
                val newunit = unit.civInfo.placeUnitNearTile(unitTile.position, upgradedUnit.name)!!
                newunit.health = unit.health
                newunit.promotions = unit.promotions

                for (promotion in newunit.baseUnit.promotions)
                    if (promotion !in newunit.promotions.promotions)
                        newunit.promotions.addPromotion(promotion, true)

                newunit.updateUniques()
                newunit.updateVisibleTiles()
                newunit.currentMovement = 0f

                //TODO: record previous incarnations of a unit, so that special abilities are not lost
                //When checking type of unit, call something like isOrWas(unitType) rather than just checking name
            }
=======
    private fun addGreatPersonActions(unit: MapUnit, actionList: ArrayList<UnitAction>, tile: TileInfo) {

        if (unit.name == "Great Scientist" && !unit.isEmbarked()) {
            actionList += UnitAction(
                    type = UnitActionType.HurryResearch,
                    uncivSound = UncivSound.Chimes,
                    action = {
                        unit.civInfo.tech.hurryResearch()
                        unit.destroy()
                    }.takeIf { unit.civInfo.tech.currentTechnologyName() != null && unit.currentMovement > 0 })
        }
>>>>>>> e7306214

        if (unit.hasUnique("Can start an 8-turn golden age") && !unit.isEmbarked()) {
            actionList += UnitAction(
                    type = UnitActionType.StartGoldenAge,
                    uncivSound = UncivSound.Chimes,
                    action = {
                        unit.civInfo.goldenAges.enterGoldenAge()
                        unit.destroy()
                    }.takeIf { unit.currentMovement > 0 })
        }

        if (unit.name == "Great Engineer" && !unit.isEmbarked()) {
            val canHurryWonder = if (unit.currentMovement == 0f || !tile.isCityCenter()) false
            else {
                val currentConstruction = tile.getCity()!!.cityConstructions.getCurrentConstruction()
                if (currentConstruction !is Building) false
                else currentConstruction.isWonder || currentConstruction.isNationalWonder
            }
            actionList += UnitAction(
                    type = UnitActionType.HurryWonder,
                    uncivSound = UncivSound.Chimes,
                    action = {
                        tile.getCity()!!.cityConstructions.apply {
                            addProductionPoints(300 + 30 * tile.getCity()!!.population.population) //http://civilization.wikia.com/wiki/Great_engineer_(Civ5)
                            constructIfEnough()
                        }
                        unit.destroy()
                    }.takeIf { canHurryWonder })
        }

        if (unit.name == "Great Merchant" && !unit.isEmbarked()) {
            val canConductTradeMission = tile.owningCity?.civInfo?.isCityState() == true
                    && tile.owningCity?.civInfo?.isAtWarWith(unit.civInfo) == false
                    && unit.currentMovement > 0
            actionList += UnitAction(
                    type = UnitActionType.ConductTradeMission,
                    uncivSound = UncivSound.Chimes,
                    action = {
                        // http://civilization.wikia.com/wiki/Great_Merchant_(Civ5)
                        var goldEarned = (350 + 50 * unit.civInfo.getEra().ordinal) * unit.civInfo.gameInfo.gameParameters.gameSpeed.modifier
                        if (unit.civInfo.policies.isAdopted("Commerce Complete"))
                            goldEarned *= 2
                        unit.civInfo.gold += goldEarned.toInt()
                        val relevantUnique = unit.getUniques().first { it.startsWith("Can undertake") }
                        val influenceEarned = Regex("\\d+").find(relevantUnique)!!.value.toInt()
                        tile.owningCity!!.civInfo.getDiplomacyManager(unit.civInfo).influence += influenceEarned
                        unit.civInfo.addNotification("Your trade mission to [${tile.owningCity!!.civInfo}] has earned you [${goldEarned.toInt()}] gold and [$influenceEarned] influence!", null, Color.GOLD)
                        unit.destroy()
                    }.takeIf { canConductTradeMission })
        }

        val buildImprovementAction = getGreatPersonBuildImprovementAction(unit)
        if (buildImprovementAction != null) actionList += buildImprovementAction
    }

    fun getGreatPersonBuildImprovementAction(unit: MapUnit): UnitAction? {
        val tile = unit.currentTile
        for (unique in unit.getUniques().filter { it.startsWith("Can build improvement: ") }) {
            val improvementName = unique.replace("Can build improvement: ", "")
            return UnitAction(
                    type = UnitActionType.Create,
                    title = "Create [$improvementName]",
                    uncivSound = UncivSound.Chimes,
                    action = {
                        unit.getTile().terrainFeature = null // remove forest/jungle/marsh
                        unit.getTile().improvement = improvementName
                        unit.getTile().improvementInProgress = null
                        unit.getTile().turnsToImprovement = 0
                        unit.destroy()
                    }.takeIf { unit.currentMovement > 0f && !tile.isWater && !tile.isCityCenter() && !tile.getLastTerrain().unbuildable })
        }
        return null
    }

    private fun addFortifyActions(actionList: ArrayList<UnitAction>, unit: MapUnit, unitTable: UnitTable) {

        val action = UnitAction(
                type = UnitActionType.Fortify,
                uncivSound = UncivSound.Fortify,
                action = {
                    unit.fortify()
                    unitTable.selectedUnit = null
                }.takeIf { unit.currentMovement > 0 })

        if (unit.health < 100) {
            val actionForWounded = action.copy(
                    type = UnitActionType.FortifyUntilHealed,
                    title = UnitActionType.FortifyUntilHealed.value,
                    action = {
                        unit.fortifyUntilHealed()
                        unitTable.selectedUnit = null
                    })
            actionList += actionForWounded
        }

        actionList += action
    }

    private fun addSleepActions(actionList: ArrayList<UnitAction>, unit: MapUnit, unitTable: UnitTable) {

        val isSleeping = unit.isSleeping()

        val action = UnitAction(
                type = UnitActionType.Sleep,
                isCurrentAction = isSleeping,
                action = {
                    unit.action = Constants.unitActionSleep
                    unitTable.selectedUnit = null
                }.takeIf { !isSleeping })

        if (unit.health < 100 && !isSleeping) {
            val actionForWounded = action.copy(
                    type = UnitActionType.SleepUntilHealed,
                    title = UnitActionType.SleepUntilHealed.value,
                    action = {
                        unit.action = Constants.unitActionSleepUntilHealed
                        unitTable.selectedUnit = null
                    })
            actionList += actionForWounded
        }

        actionList += action
    }

    fun canPillage(unit: MapUnit, tile: TileInfo): Boolean {
        if (tile.improvement == null || tile.improvement == Constants.barbarianEncampment
                || tile.improvement == Constants.ancientRuins
                || tile.improvement == "City ruins") return false
        val tileOwner = tile.getOwner()
        // Can't pillage friendly tiles, just like you can't attack them - it's an 'act of war' thing
        return tileOwner == null || tileOwner == unit.civInfo || unit.civInfo.isAtWarWith(tileOwner)
    }
}<|MERGE_RESOLUTION|>--- conflicted
+++ resolved
@@ -198,14 +198,6 @@
         }
     }
 
-<<<<<<< HEAD
-    private suspend fun SequenceScope<UnitAction>.yieldUpgradeAction(unit: MapUnit, tile: TileInfo) {
-        if (unit.baseUnit().upgradesTo != null && tile.getOwner() == unit.civInfo
-                && unit.canUpgrade(false)) {
-
-            val goldCostOfUpgrade = unit.getCostOfUpgrade()
-            val upgradedUnit = unit.getUnitToUpgradeTo(false)
-=======
     private fun addUnitUpgradeAction(unit: MapUnit, actionList: ArrayList<UnitAction>) {
         val upgradeAction = getUpgradeAction(unit)
         if(upgradeAction!=null) actionList += upgradeAction
@@ -242,7 +234,6 @@
                             && unit.currentMovement == unit.getMaxMovement().toFloat()
                 })
     }
->>>>>>> e7306214
 
     private fun addWorkerActions(unit: MapUnit, actionList: ArrayList<UnitAction>, tile: TileInfo, worldScreen: WorldScreen, unitTable: UnitTable) {
         if (!unit.hasUnique("Can build improvements on tiles")) return
@@ -275,35 +266,6 @@
                 }.takeIf { canConstruct })
     }
 
-<<<<<<< HEAD
-    fun getUpgradeAction(unit: MapUnit, unitTile: TileInfo, upgradedUnit: BaseUnit,
-                         goldCostOfUpgrade: Int): (() -> Unit)? = {
-        getUpgradeAction(unit, unitTile, upgradedUnit, goldCostOfUpgrade, false)
-    }
-
-    fun getUpgradeAction(unit: MapUnit, unitTile: TileInfo, upgradedUnit: BaseUnit,
-                         goldCostOfUpgrade: Int, fromRuins: Boolean): (() -> Unit)? =
-            getLambdaOrNull((unit.civInfo.gold >= goldCostOfUpgrade || fromRuins)
-            && !unit.isEmbarked()
-            && (unit.currentMovement == unit.getMaxMovement().toFloat() || fromRuins)) {
-                unit.civInfo.gold -= goldCostOfUpgrade
-                unit.destroy()
-                val newunit = unit.civInfo.placeUnitNearTile(unitTile.position, upgradedUnit.name)!!
-                newunit.health = unit.health
-                newunit.promotions = unit.promotions
-
-                for (promotion in newunit.baseUnit.promotions)
-                    if (promotion !in newunit.promotions.promotions)
-                        newunit.promotions.addPromotion(promotion, true)
-
-                newunit.updateUniques()
-                newunit.updateVisibleTiles()
-                newunit.currentMovement = 0f
-
-                //TODO: record previous incarnations of a unit, so that special abilities are not lost
-                //When checking type of unit, call something like isOrWas(unitType) rather than just checking name
-            }
-=======
     private fun addGreatPersonActions(unit: MapUnit, actionList: ArrayList<UnitAction>, tile: TileInfo) {
 
         if (unit.name == "Great Scientist" && !unit.isEmbarked()) {
@@ -315,7 +277,6 @@
                         unit.destroy()
                     }.takeIf { unit.civInfo.tech.currentTechnologyName() != null && unit.currentMovement > 0 })
         }
->>>>>>> e7306214
 
         if (unit.hasUnique("Can start an 8-turn golden age") && !unit.isEmbarked()) {
             actionList += UnitAction(
