package com.unciv.ui.worldscreen.unit

import com.badlogic.gdx.graphics.Color
import com.unciv.Constants
import com.unciv.UncivGame
import com.unciv.logic.automation.UnitAutomation
import com.unciv.logic.automation.WorkerAutomation
import com.unciv.logic.map.MapUnit
import com.unciv.logic.map.RoadStatus
import com.unciv.logic.map.TileInfo
import com.unciv.models.UncivSound
import com.unciv.models.UnitAction
import com.unciv.models.UnitActionType
import com.unciv.models.ruleset.Building
import com.unciv.models.ruleset.unit.BaseUnit
import com.unciv.models.translations.tr
import com.unciv.ui.pickerscreens.ImprovementPickerScreen
import com.unciv.ui.pickerscreens.PromotionPickerScreen
import com.unciv.ui.utils.YesNoPopup
import com.unciv.ui.worldscreen.WorldScreen
import kotlinx.coroutines.*

private const val CAN_BUILD_IMPROVEMENT = "Can build improvement: "

object UnitActions {

    fun getUnitActions(unit: MapUnit, worldScreen: WorldScreen): Sequence<UnitAction> = sequence {
        val tile = unit.getTile()
        val unitTable = worldScreen.bottomUnitTable

        if (unit.action != null && unit.action!!.startsWith("moveTo"))
            yield(UnitAction(
                    type = UnitActionType.StopMovement,
                    action = { unit.action = null }))

        yieldSleepActions(unit, unitTable)
        yieldFortifyActions(unit, unitTable)
        yieldExploreAction(unit)
        yieldPromoteAction(unit)
        yieldUpgradeAction(unit, tile)
        yieldPillageAction(unit, tile)
        yieldSetupAction(unit)
        yieldFoundCityAction(unit, tile)
        yieldWorkerActions(unit, tile, worldScreen, unitTable)
        yieldConstructRoadsAction(tile, unit)
        yieldCreateWaterImprovements(tile, unit)

        yieldAll(getGreatPersonActions(unit, tile))

        yieldDisbandAction(unit, worldScreen)
    }

    private suspend fun SequenceScope<UnitAction>.yieldDisbandAction(unit: MapUnit, worldScreen: WorldScreen) {
        yield(UnitAction(
                type = UnitActionType.DisbandUnit,
                action = getLambdaOrNull(unit.currentMovement > 0) {
                    val disbandText = if (unit.currentTile.getOwner() == unit.civInfo)
                        "Disband this unit for [${unit.baseUnit.getDisbandGold()}] gold?".tr()
                    else "Do you really want to disband this unit?".tr()
                    YesNoPopup(disbandText, { unit.disband(); worldScreen.shouldUpdate = true }).open()
                }))
    }

    private suspend fun SequenceScope<UnitAction>.yieldCreateWaterImprovements(tile: TileInfo,
                                                                               unit: MapUnit) {
        val improvement = tile.getTileResourceOrNull()?.improvement
        if (improvement != null && tile.isWater && tile.improvement == null
                && unit.hasUnique("May create improvements on water resources")
                && unit.civInfo.tech.isResearched(
                        unit.civInfo.gameInfo.ruleSet.tileImprovements[improvement]!!
                                .techRequired!!))
            yield(UnitAction(
                    type = UnitActionType.Create,
                    title = "Create [$improvement]",
                    action = getWaterImprovementAction(unit, tile, improvement)))
    }

    fun getWaterImprovementAction(unit: MapUnit, tile: TileInfo, improvement: String): (() -> Unit)? =
            getLambdaOrNull(unit.currentMovement > 0) {
                tile.improvement = improvement
                unit.destroy()
            }

    private suspend fun SequenceScope<UnitAction>.yieldConstructRoadsAction(tile: TileInfo, unit: MapUnit) {
        if (tile.roadStatus == RoadStatus.None
                && tile.improvementInProgress != "Road"
                && tile.isLand
                && unit.hasUnique("Can construct roads")
                && unit.civInfo.tech.isResearched(RoadStatus.Road.improvement(unit.civInfo.gameInfo.ruleSet)!!.techRequired!!))
            yield(UnitAction(
                    type = UnitActionType.ConstructRoad,
                    action = getLambdaOrNull(unit.currentMovement > 0) {
                        tile.improvementInProgress = "Road"
                        tile.turnsToImprovement = 4
                    }))
    }

    fun getFoundCityAction(unit: MapUnit, tile: TileInfo): (() -> Unit)? =
            getLambdaOrNull(unit.currentMovement > 0
                    && !tile.getTilesInDistance(3).any { it.isCityCenter() }) {
                UncivGame.Current.settings.addCompletedTutorialTask("Found city")
                unit.civInfo.addCity(tile.position)
                tile.improvement = null
                unit.destroy()
            }

<<<<<<< HEAD
                // Pillage Action
                if (!unit.type.isCivilian() && canPillage(unit, tile))
                    yield(UnitAction(
                            type = UnitActionType.Pillage,
                            action = getPillageAction(unit, tile)
                    ))
=======
    private suspend fun SequenceScope<UnitAction>.yieldFoundCityAction(unit: MapUnit, tile: TileInfo) {
        if (!unit.isEmbarked() && unit.hasUnique("Founds a new city"))
            yield(UnitAction(
                    type = UnitActionType.FoundCity,
                    uncivSound = UncivSound.Chimes,
                    action = getFoundCityAction(unit, tile)))
    }
>>>>>>> f7c743da

    private suspend fun SequenceScope<UnitAction>.yieldPromoteAction(unit: MapUnit) {
        // promotion does not consume movement points, so we can do it always
        if (!unit.type.isCivilian() && unit.promotions.canBePromoted())
            yield(UnitAction(
                    type = UnitActionType.Promote,
                    uncivSound = UncivSound.Promote,
                    action = {
                        UncivGame.Current.setScreen(PromotionPickerScreen(unit))
                    }))
    }

<<<<<<< HEAD
                // Found city
                if (!unit.isEmbarked() && unit.hasUnique("Founds a new city"))
                    yield(UnitAction(
                            type = UnitActionType.FoundCity,
                            uncivSound = UncivSound.Chimes,
                            action = getFoundCityAction(unit, tile)))

                // Worker Actions
                if (unit.hasUnique("Can build improvements on tiles"))
                    yieldAll(sequence {
                        yield(if (Constants.unitActionAutomation == unit.action)
                            UnitAction(
                                    type = UnitActionType.StopAutomation,
                                    action = { unit.action = null })
                        else
                            UnitAction(
                                    type = UnitActionType.Automate,
                                    action = getLambdaOrNull(unit.currentMovement > 0) {
                                        unit.action = Constants.unitActionAutomation
                                        GlobalScope.launch {
                                            WorkerAutomation(unit).automateWorkerAction()
                                            UncivGame.Current.worldScreen.shouldUpdate = true
                                        }
                                    })
                        )

                        // Allow automate/unautomate when embarked, but not building improvements - see #1963
                        if (!unit.isEmbarked())
                            yield(UnitAction(
                                    type = UnitActionType.ConstructImprovement,
                                    isCurrentAction = unit.currentTile.hasImprovementInProgress(),
                                    action = getLambdaOrNull(unit.currentMovement > 0
                                            && !tile.isCityCenter()
                                            && unit.civInfo.gameInfo.ruleSet.tileImprovements.values.any { tile.canBuildImprovement(it, unit.civInfo) }) {
                                        worldScreen.game.setScreen(ImprovementPickerScreen(tile) { unitTable.selectedUnit = null })
                                    }))
                    })

                // Construct Roads Action
                if (tile.roadStatus == RoadStatus.None
                        && tile.improvementInProgress != "Road"
                        && tile.isLand
                        && unit.hasUnique("Can construct roads")
                        && unit.civInfo.tech.isResearched(RoadStatus.Road.improvement(unit.civInfo.gameInfo.ruleSet)!!.techRequired!!))
                    yield(UnitAction(
                            type = UnitActionType.ConstructRoad,
                            action = getLambdaOrNull(unit.currentMovement > 0) {
                                tile.improvementInProgress = "Road"
                                tile.turnsToImprovement = 4
                            }))
=======
    private suspend fun SequenceScope<UnitAction>.yieldSetupAction(unit: MapUnit) {
        if (!unit.isEmbarked() && unit.hasUnique("Must set up to ranged attack")) {
            val isSetUp = unit.action == "Set Up"
            yield(UnitAction(
                    type = UnitActionType.SetUp,
                    isCurrentAction = isSetUp,
                    uncivSound = UncivSound.Setup,
                    action = getLambdaOrNull(unit.currentMovement > 0 && !isSetUp) {
                        unit.action = Constants.unitActionSetUp
                        unit.useMovementPoints(1f)
                    }))
        }
    }
>>>>>>> f7c743da

    private suspend fun SequenceScope<UnitAction>.yieldPillageAction(unit: MapUnit, tile: TileInfo) {
        if (!unit.type.isCivilian()) {
            val action = getPillageAction(unit, tile)
            if (action != null)
                yield(UnitAction(
                    type = UnitActionType.Pillage,
                    action = action))
        }
    }

    fun getPillageAction(unit: MapUnit, tile: TileInfo): (() -> Unit)? =
        getLambdaOrNull(unit.currentMovement > 0 && canPillage(unit, tile)) {
            // http://well-of-souls.com/civ/civ5_improvements.html says that naval improvements are destroyed upon pilllage
            //    and I can't find any other sources so I'll go with that
            if (tile.isLand) {
                tile.improvementInProgress = tile.improvement
                tile.turnsToImprovement = 2
            }
            tile.improvement = null
            if (!unit.hasUnique("No movement cost to pillage")) unit.useMovementPoints(1f)
            unit.healBy(25)
        }

    private suspend fun SequenceScope<UnitAction>.yieldExploreAction(unit: MapUnit) {
        if (!unit.type.isAirUnit())
            yield(if (unit.action == Constants.unitActionExplore)
                UnitAction(
                        type = UnitActionType.StopExploration,
                        action = { unit.action = null }
                )
            else
                UnitAction(
                        type = UnitActionType.Explore,
                        action = {
                            UnitAutomation().automatedExplore(unit)
                            unit.action = Constants.unitActionExplore
                        }))
    }

    private suspend fun SequenceScope<UnitAction>.yieldUpgradeAction(unit: MapUnit, tile: TileInfo) {
        if (unit.baseUnit().upgradesTo != null && tile.getOwner() == unit.civInfo
                && unit.canUpgrade()) {

            val goldCostOfUpgrade = unit.getCostOfUpgrade()
            val upgradedUnit = unit.getUnitToUpgradeTo()

            yield(UnitAction(
                    type = UnitActionType.Upgrade,
                    title = "Upgrade to [${upgradedUnit.name}] ([$goldCostOfUpgrade] gold)",
                    uncivSound = UncivSound.Upgrade,
                    action = getUpgradeAction(unit, tile, upgradedUnit, goldCostOfUpgrade)))
        }
    }


    fun getUpgradeAction(unit: MapUnit, unitTile: TileInfo, upgradedUnit: BaseUnit,
                         goldCostOfUpgrade: Int): (() -> Unit)? =
            getLambdaOrNull(unit.civInfo.gold >= goldCostOfUpgrade
            && !unit.isEmbarked()
            && unit.currentMovement == unit.getMaxMovement().toFloat()) {
                unit.civInfo.gold -= goldCostOfUpgrade
                unit.destroy()
                val newunit = unit.civInfo.placeUnitNearTile(unitTile.position, upgradedUnit.name)!!
                newunit.health = unit.health
                newunit.promotions = unit.promotions

                for (promotion in newunit.baseUnit.promotions)
                    if (promotion !in newunit.promotions.promotions)
                        newunit.promotions.addPromotion(promotion, true)

                newunit.updateUniques()
                newunit.updateVisibleTiles()
                newunit.currentMovement = 0f
            }

    private suspend fun SequenceScope<UnitAction>.yieldWorkerActions(unit: MapUnit, tile: TileInfo,
                                                                     worldScreen: WorldScreen,
                                                                     unitTable: UnitTable) {
        if (unit.hasUnique("Can build improvements on tiles"))
            yieldAll(sequence {
                yield(if (Constants.unitActionAutomation == unit.action)
                    UnitAction(
                            type = UnitActionType.StopAutomation,
                            action = { unit.action = null })
                else
                    UnitAction(
                            type = UnitActionType.Automate,
                            action = getLambdaOrNull(unit.currentMovement > 0) {
                                unit.action = Constants.unitActionAutomation
                                WorkerAutomation(unit).automateWorkerAction()
                            })
                )

                // Allow automate/unautomate when embarked, but not building improvements - see #1963
                if (!unit.isEmbarked())
                    yield(UnitAction(
                            type = UnitActionType.ConstructImprovement,
                            isCurrentAction = unit.currentTile.hasImprovementInProgress(),
                            action = getLambdaOrNull(unit.currentMovement > 0
                                    && !tile.isCityCenter()
                                    && unit.civInfo.gameInfo.ruleSet.tileImprovements.values.any { tile.canBuildImprovement(it, unit.civInfo) }) {
                                worldScreen.game.setScreen(ImprovementPickerScreen(tile) { unitTable.selectedUnit = null })
                            }))
            })
    }

<<<<<<< HEAD
    fun getPillageAction(unit: MapUnit, tile: TileInfo): (() -> Unit)? =
            getLambdaOrNull(unit.currentMovement > 0) {
                            // http://well-of-souls.com/civ/civ5_improvements.html says that naval improvements are destroyed upon pilllage
                            //    and I can't find any other sources so I'll go with that
                            if (tile.isLand) {
                                tile.improvementInProgress = tile.improvement
                                tile.turnsToImprovement = 2
                            }
                            tile.improvement = null
                            if (!unit.hasUnique("No movement cost to pillage")) unit.useMovementPoints(1f)
                            unit.healBy(25)
                        }

    private fun getLambdaOrNull(test: Boolean, lambda: () -> Unit):(() -> Unit)? =
            if (test) lambda else null

    fun getGreatPersonActions(unit: MapUnit, tile: TileInfo): Sequence<UnitAction> =
            sequence {
                yieldAll(unit.getUniques().asSequence()
                        .filter { it.startsWith(CAN_BUILD_IMPROVEMENT) }
                        .map {
                            val improvement = it.substring(CAN_BUILD_IMPROVEMENT.length)
                            UnitAction(
                                    type = UnitActionType.Create,
                                    title = "Create [$improvement]",
                                    uncivSound = UncivSound.Chimes,
                                    action = getLambdaOrNull(unit.currentMovement > 0f
                                            && !tile.isWater && !tile.isCityCenter()
                                            && !tile.getLastTerrain().unbuildable) {
                                        tile.terrainFeature = null // remove forest/jungle/marsh
                                        tile.improvement = improvement
                                        tile.improvementInProgress = null
                                        tile.turnsToImprovement = 0
                                    })
=======
    private fun getLambdaOrNull(test: Boolean, lambda: () -> Unit): (() -> Unit)? =
            if (test) lambda else null

    fun getGreatPersonBuildActions(unit: MapUnit, tile: TileInfo): Sequence<() -> Unit> =
            getGreatPersonBuildActionsPair(unit, tile).map { it.second }

    private fun getGreatPersonBuildActionsPair(unit: MapUnit, tile: TileInfo): Sequence<Pair<String, () -> Unit>> =
        unit.getUniques().asSequence()
        .filter { it.startsWith(CAN_BUILD_IMPROVEMENT) }
        .map {
            val improvement = it.substring(CAN_BUILD_IMPROVEMENT.length)
            val action: (() -> Unit)? = getLambdaOrNull(unit.currentMovement > 0f
                    && !tile.isWater && !tile.isCityCenter()
                    && !tile.getLastTerrain().unbuildable) {
                tile.terrainFeature = null // remove forest/jungle/marsh
                tile.improvement = improvement
                tile.improvementInProgress = null
                tile.turnsToImprovement = 0
            }
            if (action == null) null else (improvement to action)
        }.filterNotNull()

    private fun getGreatPersonActions(unit: MapUnit, tile: TileInfo): Sequence<UnitAction> = sequence {
        yieldAll(getGreatPersonBuildActionsPair(unit, tile)
                .map {
                    UnitAction(
                            type = UnitActionType.Create,
                            title = "Create [${it.first}]",
                            uncivSound = UncivSound.Chimes,
                            action = it.second)
                })

        if (!unit.isEmbarked()) {
            when (unit.name) {
                "Great Scientist" ->
                    yield(UnitAction(
                            type = UnitActionType.HurryResearch,
                            uncivSound = UncivSound.Chimes,
                            action = getLambdaOrNull(unit.currentMovement > 0
                                    && unit.civInfo.tech.currentTechnologyName() != null) {
                                unit.civInfo.tech.hurryResearch()
                                unit.destroy()
                            }))
                "Great Engineer" ->
                    yield(UnitAction(
                            type = UnitActionType.HurryWonder,
                            uncivSound = UncivSound.Chimes,
                            action = getLambdaOrNull(if (unit.currentMovement == 0f || !tile.isCityCenter()) false
                            else {
                                val currentConstruction = tile.getCity()!!.cityConstructions.getCurrentConstruction()
                                if (currentConstruction !is Building) false
                                else currentConstruction.isWonder || currentConstruction.isNationalWonder
                            }) {
                                tile.getCity()!!.cityConstructions.apply {
                                    addProductionPoints(
                                            300 + 30 * tile.getCity()!!.population.population
                                    ) //http://civilization.wikia.com/wiki/Great_engineer_(Civ5)
                                    constructIfEnough()
                                }
                                unit.destroy()
                            }))
                "Great Merchant" ->
                    yield(UnitAction(
                            type = UnitActionType.ConductTradeMission,
                            uncivSound = UncivSound.Chimes,
                            action = getLambdaOrNull(tile.owningCity?.civInfo?.isCityState() == true
                                    && tile.owningCity?.civInfo?.isAtWarWith(unit.civInfo) == false
                                    && unit.currentMovement > 0) {
                                // http://civilization.wikia.com/wiki/Great_Merchant_(Civ5)
                                var goldEarned = (350 + 50 * unit.civInfo.getEra().ordinal) *
                                        unit.civInfo.gameInfo.gameParameters.gameSpeed.modifier
                                if (unit.civInfo.policies.isAdopted("Commerce Complete"))
                                    goldEarned *= 2
                                unit.civInfo.gold += goldEarned.toInt()
                                val relevantUnique = unit.getUniques().first { it.startsWith("Can undertake") }
                                val influenceEarned = Regex("\\d+")
                                        .find(relevantUnique)!!.value.toInt()
                                tile.owningCity!!.civInfo.getDiplomacyManager(unit.civInfo)
                                        .influence += influenceEarned
                                unit.civInfo.addNotification(
                                        "Your trade mission to [${tile.owningCity!!.civInfo}] " +
                                                "has earned you [${goldEarned.toInt()}] gold and " +
                                                "[$influenceEarned] influence!", null, Color.GOLD)
                                unit.destroy()
                            }))
            }

            if (unit.hasUnique("Can start an 8-turn golden age"))
                yield(UnitAction(
                        type = UnitActionType.StartGoldenAge,
                        uncivSound = UncivSound.Chimes,
                        action = getLambdaOrNull(unit.currentMovement > 0) {
                            unit.civInfo.goldenAges.enterGoldenAge()
                            unit.destroy()
                        }))
        }
    }

    private suspend fun SequenceScope<UnitAction>.yieldFortifyActions(unit: MapUnit,
                                                                      unitTable: UnitTable) {
        if (unit.canFortify())
            yieldAll(sequence {
                val action = UnitAction(
                        type = UnitActionType.Fortify,
                        uncivSound = UncivSound.Fortify,
                        action = getLambdaOrNull(unit.currentMovement > 0) {
                            unit.fortify()
                            unitTable.selectedUnit = null
>>>>>>> f7c743da
                        })

                if (unit.health < 100) {
                    yield(action.copy(
                            type = UnitActionType.FortifyUntilHealed,
                            title = UnitActionType.FortifyUntilHealed.value,
                            action = getLambdaOrNull(action.action != null) {
                                unit.fortifyUntilHealed()
                                unitTable.selectedUnit = null
                            }))
                }

                yield(action)
            })
        else if (unit.isFortified())
            yield(UnitAction(
                    type = if (unit.action!!.endsWith(" until healed"))
                        UnitActionType.FortifyUntilHealed else
                        UnitActionType.Fortify,
                    isCurrentAction = true,
                    title = "${"Fortification".tr()} ${unit.getFortificationTurns() * 20}%"
            ))
    }

    private suspend fun SequenceScope<UnitAction>.yieldSleepActions(unit: MapUnit,
                                                                    unitTable: UnitTable) {
        val workingOnImprovement = unit.hasUnique("Can build improvements on tiles")
                && unit.currentTile.hasImprovementInProgress()
        if (!workingOnImprovement && unit.currentMovement > 0 && !unit.canFortify()) {
            yieldAll(sequence {
                val isSleeping = unit.isSleeping()

                val action = UnitAction(
                        type = UnitActionType.Sleep,
                        isCurrentAction = isSleeping,
                        action = getLambdaOrNull(!isSleeping) {
                            unit.action = Constants.unitActionSleep
                            unitTable.selectedUnit = null
                        })

                if (unit.health < 100 && !isSleeping) {
                    yield(action.copy(
                            type = UnitActionType.SleepUntilHealed,
                            title = UnitActionType.SleepUntilHealed.value,
                            action = getLambdaOrNull(action.action != null) {
                                unit.action = Constants.unitActionSleepUntilHealed
                                unitTable.selectedUnit = null
                            }))
                }

                yield(action)
            })
        }
    }

    fun canPillage(unit: MapUnit, tile: TileInfo): Boolean {
        if (tile.improvement == null || tile.improvement == Constants.barbarianEncampment
                || tile.improvement == Constants.ancientRuins
                || tile.improvement == "City ruins") return false
        val tileOwner = tile.getOwner()
        // Can't pillage friendly tiles, just like you can't attack them - it's an 'act of war' thing
        return tileOwner == null || tileOwner == unit.civInfo || unit.civInfo.isAtWarWith(tileOwner)
    }
}<|MERGE_RESOLUTION|>--- conflicted
+++ resolved
@@ -104,14 +104,6 @@
                 unit.destroy()
             }
 
-<<<<<<< HEAD
-                // Pillage Action
-                if (!unit.type.isCivilian() && canPillage(unit, tile))
-                    yield(UnitAction(
-                            type = UnitActionType.Pillage,
-                            action = getPillageAction(unit, tile)
-                    ))
-=======
     private suspend fun SequenceScope<UnitAction>.yieldFoundCityAction(unit: MapUnit, tile: TileInfo) {
         if (!unit.isEmbarked() && unit.hasUnique("Founds a new city"))
             yield(UnitAction(
@@ -119,7 +111,6 @@
                     uncivSound = UncivSound.Chimes,
                     action = getFoundCityAction(unit, tile)))
     }
->>>>>>> f7c743da
 
     private suspend fun SequenceScope<UnitAction>.yieldPromoteAction(unit: MapUnit) {
         // promotion does not consume movement points, so we can do it always
@@ -132,58 +123,6 @@
                     }))
     }
 
-<<<<<<< HEAD
-                // Found city
-                if (!unit.isEmbarked() && unit.hasUnique("Founds a new city"))
-                    yield(UnitAction(
-                            type = UnitActionType.FoundCity,
-                            uncivSound = UncivSound.Chimes,
-                            action = getFoundCityAction(unit, tile)))
-
-                // Worker Actions
-                if (unit.hasUnique("Can build improvements on tiles"))
-                    yieldAll(sequence {
-                        yield(if (Constants.unitActionAutomation == unit.action)
-                            UnitAction(
-                                    type = UnitActionType.StopAutomation,
-                                    action = { unit.action = null })
-                        else
-                            UnitAction(
-                                    type = UnitActionType.Automate,
-                                    action = getLambdaOrNull(unit.currentMovement > 0) {
-                                        unit.action = Constants.unitActionAutomation
-                                        GlobalScope.launch {
-                                            WorkerAutomation(unit).automateWorkerAction()
-                                            UncivGame.Current.worldScreen.shouldUpdate = true
-                                        }
-                                    })
-                        )
-
-                        // Allow automate/unautomate when embarked, but not building improvements - see #1963
-                        if (!unit.isEmbarked())
-                            yield(UnitAction(
-                                    type = UnitActionType.ConstructImprovement,
-                                    isCurrentAction = unit.currentTile.hasImprovementInProgress(),
-                                    action = getLambdaOrNull(unit.currentMovement > 0
-                                            && !tile.isCityCenter()
-                                            && unit.civInfo.gameInfo.ruleSet.tileImprovements.values.any { tile.canBuildImprovement(it, unit.civInfo) }) {
-                                        worldScreen.game.setScreen(ImprovementPickerScreen(tile) { unitTable.selectedUnit = null })
-                                    }))
-                    })
-
-                // Construct Roads Action
-                if (tile.roadStatus == RoadStatus.None
-                        && tile.improvementInProgress != "Road"
-                        && tile.isLand
-                        && unit.hasUnique("Can construct roads")
-                        && unit.civInfo.tech.isResearched(RoadStatus.Road.improvement(unit.civInfo.gameInfo.ruleSet)!!.techRequired!!))
-                    yield(UnitAction(
-                            type = UnitActionType.ConstructRoad,
-                            action = getLambdaOrNull(unit.currentMovement > 0) {
-                                tile.improvementInProgress = "Road"
-                                tile.turnsToImprovement = 4
-                            }))
-=======
     private suspend fun SequenceScope<UnitAction>.yieldSetupAction(unit: MapUnit) {
         if (!unit.isEmbarked() && unit.hasUnique("Must set up to ranged attack")) {
             val isSetUp = unit.action == "Set Up"
@@ -197,7 +136,6 @@
                     }))
         }
     }
->>>>>>> f7c743da
 
     private suspend fun SequenceScope<UnitAction>.yieldPillageAction(unit: MapUnit, tile: TileInfo) {
         if (!unit.type.isCivilian()) {
@@ -305,42 +243,6 @@
             })
     }
 
-<<<<<<< HEAD
-    fun getPillageAction(unit: MapUnit, tile: TileInfo): (() -> Unit)? =
-            getLambdaOrNull(unit.currentMovement > 0) {
-                            // http://well-of-souls.com/civ/civ5_improvements.html says that naval improvements are destroyed upon pilllage
-                            //    and I can't find any other sources so I'll go with that
-                            if (tile.isLand) {
-                                tile.improvementInProgress = tile.improvement
-                                tile.turnsToImprovement = 2
-                            }
-                            tile.improvement = null
-                            if (!unit.hasUnique("No movement cost to pillage")) unit.useMovementPoints(1f)
-                            unit.healBy(25)
-                        }
-
-    private fun getLambdaOrNull(test: Boolean, lambda: () -> Unit):(() -> Unit)? =
-            if (test) lambda else null
-
-    fun getGreatPersonActions(unit: MapUnit, tile: TileInfo): Sequence<UnitAction> =
-            sequence {
-                yieldAll(unit.getUniques().asSequence()
-                        .filter { it.startsWith(CAN_BUILD_IMPROVEMENT) }
-                        .map {
-                            val improvement = it.substring(CAN_BUILD_IMPROVEMENT.length)
-                            UnitAction(
-                                    type = UnitActionType.Create,
-                                    title = "Create [$improvement]",
-                                    uncivSound = UncivSound.Chimes,
-                                    action = getLambdaOrNull(unit.currentMovement > 0f
-                                            && !tile.isWater && !tile.isCityCenter()
-                                            && !tile.getLastTerrain().unbuildable) {
-                                        tile.terrainFeature = null // remove forest/jungle/marsh
-                                        tile.improvement = improvement
-                                        tile.improvementInProgress = null
-                                        tile.turnsToImprovement = 0
-                                    })
-=======
     private fun getLambdaOrNull(test: Boolean, lambda: () -> Unit): (() -> Unit)? =
             if (test) lambda else null
 
@@ -449,7 +351,6 @@
                         action = getLambdaOrNull(unit.currentMovement > 0) {
                             unit.fortify()
                             unitTable.selectedUnit = null
->>>>>>> f7c743da
                         })
 
                 if (unit.health < 100) {
