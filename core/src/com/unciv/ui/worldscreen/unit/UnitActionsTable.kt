package com.unciv.ui.worldscreen.unit

import com.badlogic.gdx.graphics.Color
import com.badlogic.gdx.scenes.scene2d.ui.Button
import com.badlogic.gdx.scenes.scene2d.ui.Table
import com.unciv.UncivGame
import com.unciv.logic.map.MapUnit
import com.unciv.models.UnitAction
<<<<<<< HEAD
import com.unciv.ui.audio.Sounds
=======
import com.unciv.ui.audio.SoundPlayer
import com.unciv.ui.crashhandling.launchCrashHandling
>>>>>>> d34fa7db
import com.unciv.ui.images.IconTextButton
import com.unciv.ui.utils.KeyCharAndCode
import com.unciv.ui.utils.KeyPressDispatcher.Companion.keyboardAvailable
import com.unciv.ui.utils.UncivTooltip.Companion.addTooltip
<<<<<<< HEAD
import com.unciv.ui.utils.disable
import com.unciv.ui.utils.onClick
=======
import com.unciv.ui.utils.extensions.disable
import com.unciv.ui.utils.extensions.onClick
>>>>>>> d34fa7db
import com.unciv.ui.worldscreen.WorldScreen
import com.unciv.utils.concurrency.Concurrency

class UnitActionsTable(val worldScreen: WorldScreen) : Table() {

    fun update(unit: MapUnit?) {
        clear()
        if (unit == null) return
        if (!worldScreen.canChangeState) return // No actions when it's not your turn or spectator!
        for (button in UnitActions.getUnitActions(unit, worldScreen).map { getUnitActionButton(it) })
            add(button).left().padBottom(2f).row()
        pack()
    }


    private fun getUnitActionButton(unitAction: UnitAction): Button {
        val icon = unitAction.getIcon()
        // If peripheral keyboard not detected, hotkeys will not be displayed
        val key = if (keyboardAvailable) unitAction.type.key else KeyCharAndCode.UNKNOWN

        val fontColor = if (unitAction.isCurrentAction) Color.YELLOW else Color.WHITE
        val actionButton = IconTextButton(unitAction.title, icon, fontColor = fontColor)
        actionButton.addTooltip(key)
        actionButton.pack()
        val action = {
            unitAction.action?.invoke()
            UncivGame.Current.worldScreen.shouldUpdate = true
        }
        if (unitAction.action == null) actionButton.disable()
        else {
            actionButton.onClick(unitAction.uncivSound, action)
            if (key != KeyCharAndCode.UNKNOWN)
                worldScreen.keyPressDispatcher[key] = {
<<<<<<< HEAD
                    Concurrency.run("UnitSound") { Sounds.play(unitAction.uncivSound) }
=======
                    launchCrashHandling("UnitSound") { SoundPlayer.play(unitAction.uncivSound) }
>>>>>>> d34fa7db
                    action()
                    worldScreen.mapHolder.removeUnitActionOverlay()
                }
        }

        return actionButton
    }
}<|MERGE_RESOLUTION|>--- conflicted
+++ resolved
@@ -6,23 +6,13 @@
 import com.unciv.UncivGame
 import com.unciv.logic.map.MapUnit
 import com.unciv.models.UnitAction
-<<<<<<< HEAD
-import com.unciv.ui.audio.Sounds
-=======
 import com.unciv.ui.audio.SoundPlayer
-import com.unciv.ui.crashhandling.launchCrashHandling
->>>>>>> d34fa7db
 import com.unciv.ui.images.IconTextButton
 import com.unciv.ui.utils.KeyCharAndCode
 import com.unciv.ui.utils.KeyPressDispatcher.Companion.keyboardAvailable
 import com.unciv.ui.utils.UncivTooltip.Companion.addTooltip
-<<<<<<< HEAD
-import com.unciv.ui.utils.disable
-import com.unciv.ui.utils.onClick
-=======
 import com.unciv.ui.utils.extensions.disable
 import com.unciv.ui.utils.extensions.onClick
->>>>>>> d34fa7db
 import com.unciv.ui.worldscreen.WorldScreen
 import com.unciv.utils.concurrency.Concurrency
 
@@ -56,11 +46,7 @@
             actionButton.onClick(unitAction.uncivSound, action)
             if (key != KeyCharAndCode.UNKNOWN)
                 worldScreen.keyPressDispatcher[key] = {
-<<<<<<< HEAD
-                    Concurrency.run("UnitSound") { Sounds.play(unitAction.uncivSound) }
-=======
-                    launchCrashHandling("UnitSound") { SoundPlayer.play(unitAction.uncivSound) }
->>>>>>> d34fa7db
+                    Concurrency.run("UnitSound") { SoundPlayer.play(unitAction.uncivSound) }
                     action()
                     worldScreen.mapHolder.removeUnitActionOverlay()
                 }
