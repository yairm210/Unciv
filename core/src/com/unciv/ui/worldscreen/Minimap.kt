--- conflicted
+++ resolved
@@ -127,7 +127,6 @@
         pack()
     }
 
-<<<<<<< HEAD
     enum class MinimapToggleButtons(val icon: String) {
         YIELD ("Food"),
         WORKED ("Population"),
@@ -175,8 +174,6 @@
         table.add(image).row()
     }
 
-=======
->>>>>>> c622a3d9
     private fun getWrappedMinimap(): Table {
         val internalMinimapWrapper = Table()
         internalMinimapWrapper.add(minimap)
