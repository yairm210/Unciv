package com.unciv.ui.worldscreen.mainmenu

import com.unciv.logic.GameInfo
import com.unciv.logic.GameInfoPreview
import com.unciv.logic.GameSaver
import com.unciv.ui.saves.Gzip
import java.io.*
import java.net.HttpURLConnection
import java.net.URL
import java.nio.charset.Charset
import java.util.*
import kotlin.collections.ArrayList
import kotlin.math.pow


object DropBox {

    fun dropboxApi(url: String, data: String = "", contentType: String = "", dropboxApiArg: String = ""): InputStream? {

        with(URL(url).openConnection() as HttpURLConnection) {
            requestMethod = "POST"  // default is GET

            @Suppress("SpellCheckingInspection")
            setRequestProperty("Authorization", "Bearer LTdBbopPUQ0AAAAAAAACxh4_Qd1eVMM7IBK3ULV3BgxzWZDMfhmgFbuUNF_rXQWb")

            if (dropboxApiArg != "") setRequestProperty("Dropbox-API-Arg", dropboxApiArg)
            if (contentType != "") setRequestProperty("Content-Type", contentType)

            doOutput = true

            try {
                if (data != "") {
                    // StandardCharsets.UTF_8 requires API 19
                    val postData: ByteArray = data.toByteArray(Charset.forName("UTF-8"))
                    val outputStream = DataOutputStream(outputStream)
                    outputStream.write(postData)
                    outputStream.flush()
                }

                return inputStream
            } catch (ex: Exception) {
                println(ex.message)
                val reader = BufferedReader(InputStreamReader(errorStream))
                val responseString = reader.readText()
                println(responseString)

                // Throw Exceptions based on the HTTP response from dropbox
                if (responseString.contains("path/not_found/"))
                    throw FileNotFoundException()
<<<<<<< HEAD
                if (responseString.contains("path/conflict/file"))
                    throw DropBoxFileConflictException()

=======
>>>>>>> d8a08a15
                return null
            } catch (error: Error) {
                println(error.message)
                val reader = BufferedReader(InputStreamReader(errorStream))
                println(reader.readText())
                return null
            }
        }
    }

    fun getFolderList(folder: String): ArrayList<FolderListEntry> {
        val folderList = ArrayList<FolderListEntry>()
        // The DropBox API returns only partial file listings from one request. list_folder and
        // list_folder/continue return similar responses, but list_folder/continue requires a cursor
        // instead of the path.
        val response = dropboxApi("https://api.dropboxapi.com/2/files/list_folder",
                "{\"path\":\"$folder\"}", "application/json")
        var currentFolderListChunk = GameSaver.json().fromJson(FolderList::class.java, response)
        folderList.addAll(currentFolderListChunk.entries)
        while (currentFolderListChunk.has_more) {
            val continuationResponse = dropboxApi("https://api.dropboxapi.com/2/files/list_folder/continue",
                    "{\"cursor\":\"${currentFolderListChunk.cursor}\"}", "application/json")
            currentFolderListChunk = GameSaver.json().fromJson(FolderList::class.java, continuationResponse)
            folderList.addAll(currentFolderListChunk.entries)
        }
        return folderList
    }

    fun downloadFile(fileName: String): InputStream {
        val response = dropboxApi("https://content.dropboxapi.com/2/files/download",
                contentType = "text/plain", dropboxApiArg = "{\"path\":\"$fileName\"}")
        return response!!
    }

    fun downloadFileAsString(fileName: String): String {
        val inputStream = downloadFile(fileName)
        return BufferedReader(InputStreamReader(inputStream)).readText()
    }

    /**
     * @param overwrite set to true to avoid DropBoxFileConflictException
     * @throws DropBoxFileConflictException when overwrite is false and a file with the
     * same name already exists
     */
    fun uploadFile(fileName: String, data: String, overwrite: Boolean = false) {
        val overwriteModeString = if(!overwrite) "" else ""","mode":{".tag":"overwrite"}"""
        dropboxApi("https://content.dropboxapi.com/2/files/upload",
                data, "application/octet-stream", """{"path":"$fileName"$overwriteModeString}""")
    }

    fun deleteFile(fileName: String){
        dropboxApi("https://api.dropboxapi.com/2/files/delete_v2",
                "{\"path\":\"$fileName\"}", "application/json")
    }

    fun fileExists(fileName: String): Boolean {
        try {
            dropboxApi("https://api.dropboxapi.com/2/files/get_metadata",
                    "{\"path\":\"$fileName\"}", "application/json")
            return true
        } catch (ex: FileNotFoundException) {
            return false
        }

    }
//
//    fun createTemplate(): String {
//        val result =  dropboxApi("https://api.dropboxapi.com/2/file_properties/templates/add_for_user",
//                "{\"name\": \"Security\",\"description\": \"These properties describe how confidential this file or folder is.\",\"fields\": [{\"name\": \"Security Policy\",\"description\": \"This is the security policy of the file or folder described.\nPolicies can be Confidential, Public or Internal.\",\"type\": \"string\"}]}"
//                ,"application/json")
//        return BufferedReader(InputStreamReader(result)).readText()
//    }

    @Suppress("PropertyName")
    class FolderList{
        var entries = ArrayList<FolderListEntry>()
        var cursor = ""
        var has_more = false
    }

    @Suppress("PropertyName")
    class FolderListEntry{
        var name=""
        var path_display=""
    }

}

class OnlineMultiplayer {
    fun getGameLocation(gameId: String) = "/MultiplayerGames/$gameId"

    fun tryUploadGame(gameInfo: GameInfo, withPreview: Boolean) {
        // We upload the gamePreview before we upload the game as this
        // seems to be necessary for the kick functionality
        if (withPreview) {
            tryUploadGamePreview(gameInfo.asPreview())
        }

        val zippedGameInfo = Gzip.zip(GameSaver.json().toJson(gameInfo))
        DropBox.uploadFile(getGameLocation(gameInfo.gameId), zippedGameInfo, true)
    }

    /**
     * Used to upload only the preview of a game. If the preview is uploaded together with (before/after)
     * the gameInfo, it is recommended to use tryUploadGame(gameInfo, withPreview = true)
     * @see tryUploadGame
     * @see GameInfo.asPreview
     */
    fun tryUploadGamePreview(gameInfo: GameInfoPreview) {
        val zippedGameInfo = Gzip.zip(GameSaver.json().toJson(gameInfo))
        DropBox.uploadFile("${getGameLocation(gameInfo.gameId)}_Preview", zippedGameInfo, true)
    }

    fun tryDownloadGame(gameId: String): GameInfo {
        val zippedGameInfo = DropBox.downloadFileAsString(getGameLocation(gameId))
        return GameSaver.gameInfoFromString(Gzip.unzip(zippedGameInfo))
    }

    fun tryDownloadGamePreview(gameId: String): GameInfoPreview {
        val zippedGameInfo = DropBox.downloadFileAsString("${getGameLocation(gameId)}_Preview")
        return GameSaver.gameInfoPreviewFromString(Gzip.unzip(zippedGameInfo))
    }
<<<<<<< HEAD

    /**
     * WARNING!
     * Does not initialize transitive GameInfo data.
     * It is therefore stateless and safe to call for Multiplayer Turn Notifier, unlike tryDownloadGame().
     */
    fun tryDownloadGameUninitialized(gameId: String): GameInfo {
        val zippedGameInfo = DropBox.downloadFileAsString(getGameLocation(gameId))
        return GameSaver.gameInfoFromStringWithoutTransients(Gzip.unzip(zippedGameInfo))
    }
}

/**
 * Used to communicate data access between players
 */
class LockFile {
    // The lockData is necessary to make every LockFile unique
    // If Dropbox gets a file with the same content and overwrite set to false, it returns no
    // error even though the file was not uploaded as the exact file is already existing
    var lockData = UUID.randomUUID().toString()
}

/**
 *	Wrapper around OnlineMultiplayer's synchronization facilities.
 *
 *	Based on the design of Mutex from kotlinx.coroutines.sync, except that when it blocks,
 *	  it blocks the entire thread for an increasing period of time via Thread.sleep()
 */
class ServerMutex(val gameInfo: GameInfoPreview) {
    private var locked = false

    constructor(gameInfo: GameInfo) : this(gameInfo.asPreview()) { }

    /**
     * Try to obtain the server lock ONCE
     * DO NOT forget to unlock it when you're done with it!
     * Sleep between successive attempts
     * @see lock
     * @see unlock
     * @return true if lock is acquired
     */
    fun tryLock(): Boolean {
        // If we already hold the lock, return without doing anything
        if (locked) {
            return locked
        }
        
        locked = false
        val fileName = "${OnlineMultiplayer().getGameLocation(gameInfo.gameId)}_Lock"

        // We have to check if the lock file already exists before we try to upload a new
        // lock file to not overuse the dropbox file upload limit else it will return an error
        if (DropBox.fileExists(fileName)) {
            return locked
        }

        try {
            DropBox.uploadFile(fileName, Gzip.zip(GameSaver.json().toJson(LockFile())))
        } catch (ex: DropBoxFileConflictException) {
            return locked
        }

        locked = true
        return locked
    }

    /**
     * Block until this client owns the lock
     *
     * TODO: Create an alternative to the underlying tryLock or tryLockGame which checks for
     *       (and returns, when present) the value of the Retry-After header
     *
     * @see tryLock
     * @see unlock
     */
    fun lock() {
        var tries = 0

        // Try the lockfile once
        locked = tryLock()
        while (!locked) {
            // Wait exponentially longer after each attempt as per DropBox API recommendations
            var delay = 250 * 2.0.pow(tries).toLong()

            // 8 seconds is a really long time to sleep a thread, it's as good a cap as any
            if (delay > 8000) {
                delay = 8000
            }

            // Consider NOT sleeping here, instead perhaps delay or spin+yield
            Thread.sleep(delay)

            tries++

            // Retry the lock
            locked = tryLock()
        }
    }

    /**
     * Release a server lock acquired by tryLock or lock
     * @see tryLock
     * @see lock
     */
    fun unlock() {
        DropBox.deleteFile("${OnlineMultiplayer().getGameLocation(gameInfo.gameId)}_Lock")
        locked = false
    }

    /**
     * See whether the client currently holds this lock
     * @return true if lock is active
     */
    fun holdsLock() = locked
}

class DropBoxFileConflictException: Exception()
=======
}
>>>>>>> d8a08a15
<|MERGE_RESOLUTION|>--- conflicted
+++ resolved
@@ -47,12 +47,9 @@
                 // Throw Exceptions based on the HTTP response from dropbox
                 if (responseString.contains("path/not_found/"))
                     throw FileNotFoundException()
-<<<<<<< HEAD
                 if (responseString.contains("path/conflict/file"))
                     throw DropBoxFileConflictException()
-
-=======
->>>>>>> d8a08a15
+                
                 return null
             } catch (error: Error) {
                 println(error.message)
@@ -175,17 +172,6 @@
         val zippedGameInfo = DropBox.downloadFileAsString("${getGameLocation(gameId)}_Preview")
         return GameSaver.gameInfoPreviewFromString(Gzip.unzip(zippedGameInfo))
     }
-<<<<<<< HEAD
-
-    /**
-     * WARNING!
-     * Does not initialize transitive GameInfo data.
-     * It is therefore stateless and safe to call for Multiplayer Turn Notifier, unlike tryDownloadGame().
-     */
-    fun tryDownloadGameUninitialized(gameId: String): GameInfo {
-        val zippedGameInfo = DropBox.downloadFileAsString(getGameLocation(gameId))
-        return GameSaver.gameInfoFromStringWithoutTransients(Gzip.unzip(zippedGameInfo))
-    }
 }
 
 /**
@@ -292,7 +278,4 @@
     fun holdsLock() = locked
 }
 
-class DropBoxFileConflictException: Exception()
-=======
-}
->>>>>>> d8a08a15
+class DropBoxFileConflictException: Exception()