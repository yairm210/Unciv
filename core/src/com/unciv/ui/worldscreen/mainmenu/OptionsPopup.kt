--- conflicted
+++ resolved
@@ -865,7 +865,6 @@
         add("Font family".toLabel()).left().fillX()
         val selectCell = add()
         row()
-<<<<<<< HEAD
 
         fun loadFontSelect(fonts: GdxArray<FontFamilyData>, selectCell: Cell<Actor>) {
             if (fonts.isEmpty) return
@@ -873,51 +872,23 @@
             val fontSelectBox = SelectBox<FontFamilyData>(skin)
             fontSelectBox.items = fonts
             fontSelectBox.selected = FontFamilyData(settings.fontFamily)
-=======
-
-        fun loadFontSelect(fonts: Collection<FontData>, selectCell: Cell<Actor>) {
-            if (fonts.isEmpty()) return
-
-            val fontSelectBox = SelectBox<String>(skin)
-            val fontsLocalName = GdxArray<String>().apply { add("Default Font".tr()) }
-            val fontsEnName = GdxArray<String>().apply { add("") }
-            for (font in fonts) {
-                fontsLocalName.add(font.localName)
-                fontsEnName.add(font.enName)
-            }
-
-            val selectedIndex = fontsEnName.indexOf(settings.fontFamily).let { if (it == -1) 0 else it }
-
-            fontSelectBox.items = fontsLocalName
-            fontSelectBox.selected = fontsLocalName[selectedIndex]
->>>>>>> cec9975b
 
             selectCell.setActor(fontSelectBox).minWidth(selectBoxMinWidth).pad(10f)
 
             fontSelectBox.onChange {
-<<<<<<< HEAD
                 settings.fontFamily = fontSelectBox.selected.invariantName
                 Fonts.resetFont(settings.fontFamily)
                 reloadWorldAndOptions()
-=======
-                settings.fontFamily = fontsEnName[fontSelectBox.selectedIndex]
-                ToastPopup(
-                    "You need to restart the game for this change to take effect.", previousScreen
-                )
->>>>>>> cec9975b
-            }
-        }
-
-        crashHandlingThread(name="Add Font Select") {
-<<<<<<< HEAD
+            }
+        }
+
+        crashHandlingThread(name = "Add Font Select") {
+            // This is a heavy operation and causes ANRs
             val fonts = GdxArray<FontFamilyData>().apply {
-                add(FontFamilyData("Default Font".tr(),""))
+                add(FontFamilyData("Default Font".tr(), ""))
                 for (font in Fonts.getAvailableFontFamilyNames())
                     add(font)
-            } // This is a heavy operation and causes ANRs
-=======
-            val fonts = Fonts.getAvailableFontFamilyNames() // This is a heavy operation and causes ANRs
->>>>>>> cec9975b
+            }
             postCrashHandlingRunnable { loadFontSelect(fonts, selectCell) }
         }
     }
