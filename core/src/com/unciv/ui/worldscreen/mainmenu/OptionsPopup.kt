--- conflicted
+++ resolved
@@ -315,13 +315,11 @@
                 game.gameInfo.gameParameters.godMode = it
             }).row()
         }
-<<<<<<< HEAD
+        add("Save maps compressed".toCheckBox(MapSaver.saveZipped) {
+            MapSaver.saveZipped = it
+        }).row()
         add("Gdx Scene2D debug".toCheckBox(CameraStageBaseScreen.enableSceneDebug) {
             CameraStageBaseScreen.enableSceneDebug = it
-=======
-        add("Save maps compressed".toCheckBox(MapSaver.saveZipped) {
-            MapSaver.saveZipped = it
->>>>>>> 9c66154a
         }).row()
     }
 
