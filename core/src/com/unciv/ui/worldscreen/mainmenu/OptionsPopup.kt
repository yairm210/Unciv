--- conflicted
+++ resolved
@@ -17,11 +17,8 @@
 import com.unciv.logic.MapSaver
 import com.unciv.logic.civilization.PlayerType
 import com.unciv.models.UncivSound
-<<<<<<< HEAD
 import com.unciv.models.metadata.BaseRuleset
 import com.unciv.models.metadata.checkMultiplayerServerWithPort
-=======
->>>>>>> 90a172ab
 import com.unciv.models.ruleset.Ruleset
 import com.unciv.models.ruleset.Ruleset.RulesetError
 import com.unciv.models.ruleset.Ruleset.RulesetErrorSeverity
@@ -267,34 +264,18 @@
 
         val connectionToServerButton = "Check connection to server".toTextButton()
 
-<<<<<<< HEAD
-        val ipAddress = getIpAddress()
-        add("{Current IP address}: $ipAddress".toTextButton().onClick {
-            Gdx.app.clipboard.contents = ipAddress.toString()
-        }).row()
-
-        val multiplayerServerTextField = TextField(settings.multiplayerServer, BaseScreen.skin)
-=======
         val textToShowForMultiplayerAddress = 
             if (settings.multiplayerServer != Constants.dropboxMultiplayerServer) settings.multiplayerServer
         else "https://..."
         val multiplayerServerTextField = TextField(textToShowForMultiplayerAddress, BaseScreen.skin)
->>>>>>> 90a172ab
         multiplayerServerTextField.programmaticChangeEvents = true
         multiplayerServerTextField.width = screen.stage.width / 2
         val serverIpTable = Table()
 
-<<<<<<< HEAD
-        serverIpTable.add("Server's IP address".toLabel().onClick {
-            multiplayerServerTextField.text = Gdx.app.clipboard.contents
-        }).padRight(10f)
-        multiplayerServerTextField.onChange {
-=======
         serverIpTable.add("Server address".toLabel().onClick { 
             multiplayerServerTextField.text = Gdx.app.clipboard.contents
         }).row()
         multiplayerServerTextField.onChange { 
->>>>>>> 90a172ab
             settings.multiplayerServer = multiplayerServerTextField.text
             settings.save()
             connectionToServerButton.isEnabled = multiplayerServerTextField.text != Constants.dropboxMultiplayerServer
@@ -366,15 +347,9 @@
         }
 
     }
-<<<<<<< HEAD
-
-    private fun successfullyConnectedToServer(action: (Boolean, String)->Unit){
-        SimpleHttp.sendGetRequest("http://${settings.multiplayerServer.checkMultiplayerServerWithPort()}/isalive", action)
-=======
     
     fun successfullyConnectedToServer(action: (Boolean, String)->Unit){
         SimpleHttp.sendGetRequest("${settings.multiplayerServer}/isalive", action)
->>>>>>> 90a172ab
     }
 
     private fun getAdvancedTab() = Table(BaseScreen.skin).apply {
