package com.unciv.ui.worldscreen

import com.badlogic.gdx.graphics.Color
import com.badlogic.gdx.scenes.scene2d.Actor
import com.badlogic.gdx.scenes.scene2d.Group
import com.badlogic.gdx.scenes.scene2d.Touchable
import com.badlogic.gdx.scenes.scene2d.ui.Cell
import com.badlogic.gdx.scenes.scene2d.ui.Container
import com.badlogic.gdx.scenes.scene2d.ui.Label
import com.badlogic.gdx.scenes.scene2d.ui.Table
import com.badlogic.gdx.utils.Align
import com.unciv.logic.civilization.CivilizationInfo
import com.unciv.models.ruleset.tile.ResourceType
import com.unciv.models.ruleset.tile.TileResource
import com.unciv.models.stats.Stats
import com.unciv.models.translations.tr
import com.unciv.ui.civilopedia.CivilopediaCategories
import com.unciv.ui.civilopedia.CivilopediaScreen
import com.unciv.ui.images.ImageGetter
import com.unciv.ui.overviewscreen.EmpireOverviewScreen
import com.unciv.ui.pickerscreens.PolicyPickerScreen
import com.unciv.ui.pickerscreens.TechPickerScreen
import com.unciv.ui.popup.popups
import com.unciv.ui.utils.BaseScreen
import com.unciv.ui.utils.Fonts
import com.unciv.ui.utils.MayaCalendar
import com.unciv.ui.utils.UncivTooltip.Companion.addTooltip
import com.unciv.ui.utils.extensions.colorFromRGB
import com.unciv.ui.utils.extensions.darken
import com.unciv.ui.utils.extensions.onClick
import com.unciv.ui.utils.extensions.setFontColor
import com.unciv.ui.utils.extensions.setFontSize
import com.unciv.ui.utils.extensions.toLabel
import com.unciv.ui.utils.extensions.toTextButton
import com.unciv.ui.victoryscreen.VictoryScreen
import com.unciv.ui.worldscreen.mainmenu.WorldScreenMenuPopup
import kotlin.math.abs
import kotlin.math.ceil
import kotlin.math.max
import kotlin.math.roundToInt


/**
 * Table consisting of the menu button, current civ, some stats and the overview button for the top of [WorldScreen]
 */
//region Fields
class WorldScreenTopBar(val worldScreen: WorldScreen) : Table() {

    private val turnsLabel = "Turns: 0/400".toLabel()
    private val goldLabel = "0".toLabel(colorFromRGB(225, 217, 71))
    private val scienceLabel = "0".toLabel(colorFromRGB(78, 140, 151))
    private val happinessLabel = "0".toLabel()
    private val cultureLabel = "0".toLabel(colorFromRGB(210, 94, 210))
    private val faithLabel = "0".toLabel(colorFromRGB(168, 196, 241))
    private data class ResourceActors(val resource: TileResource, val Label: Label, val icon: Group)
    private val resourceActors = ArrayList<ResourceActors>(12)
    private val happinessImage = Group()

    // These are all to improve performance IE reduce update time (was 150 ms on my phone, which is a lot!)
    private val malcontentColor = colorFromRGB(239,83,80) // Color.valueOf("ef5350")
    private val happinessColor = colorFromRGB(92, 194, 77) // Color.valueOf("8cc24d")
    private val malcontentGroup = ImageGetter.getStatIcon("Malcontent")
    private val happinessGroup = ImageGetter.getStatIcon("Happiness")

    private val statsTable = getStatsTable()
    private val resourcesWrapper = Table()
    private val resourceTable = getResourceTable()
    private val selectedCivTable = SelectedCivilizationTable(worldScreen)
    private val overviewButton = OverviewAndSupplyTable(worldScreen)
    private val leftFillerCell: Cell<BackgroundActor>
    private val rightFillerCell: Cell<BackgroundActor>

    //endregion

    init {
        // Not the Table, the Cells (all except one) have the background. To avoid gaps, _no_
        // padding except inside the cell actors, and all actors need to _fill_ their cell.
        val backColor = ImageGetter.getBlue().darken(0.5f)
        val backgroundDrawable = ImageGetter.getBackground(backColor)
        statsTable.background = backgroundDrawable
        resourceTable.background = backgroundDrawable
        add(statsTable).colspan(3).growX().row()
        add(resourceTable).colspan(3).growX().row()
        val leftFillerBG = BackgroundActor.getRoundedEdgeRectangle(backColor)
        leftFillerCell = add(BackgroundActor(leftFillerBG, Align.topLeft))
        add().growX()
        val rightFillerBG = BackgroundActor.getRoundedEdgeRectangle(backColor)
        rightFillerCell = add(BackgroundActor(rightFillerBG, Align.topRight))
        pack()
    }

    private fun getStatsTable(): Table {
        val statsTable = Table()
        statsTable.defaults().pad(8f, 3f, 3f, 3f)

        fun addStat(label: Label, icon: String, isLast: Boolean = false, screenFactory: ()->BaseScreen) {
            val image = ImageGetter.getStatIcon(icon)
            val action = {
                worldScreen.game.pushScreen(screenFactory())
            }
            label.onClick(action)
            image.onClick(action)
            statsTable.add(label)
            statsTable.add(image).padBottom(6f).size(20f).apply {
                if (!isLast) padRight(20f)
            }
        }
        fun addStat(label: Label, icon: String, overviewPage: String, isLast: Boolean = false) =
            addStat(label, icon, isLast) { EmpireOverviewScreen(worldScreen.selectedCiv, overviewPage) }

        addStat(goldLabel, "Gold", "Stats")
        addStat(scienceLabel, "Science") { TechPickerScreen(worldScreen.selectedCiv) }

        statsTable.add(happinessImage).padBottom(6f).size(20f)
        statsTable.add(happinessLabel).padRight(20f)
        val invokeResourcesPage = {
            worldScreen.game.pushScreen(EmpireOverviewScreen(worldScreen.selectedCiv, "Resources"))
        }
        happinessImage.onClick(invokeResourcesPage)
        happinessLabel.onClick(invokeResourcesPage)

        addStat(cultureLabel, "Culture") { PolicyPickerScreen(worldScreen, worldScreen.selectedCiv) }
        if (worldScreen.gameInfo.isReligionEnabled()) {
            addStat(faithLabel, "Faith", "Religion", isLast = true)
        } else {
            statsTable.add("Religion: Off".toLabel())
        }

        statsTable.pack()
        return statsTable
    }

    private fun getResourceTable(): Table {
        val resourceTable = Table() // Must always exist because of return resourceTable

        turnsLabel.onClick {
            if (worldScreen.selectedCiv.isLongCountDisplay()) {
                val gameInfo = worldScreen.selectedCiv.gameInfo
                MayaCalendar.openPopup(worldScreen, worldScreen.selectedCiv, gameInfo.getYear())
            } else {
                worldScreen.game.pushScreen(VictoryScreen(worldScreen))
            }
        }
<<<<<<< HEAD
=======
        resourcesWrapper.onClick {
            worldScreen.game.pushScreen(EmpireOverviewScreen(worldScreen.selectedCiv, "Resources"))
        }
>>>>>>> 18b91bba

        val strategicResources = worldScreen.gameInfo.ruleSet.tileResources.values
            .filter { it.resourceType == ResourceType.Strategic }
        if (strategicResources.isNotEmpty()) {
            for (resource in strategicResources) {
                val resourceImage = ImageGetter.getResourceImage(resource.name, 20f)
                val resourceLabel = "0".toLabel()
                resourceActors += ResourceActors(resource, resourceLabel, resourceImage)
            }
            // Since cells with invisible actors still occupy the full actor dimensions, we only prepare
            // the future contents for resourcesWrapper here, they're added to the Table in updateResourcesTable
            resourcesWrapper.defaults().pad(5f, 5f, 10f, 5f)
            resourcesWrapper.touchable = Touchable.enabled

            resourcesWrapper.onClick {
                worldScreen.game.setScreen(EmpireOverviewScreen(worldScreen.selectedCiv, "Resources"))
            }

            resourcesWrapper.add(resourceActors[0].icon)
            resourceTable.add(resourcesWrapper)
        }

        // in case the icons are configured higher than a label, we add a dummy - height will be measured once before it's updated
<<<<<<< HEAD
        resourceTable.add(turnsLabel).pad(5f, 5f, 10f, 5f) // Without this, the UI looks disjointed and odd
=======
        if (resourceActors.isNotEmpty()) {
            resourcesWrapper.add(resourceActors[0].icon)
            resourceTable.add(resourcesWrapper)
        }

        resourceTable.add(turnsLabel).pad(5f, 5f, 10f, 5f)
>>>>>>> 18b91bba

        return resourceTable
    }

    private class OverviewAndSupplyTable(worldScreen: WorldScreen) : Table(BaseScreen.skin) {
        val unitSupplyImage = ImageGetter.getImage("OtherIcons/ExclamationMark")
            .apply { color = Color.FIREBRICK }
        val unitSupplyCell: Cell<Actor?>

        init {
            unitSupplyImage.onClick {
                worldScreen.game.pushScreen(EmpireOverviewScreen(worldScreen.selectedCiv, "Units"))
            }

            val overviewButton = "Overview".toTextButton()
            overviewButton.addTooltip('e')
            overviewButton.onClick { worldScreen.game.pushScreen(EmpireOverviewScreen(worldScreen.selectedCiv)) }

            unitSupplyCell = add()
            add(overviewButton).pad(10f)
            pack()
        }

        fun update(worldScreen: WorldScreen) {
            val newVisible = worldScreen.selectedCiv.stats().getUnitSupplyDeficit() > 0
            if (newVisible == unitSupplyCell.hasActor()) return
            if (newVisible) unitSupplyCell.setActor(unitSupplyImage)
                .size(50f).padLeft(10f)
            else unitSupplyCell.setActor(null).size(0f).pad(0f)
            invalidate()
            pack()
        }
    }

    private class SelectedCivilizationTable(worldScreen: WorldScreen) : Table(BaseScreen.skin) {
        private var selectedCiv = ""
        private val selectedCivLabel = "".toLabel()
        private val selectedCivIconHolder = Container<Actor>()
        private val menuButton = ImageGetter.getImage("OtherIcons/MenuIcon")

        init {
            left()
            defaults().pad(10f)

            menuButton.color = Color.WHITE
            menuButton.onClick {
                val worldScreenMenuPopup = worldScreen.popups.firstOrNull { it is WorldScreenMenuPopup }
                if (worldScreenMenuPopup != null) worldScreenMenuPopup.close()
                else WorldScreenMenuPopup(worldScreen).open(force = true)
            }

            selectedCivLabel.setFontSize(25)
            selectedCivLabel.onClick {
                val civilopediaScreen = CivilopediaScreen(
                    worldScreen.selectedCiv.gameInfo.ruleSet,
                    CivilopediaCategories.Nation,
                    worldScreen.selectedCiv.civName
                )
                worldScreen.game.pushScreen(civilopediaScreen)
            }

            selectedCivIconHolder.onClick {
                worldScreen.game.pushScreen(EmpireOverviewScreen(worldScreen.selectedCiv))
            }

            add(menuButton).size(50f).padRight(0f)
            add(selectedCivLabel).padRight(0f)
            add(selectedCivIconHolder).size(35f)
            pack()
        }

        fun update(worldScreen: WorldScreen) {
            val newCiv = worldScreen.selectedCiv.civName
            if (this.selectedCiv == newCiv) return
            this.selectedCiv = newCiv

            selectedCivLabel.setText(newCiv.tr())
            val nation = worldScreen.gameInfo.ruleSet.nations[worldScreen.selectedCiv.civName]!!
            val selectedCivIcon = ImageGetter.getNationIndicator(nation, 35f)
            selectedCivIconHolder.actor = selectedCivIcon
            invalidate()
            pack()
        }
    }

    private fun layoutButtons() {
        removeActor(selectedCivTable)
        removeActor(overviewButton)
        validate()

        val statsWidth = statsTable.minWidth
        val resourceWidth = resourceTable.minWidth
        val overviewWidth = overviewButton.minWidth
        val selectedCivWidth = selectedCivTable.minWidth
        val leftRightNeeded = max(selectedCivWidth, overviewWidth)
        val statsRowHeight = getRowHeight(0)
        val baseHeight = statsRowHeight + getRowHeight(1)

        // Check whether it gets cramped on narrow aspect ratios
        val fillerHeight: Float // Height of the background filler cells
        val buttonY: Float      // Vertical center of Civ+Overview buttons relative to this.y
        when {
            leftRightNeeded * 2f > stage.width - resourceWidth -> {
                // Need to shift buttons down to below both stats and resources
                fillerHeight = baseHeight
                buttonY = overviewButton.minHeight / 2f
            }
            leftRightNeeded * 2f > stage.width - statsWidth -> {
                // Shifting buttons down to below stats row is enough
                fillerHeight = statsRowHeight
                buttonY = overviewButton.minHeight / 2f
            }
            else -> {
                // Enough space to keep buttons to the left and right of stats and resources
                fillerHeight = 0f
                buttonY = baseHeight / 2f
            }
        }

        val leftFillerWidth = if (fillerHeight > 0f) selectedCivWidth else 0f
        val rightFillerWidth = if (fillerHeight > 0f) overviewWidth else 0f
        if (leftFillerCell.minHeight != fillerHeight
                || leftFillerCell.minWidth != leftFillerWidth
                || rightFillerCell.minWidth != rightFillerWidth) {
            // Gdx fail: containing Table isn't invalidated when setting Cell size
            leftFillerCell.width(leftFillerWidth).height(fillerHeight)
            rightFillerCell.width(rightFillerWidth).height(fillerHeight)
            invalidate()  // Without this all attempts to get a recalculated height are doomed
            pack()  // neither validate nor layout will include the new row height in height
        }

        width = stage.width
        setPosition(0f, stage.height, Align.topLeft)

        selectedCivTable.setPosition(1f, buttonY, Align.left)
        overviewButton.setPosition(stage.width, buttonY, Align.right)
        addActor(selectedCivTable) // needs to be after pack
        addActor(overviewButton)
    }

    internal fun update(civInfo: CivilizationInfo) {
        updateStatsTable(civInfo)
        updateResourcesTable(civInfo)
        selectedCivTable.update(worldScreen)
        overviewButton.update(worldScreen)
        layoutButtons()
    }

    private fun updateStatsTable(civInfo: CivilizationInfo) {
        val nextTurnStats = civInfo.statsForNextTurn
        val goldPerTurn = "(" + (if (nextTurnStats.gold > 0) "+" else "") + nextTurnStats.gold.roundToInt() + ")"
        goldLabel.setText(civInfo.gold.toString() + goldPerTurn)

        scienceLabel.setText("+" + nextTurnStats.science.roundToInt())

        happinessLabel.setText(getHappinessText(civInfo))

        if (civInfo.getHappiness() < 0) {
            happinessLabel.setFontColor(malcontentColor)
            happinessImage.clearChildren()
            happinessImage.addActor(malcontentGroup)
        } else {
            happinessLabel.setFontColor(happinessColor)
            happinessImage.clearChildren()
            happinessImage.addActor(happinessGroup)
        }

        cultureLabel.setText(getCultureText(civInfo, nextTurnStats))
        faithLabel.setText(civInfo.religionManager.storedFaith.toString() + "(+" + nextTurnStats.faith.roundToInt() + ")")
    }

    private fun updateResourcesTable(civInfo: CivilizationInfo) {
        val year = civInfo.gameInfo.getYear()
        val yearText = if (civInfo.isLongCountDisplay()) MayaCalendar.yearToMayaDate(year)
        else "[" + abs(year) + "] " + (if (year < 0) "BC" else "AD")
        turnsLabel.setText(Fonts.turn + "" + civInfo.gameInfo.turns + " | " + yearText.tr())

        resourcesWrapper.clearChildren()
        var firstPadLeft = 20f  // We want a distance from the turns entry to the first resource, but only if any resource is displayed
        val civResources = civInfo.getCivResources()
        for ((resource, label, icon) in resourceActors) {
            if (resource.revealedBy != null && !civInfo.tech.isResearched(resource.revealedBy!!))
                continue
            resourcesWrapper.add(icon).padLeft(firstPadLeft).padRight(0f)
            firstPadLeft = 5f
            val amount = civResources.get(resource, "All")?.amount ?: 0
            label.setText(amount)
            resourcesWrapper.add(label).padTop(8f)  // digits don't have descenders, so push them down a little
        }

        resourceTable.pack()
    }

    private fun getCultureText(civInfo: CivilizationInfo, nextTurnStats: Stats): String {
        var cultureString = "+" + nextTurnStats.culture.roundToInt()
        if (nextTurnStats.culture == 0f) return cultureString // when you start the game, you're not producing any culture

        val turnsToNextPolicy = (civInfo.policies.getCultureNeededForNextPolicy() - civInfo.policies.storedCulture) / nextTurnStats.culture
        cultureString += if (turnsToNextPolicy <= 0f) " (!)"
            else " (" + ceil(turnsToNextPolicy).toInt() + ")"
        return cultureString
    }

    private fun getHappinessText(civInfo: CivilizationInfo): String {
        var happinessText = civInfo.getHappiness().toString()
        val goldenAges = civInfo.goldenAges
        happinessText +=
            if (goldenAges.isGoldenAge())
                "    {GOLDEN AGE}(${goldenAges.turnsLeftForCurrentGoldenAge})".tr()
            else
                " (${goldenAges.storedHappiness}/${goldenAges.happinessRequiredForNextGoldenAge()})"
        return happinessText
    }

}<|MERGE_RESOLUTION|>--- conflicted
+++ resolved
@@ -141,12 +141,9 @@
                 worldScreen.game.pushScreen(VictoryScreen(worldScreen))
             }
         }
-<<<<<<< HEAD
-=======
         resourcesWrapper.onClick {
             worldScreen.game.pushScreen(EmpireOverviewScreen(worldScreen.selectedCiv, "Resources"))
         }
->>>>>>> 18b91bba
 
         val strategicResources = worldScreen.gameInfo.ruleSet.tileResources.values
             .filter { it.resourceType == ResourceType.Strategic }
@@ -170,16 +167,13 @@
         }
 
         // in case the icons are configured higher than a label, we add a dummy - height will be measured once before it's updated
-<<<<<<< HEAD
         resourceTable.add(turnsLabel).pad(5f, 5f, 10f, 5f) // Without this, the UI looks disjointed and odd
-=======
         if (resourceActors.isNotEmpty()) {
             resourcesWrapper.add(resourceActors[0].icon)
             resourceTable.add(resourcesWrapper)
         }
 
         resourceTable.add(turnsLabel).pad(5f, 5f, 10f, 5f)
->>>>>>> 18b91bba
 
         return resourceTable
     }
