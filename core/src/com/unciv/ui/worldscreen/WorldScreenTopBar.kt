package com.unciv.ui.worldscreen

import com.badlogic.gdx.graphics.Color
import com.badlogic.gdx.scenes.scene2d.Actor
import com.badlogic.gdx.scenes.scene2d.Group
<<<<<<< HEAD
import com.badlogic.gdx.scenes.scene2d.ui.Container
import com.badlogic.gdx.scenes.scene2d.ui.Image
import com.badlogic.gdx.scenes.scene2d.ui.Label
import com.badlogic.gdx.scenes.scene2d.ui.Table
=======
import com.badlogic.gdx.scenes.scene2d.Touchable
import com.badlogic.gdx.scenes.scene2d.ui.Cell
import com.badlogic.gdx.scenes.scene2d.ui.Container
import com.badlogic.gdx.scenes.scene2d.ui.Label
import com.badlogic.gdx.scenes.scene2d.ui.Table
import com.badlogic.gdx.utils.Align
>>>>>>> 5cd992a0
import com.unciv.logic.civilization.CivilizationInfo
import com.unciv.models.ruleset.tile.ResourceType
import com.unciv.models.ruleset.tile.TileResource
import com.unciv.models.stats.Stats
import com.unciv.models.translations.tr
import com.unciv.ui.civilopedia.CivilopediaCategories
import com.unciv.ui.civilopedia.CivilopediaScreen
import com.unciv.ui.images.ImageGetter
import com.unciv.ui.overviewscreen.EmpireOverviewScreen
import com.unciv.ui.pickerscreens.PolicyPickerScreen
import com.unciv.ui.pickerscreens.TechPickerScreen
import com.unciv.ui.popup.popups
import com.unciv.ui.utils.BaseScreen
import com.unciv.ui.utils.Fonts
import com.unciv.ui.utils.MayaCalendar
import com.unciv.ui.utils.UncivTooltip.Companion.addTooltip
<<<<<<< HEAD
import com.unciv.ui.utils.extensions.centerY
import com.unciv.ui.utils.extensions.colorFromRGB
import com.unciv.ui.utils.extensions.darken
import com.unciv.ui.utils.extensions.onClick
import com.unciv.ui.utils.extensions.setFontColor
import com.unciv.ui.utils.extensions.setFontSize
import com.unciv.ui.utils.extensions.toLabel
import com.unciv.ui.utils.extensions.toTextButton
=======
import com.unciv.ui.utils.colorFromRGB
import com.unciv.ui.utils.darken
import com.unciv.ui.utils.onClick
import com.unciv.ui.utils.setFontColor
import com.unciv.ui.utils.setFontSize
import com.unciv.ui.utils.toLabel
import com.unciv.ui.utils.toTextButton
>>>>>>> 5cd992a0
import com.unciv.ui.victoryscreen.VictoryScreen
import com.unciv.ui.worldscreen.mainmenu.WorldScreenMenuPopup
import kotlin.math.abs
import kotlin.math.ceil
import kotlin.math.max
import kotlin.math.roundToInt


/**
 * Table consisting of the menu button, current civ, some stats and the overview button for the top of [WorldScreen]
 */
//region Fields
class WorldScreenTopBar(val worldScreen: WorldScreen) : Table() {

    private val turnsLabel = "Turns: 0/400".toLabel()
    private val goldLabel = "0".toLabel(colorFromRGB(225, 217, 71))
    private val scienceLabel = "0".toLabel(colorFromRGB(78, 140, 151))
    private val happinessLabel = "0".toLabel()
    private val cultureLabel = "0".toLabel(colorFromRGB(210, 94, 210))
    private val faithLabel = "0".toLabel(colorFromRGB(168, 196, 241))
    private data class ResourceActors(val resource: TileResource, val Label: Label, val icon: Group)
    private val resourceActors = ArrayList<ResourceActors>(12)
    private val happinessImage = Group()

    // These are all to improve performance IE reduce update time (was 150 ms on my phone, which is a lot!)
    private val malcontentColor = colorFromRGB(239,83,80) // Color.valueOf("ef5350")
    private val happinessColor = colorFromRGB(92, 194, 77) // Color.valueOf("8cc24d")
    private val malcontentGroup = ImageGetter.getStatIcon("Malcontent")
    private val happinessGroup = ImageGetter.getStatIcon("Happiness")

    private val statsTable = getStatsTable()
    private val resourcesWrapper = Table()
    private val resourceTable = getResourceTable()
    private val selectedCivTable = SelectedCivilizationTable(worldScreen)
    private val overviewButton = OverviewAndSupplyTable(worldScreen)
    private val leftFillerCell: Cell<BackgroundActor>
    private val rightFillerCell: Cell<BackgroundActor>

    //endregion

    init {
        // Not the Table, the Cells (all except one) have the background. To avoid gaps, _no_
        // padding except inside the cell actors, and all actors need to _fill_ their cell.
        val backColor = ImageGetter.getBlue().darken(0.5f)
        val backgroundDrawable = ImageGetter.getBackground(backColor)
        statsTable.background = backgroundDrawable
        resourceTable.background = backgroundDrawable
        add(statsTable).colspan(3).growX().row()
        add(resourceTable).colspan(3).growX().row()
        val leftFillerBG = BackgroundActor.getRoundedEdgeRectangle(backColor)
        leftFillerCell = add(BackgroundActor(leftFillerBG, Align.topLeft))
        add().growX()
        val rightFillerBG = BackgroundActor.getRoundedEdgeRectangle(backColor)
        rightFillerCell = add(BackgroundActor(rightFillerBG, Align.topRight))
        pack()
    }

    private fun getStatsTable(): Table {
        val statsTable = Table()
        statsTable.defaults().pad(8f, 3f, 3f, 3f)

        fun addStat(label: Label, icon: String, isLast: Boolean = false, screenFactory: ()->BaseScreen) {
            val image = ImageGetter.getStatIcon(icon)
            val action = {
                worldScreen.game.setScreen(screenFactory())
            }
            label.onClick(action)
            image.onClick(action)
            statsTable.add(label)
            statsTable.add(image).padBottom(6f).size(20f).apply {
                if (!isLast) padRight(20f)
            }
        }
        fun addStat(label: Label, icon: String, overviewPage: String, isLast: Boolean = false) =
            addStat(label, icon, isLast) { EmpireOverviewScreen(worldScreen.selectedCiv, overviewPage) }

        addStat(goldLabel, "Gold", "Stats")
        addStat(scienceLabel, "Science") { TechPickerScreen(worldScreen.selectedCiv) }

        statsTable.add(happinessImage).padBottom(6f).size(20f)
        statsTable.add(happinessLabel).padRight(20f)
        val invokeResourcesPage = {
            worldScreen.game.setScreen(EmpireOverviewScreen(worldScreen.selectedCiv, "Resources"))
        }
        happinessImage.onClick(invokeResourcesPage)
        happinessLabel.onClick(invokeResourcesPage)

        addStat(cultureLabel, "Culture") { PolicyPickerScreen(worldScreen, worldScreen.selectedCiv) }
        if (worldScreen.gameInfo.isReligionEnabled()) {
            addStat(faithLabel, "Faith", "Religion", isLast = true)
        } else {
            statsTable.add("Religion: Off".toLabel())
        }

        statsTable.pack()
        return statsTable
    }

    private fun getResourceTable(): Table {
        // Since cells with invisible actors still occupy the full actor dimensions, we only prepare
        // the future contents for resourcesWrapper here, they're added to the Table in updateResourcesTable
        val resourceTable = Table()
        resourcesWrapper.defaults().pad(5f, 5f, 10f, 5f)
        resourcesWrapper.touchable = Touchable.enabled

        turnsLabel.onClick {
            if (worldScreen.selectedCiv.isLongCountDisplay()) {
                val gameInfo = worldScreen.selectedCiv.gameInfo
                MayaCalendar.openPopup(worldScreen, worldScreen.selectedCiv, gameInfo.getYear())
            } else {
                worldScreen.game.setScreen(VictoryScreen(worldScreen))
            }
        }
        resourcesWrapper.onClick {
            worldScreen.game.setScreen(EmpireOverviewScreen(worldScreen.selectedCiv, "Resources"))
        }

        val strategicResources = worldScreen.gameInfo.ruleSet.tileResources.values
            .filter { it.resourceType == ResourceType.Strategic }
        for (resource in strategicResources) {
            val resourceImage = ImageGetter.getResourceImage(resource.name, 20f)
            val resourceLabel = "0".toLabel()
            resourceActors += ResourceActors(resource, resourceLabel, resourceImage)
        }

        // in case the icons are configured higher than a label, we add a dummy - height will be measured once before it's updated
        resourcesWrapper.add(resourceActors[0].icon)
        resourceTable.add(turnsLabel).pad(5f, 5f, 10f, 5f)
        resourceTable.add(resourcesWrapper)
        return resourceTable
    }

    private class OverviewAndSupplyTable(worldScreen: WorldScreen) : Table(BaseScreen.skin) {
        val unitSupplyImage = ImageGetter.getImage("OtherIcons/ExclamationMark")
            .apply { color = Color.FIREBRICK }
        val unitSupplyCell: Cell<Actor?>

        init {
            unitSupplyImage.onClick {
                worldScreen.game.setScreen(EmpireOverviewScreen(worldScreen.selectedCiv, "Units"))
            }

            val overviewButton = "Overview".toTextButton()
            overviewButton.addTooltip('e')
            overviewButton.onClick { worldScreen.game.setScreen(EmpireOverviewScreen(worldScreen.selectedCiv)) }

            unitSupplyCell = add()
            add(overviewButton).pad(10f)
            pack()
        }
<<<<<<< HEAD
        cultureLabel.onClick(invokePoliciesPage)
        cultureImage.onClick(invokePoliciesPage)

        if(worldScreen.gameInfo.isReligionEnabled()) {
            statsTable.add(faithLabel).padLeft(20f)
            val faithImage = ImageGetter.getStatIcon("Faith")
            statsTable.add(faithImage).padBottom(6f).size(20f)

            val invokeFaithOverview = {
                worldScreen.game.setScreen(EmpireOverviewScreen(worldScreen.selectedCiv, "Religion"))
            }

            faithLabel.onClick(invokeFaithOverview)
            faithImage.onClick(invokeFaithOverview)
        } else {
            statsTable.add("Religion: Off".toLabel()).padLeft(20f)
        }

        statsTable.pack()
        statsTable.width = worldScreen.stage.width - 20
        return statsTable
    }
=======
>>>>>>> 5cd992a0

        fun update(worldScreen: WorldScreen) {
            val newVisible = worldScreen.selectedCiv.stats().getUnitSupplyDeficit() > 0
            if (newVisible == unitSupplyCell.hasActor()) return
            if (newVisible) unitSupplyCell.setActor(unitSupplyImage)
                .size(50f).padLeft(10f)
            else unitSupplyCell.setActor(null).size(0f).pad(0f)
            invalidate()
            pack()
        }
    }

    private class SelectedCivilizationTable(worldScreen: WorldScreen) : Table(BaseScreen.skin) {
        private var selectedCiv = ""
        private val selectedCivLabel = "".toLabel()
        private val selectedCivIconHolder = Container<Actor>()
        private val menuButton = ImageGetter.getImage("OtherIcons/MenuIcon")

        init {
            left()
            defaults().pad(10f)

            menuButton.color = Color.WHITE
            menuButton.onClick {
                val worldScreenMenuPopup = worldScreen.popups.firstOrNull { it is WorldScreenMenuPopup }
                if (worldScreenMenuPopup != null) worldScreenMenuPopup.close()
                else WorldScreenMenuPopup(worldScreen).open(force = true)
            }

            selectedCivLabel.setFontSize(25)
            selectedCivLabel.onClick {
                val civilopediaScreen = CivilopediaScreen(
                    worldScreen.selectedCiv.gameInfo.ruleSet,
                    worldScreen,
                    CivilopediaCategories.Nation,
                    worldScreen.selectedCiv.civName
                )
                worldScreen.game.setScreen(civilopediaScreen)
            }

            selectedCivIconHolder.onClick {
                worldScreen.game.setScreen(EmpireOverviewScreen(worldScreen.selectedCiv))
            }

            add(menuButton).size(50f).padRight(0f)
            add(selectedCivLabel).padRight(0f)
            add(selectedCivIconHolder).size(35f)
            pack()
        }

        fun update(worldScreen: WorldScreen) {
            val newCiv = worldScreen.selectedCiv.civName
            if (this.selectedCiv == newCiv) return
            this.selectedCiv = newCiv

            selectedCivLabel.setText(newCiv.tr())
            val nation = worldScreen.gameInfo.ruleSet.nations[worldScreen.selectedCiv.civName]!!
            val selectedCivIcon = ImageGetter.getNationIndicator(nation, 35f)
            selectedCivIconHolder.actor = selectedCivIcon
            invalidate()
            pack()
        }
    }

    private fun layoutButtons() {
        removeActor(selectedCivTable)
        removeActor(overviewButton)
        validate()

        val statsWidth = statsTable.minWidth
        val resourceWidth = resourceTable.minWidth
        val overviewWidth = overviewButton.minWidth
        val selectedCivWidth = selectedCivTable.minWidth
        val leftRightNeeded = max(selectedCivWidth, overviewWidth)
        val statsRowHeight = getRowHeight(0)
        val baseHeight = statsRowHeight + getRowHeight(1)

        // Check whether it gets cramped on narrow aspect ratios
        val fillerHeight: Float // Height of the background filler cells
        val buttonY: Float      // Vertical center of Civ+Overview buttons relative to this.y
        when {
            leftRightNeeded * 2f > stage.width - resourceWidth -> {
                // Need to shift buttons down to below both stats and resources
                fillerHeight = baseHeight
                buttonY = overviewButton.minHeight / 2f
            }
            leftRightNeeded * 2f > stage.width - statsWidth -> {
                // Shifting buttons down to below stats row is enough
                fillerHeight = statsRowHeight
                buttonY = overviewButton.minHeight / 2f
            }
            else -> {
                // Enough space to keep buttons to the left and right of stats and resources
                fillerHeight = 0f
                buttonY = baseHeight / 2f
            }
        }

        val leftFillerWidth = if (fillerHeight > 0f) selectedCivWidth else 0f
        val rightFillerWidth = if (fillerHeight > 0f) overviewWidth else 0f
        if (leftFillerCell.minHeight != fillerHeight
                || leftFillerCell.minWidth != leftFillerWidth
                || rightFillerCell.minWidth != rightFillerWidth) {
            // Gdx fail: containing Table isn't invalidated when setting Cell size
            leftFillerCell.width(leftFillerWidth).height(fillerHeight)
            rightFillerCell.width(rightFillerWidth).height(fillerHeight)
            invalidate()  // Without this all attempts to get a recalculated height are doomed
            pack()  // neither validate nor layout will include the new row height in height
        }

        width = stage.width
        setPosition(0f, stage.height, Align.topLeft)

        selectedCivTable.setPosition(1f, buttonY, Align.left)
        overviewButton.setPosition(stage.width, buttonY, Align.right)
        addActor(selectedCivTable) // needs to be after pack
        addActor(overviewButton)
    }

    internal fun update(civInfo: CivilizationInfo) {
        updateStatsTable(civInfo)
        updateResourcesTable(civInfo)
        selectedCivTable.update(worldScreen)
        overviewButton.update(worldScreen)
        layoutButtons()
    }

    private fun updateStatsTable(civInfo: CivilizationInfo) {
        val nextTurnStats = civInfo.statsForNextTurn
        val goldPerTurn = "(" + (if (nextTurnStats.gold > 0) "+" else "") + nextTurnStats.gold.roundToInt() + ")"
        goldLabel.setText(civInfo.gold.toString() + goldPerTurn)

        scienceLabel.setText("+" + nextTurnStats.science.roundToInt())

        happinessLabel.setText(getHappinessText(civInfo))

        if (civInfo.getHappiness() < 0) {
            happinessLabel.setFontColor(malcontentColor)
            happinessImage.clearChildren()
            happinessImage.addActor(malcontentGroup)
        } else {
            happinessLabel.setFontColor(happinessColor)
            happinessImage.clearChildren()
            happinessImage.addActor(happinessGroup)
        }

        cultureLabel.setText(getCultureText(civInfo, nextTurnStats))
        faithLabel.setText(civInfo.religionManager.storedFaith.toString() + "(+" + nextTurnStats.faith.roundToInt() + ")")
    }

    private fun updateResourcesTable(civInfo: CivilizationInfo) {
        val year = civInfo.gameInfo.getYear()
        val yearText = if (civInfo.isLongCountDisplay()) MayaCalendar.yearToMayaDate(year)
        else "[" + abs(year) + "] " + (if (year < 0) "BC" else "AD")
        turnsLabel.setText(Fonts.turn + "" + civInfo.gameInfo.turns + " | " + yearText.tr())

        resourcesWrapper.clearChildren()
        var firstPadLeft = 20f  // We want a distance from the turns entry to the first resource, but only if any resource is displayed
        val civResources = civInfo.getCivResources()
        for ((resource, label, icon) in resourceActors) {
            if (resource.revealedBy != null && !civInfo.tech.isResearched(resource.revealedBy!!))
                continue
            resourcesWrapper.add(icon).padLeft(firstPadLeft).padRight(0f)
            firstPadLeft = 5f
            val amount = civResources.get(resource, "All")?.amount ?: 0
            label.setText(amount)
            resourcesWrapper.add(label).padTop(8f)  // digits don't have descenders, so push them down a little
        }

        resourceTable.pack()
    }

    private fun getCultureText(civInfo: CivilizationInfo, nextTurnStats: Stats): String {
        var cultureString = "+" + nextTurnStats.culture.roundToInt()
        if (nextTurnStats.culture == 0f) return cultureString // when you start the game, you're not producing any culture

        val turnsToNextPolicy = (civInfo.policies.getCultureNeededForNextPolicy() - civInfo.policies.storedCulture) / nextTurnStats.culture
        cultureString += if (turnsToNextPolicy <= 0f) " (!)"
            else " (" + ceil(turnsToNextPolicy).toInt() + ")"
        return cultureString
    }

    private fun getHappinessText(civInfo: CivilizationInfo): String {
        var happinessText = civInfo.getHappiness().toString()
        val goldenAges = civInfo.goldenAges
        happinessText +=
            if (goldenAges.isGoldenAge())
                "    {GOLDEN AGE}(${goldenAges.turnsLeftForCurrentGoldenAge})".tr()
            else
                " (${goldenAges.storedHappiness}/${goldenAges.happinessRequiredForNextGoldenAge()})"
        return happinessText
    }

}<|MERGE_RESOLUTION|>--- conflicted
+++ resolved
@@ -3,19 +3,12 @@
 import com.badlogic.gdx.graphics.Color
 import com.badlogic.gdx.scenes.scene2d.Actor
 import com.badlogic.gdx.scenes.scene2d.Group
-<<<<<<< HEAD
-import com.badlogic.gdx.scenes.scene2d.ui.Container
-import com.badlogic.gdx.scenes.scene2d.ui.Image
-import com.badlogic.gdx.scenes.scene2d.ui.Label
-import com.badlogic.gdx.scenes.scene2d.ui.Table
-=======
 import com.badlogic.gdx.scenes.scene2d.Touchable
 import com.badlogic.gdx.scenes.scene2d.ui.Cell
 import com.badlogic.gdx.scenes.scene2d.ui.Container
 import com.badlogic.gdx.scenes.scene2d.ui.Label
 import com.badlogic.gdx.scenes.scene2d.ui.Table
 import com.badlogic.gdx.utils.Align
->>>>>>> 5cd992a0
 import com.unciv.logic.civilization.CivilizationInfo
 import com.unciv.models.ruleset.tile.ResourceType
 import com.unciv.models.ruleset.tile.TileResource
@@ -32,8 +25,6 @@
 import com.unciv.ui.utils.Fonts
 import com.unciv.ui.utils.MayaCalendar
 import com.unciv.ui.utils.UncivTooltip.Companion.addTooltip
-<<<<<<< HEAD
-import com.unciv.ui.utils.extensions.centerY
 import com.unciv.ui.utils.extensions.colorFromRGB
 import com.unciv.ui.utils.extensions.darken
 import com.unciv.ui.utils.extensions.onClick
@@ -41,15 +32,6 @@
 import com.unciv.ui.utils.extensions.setFontSize
 import com.unciv.ui.utils.extensions.toLabel
 import com.unciv.ui.utils.extensions.toTextButton
-=======
-import com.unciv.ui.utils.colorFromRGB
-import com.unciv.ui.utils.darken
-import com.unciv.ui.utils.onClick
-import com.unciv.ui.utils.setFontColor
-import com.unciv.ui.utils.setFontSize
-import com.unciv.ui.utils.toLabel
-import com.unciv.ui.utils.toTextButton
->>>>>>> 5cd992a0
 import com.unciv.ui.victoryscreen.VictoryScreen
 import com.unciv.ui.worldscreen.mainmenu.WorldScreenMenuPopup
 import kotlin.math.abs
@@ -200,31 +182,6 @@
             add(overviewButton).pad(10f)
             pack()
         }
-<<<<<<< HEAD
-        cultureLabel.onClick(invokePoliciesPage)
-        cultureImage.onClick(invokePoliciesPage)
-
-        if(worldScreen.gameInfo.isReligionEnabled()) {
-            statsTable.add(faithLabel).padLeft(20f)
-            val faithImage = ImageGetter.getStatIcon("Faith")
-            statsTable.add(faithImage).padBottom(6f).size(20f)
-
-            val invokeFaithOverview = {
-                worldScreen.game.setScreen(EmpireOverviewScreen(worldScreen.selectedCiv, "Religion"))
-            }
-
-            faithLabel.onClick(invokeFaithOverview)
-            faithImage.onClick(invokeFaithOverview)
-        } else {
-            statsTable.add("Religion: Off".toLabel()).padLeft(20f)
-        }
-
-        statsTable.pack()
-        statsTable.width = worldScreen.stage.width - 20
-        return statsTable
-    }
-=======
->>>>>>> 5cd992a0
 
         fun update(worldScreen: WorldScreen) {
             val newVisible = worldScreen.selectedCiv.stats().getUnitSupplyDeficit() > 0
