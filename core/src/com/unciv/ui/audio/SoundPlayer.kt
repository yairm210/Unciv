package com.unciv.ui.audio

import com.badlogic.gdx.Files
import com.badlogic.gdx.Gdx
import com.badlogic.gdx.files.FileHandle
import com.unciv.UncivGame
import com.unciv.logic.files.IMediaFinder
import com.unciv.models.UncivSound
import com.unciv.utils.Concurrency
import com.unciv.utils.Log
import games.rednblack.miniaudio.MASound
import games.rednblack.miniaudio.MiniAudioException
import games.rednblack.miniaudio.effect.MADelayNode
import java.io.File
import kotlinx.coroutines.CoroutineScope
import kotlinx.coroutines.Job
import kotlinx.coroutines.delay
import kotlinx.coroutines.isActive
import yairm210.purity.annotations.Pure
import yairm210.purity.annotations.Readonly

/**
 * Generates MiniAudio [MASound] objects from [UncivSound] ones on demand, only once per key
 * (two UncivSound custom instances with the same filename are considered equal).
 *
 * Gdx asks Sound usage to respect the Disposable contract, but since we're only caching
 * a handful of them in memory we should be able to get away with keeping them alive for the
 * app lifetime - and we do dispose them when the app is disposed.
 */
object SoundPlayer {
    private const val maxEchoes = 5

    private val soundMap = Cache()

    private val separator = File.separator      // just a shorthand for readability

    private var modListHash = Int.MIN_VALUE

    private var preloader: Preloader? = null
        // Starting an instance here is pointless - object initialization happens on-demand

    /** Ensure SoundPlayer has its cache initialized and can start preloading */
    fun initializeForMainMenu() = checkCache()

    /** Ensure cache is not outdated */
    private fun checkCache() {
        if (!UncivGame.isCurrentInitialized()) return
        val game = UncivGame.Current

        // Get a hash covering all mods - quickly, so don't map, cast or copy the Set types
        val gameInfo = game.gameInfo
        @Suppress("IfThenToElvis")
        val hash1 = if (gameInfo != null) gameInfo.ruleset.mods.hashCode() else 0
        val newHash = hash1.xor(game.settings.visualMods.hashCode())

        // If hash the same, leave the cache as is
        if (modListHash != Int.MIN_VALUE && modListHash == newHash) return

        // Seems the mod list has changed - clear the cache
        clearCache()
        modListHash = newHash
        Log.debug("Sound cache cleared")
        Preloader.restart()
    }

    /** Release cached Sound resources */
    // Called from UncivGame.dispose() to honor Gdx docs
    fun clearCache() {
        Preloader.abort()
        soundMap.clear()
        modListHash = Int.MIN_VALUE
    }

    /** Build list of folders to look for sounds */
    @Readonly
    private fun getFolders(): Sequence<String> {
        if (!UncivGame.isCurrentInitialized())
            // Sounds before main menu shouldn't happen, but just in case return a default ""
            // which translates to the built-in assets/sounds folder
            return sequenceOf("")
        val game = UncivGame.Current

        // Allow mod sounds - preferentially so they can override built-in sounds
        // audiovisual mods after game mods but before built-in sounds
        // (these can already be available when game.gameInfo is not)
        val modList: MutableSet<String> = mutableSetOf()
        val gameInfo = game.gameInfo
        if (gameInfo != null) {
            modList.addAll(gameInfo.ruleset.mods)  // Sounds from game mods
        }
        modList.addAll(game.settings.visualMods)

        // Translate the basic mod list into relative folder names so only sounds/name.ext needs
        // to be added. Thus the empty string, added last, represents the builtin sounds folder.
        return modList.asSequence()
            .map { "mods$separator$it$separator" } +
            sequenceOf("")
    }

    /** Holds a Gdx Sound and a flag indicating the sound is freshly loaded and not from cache */
    data class GetSoundResult(val resource: MASound, val isFresh: Boolean)

    /** Retrieve (if not cached create from resources) a Gdx Sound from an UncivSound
     * @param sound The sound to fetch
     * @return `null` if file cannot be found, a [GetSoundResult] otherwise
     */
    fun get(sound: UncivSound): GetSoundResult? {
        checkCache()

        // Look for cached sound
        if (sound in soundMap)
            return if(soundMap[sound] == null) null
            else GetSoundResult(soundMap[sound]!!, false)

        // Not cached - try loading it
        return createAndCacheResult(sound, getFile(sound))
    }

    private fun getFile(sound: UncivSound): FileHandle? {
        val fileName = sound.fileName
        for (modFolder in getFolders()) {
            for (extension in IMediaFinder.SupportedAudioExtensions.names) {
                val path = "${modFolder}sounds$separator$fileName.$extension"
                val localFile = UncivGame.Current.files.getLocalFile(path)
                if (localFile.exists()) return localFile
                val internalFile = Gdx.files.internal(path)
                if (internalFile.exists()) return internalFile
            }
        }
        return null
    }

    private fun createAndCacheResult(sound: UncivSound, file: FileHandle?): GetSoundResult? {
        if (!UncivGame.isCurrentInitialized()) return null

        fun logAndMarkFailure(msg: String): GetSoundResult? {
            Log.debug(msg)
            // remember that the actual file is missing
            soundMap[sound] = null
            return null
        }
        fun logAndMarkFailure(e: Exception) =
            logAndMarkFailure("Failed to create a sound ${sound.fileName} from ${file!!.path()}: ${e.javaClass.simpleName} ${e.message}")

        fun storeAndReturn(newSound: MASound): GetSoundResult {
            Log.debug("Sound %s loaded from %s", sound.fileName, file!!.path())
            // Store Sound for reuse
            soundMap[sound] = newSound
            return GetSoundResult(newSound, true)
        }

        if (file == null || !file.exists())
            return logAndMarkFailure("Sound ${sound.fileName} not found!")

        val ma = UncivGame.Current.miniAudio
        try {
            // Use Flags.MA_SOUND_FLAG_DECODE: keep decoded in memory?
            return storeAndReturn(ma.createSound(file.path()))
        } catch (e: Exception) {
            // TODO follow https://github.com/rednblackgames/gdx-miniaudio/issues/2 - this may become obsolete?
            if (e is MiniAudioException && file.type() == Files.FileType.Internal && IMediaFinder.isRunFromJar()) {
                try {
                    val bytes = file.readBytes()
                    val newSound = ma.createSound(ma.decodeBytes(bytes, 2))
                    return storeAndReturn(newSound)
                } catch (e: Exception) {
                    return logAndMarkFailure(e)
                }
            }
            return logAndMarkFailure(e)
        }
    }

    /** Play a sound once. Will not play if the sound is [UncivSound.Silent] or the volume is too low.
     * Sources are mods from a loaded game, then mods marked as permanent audiovisual,
     * and lastly Unciv's own assets/sounds. Will fail silently if the sound file cannot be found.
     *
     * This will wait for the Stream to become ready (Android issue) if necessary, and do so on a
     * separate thread. **No new thread is created** if the sound can be played immediately.
     *
     * That also means that it's the caller's responsibility to ensure calling this only on the GL thread.
     *
     * @param sound The sound to play
     * @see playRepeated
     *
     * @return True if the sound was processed correctly.
     */
    fun play(sound: UncivSound): Boolean {
        val volume = UncivGame.Current.settings.soundEffectsVolume
<<<<<<< HEAD
        if (sound == UncivSound.Silent || volume < 0.01) return
        val (resource, _) = get(sound) ?: return
        resource.setVolume(volume)
        resource.seekTo(0f)
        resource.play()
=======
        if (sound == UncivSound.Silent || volume < 0.01) return true
        val (resource, isFresh) = get(sound) ?: return false
        if (Gdx.app.type == Application.ApplicationType.Android)
            playAndroid(resource, isFresh, volume)
        else
            playDesktop(resource, volume)
        return true
    }

    // Android needs time for a newly created sound to become ready, but in turn AndroidSound.play seems thread-safe.
    private fun playAndroid(resource: Sound, isFresh: Boolean, volume: Float) {
        /** Tested with a 2022 Android "S" and libGdx 1.12.1 - still required */
        // See also: https://github.com/libgdx/libgdx/issues/694
        // Typical logcat (effectively means we tried play before even the codec got loaded):
/*
        Unciv SoundPlayer       com.unciv.app                        D  [GLThread 8951] Sound click loaded from mods/Higher quality builtin sounds/sounds/click.ogg
        SoundPool               com.unciv.app                        W  play soundID 1 not READY
        MediaCodecList          com.unciv.app                        D  codecHandlesFormat: no format, so no extra checks
        MediaCodecList          com.unciv.app                        D  codecHandlesFormat: no format, so no extra checks
        CCodec                  com.unciv.app                        D  allocate(c2.android.vorbis.decoder)
        Codec2Client            com.unciv.app                        I  Available Codec2 services: "software"
        CCodec                  com.unciv.app                        I  Created component [c2.android.vorbis.decoder]
        CCodecConfig            com.unciv.app                        D  read media type: audio/vorbis
 */
        if (!isFresh && resource.play(volume) != -1L) return // If it's already cached we should be able to play immediately
        Concurrency.run("DelayedSound") {
            delay(40L)
            var repeatCount = 0
            while (resource.play(volume) == -1L && ++repeatCount < 12) // quarter second tops
                delay(20L)
        }
    }

    // Let's do just one silent retry on Desktop. In turn, OpenALSound.play is not thread-safe.
    private fun playDesktop(resource: Sound, volume: Float) {
        if (resource.play(volume) != -1L) return
        Concurrency.runOnGLThread("SoundRetry") {
            delay(20L)
            resource.play(volume)
        }
>>>>>>> a4dd2adb
    }

    /** Play a sound repeatedly - e.g. to express that an action was applied multiple times or to multiple targets.
     *
     *  Runs the actual sound player decoupled on the GL thread unlike [SoundPlayer.play], which leaves that responsibility to the caller.
     */
    fun playRepeated(sound: UncivSound, count: Int = 2, delay: Long = 200) {
        if (count <= 1) return play(sound)
        val volume = UncivGame.Current.settings.soundEffectsVolume
        if (sound == UncivSound.Silent || volume < 0.01) return
        val (template, _) = get(sound) ?: return
        // MiniAudio doesn't rely on GL, so this is just a little postponing
        Concurrency.runOnGLThread {
            val ma = UncivGame.Current.miniAudio
            // Can't modify that instance, or else all normal plays will have the echo
            val resource = ma.createSound(template.dataSource)
            val echo = MADelayNode(ma, delay * 0.001f, 0.9f)
            ma.attachToEngineOutput(echo, 0)
            echo.attachToThisNode(resource, 0)
            echo.setOutputBusVolume(0, volume)
            //TODO won't stop echoing...
            val stopAt = (resource.length * 1000).toLong() + (count.coerceAtMost(maxEchoes) - 1) * delay
            Concurrency.run {
                delay(stopAt)
                resource.fadeOut(delay * 0.5f)
                delay(delay)
                resource.stop()
                resource.dispose()
                resource.chainSound(resource)
            }
            resource.seekTo(0f)
            resource.play()
        }
    }

    /** Manages background loading of sound files into Gdx.Sound instances */
    private class Preloader {
        @Pure
        private fun UncivSound.Companion.getPreloadList() =
            listOf(Click, Whoosh, Construction, Promote, Upgrade, Coin, Chimes, Choir)

        private val job: Job = Concurrency.run("SoundPreloader") { preload() }.apply {
            invokeOnCompletion { preloader = null }
        }

        private suspend fun CoroutineScope.preload() {
            for (sound in UncivSound.getPreloadList()) {
                delay(10L)
                if (!isActive) break
                // This way skips minor things as compared to get(sound) - the cache stale check and result instantiation on cache hit
                if (sound in soundMap) continue
                Log.debug("Preload $sound")
                createAndCacheResult(sound, getFile(sound))
                if (!isActive) break
            }
        }

        companion object {
            // This Companion is only used as a "namespace" thing and to keep Preloader control in one place

            fun abort() {
                preloader?.job?.cancel()
                preloader = null
            }

            fun restart() {
                preloader?.job?.cancel()
                preloader = Preloader()
            }
        }
    }

    /** A wrapper for a HashMap<UncivSound, Sound?> with synchronized writes */
    private class Cache {
        private val cache = HashMap<UncivSound, MASound?>(20)  // Enough for all standard sounds

        @Readonly
        operator fun contains(key: UncivSound) = cache.containsKey(key)
        @Readonly
        operator fun get(key: UncivSound) = cache[key]

        operator fun set(key: UncivSound, value: MASound?) {
            synchronized(cache) {
                cache[key] = value
            }
        }

        fun clear() {
            val oldSounds: List<MASound?>
            synchronized(cache) {
                oldSounds = cache.values.toList()
                cache.clear()
            }
            for (sound in oldSounds) sound?.dispose()
        }
    }
}<|MERGE_RESOLUTION|>--- conflicted
+++ resolved
@@ -187,54 +187,12 @@
      */
     fun play(sound: UncivSound): Boolean {
         val volume = UncivGame.Current.settings.soundEffectsVolume
-<<<<<<< HEAD
-        if (sound == UncivSound.Silent || volume < 0.01) return
-        val (resource, _) = get(sound) ?: return
+        if (sound == UncivSound.Silent || volume < 0.01) return true
+        val (resource, _) = get(sound) ?: return false
         resource.setVolume(volume)
         resource.seekTo(0f)
         resource.play()
-=======
-        if (sound == UncivSound.Silent || volume < 0.01) return true
-        val (resource, isFresh) = get(sound) ?: return false
-        if (Gdx.app.type == Application.ApplicationType.Android)
-            playAndroid(resource, isFresh, volume)
-        else
-            playDesktop(resource, volume)
         return true
-    }
-
-    // Android needs time for a newly created sound to become ready, but in turn AndroidSound.play seems thread-safe.
-    private fun playAndroid(resource: Sound, isFresh: Boolean, volume: Float) {
-        /** Tested with a 2022 Android "S" and libGdx 1.12.1 - still required */
-        // See also: https://github.com/libgdx/libgdx/issues/694
-        // Typical logcat (effectively means we tried play before even the codec got loaded):
-/*
-        Unciv SoundPlayer       com.unciv.app                        D  [GLThread 8951] Sound click loaded from mods/Higher quality builtin sounds/sounds/click.ogg
-        SoundPool               com.unciv.app                        W  play soundID 1 not READY
-        MediaCodecList          com.unciv.app                        D  codecHandlesFormat: no format, so no extra checks
-        MediaCodecList          com.unciv.app                        D  codecHandlesFormat: no format, so no extra checks
-        CCodec                  com.unciv.app                        D  allocate(c2.android.vorbis.decoder)
-        Codec2Client            com.unciv.app                        I  Available Codec2 services: "software"
-        CCodec                  com.unciv.app                        I  Created component [c2.android.vorbis.decoder]
-        CCodecConfig            com.unciv.app                        D  read media type: audio/vorbis
- */
-        if (!isFresh && resource.play(volume) != -1L) return // If it's already cached we should be able to play immediately
-        Concurrency.run("DelayedSound") {
-            delay(40L)
-            var repeatCount = 0
-            while (resource.play(volume) == -1L && ++repeatCount < 12) // quarter second tops
-                delay(20L)
-        }
-    }
-
-    // Let's do just one silent retry on Desktop. In turn, OpenALSound.play is not thread-safe.
-    private fun playDesktop(resource: Sound, volume: Float) {
-        if (resource.play(volume) != -1L) return
-        Concurrency.runOnGLThread("SoundRetry") {
-            delay(20L)
-            resource.play(volume)
-        }
->>>>>>> a4dd2adb
     }
 
     /** Play a sound repeatedly - e.g. to express that an action was applied multiple times or to multiple targets.
@@ -242,7 +200,10 @@
      *  Runs the actual sound player decoupled on the GL thread unlike [SoundPlayer.play], which leaves that responsibility to the caller.
      */
     fun playRepeated(sound: UncivSound, count: Int = 2, delay: Long = 200) {
-        if (count <= 1) return play(sound)
+        if (count <= 1) {
+            play(sound)
+            return
+        }
         val volume = UncivGame.Current.settings.soundEffectsVolume
         if (sound == UncivSound.Silent || volume < 0.01) return
         val (template, _) = get(sound) ?: return
