--- conflicted
+++ resolved
@@ -54,14 +54,8 @@
         // So the whole game doesn't get stuck while downloading the file
         Concurrency.run("MusicDownload") {
             try {
-<<<<<<< HEAD
-                val screen = optionsPopup.screen
-                screen.game.musicController.downloadDefaultFile()
+                UncivGame.Current.musicController.downloadDefaultFile()
                 launchOnGLThread {
-=======
-                UncivGame.Current.musicController.downloadDefaultFile()
-                postCrashHandlingRunnable {
->>>>>>> 9008d242
                     optionsPopup.tabs.replacePage("Sound", soundTab(optionsPopup))
                     UncivGame.Current.musicController.chooseTrack(flags = MusicTrackChooserFlags.setPlayDefault)
                 }
@@ -149,13 +143,8 @@
     val label = WrappableLabel("", table.width - 10f, Color(-0x2f5001), 16)
     label.wrap = true
     table.add(label).padTop(20f).colspan(2).fillX().row()
-<<<<<<< HEAD
-    screen.game.musicController.onChange {
+    music.onChange {
         Concurrency.runOnGLThread {
-=======
-    music.onChange {
-        postCrashHandlingRunnable {
->>>>>>> 9008d242
             label.setText("Currently playing: [$it]".tr())
         }
     }
