--- conflicted
+++ resolved
@@ -12,7 +12,6 @@
 import com.unciv.models.metadata.GameSettings
 import com.unciv.models.ruleset.Ruleset
 import com.unciv.models.ruleset.RulesetCache
-import com.unciv.models.translations.tr
 import com.unciv.ui.crashhandling.launchCrashHandling
 import com.unciv.ui.crashhandling.postCrashHandlingRunnable
 import com.unciv.ui.popup.Popup
@@ -145,14 +144,8 @@
         settings.save()
     }
 
-<<<<<<< HEAD
     serverIpTable.add(multiplayerServerTextField).minWidth(optionsPopup.stageToShowOn.width / 2).growX()
-    add(serverIpTable).fillX().row()
-=======
-    val screen = optionsPopup.screen
-    serverIpTable.add(multiplayerServerTextField).minWidth(screen.stage.width / 2).growX()
     tab.add(serverIpTable).colspan(2).fillX().row()
->>>>>>> d34fa7db
 
     tab.add("Reset to Dropbox".toTextButton().onClick {
         multiplayerServerTextField.text = Constants.dropboxMultiplayerServer
@@ -160,13 +153,8 @@
         settings.save()
     }).colspan(2).row()
 
-<<<<<<< HEAD
-    add(connectionToServerButton.onClick {
+    tab.add(connectionToServerButton.onClick {
         val popup = Popup(optionsPopup.stage).apply {
-=======
-    tab.add(connectionToServerButton.onClick {
-        val popup = Popup(screen).apply {
->>>>>>> d34fa7db
             addGoodSizedLabel("Awaiting response...").row()
         }
         popup.open(true)
