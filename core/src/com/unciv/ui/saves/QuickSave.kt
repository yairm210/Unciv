package com.unciv.ui.saves

import com.unciv.Constants
import com.unciv.MainMenuScreen
import com.unciv.UncivGame
import com.unciv.logic.GameInfo
<<<<<<< HEAD
import com.unciv.ui.popup.Popup
import com.unciv.ui.popup.ToastPopup
import com.unciv.ui.worldscreen.WorldScreen
import com.unciv.utils.concurrency.Concurrency
import com.unciv.utils.concurrency.launchOnGLThread
=======
import com.unciv.ui.crashhandling.launchCrashHandling
import com.unciv.ui.crashhandling.postCrashHandlingRunnable
import com.unciv.ui.multiplayer.MultiplayerHelpers
import com.unciv.ui.popup.Popup
import com.unciv.ui.popup.ToastPopup
import com.unciv.ui.worldscreen.WorldScreen
import com.unciv.utils.Log
>>>>>>> 9008d242


//todo reduce code duplication

object QuickSave {
    fun save(gameInfo: GameInfo, screen: WorldScreen) {
        val gameSaver = UncivGame.Current.gameSaver
        val toast = ToastPopup("Quicksaving...", screen)
        Concurrency.runOnNonDaemonThreadPool("QuickSaveGame") {
            gameSaver.saveGame(gameInfo, "QuickSave") {
                launchOnGLThread {
                    toast.close()
                    if (it != null)
                        ToastPopup("Could not save game!", screen)
                    else
                        ToastPopup("Quicksave successful.", screen)
                }
            }
        }
    }

    fun load(screen: WorldScreen) {
        val gameSaver = UncivGame.Current.gameSaver
        val toast = ToastPopup("Quickloading...", screen)
        Concurrency.run("QuickLoadGame") {
            try {
                val loadedGame = gameSaver.loadGameByName("QuickSave")
                launchOnGLThread {
                    toast.close()
                    UncivGame.Current.loadGame(loadedGame)
                    ToastPopup("Quickload successful.", screen)
                }
            } catch (ex: Exception) {
                launchOnGLThread {
                    toast.close()
                    ToastPopup("Could not load game!", screen)
                }
            }
        }
    }

    fun autoLoadGame(screen: MainMenuScreen) {
        val loadingPopup = Popup(screen)
        loadingPopup.addGoodSizedLabel(Constants.loading)
        loadingPopup.open()
        Concurrency.run("autoLoadGame") {
            // Load game from file to class on separate thread to avoid ANR...
            fun outOfMemory() {
                launchOnGLThread {
                    loadingPopup.close()
                    ToastPopup("Not enough memory on phone to load game!", screen)
                }
            }

            val savedGame: GameInfo
            try {
                savedGame = screen.game.gameSaver.loadLatestAutosave()
            } catch (oom: OutOfMemoryError) {
                outOfMemory()
                return@run
            } catch (ex: Exception) {
<<<<<<< HEAD
                launchOnGLThread {
=======
                Log.error("Could not autoload game", ex)
                postCrashHandlingRunnable {
>>>>>>> 9008d242
                    loadingPopup.close()
                    ToastPopup("Cannot resume game!", screen)
                }
                return@run
            }

            if (savedGame.gameParameters.isOnlineMultiplayer) {
                try {
                    screen.game.onlineMultiplayer.loadGame(savedGame)
                } catch (oom: OutOfMemoryError) {
                    outOfMemory()
                } catch (ex: Exception) {
                    val message = MultiplayerHelpers.getLoadExceptionMessage(ex)
                    Log.error("Could not autoload game", ex)
                    postCrashHandlingRunnable {
                        loadingPopup.close()
                        ToastPopup(message, screen)
                    }
                }
            } else {
                launchOnGLThread { /// ... and load it into the screen on main thread for GL context
                    try {
                        screen.game.loadGame(savedGame)
                    } catch (oom: OutOfMemoryError) {
                        outOfMemory()
                    } catch (ex: Exception) {
                        Log.error("Could not autoload game", ex)
                        loadingPopup.close()
                        ToastPopup("Cannot resume game!", screen)
                    }
                }
            }
        }
    }
}<|MERGE_RESOLUTION|>--- conflicted
+++ resolved
@@ -4,21 +4,13 @@
 import com.unciv.MainMenuScreen
 import com.unciv.UncivGame
 import com.unciv.logic.GameInfo
-<<<<<<< HEAD
+import com.unciv.ui.multiplayer.MultiplayerHelpers
 import com.unciv.ui.popup.Popup
 import com.unciv.ui.popup.ToastPopup
 import com.unciv.ui.worldscreen.WorldScreen
 import com.unciv.utils.concurrency.Concurrency
 import com.unciv.utils.concurrency.launchOnGLThread
-=======
-import com.unciv.ui.crashhandling.launchCrashHandling
-import com.unciv.ui.crashhandling.postCrashHandlingRunnable
-import com.unciv.ui.multiplayer.MultiplayerHelpers
-import com.unciv.ui.popup.Popup
-import com.unciv.ui.popup.ToastPopup
-import com.unciv.ui.worldscreen.WorldScreen
 import com.unciv.utils.Log
->>>>>>> 9008d242
 
 
 //todo reduce code duplication
@@ -80,12 +72,8 @@
                 outOfMemory()
                 return@run
             } catch (ex: Exception) {
-<<<<<<< HEAD
+                Log.error("Could not autoload game", ex)
                 launchOnGLThread {
-=======
-                Log.error("Could not autoload game", ex)
-                postCrashHandlingRunnable {
->>>>>>> 9008d242
                     loadingPopup.close()
                     ToastPopup("Cannot resume game!", screen)
                 }
@@ -100,7 +88,7 @@
                 } catch (ex: Exception) {
                     val message = MultiplayerHelpers.getLoadExceptionMessage(ex)
                     Log.error("Could not autoload game", ex)
-                    postCrashHandlingRunnable {
+                    launchOnGLThread {
                         loadingPopup.close()
                         ToastPopup(message, screen)
                     }
