package com.unciv.ui.newgamescreen

import com.badlogic.gdx.Gdx
import com.badlogic.gdx.graphics.Color
import com.badlogic.gdx.scenes.scene2d.ui.SelectBox
import com.badlogic.gdx.scenes.scene2d.ui.Skin
import com.badlogic.gdx.scenes.scene2d.ui.VerticalGroup
import com.badlogic.gdx.utils.Array
import com.unciv.Constants
import com.unciv.UncivGame
import com.unciv.logic.*
import com.unciv.logic.civilization.PlayerType
import com.unciv.logic.map.MapType
<<<<<<< HEAD
import com.unciv.logic.multiplayer.FileStorageRateLimitReached
=======
import com.unciv.logic.multiplayer.OnlineMultiplayer
>>>>>>> fb521f3f
import com.unciv.models.metadata.GameSetupInfo
import com.unciv.models.ruleset.RulesetCache
import com.unciv.models.translations.tr
import com.unciv.ui.crashhandling.crashHandlingThread
import com.unciv.ui.crashhandling.postCrashHandlingRunnable
import com.unciv.ui.images.ImageGetter
import com.unciv.ui.pickerscreens.PickerScreen
import com.unciv.ui.popup.Popup
import com.unciv.ui.popup.ToastPopup
import com.unciv.ui.popup.YesNoPopup
import com.unciv.ui.utils.*
import java.net.URL
import java.util.*
import com.unciv.ui.utils.AutoScrollPane as ScrollPane


class NewGameScreen(
    private val previousScreen: BaseScreen,
    _gameSetupInfo: GameSetupInfo? = null
): IPreviousScreen, PickerScreen() {

    override val gameSetupInfo = _gameSetupInfo ?: GameSetupInfo.fromSettings()
    override var ruleset = RulesetCache.getComplexRuleset(gameSetupInfo.gameParameters) // needs to be set because the GameOptionsTable etc. depend on this
    private val newGameOptionsTable: GameOptionsTable
    private val playerPickerTable: PlayerPickerTable
    private val mapOptionsTable: MapOptionsTable

    init {
        updateRuleset()  // must come before playerPickerTable so mod nations from fromSettings
        // Has to be initialized before the mapOptionsTable, since the mapOptionsTable refers to it on init

        if (gameSetupInfo.gameParameters.victoryTypes.isEmpty())
            gameSetupInfo.gameParameters.victoryTypes.addAll(ruleset.victories.keys)
        
        playerPickerTable = PlayerPickerTable(
            this, gameSetupInfo.gameParameters,
            if (isNarrowerThan4to3()) stage.width - 20f else 0f
        )
        newGameOptionsTable = GameOptionsTable(this, isNarrowerThan4to3()) { desiredCiv: String -> playerPickerTable.update(desiredCiv) }
        mapOptionsTable = MapOptionsTable(this)
        setDefaultCloseAction(previousScreen)

        if (isNarrowerThan4to3()) initPortrait()
        else initLandscape()

        if (UncivGame.Current.settings.lastGameSetup != null) {
            rightSideGroup.addActorAt(0, VerticalGroup().padBottom(5f))
            val resetToDefaultsButton = "Reset to defaults".toTextButton()
            rightSideGroup.addActorAt(0, resetToDefaultsButton)
            resetToDefaultsButton.onClick {
                YesNoPopup("Are you sure you want to reset all game options to defaults?", {
                    game.setScreen(NewGameScreen(previousScreen, GameSetupInfo()))
                }, this).open(true)
            }
        }

        rightSideButton.enable()
        rightSideButton.setText("Start game!".tr())
        rightSideButton.onClick {
            if (gameSetupInfo.gameParameters.isOnlineMultiplayer) {
                val isDropbox = UncivGame.Current.settings.multiplayerServer == Constants.dropboxMultiplayerServer
                if (!checkConnectionToMultiplayerServer()) {
                    val noInternetConnectionPopup = Popup(this)
                    val label = if (isDropbox) "Couldn't connect to Dropbox!" else "Couldn't connect to Multiplayer Server!"
                    noInternetConnectionPopup.addGoodSizedLabel(label.tr()).row()
                    noInternetConnectionPopup.addCloseButton()
                    noInternetConnectionPopup.open()
                    return@onClick
                }

                for (player in gameSetupInfo.gameParameters.players.filter { it.playerType == PlayerType.Human }) {
                    try {
                        UUID.fromString(IdChecker.checkAndReturnPlayerUuid(player.playerId))
                    } catch (ex: Exception) {
                        val invalidPlayerIdPopup = Popup(this)
                        invalidPlayerIdPopup.addGoodSizedLabel("Invalid player ID!".tr()).row()
                        invalidPlayerIdPopup.addCloseButton()
                        invalidPlayerIdPopup.open()
                        return@onClick
                    }
                }
            }

            if (gameSetupInfo.gameParameters.players.none {
                it.playerType == PlayerType.Human &&
                    // do not allow multiplayer with only remote spectator(s) and AI(s) - non-MP that works
                    !(it.chosenCiv == Constants.spectator && gameSetupInfo.gameParameters.isOnlineMultiplayer &&
                            it.playerId != UncivGame.Current.settings.userId)
            }) {
                val noHumanPlayersPopup = Popup(this)
                noHumanPlayersPopup.addGoodSizedLabel("No human players selected!".tr()).row()
                noHumanPlayersPopup.addCloseButton()
                noHumanPlayersPopup.open()
                return@onClick
            }
            
            if (gameSetupInfo.gameParameters.victoryTypes.isEmpty()) {
                val noVictoryTypesPopup = Popup(this)
                noVictoryTypesPopup.addGoodSizedLabel("No victory conditions were selected!".tr()).row()
                noVictoryTypesPopup.addCloseButton()
                noVictoryTypesPopup.open()
                return@onClick
            }

            Gdx.input.inputProcessor = null // remove input processing - nothing will be clicked!

            if (mapOptionsTable.mapTypeSelectBox.selected.value == MapType.custom) {
                val map = try {
                    MapSaver.loadMap(gameSetupInfo.mapFile!!)
                } catch (ex: Throwable) {
                    game.setScreen(this)
                    ToastPopup("Could not load map!", this)
                    return@onClick
                }

                val rulesetIncompatibilities = map.getRulesetIncompatibility(ruleset)
                if (rulesetIncompatibilities.isNotEmpty()) {
                    val incompatibleMap = Popup(this)
                    incompatibleMap.addGoodSizedLabel("Map is incompatible with the chosen ruleset!".tr()).row()
                    for(incompatibility in rulesetIncompatibilities)
                        incompatibleMap.addGoodSizedLabel(incompatibility).row()
                    incompatibleMap.addCloseButton()
                    incompatibleMap.open()
                    game.setScreen(this) // to get the input back
                    return@onClick
                }
            } else {
                // Generated map - check for sensible dimensions and if exceeded correct them and notify user
                val mapSize = gameSetupInfo.mapParameters.mapSize
                val message = mapSize.fixUndesiredSizes(gameSetupInfo.mapParameters.worldWrap)
                if (message != null) {
                    postCrashHandlingRunnable {
                        ToastPopup( message, UncivGame.Current.screen as BaseScreen, 4000 )
                        with (mapOptionsTable.generatedMapOptionsTable) {
                            customMapSizeRadius.text = mapSize.radius.toString()
                            customMapWidth.text = mapSize.width.toString()
                            customMapHeight.text = mapSize.height.toString()
                        }
                    }
                    game.setScreen(this) // to get the input back
                    return@onClick
                }
            }

            rightSideButton.disable()
            rightSideButton.setText("Working...".tr())

            crashHandlingThread(name = "NewGame") {
                // Creating a new game can take a while and we don't want ANRs
                newGameThread()
            }
        }
    }

    private fun initLandscape() {
        scrollPane.setScrollingDisabled(true,true)

        topTable.add("Game Options".toLabel(fontSize = Constants.headingFontSize)).pad(20f, 0f)
        topTable.addSeparatorVertical(Color.BLACK, 1f)
        topTable.add("Map Options".toLabel(fontSize = Constants.headingFontSize)).pad(20f,0f)
        topTable.addSeparatorVertical(Color.BLACK, 1f)
        topTable.add("Civilizations".toLabel(fontSize = Constants.headingFontSize)).pad(20f,0f)
        topTable.addSeparator(Color.CLEAR, height = 1f)

        topTable.add(ScrollPane(newGameOptionsTable)
                .apply { setOverscroll(false, false) })
                .width(stage.width / 3).top()
        topTable.addSeparatorVertical(Color.CLEAR, 1f)
        topTable.add(ScrollPane(mapOptionsTable)
                .apply { setOverscroll(false, false) })
                .width(stage.width / 3).top()
        topTable.addSeparatorVertical(Color.CLEAR, 1f)
        topTable.add(playerPickerTable)  // No ScrollPane, PlayerPickerTable has its own
                .width(stage.width / 3).top()
    }
    
    private fun initPortrait() {
        scrollPane.setScrollingDisabled(false,false)

        topTable.add(ExpanderTab("Game Options") {
            it.add(newGameOptionsTable).row()
        }).expandX().fillX().row()
        topTable.addSeparator(Color.DARK_GRAY, height = 1f)

        topTable.add(newGameOptionsTable.modCheckboxes).expandX().fillX().row()
        topTable.addSeparator(Color.DARK_GRAY, height = 1f)
        
        topTable.add(ExpanderTab("Map Options") {
            it.add(mapOptionsTable).row()
        }).expandX().fillX().row()
        topTable.addSeparator(Color.DARK_GRAY, height = 1f)

        (playerPickerTable.playerListTable.parent as ScrollPane).setScrollingDisabled(true,true)
        topTable.add(ExpanderTab("Civilizations") {
            it.add(playerPickerTable).row()
        }).expandX().fillX().row()
    }

    private fun checkConnectionToMultiplayerServer(): Boolean {
        val isDropbox = UncivGame.Current.settings.multiplayerServer == Constants.dropboxMultiplayerServer
        return try {
            val multiplayerServer = UncivGame.Current.settings.multiplayerServer
            val u =  URL(if (isDropbox) "https://content.dropboxapi.com" else multiplayerServer)
            val con = u.openConnection()
            con.connectTimeout = 3000
            con.connect()

            true
        } catch(ex: Throwable) {
            false
        }
    }

    private fun newGameThread() {
        val popup = Popup(this)
        postCrashHandlingRunnable {
            popup.addGoodSizedLabel("Working...").row()
            popup.open()
        }

        val newGame:GameInfo
        try {
            newGame = GameStarter.startNewGame(gameSetupInfo)
        } catch (exception: Exception) {
            exception.printStackTrace()
            postCrashHandlingRunnable {
                popup.apply {
                    reuseWith("It looks like we can't make a map with the parameters you requested!")
                    row()
                    addGoodSizedLabel("Maybe you put too many players into too small a map?").row()
                    addCloseButton()
                }
                Gdx.input.inputProcessor = stage
                rightSideButton.enable()
                rightSideButton.setText("Start game!".tr())
            }
            return
        }

        if (gameSetupInfo.gameParameters.isOnlineMultiplayer) {
            newGame.isUpToDate = true // So we don't try to download it from dropbox the second after we upload it - the file is not yet ready for loading!
            try {
                OnlineMultiplayer().tryUploadGame(newGame, withPreview = true)

                GameSaver.autoSave(newGame)

                // Saved as Multiplayer game to show up in the session browser
                val newGamePreview = newGame.asPreview()
                GameSaver.saveGame(newGamePreview, newGamePreview.gameId)
            } catch (ex: FileStorageRateLimitReached) {
                postCrashHandlingRunnable {
                    popup.reuseWith("Server limit reached! Please wait for [${ex.message}] seconds", true)
                }
                Gdx.input.inputProcessor = stage
                rightSideButton.enable()
                rightSideButton.setText("Start game!".tr())
                return
            } catch (ex: Exception) {
                postCrashHandlingRunnable {
                    popup.reuseWith("Could not upload game!", true)
                }
                Gdx.input.inputProcessor = stage
                rightSideButton.enable()
                rightSideButton.setText("Start game!".tr())
                return
            }
        }

        postCrashHandlingRunnable {
            game.loadGame(newGame)
            previousScreen.dispose()
            if (newGame.gameParameters.isOnlineMultiplayer) {
                // Save gameId to clipboard because you have to do it anyway.
                Gdx.app.clipboard.contents = newGame.gameId
                // Popup to notify the User that the gameID got copied to the clipboard
                ToastPopup("Game ID copied to clipboard!".tr(), game.worldScreen, 2500)
            }
        }
    }

    fun updateRuleset() {
        ruleset.clear()
        ruleset.add(RulesetCache.getComplexRuleset(gameSetupInfo.gameParameters))
        ImageGetter.setNewRuleset(ruleset)
        game.musicController.setModList(gameSetupInfo.gameParameters.getModsAndBaseRuleset())
    }

    fun lockTables() {
        playerPickerTable.locked = true
        newGameOptionsTable.locked = true
    }

    fun unlockTables() {
        playerPickerTable.locked = false
        newGameOptionsTable.locked = false
    }

    fun updateTables() {
        playerPickerTable.gameParameters = gameSetupInfo.gameParameters
        playerPickerTable.update()
        newGameOptionsTable.gameParameters = gameSetupInfo.gameParameters
        newGameOptionsTable.update()
    }

    override fun resize(width: Int, height: Int) {
        if (stage.viewport.screenWidth != width || stage.viewport.screenHeight != height) {
            game.setScreen(NewGameScreen(previousScreen, gameSetupInfo))
        }
    }
}

class TranslatedSelectBox(values : Collection<String>, default:String, skin: Skin) : SelectBox<TranslatedSelectBox.TranslatedString>(skin) {
    class TranslatedString(val value: String) {
        val translation = value.tr()
        override fun toString() = translation
        // Equality contract needs to be implemented else TranslatedSelectBox.setSelected won't work properly
        override fun equals(other: Any?): Boolean {
            if (this === other) return true
            if (javaClass != other?.javaClass) return false
            return value == (other as TranslatedString).value
        }
        override fun hashCode() = value.hashCode()
    }

    init {
        val array = Array<TranslatedString>()
        values.forEach { array.add(TranslatedString(it)) }
        items = array
        selected = array.firstOrNull { it.value == default } ?: array.first()
    }
    
    fun setSelected(newValue: String) {
        selected = items.firstOrNull { it == TranslatedString(newValue) } ?: return
    }
}<|MERGE_RESOLUTION|>--- conflicted
+++ resolved
@@ -11,11 +11,8 @@
 import com.unciv.logic.*
 import com.unciv.logic.civilization.PlayerType
 import com.unciv.logic.map.MapType
-<<<<<<< HEAD
 import com.unciv.logic.multiplayer.FileStorageRateLimitReached
-=======
 import com.unciv.logic.multiplayer.OnlineMultiplayer
->>>>>>> fb521f3f
 import com.unciv.models.metadata.GameSetupInfo
 import com.unciv.models.ruleset.RulesetCache
 import com.unciv.models.translations.tr
@@ -49,7 +46,7 @@
 
         if (gameSetupInfo.gameParameters.victoryTypes.isEmpty())
             gameSetupInfo.gameParameters.victoryTypes.addAll(ruleset.victories.keys)
-        
+
         playerPickerTable = PlayerPickerTable(
             this, gameSetupInfo.gameParameters,
             if (isNarrowerThan4to3()) stage.width - 20f else 0f
@@ -111,7 +108,7 @@
                 noHumanPlayersPopup.open()
                 return@onClick
             }
-            
+
             if (gameSetupInfo.gameParameters.victoryTypes.isEmpty()) {
                 val noVictoryTypesPopup = Popup(this)
                 noVictoryTypesPopup.addGoodSizedLabel("No victory conditions were selected!".tr()).row()
