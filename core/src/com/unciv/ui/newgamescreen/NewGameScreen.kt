package com.unciv.ui.newgamescreen

import com.badlogic.gdx.Gdx
import com.badlogic.gdx.graphics.Color
import com.badlogic.gdx.scenes.scene2d.ui.SelectBox
import com.badlogic.gdx.scenes.scene2d.ui.Skin
import com.badlogic.gdx.scenes.scene2d.ui.VerticalGroup
import com.badlogic.gdx.utils.Array
import com.unciv.Constants
import com.unciv.UncivGame
import com.unciv.logic.GameInfo
import com.unciv.logic.GameStarter
import com.unciv.logic.IdChecker
import com.unciv.logic.MapSaver
import com.unciv.logic.civilization.PlayerType
import com.unciv.logic.map.MapType
import com.unciv.logic.multiplayer.OnlineMultiplayer
import com.unciv.logic.multiplayer.storage.FileStorageRateLimitReached
import com.unciv.models.metadata.GameSetupInfo
import com.unciv.models.ruleset.RulesetCache
import com.unciv.models.translations.tr
import com.unciv.ui.images.ImageGetter
import com.unciv.ui.pickerscreens.PickerScreen
import com.unciv.ui.popup.ConfirmPopup
import com.unciv.ui.popup.Popup
import com.unciv.ui.popup.ToastPopup
import com.unciv.ui.utils.BaseScreen
import com.unciv.ui.utils.ExpanderTab
import com.unciv.ui.utils.RecreateOnResize
import com.unciv.ui.utils.extensions.addSeparator
import com.unciv.ui.utils.extensions.addSeparatorVertical
import com.unciv.ui.utils.extensions.disable
import com.unciv.ui.utils.extensions.enable
import com.unciv.ui.utils.extensions.onClick
import com.unciv.ui.utils.extensions.pad
import com.unciv.ui.utils.extensions.toLabel
import com.unciv.ui.utils.extensions.toTextButton
import com.unciv.utils.Log
import com.unciv.utils.concurrency.Concurrency
import com.unciv.utils.concurrency.launchOnGLThread
import kotlinx.coroutines.coroutineScope
import java.net.URL
import java.util.*
import com.unciv.ui.utils.AutoScrollPane as ScrollPane

class NewGameScreen(
    _gameSetupInfo: GameSetupInfo? = null
): IPreviousScreen, PickerScreen(), RecreateOnResize {

    override val gameSetupInfo = _gameSetupInfo ?: GameSetupInfo.fromSettings()
    override var ruleset = RulesetCache.getComplexRuleset(gameSetupInfo.gameParameters) // needs to be set because the GameOptionsTable etc. depend on this
    private val newGameOptionsTable: GameOptionsTable
    private val playerPickerTable: PlayerPickerTable
    private val mapOptionsTable: MapOptionsTable

    init {
        updateRuleset()  // must come before playerPickerTable so mod nations from fromSettings
        // Has to be initialized before the mapOptionsTable, since the mapOptionsTable refers to it on init

        // remove the victory types which are not in the rule set (e.g. were in the recently disabled mod)
        gameSetupInfo.gameParameters.victoryTypes.removeAll { it !in ruleset.victories.keys }

        if (gameSetupInfo.gameParameters.victoryTypes.isEmpty())
            gameSetupInfo.gameParameters.victoryTypes.addAll(ruleset.victories.keys)

        playerPickerTable = PlayerPickerTable(
            this, gameSetupInfo.gameParameters,
            if (isNarrowerThan4to3()) stage.width - 20f else 0f
        )
        newGameOptionsTable = GameOptionsTable(this, isNarrowerThan4to3()) { desiredCiv: String -> playerPickerTable.update(desiredCiv) }
        mapOptionsTable = MapOptionsTable(this)
        setDefaultCloseAction()

        if (isNarrowerThan4to3()) initPortrait()
        else initLandscape()

        if (UncivGame.Current.settings.lastGameSetup != null) {
            rightSideGroup.addActorAt(0, VerticalGroup().padBottom(5f))
            val resetToDefaultsButton = "Reset to defaults".toTextButton()
            rightSideGroup.addActorAt(0, resetToDefaultsButton)
            resetToDefaultsButton.onClick {
<<<<<<< HEAD
                ConfirmPopup(
                    this,
                    "Are you sure you want to reset all game options to defaults?",
                    "Reset to defaults",
                ) {
                    game.setScreen(NewGameScreen(previousScreen, GameSetupInfo()))
=======
                YesNoPopup("Are you sure you want to reset all game options to defaults?", this) {
                    game.replaceCurrentScreen(NewGameScreen(GameSetupInfo()))
>>>>>>> 488f12be
                }.open(true)
            }
        }

        rightSideButton.enable()
        rightSideButton.setText("Start game!".tr())
        rightSideButton.onClick {
            if (gameSetupInfo.gameParameters.isOnlineMultiplayer) {
                if (!checkConnectionToMultiplayerServer()) {
                    val noInternetConnectionPopup = Popup(this)
                    val label = if (OnlineMultiplayer.usesCustomServer()) "Couldn't connect to Multiplayer Server!" else "Couldn't connect to Dropbox!"
                    noInternetConnectionPopup.addGoodSizedLabel(label.tr()).row()
                    noInternetConnectionPopup.addCloseButton()
                    noInternetConnectionPopup.open()
                    return@onClick
                }

                for (player in gameSetupInfo.gameParameters.players.filter { it.playerType == PlayerType.Human }) {
                    try {
                        UUID.fromString(IdChecker.checkAndReturnPlayerUuid(player.playerId))
                    } catch (ex: Exception) {
                        val invalidPlayerIdPopup = Popup(this)
                        invalidPlayerIdPopup.addGoodSizedLabel("Invalid player ID!".tr()).row()
                        invalidPlayerIdPopup.addCloseButton()
                        invalidPlayerIdPopup.open()
                        return@onClick
                    }
                }
            }

            if (gameSetupInfo.gameParameters.players.none {
                it.playerType == PlayerType.Human &&
                    // do not allow multiplayer with only remote spectator(s) and AI(s) - non-MP that works
                    !(it.chosenCiv == Constants.spectator && gameSetupInfo.gameParameters.isOnlineMultiplayer &&
                            it.playerId != UncivGame.Current.settings.multiplayer.userId)
            }) {
                val noHumanPlayersPopup = Popup(this)
                noHumanPlayersPopup.addGoodSizedLabel("No human players selected!".tr()).row()
                noHumanPlayersPopup.addCloseButton()
                noHumanPlayersPopup.open()
                return@onClick
            }

            if (gameSetupInfo.gameParameters.victoryTypes.isEmpty()) {
                val noVictoryTypesPopup = Popup(this)
                noVictoryTypesPopup.addGoodSizedLabel("No victory conditions were selected!".tr()).row()
                noVictoryTypesPopup.addCloseButton()
                noVictoryTypesPopup.open()
                return@onClick
            }

            Gdx.input.inputProcessor = null // remove input processing - nothing will be clicked!

            if (mapOptionsTable.mapTypeSelectBox.selected.value == MapType.custom) {
                val map = try {
                    MapSaver.loadMap(gameSetupInfo.mapFile!!)
                } catch (ex: Throwable) {
                    Gdx.input.inputProcessor = stage
                    ToastPopup("Could not load map!", this)
                    return@onClick
                }

                val rulesetIncompatibilities = map.getRulesetIncompatibility(ruleset)
                if (rulesetIncompatibilities.isNotEmpty()) {
                    val incompatibleMap = Popup(this)
                    incompatibleMap.addGoodSizedLabel("Map is incompatible with the chosen ruleset!".tr()).row()
                    for(incompatibility in rulesetIncompatibilities)
                        incompatibleMap.addGoodSizedLabel(incompatibility).row()
                    incompatibleMap.addCloseButton()
                    incompatibleMap.open()
                    Gdx.input.inputProcessor = stage
                    return@onClick
                }
            } else {
                // Generated map - check for sensible dimensions and if exceeded correct them and notify user
                val mapSize = gameSetupInfo.mapParameters.mapSize
                val message = mapSize.fixUndesiredSizes(gameSetupInfo.mapParameters.worldWrap)
                if (message != null) {
                    ToastPopup( message, UncivGame.Current.screen!!, 4000 )
                    with (mapOptionsTable.generatedMapOptionsTable) {
                        customMapSizeRadius.text = mapSize.radius.toString()
                        customMapWidth.text = mapSize.width.toString()
                        customMapHeight.text = mapSize.height.toString()
                    }
                    Gdx.input.inputProcessor = stage
                    return@onClick
                }
            }

            rightSideButton.disable()
            rightSideButton.setText("Working...".tr())

            // Creating a new game can take a while and we don't want ANRs
            Concurrency.runOnNonDaemonThreadPool("NewGame") {
                startNewGame()
            }
        }
    }

    private fun initLandscape() {
        scrollPane.setScrollingDisabled(true,true)

        topTable.add("Game Options".toLabel(fontSize = Constants.headingFontSize)).pad(20f, 0f)
        topTable.addSeparatorVertical(Color.BLACK, 1f)
        topTable.add("Map Options".toLabel(fontSize = Constants.headingFontSize)).pad(20f,0f)
        topTable.addSeparatorVertical(Color.BLACK, 1f)
        topTable.add("Civilizations".toLabel(fontSize = Constants.headingFontSize)).pad(20f,0f)
        topTable.addSeparator(Color.CLEAR, height = 1f)

        topTable.add(ScrollPane(newGameOptionsTable)
                .apply { setOverscroll(false, false) })
                .width(stage.width / 3).top()
        topTable.addSeparatorVertical(Color.CLEAR, 1f)
        topTable.add(ScrollPane(mapOptionsTable)
                .apply { setOverscroll(false, false) })
                .width(stage.width / 3).top()
        topTable.addSeparatorVertical(Color.CLEAR, 1f)
        topTable.add(playerPickerTable)  // No ScrollPane, PlayerPickerTable has its own
                .width(stage.width / 3).top()
    }

    private fun initPortrait() {
        scrollPane.setScrollingDisabled(false,false)

        topTable.add(ExpanderTab("Game Options") {
            it.add(newGameOptionsTable).row()
        }).expandX().fillX().row()
        topTable.addSeparator(Color.DARK_GRAY, height = 1f)

        topTable.add(newGameOptionsTable.modCheckboxes).expandX().fillX().row()
        topTable.addSeparator(Color.DARK_GRAY, height = 1f)

        topTable.add(ExpanderTab("Map Options") {
            it.add(mapOptionsTable).row()
        }).expandX().fillX().row()
        topTable.addSeparator(Color.DARK_GRAY, height = 1f)

        (playerPickerTable.playerListTable.parent as ScrollPane).setScrollingDisabled(true,true)
        topTable.add(ExpanderTab("Civilizations") {
            it.add(playerPickerTable).row()
        }).expandX().fillX().row()
    }

    private fun checkConnectionToMultiplayerServer(): Boolean {
        return try {
            val multiplayerServer = UncivGame.Current.settings.multiplayer.server
            val u =  URL(if (OnlineMultiplayer.usesDropbox()) "https://content.dropboxapi.com" else multiplayerServer)
            val con = u.openConnection()
            con.connectTimeout = 3000
            con.connect()

            true
        } catch(ex: Throwable) {
            false
        }
    }

    private suspend fun startNewGame() = coroutineScope {
        val popup = Popup(this@NewGameScreen)
        launchOnGLThread {
            popup.addGoodSizedLabel("Working...").row()
            popup.open()
        }

        val newGame:GameInfo
        try {
            newGame = GameStarter.startNewGame(gameSetupInfo)
        } catch (exception: Exception) {
            exception.printStackTrace()
            launchOnGLThread {
                popup.apply {
                    reuseWith("It looks like we can't make a map with the parameters you requested!")
                    row()
                    addGoodSizedLabel("Maybe you put too many players into too small a map?").row()
                    addCloseButton()
                }
                Gdx.input.inputProcessor = stage
                rightSideButton.enable()
                rightSideButton.setText("Start game!".tr())
            }
            return@coroutineScope
        }

        if (gameSetupInfo.gameParameters.isOnlineMultiplayer) {
            newGame.isUpToDate = true // So we don't try to download it from dropbox the second after we upload it - the file is not yet ready for loading!
            try {
                game.onlineMultiplayer.createGame(newGame)
                game.gameSaver.requestAutoSave(newGame)
            } catch (ex: FileStorageRateLimitReached) {
                launchOnGLThread {
                    popup.reuseWith("Server limit reached! Please wait for [${ex.limitRemainingSeconds}] seconds", true)
                    rightSideButton.enable()
                    rightSideButton.setText("Start game!".tr())
                }
                Gdx.input.inputProcessor = stage
                return@coroutineScope
            } catch (ex: Exception) {
                Log.error("Error while creating game", ex)
                launchOnGLThread {
                    popup.reuseWith("Could not upload game!", true)
                    rightSideButton.enable()
                    rightSideButton.setText("Start game!".tr())
                }
                Gdx.input.inputProcessor = stage
                return@coroutineScope
            }
        }

        val worldScreen = game.loadGame(newGame)

        if (newGame.gameParameters.isOnlineMultiplayer) {
            launchOnGLThread {
                    // Save gameId to clipboard because you have to do it anyway.
                    Gdx.app.clipboard.contents = newGame.gameId
                    // Popup to notify the User that the gameID got copied to the clipboard
                    ToastPopup("Game ID copied to clipboard!".tr(), worldScreen, 2500)
            }
        }
    }

    fun updateRuleset() {
        ruleset.clear()
        ruleset.add(RulesetCache.getComplexRuleset(gameSetupInfo.gameParameters))
        ImageGetter.setNewRuleset(ruleset)
        game.musicController.setModList(gameSetupInfo.gameParameters.getModsAndBaseRuleset())
    }

    fun lockTables() {
        playerPickerTable.locked = true
        newGameOptionsTable.locked = true
    }

    fun unlockTables() {
        playerPickerTable.locked = false
        newGameOptionsTable.locked = false
    }

    fun updateTables() {
        playerPickerTable.gameParameters = gameSetupInfo.gameParameters
        playerPickerTable.update()
        newGameOptionsTable.gameParameters = gameSetupInfo.gameParameters
        newGameOptionsTable.update()
    }

    override fun recreate(): BaseScreen = NewGameScreen(gameSetupInfo)
}

class TranslatedSelectBox(values : Collection<String>, default:String, skin: Skin) : SelectBox<TranslatedSelectBox.TranslatedString>(skin) {
    class TranslatedString(val value: String) {
        val translation = value.tr()
        override fun toString() = translation
        // Equality contract needs to be implemented else TranslatedSelectBox.setSelected won't work properly
        override fun equals(other: Any?): Boolean = other is TranslatedString && value == other.value
        override fun hashCode() = value.hashCode()
    }

    init {
        val array = Array<TranslatedString>()
        values.forEach { array.add(TranslatedString(it)) }
        items = array
        selected = array.firstOrNull { it.value == default } ?: array.first()
    }

    fun setSelected(newValue: String) {
        selected = items.firstOrNull { it == TranslatedString(newValue) } ?: return
    }
}<|MERGE_RESOLUTION|>--- conflicted
+++ resolved
@@ -79,17 +79,12 @@
             val resetToDefaultsButton = "Reset to defaults".toTextButton()
             rightSideGroup.addActorAt(0, resetToDefaultsButton)
             resetToDefaultsButton.onClick {
-<<<<<<< HEAD
                 ConfirmPopup(
                     this,
                     "Are you sure you want to reset all game options to defaults?",
                     "Reset to defaults",
                 ) {
-                    game.setScreen(NewGameScreen(previousScreen, GameSetupInfo()))
-=======
-                YesNoPopup("Are you sure you want to reset all game options to defaults?", this) {
                     game.replaceCurrentScreen(NewGameScreen(GameSetupInfo()))
->>>>>>> 488f12be
                 }.open(true)
             }
         }
