--- conflicted
+++ resolved
@@ -239,11 +239,7 @@
             if (player.playerType == PlayerType.AI && nation.isSpectator())
                 continue
 
-<<<<<<< HEAD
-            nationListTable.add(NationTable(nation, nationsPopupWidth, previousScreen.gameSetupInfo.ruleset).onClick {
-=======
             nationListTable.add(NationTable(nation, nationsPopupWidth, previousScreen.ruleset).onClick {
->>>>>>> 2c9cf077
                 if (previousScreen is GameParametersScreen)
                     previousScreen.mapEditorScreen.tileMap.switchPlayersNation(player, nation)
                 player.chosenCiv = nation.name
@@ -276,16 +272,9 @@
      */
     private fun getAvailablePlayerCivs(): ArrayList<Nation> {
         var nations = ArrayList<Nation>()
-<<<<<<< HEAD
-        for (nation in previousScreen.gameSetupInfo.ruleset.nations.values
-                .filter { it.isMajorCiv() || it.isSpectator() }) {
-            // skip already chosen civs, except for spectator
-            if (gameParameters.players.any { it.chosenCiv == nation.name && it.chosenCiv != "Spectator"})
-=======
         for (nation in previousScreen.ruleset.nations.values
                 .filter { it.isMajorCiv() }) {
-            if (gameParameters.players.any { it.chosenCiv == nation.name })
->>>>>>> 2c9cf077
+            if (gameParameters.players.any { it.chosenCiv == nation.name && it.chosenCiv != Constants.spectator})
                 continue
             nations.add(nation)
         }
