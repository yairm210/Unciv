--- conflicted
+++ resolved
@@ -84,6 +84,7 @@
 
         val playerTypeTextbutton = player.playerType.name.toTextButton()
         playerTypeTextbutton.onClick {
+//            if (locked) return@onClick
             if (player.playerType == PlayerType.AI)
                 player.playerType = PlayerType.Human
             // we cannot change Spectator player to AI type, robots not allowed to spectate :(
@@ -176,24 +177,16 @@
 
         if (!noRandom) { nationListTable.add(randomPlayerTable).pad(10f).width(nationsPopupWidth).row() }
 
-<<<<<<< HEAD
-        for (nation in previousScreen.gameSetupInfo.ruleset.nations.values
-                .filter { !it.isCityState() && it.name != Constants.barbarians }) {
-            // skip already chosen civs except for spectators
-            if (player.chosenCiv != nation.name && gameParameters.players.any {
-                        it.chosenCiv == nation.name && it.chosenCiv != "Spectator" })
+        for (nation in getAvailablePlayerCivs()) {
+            // don't show current player civ
+            if (player.chosenCiv == nation.name)
                 continue
             // only humans can spectate, sorry robots
             if (player.playerType == PlayerType.AI && nation.isSpectator())
-=======
-        for (nation in getAvailablePlayerCivs()) {
-            if (player.chosenCiv == nation.name)
->>>>>>> 5753115c
                 continue
 
             nationListTable.add(NationTable(nation, nationsPopupWidth, previousScreen.gameSetupInfo.ruleset).onClick {
-                if (previousScreen is GameParametersScreen) {
-                    previousScreen.mapEditorScreen.tileMap.switchPlayersNation(player, nation)
+                if (previousScreen is GameParametersScreen) {previousScreen.mapEditorScreen.tileMap.switchPlayersNation(player, nation)
                 }
                 player.chosenCiv = nation.name
                 nationsPopup.close()
@@ -228,5 +221,4 @@
         }
         return nations
     }
-
 }