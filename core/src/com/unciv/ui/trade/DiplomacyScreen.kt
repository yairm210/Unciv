--- conflicted
+++ resolved
@@ -541,14 +541,10 @@
 
         val quest: Quest = viewingCiv.gameInfo.ruleSet.quests[assignedQuest.questName]!!
         val remainingTurns: Int = assignedQuest.getRemainingTurns()
-<<<<<<< HEAD
         val title = if (quest.influence > 0)
             "[${quest.name}] (+[${quest.influence.toInt()}] influence)"
         else
             quest.name
-=======
-        val title = "[${quest.name}] (+[${quest.influence.toInt()}] influence)"
->>>>>>> 8161da26
         val description = assignedQuest.getDescription()
 
         questTable.add(title.toLabel(fontSize = 24)).row()
