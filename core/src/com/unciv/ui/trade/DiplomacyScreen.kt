package com.unciv.ui.trade

import com.badlogic.gdx.graphics.Color
import com.badlogic.gdx.scenes.scene2d.ui.SplitPane
import com.badlogic.gdx.scenes.scene2d.ui.Table
import com.badlogic.gdx.scenes.scene2d.ui.TextButton
import com.badlogic.gdx.utils.Align
import com.unciv.Constants
import com.unciv.UncivGame
import com.unciv.logic.civilization.*
import com.unciv.logic.civilization.diplomacy.DiplomacyFlags
import com.unciv.logic.civilization.diplomacy.DiplomacyManager
import com.unciv.logic.civilization.diplomacy.DiplomaticModifiers.*
import com.unciv.logic.civilization.diplomacy.DiplomaticStatus
import com.unciv.logic.civilization.diplomacy.RelationshipLevel
import com.unciv.logic.trade.TradeLogic
import com.unciv.logic.trade.TradeOffer
import com.unciv.logic.trade.TradeType
import com.unciv.models.ruleset.ModOptionsConstants
import com.unciv.models.ruleset.Quest
import com.unciv.models.ruleset.tile.ResourceType
import com.unciv.models.translations.tr
import com.unciv.ui.civilopedia.CivilopediaScreen
import com.unciv.ui.tilegroups.CityButton
import com.unciv.ui.utils.*
import com.unciv.ui.utils.UncivTooltip.Companion.addTooltip
import kotlin.math.floor
import kotlin.math.roundToInt
import com.unciv.ui.utils.AutoScrollPane as ScrollPane

class DiplomacyScreen(val viewingCiv:CivilizationInfo):CameraStageBaseScreen() {

    private val leftSideTable = Table().apply { defaults().pad(10f) }
    private val rightSideTable = Table()

    private fun isNotPlayersTurn() = !UncivGame.Current.worldScreen.isPlayersTurn

    init {
        onBackButtonClicked { UncivGame.Current.setWorldScreen() }
        val splitPane = SplitPane(ScrollPane(leftSideTable), rightSideTable, false, skin)
        splitPane.splitAmount = 0.2f

        updateLeftSideTable()

        splitPane.setFillParent(true)
        stage.addActor(splitPane)


        val closeButton = Constants.close.toTextButton()
        closeButton.onClick { UncivGame.Current.setWorldScreen() }
        closeButton.label.setFontSize(24)
        closeButton.labelCell.pad(10f)
        closeButton.pack()
        closeButton.y = stage.height - closeButton.height - 10
        closeButton.x =
            (stage.width * 0.2f - closeButton.width) / 2   // center, leftSideTable.width not known yet
        stage.addActor(closeButton) // This must come after the split pane so it will be above, that the button will be clickable
    }

    private fun updateLeftSideTable() {
        leftSideTable.clear()
        for (civ in viewingCiv.gameInfo.civilizations
            .filterNot {
                it.isDefeated() || it == viewingCiv || it.isBarbarian() || it.isSpectator() || !viewingCiv.knows(
                    it
                )
            }) {

            val civIndicator = ImageGetter.getNationIndicator(civ.nation, 100f)

            val relationship = ImageGetter.getCircle()
            if (viewingCiv.isAtWarWith(civ)) relationship.color = Color.RED
            else relationship.color = Color.GREEN
            relationship.setSize(30f, 30f)
            civIndicator.addActor(relationship)

            if (civ.isCityState() && civ.questManager.haveQuestsFor(viewingCiv)) {
                val questIcon = ImageGetter.getImage("OtherIcons/Quest")
                    .surroundWithCircle(size = 30f, color = Color.GOLDENROD)
                civIndicator.addActor(questIcon)
                questIcon.x = floor(civIndicator.width - questIcon.width)
            }

            leftSideTable.add(civIndicator).row()

            civIndicator.onClick { updateRightSide(civ) }
        }
    }

    fun updateRightSide(otherCiv: CivilizationInfo) {
        rightSideTable.clear()
        if (otherCiv.isCityState()) rightSideTable.add(
            ScrollPane(getCityStateDiplomacyTable(otherCiv))
        )
        else rightSideTable.add(ScrollPane(getMajorCivDiplomacyTable(otherCiv)))
            .height(stage.height)
    }

    fun setTrade(civ: CivilizationInfo): TradeTable {
        rightSideTable.clear()
        val tradeTable = TradeTable(civ, this)
        rightSideTable.add(tradeTable)
        return tradeTable
    }

    private fun getCityStateDiplomacyTableHeader(otherCiv: CivilizationInfo): Table {
        val otherCivDiplomacyManager = otherCiv.getDiplomacyManager(viewingCiv)

        val diplomacyTable = Table()
        diplomacyTable.defaults().pad(10f)

        diplomacyTable.add(LeaderIntroTable(otherCiv)).row()

        diplomacyTable.add("{Type}:  {${otherCiv.cityStateType}}".toLabel()).row()
        diplomacyTable.add("{Personality}:  {${otherCiv.cityStatePersonality}}".toLabel()).row()

        if (otherCiv.detailedCivResources.any { it.resource.resourceType != ResourceType.Bonus }) {
            val resourcesTable = Table()
            resourcesTable.add("{Resources:}  ".toLabel()).padRight(10f)
            for (supplyList in otherCiv.detailedCivResources) {
                if (supplyList.resource.resourceType == ResourceType.Bonus)
                    continue
                val name = supplyList.resource.name
                val wrapper = Table()
                val image = ImageGetter.getResourceImage(name, 30f)
                wrapper.add(image).padRight(5f)
                wrapper.add(supplyList.amount.toLabel())
                resourcesTable.add(wrapper).padRight(20f)
                wrapper.addTooltip(name, 18f)
                wrapper.onClick {
                    val pedia = CivilopediaScreen(
                        UncivGame.Current.gameInfo.ruleSet,
                        link = "Resource/$name"
                    )
                    UncivGame.Current.setScreen(pedia)
                }
            }
            diplomacyTable.add(resourcesTable).row()
        }

        otherCiv.updateAllyCivForCityState()
        val ally = otherCiv.getAllyCiv()
        if (ally != null) {
            val allyString = "{Ally}: {$ally} {Influence}: ".tr() +
                    otherCiv.getDiplomacyManager(ally).influence.toString()
            diplomacyTable.add(allyString.toLabel()).row()
        }

        val protectors = otherCiv.getProtectorCivs()
        if (protectors.isNotEmpty()) {
            val protectorString = "{Protected by}: " + protectors.joinToString(", ") { it.civName }
            diplomacyTable.add(protectorString.toLabel()).row()
        }

        val nextLevelString = when {
            otherCivDiplomacyManager.influence.toInt() < 30 -> "Reach 30 for friendship."
            ally == viewingCiv.civName -> ""
            else -> "Reach highest influence above 60 for alliance."
        }
        diplomacyTable.add(getRelationshipTable(otherCivDiplomacyManager)).row()
        if (nextLevelString != "") {
            diplomacyTable.add(nextLevelString.toLabel()).row()
        }

        var friendBonusText = "When Friends: ".tr()
        val friendBonuses = viewingCiv.getEraObject().friendBonus[otherCiv.cityStateType.name]
        if (friendBonuses != null) {
            friendBonusText += friendBonuses.joinToString(separator = ", ") { it.tr() }
        } else {
            // Deprecated, assume Civ V values for compatibility
            val cultureBonus = if(viewingCiv.getEraNumber() in 0..1) "3" else if (viewingCiv.getEraNumber() in 2..3) "6" else "13"
            val happinessBonus = if(viewingCiv.getEraNumber() in 0..1) "2" else "3"
            friendBonusText += when (otherCiv.cityStateType) {
                CityStateType.Militaristic -> "Provides military units every [20] turns".tr()
                CityStateType.Cultured -> ("Provides [" + cultureBonus + "] [Culture] per turn").tr()
                CityStateType.Mercantile -> ("Provides [" + happinessBonus + "] Happiness").tr()
                CityStateType.Maritime -> "Provides [2] [Food] [in capital]".tr()
            }
        }


        var allyBonusText = "When Allies: "
        val allyBonuses = viewingCiv.getEraObject().allyBonus[otherCiv.cityStateType.name]
        if (allyBonuses != null) {
            allyBonusText += allyBonuses.joinToString(separator = ", ") { it.tr() }
        } else {
            // Deprecated, assume Civ V values for compatibility
            val cultureBonus = if(viewingCiv.getEraNumber() in 0..1) "6" else if (viewingCiv.getEraNumber() in 2..3) "12" else "26"
            val happinessBonus = if(viewingCiv.getEraNumber() in 0..1) "2" else "3"
            allyBonusText += when (otherCiv.cityStateType) {
                CityStateType.Militaristic -> "Provides military units every [20] turns".tr()
                CityStateType.Cultured -> ("Provides [" + cultureBonus + "] [Culture] per turn").tr()
                CityStateType.Mercantile -> ("Provides [" + happinessBonus + "] Happiness").tr() + ", " + "Provides a unique luxury".tr()
                CityStateType.Maritime -> "Provides [2] [Food] [in capital]".tr() + ", " + "Provides [1] [Food] [in all cities]".tr()
            }
        }

        val friendBonusLabelColor: Color
        if (otherCivDiplomacyManager.relationshipLevel() >= RelationshipLevel.Friend) {
            friendBonusLabelColor = Color.GREEN
            // RelationshipChange = Ally -> Friend or Friend -> Favorable
            val turnsToRelationshipChange = otherCivDiplomacyManager.getTurnsToRelationshipChange()
            diplomacyTable.add("Relationship changes in another [$turnsToRelationshipChange] turns".toLabel())
                .row()
        } else
            friendBonusLabelColor = Color.GRAY

        val friendBonusLabel = friendBonusText.toLabel(friendBonusLabelColor)
            .apply { setAlignment(Align.center) }
        diplomacyTable.add(friendBonusLabel).row()

<<<<<<< HEAD
        val allyBonusLabelColor = if (otherCivDiplomacyManager.relationshipLevel() == RelationshipLevel.Ally) Color.GREEN else Color.GRAY
        val allyBonusLabel = allyBonusText.toLabel(allyBonusLabelColor)
            .apply { setAlignment(Align.center) }
        diplomacyTable.add(allyBonusLabel).row()
        
=======
>>>>>>> c1acda6c
        return diplomacyTable
    }

    private fun getCityStateDiplomacyTable(otherCiv: CivilizationInfo): Table {
        val otherCivDiplomacyManager = otherCiv.getDiplomacyManager(viewingCiv)

        val diplomacyTable = getCityStateDiplomacyTableHeader(otherCiv)

        diplomacyTable.addSeparator()

        val giveGiftButton = "Give a Gift".toTextButton()
        giveGiftButton.onClick {
            rightSideTable.clear()
            rightSideTable.add(ScrollPane(getGoldGiftTable(otherCiv)))
        }
        diplomacyTable.add(giveGiftButton).row()
        if (isNotPlayersTurn()) giveGiftButton.disable()

        val improveTileButton = getImproveTilesButton(otherCiv, otherCivDiplomacyManager)
        if (improveTileButton != null) diplomacyTable.add(improveTileButton).row()

        if (otherCivDiplomacyManager.diplomaticStatus == DiplomaticStatus.Protector) {
            val revokeProtectionButton = "Revoke Protection".toTextButton()
            revokeProtectionButton.onClick {
                YesNoPopup("Revoke protection for [${otherCiv.civName}]?", {
                    otherCiv.removeProtectorCiv(viewingCiv)
                    updateLeftSideTable()
                    updateRightSide(otherCiv)
                }, this).open()
            }
            diplomacyTable.add(revokeProtectionButton).row()
            if (isNotPlayersTurn()) revokeProtectionButton.disable()
        } else {
            val protectionButton = "Pledge to protect".toTextButton()
            protectionButton.onClick {
                YesNoPopup("Declare Protection of [${otherCiv.civName}]?", {
                    otherCiv.addProtectorCiv(viewingCiv)
                    updateLeftSideTable()
                    updateRightSide(otherCiv)
                }, this).open()
            }
            if (viewingCiv.isAtWarWith(otherCiv)) {
                protectionButton.disable()
            }
            diplomacyTable.add(protectionButton).row()
            if (isNotPlayersTurn()) protectionButton.disable()
        }

        val diplomacyManager = viewingCiv.getDiplomacyManager(otherCiv)
        if (!viewingCiv.gameInfo.ruleSet.modOptions.uniques.contains(ModOptionsConstants.diplomaticRelationshipsCannotChange)) {
            if (viewingCiv.isAtWarWith(otherCiv)) {
                val peaceButton = "Negotiate Peace".toTextButton()
                peaceButton.onClick {
                    YesNoPopup("Peace with [${otherCiv.civName}]?", {
                        val tradeLogic = TradeLogic(viewingCiv, otherCiv)
                        tradeLogic.currentTrade.ourOffers.add(
                            TradeOffer(
                                Constants.peaceTreaty,
                                TradeType.Treaty
                            )
                        )
                        tradeLogic.currentTrade.theirOffers.add(
                            TradeOffer(
                                Constants.peaceTreaty,
                                TradeType.Treaty
                            )
                        )
                        tradeLogic.acceptTrade()
                        updateLeftSideTable()
                        updateRightSide(otherCiv)
                    }, this).open()
                }
                diplomacyTable.add(peaceButton).row()
                val cityStatesAlly = otherCiv.getAllyCiv()
                val atWarWithItsAlly = viewingCiv.getKnownCivs()
                    .any { it.civName == cityStatesAlly && it.isAtWarWith(viewingCiv) }
                if (isNotPlayersTurn() || atWarWithItsAlly) peaceButton.disable()
            } else {
                val declareWarButton = getDeclareWarButton(diplomacyManager, otherCiv)
                if (isNotPlayersTurn()) declareWarButton.disable()
                diplomacyTable.add(declareWarButton).row()
            }
        }

        for (assignedQuest in otherCiv.questManager.assignedQuests.filter { it.assignee == viewingCiv.civName }) {
            diplomacyTable.addSeparator()
            diplomacyTable.add(getQuestTable(assignedQuest)).row()
        }

        return diplomacyTable
    }

    private fun getImproveTilesButton(
        otherCiv: CivilizationInfo,
        otherCivDiplomacyManager: DiplomacyManager
    ): TextButton? {
        if (otherCiv.cities.isEmpty()) return null
        val improvableTiles = otherCiv.getCapital().getImprovableTiles()
            .filterNot { it.getTileResource().resourceType == ResourceType.Bonus }.toList()
        val improvements =
            otherCiv.gameInfo.ruleSet.tileImprovements.filter { it.value.turnsToBuild != 0 }
        var needsImprovements = false

        for (improvableTile in improvableTiles)
            for (tileImprovement in improvements.values)
                if (improvableTile.canBuildImprovement(
                        tileImprovement,
                        otherCiv
                    ) && improvableTile.getTileResource().improvement == tileImprovement.name
                )
                    needsImprovements = true

        if (!needsImprovements) return null


        val improveTileButton = "Gift Improvement".toTextButton()
        improveTileButton.onClick {
            rightSideTable.clear()
            rightSideTable.add(ScrollPane(getImprovementGiftTable(otherCiv)))
        }


        if (isNotPlayersTurn() || otherCivDiplomacyManager.influence < 60 || !needsImprovements)
            improveTileButton.disable()
        return improveTileButton
    }

    private fun getGoldGiftTable(otherCiv: CivilizationInfo): Table {
        val diplomacyTable = getCityStateDiplomacyTableHeader(otherCiv)
        diplomacyTable.addSeparator()

        for (giftAmount in listOf(250, 500, 1000)) {
            val influenceAmount = viewingCiv.influenceGainedByGift(giftAmount)
            val giftButton =
                "Gift [$giftAmount] gold (+[$influenceAmount] influence)".toTextButton()
            giftButton.onClick {
                viewingCiv.giveGoldGift(otherCiv, giftAmount)
                updateRightSide(otherCiv)
            }
            diplomacyTable.add(giftButton).row()
            if (viewingCiv.gold < giftAmount || isNotPlayersTurn()) giftButton.disable()
        }

        val backButton = "Back".toTextButton()
        backButton.onClick {
            rightSideTable.clear()
            rightSideTable.add(ScrollPane(getCityStateDiplomacyTable(otherCiv)))
        }
        diplomacyTable.add(backButton)
        return diplomacyTable
    }

    private fun getImprovementGiftTable(otherCiv: CivilizationInfo): Table {
        val improvementGiftTable = getCityStateDiplomacyTableHeader(otherCiv)
        improvementGiftTable.addSeparator()

        val improvableTiles = otherCiv.getCapital().getImprovableTiles()
            .filterNot { it.getTileResource().resourceType == ResourceType.Bonus }.toList()
        val tileImprovements =
            otherCiv.gameInfo.ruleSet.tileImprovements.filter { it.value.turnsToBuild != 0 }

        for (improvableTile in improvableTiles) {
            for (tileImprovement in tileImprovements.values) {
                if (improvableTile.canBuildImprovement(tileImprovement, otherCiv) &&
                    improvableTile.getTileResource().improvement == tileImprovement.name
                ) {
                    val improveTileButton =
                        "Build [${tileImprovement}] on [${improvableTile.getTileResource()}] (200 Gold)".toTextButton()
                    improveTileButton.onClick {
                        viewingCiv.addGold(-200)
                        improvableTile.stopWorkingOnImprovement()
                        improvableTile.improvement = tileImprovement.name
                        otherCiv.updateDetailedCivResources()
                        rightSideTable.clear()
                        rightSideTable.add(ScrollPane(getCityStateDiplomacyTable(otherCiv)))
                    }
                    if (viewingCiv.gold < 200)
                        improveTileButton.disable()
                    improvementGiftTable.add(improveTileButton).row()
                }
            }
        }

        val backButton = "Back".toTextButton()
        backButton.onClick {
            rightSideTable.clear()
            rightSideTable.add(ScrollPane(getCityStateDiplomacyTable(otherCiv)))
        }
        improvementGiftTable.add(backButton)
        return improvementGiftTable

    }

    private fun getQuestTable(assignedQuest: AssignedQuest): Table {
        val questTable = Table()
        questTable.defaults().pad(10f)

        val quest: Quest = viewingCiv.gameInfo.ruleSet.quests[assignedQuest.questName]!!
        val remainingTurns: Int = assignedQuest.getRemainingTurns()
        val title = "[${quest.name}] (+[${quest.influece.toInt()}] influence)"
        val description = assignedQuest.getDescription()

        questTable.add(title.toLabel(fontSize = 24)).row()
        questTable.add(description.toLabel().apply { wrap = true; setAlignment(Align.center) })
            .width(stage.width / 2).row()
        if (quest.duration > 0)
            questTable.add("[${remainingTurns}] turns remaining".toLabel()).row()

        questTable.onClick {
            assignedQuest.onClickAction()
        }
        return questTable
    }

    private fun getMajorCivDiplomacyTable(otherCiv: CivilizationInfo): Table {
        val otherCivDiplomacyManager = otherCiv.getDiplomacyManager(viewingCiv)

        val diplomacyTable = Table()
        diplomacyTable.defaults().pad(10f)

        val helloText = if (otherCivDiplomacyManager.relationshipLevel() <= RelationshipLevel.Enemy)
            otherCiv.nation.hateHello
        else otherCiv.nation.neutralHello
        val leaderIntroTable = LeaderIntroTable(otherCiv, helloText)
        diplomacyTable.add(leaderIntroTable).row()
        diplomacyTable.addSeparator()

        val diplomaticRelationshipsCanChange =
            !viewingCiv.gameInfo.ruleSet.modOptions.uniques.contains(ModOptionsConstants.diplomaticRelationshipsCannotChange)

        if (!viewingCiv.isAtWarWith(otherCiv)) {
            val tradeButton = "Trade".toTextButton()
            tradeButton.onClick {
                setTrade(otherCiv).apply {
                    tradeLogic.ourAvailableOffers.apply { remove(firstOrNull { it.type == TradeType.Treaty }) }
                    tradeLogic.theirAvailableOffers.apply { remove(firstOrNull { it.type == TradeType.Treaty }) }
                    offerColumnsTable.update()
                }
            }
            diplomacyTable.add(tradeButton).row()
            if (isNotPlayersTurn()) tradeButton.disable()
        } else if (diplomaticRelationshipsCanChange) {
            val negotiatePeaceButton = "Negotiate Peace".toTextButton()
            negotiatePeaceButton.onClick {
                val tradeTable = setTrade(otherCiv)
                val peaceTreaty = TradeOffer(Constants.peaceTreaty, TradeType.Treaty)
                tradeTable.tradeLogic.currentTrade.theirOffers.add(peaceTreaty)
                tradeTable.tradeLogic.currentTrade.ourOffers.add(peaceTreaty)
                tradeTable.offerColumnsTable.update()
            }
            if (isNotPlayersTurn() || otherCivDiplomacyManager.hasFlag(DiplomacyFlags.DeclaredWar)) {
                negotiatePeaceButton.disable() // Can't trade for 10 turns after war was declared
                if (otherCivDiplomacyManager.hasFlag(DiplomacyFlags.DeclaredWar)) {
                    val turnsLeft = otherCivDiplomacyManager.getFlag(DiplomacyFlags.DeclaredWar)
                    negotiatePeaceButton.setText(negotiatePeaceButton.text.toString() + "\n$turnsLeft" + Fonts.turn)
                }
            }

            diplomacyTable.add(negotiatePeaceButton).row()
        }

        val diplomacyManager = viewingCiv.getDiplomacyManager(otherCiv)

        if (!viewingCiv.isAtWarWith(otherCiv)) {
            if (!diplomacyManager.hasFlag(DiplomacyFlags.DeclarationOfFriendship)) {
                val declareFriendshipButton =
                    "Offer Declaration of Friendship ([30] turns)".toTextButton()
                declareFriendshipButton.onClick {
                    otherCiv.popupAlerts.add(
                        PopupAlert(
                            AlertType.DeclarationOfFriendship,
                            viewingCiv.civName
                        )
                    )
                    declareFriendshipButton.disable()
                }
                diplomacyTable.add(declareFriendshipButton).row()
                if (isNotPlayersTurn() || otherCiv.popupAlerts
                        .any { it.type == AlertType.DeclarationOfFriendship && it.value == viewingCiv.civName }
                )
                    declareFriendshipButton.disable()
            }


            if (viewingCiv.canSignResearchAgreementsWith(otherCiv)) {
                val researchAgreementButton = "Research Agreement".toTextButton()

                val requiredGold = viewingCiv.getResearchAgreementCost()
                researchAgreementButton.onClick {
                    val tradeTable = setTrade(otherCiv)
                    val researchAgreement =
                        TradeOffer(Constants.researchAgreement, TradeType.Treaty, requiredGold)
                    val goldCostOfSignResearchAgreement =
                        TradeOffer("Gold".tr(), TradeType.Gold, -requiredGold)
                    tradeTable.tradeLogic.currentTrade.theirOffers.add(researchAgreement)
                    tradeTable.tradeLogic.ourAvailableOffers.add(researchAgreement)
                    tradeTable.tradeLogic.ourAvailableOffers.add(goldCostOfSignResearchAgreement)
                    tradeTable.tradeLogic.currentTrade.ourOffers.add(researchAgreement)
                    tradeTable.tradeLogic.theirAvailableOffers.add(researchAgreement)
                    tradeTable.tradeLogic.theirAvailableOffers.add(goldCostOfSignResearchAgreement)
                    tradeTable.offerColumnsTable.update()
                }
                if (isNotPlayersTurn()) researchAgreementButton.disable()

                diplomacyTable.add(researchAgreementButton).row()
            }

            if (!diplomacyManager.hasFlag(DiplomacyFlags.Denunceation)
                && !diplomacyManager.hasFlag(DiplomacyFlags.DeclarationOfFriendship)
            ) {
                val denounceButton = "Denounce ([30] turns)".toTextButton()
                denounceButton.onClick {
                    YesNoPopup("Denounce [${otherCiv.civName}]?", {
                        diplomacyManager.denounce()
                        setRightSideFlavorText(otherCiv, "We will remember this.", "Very well.")
                    }, this).open()
                }
                diplomacyTable.add(denounceButton).row()
                if (isNotPlayersTurn()) denounceButton.disable()
            }

            if (diplomaticRelationshipsCanChange) {
                val declareWarButton = getDeclareWarButton(diplomacyManager, otherCiv)
                diplomacyTable.add(declareWarButton).row()
                if (isNotPlayersTurn()) declareWarButton.disable()
            }
        }

        val demandsButton = "Demands".toTextButton()
        demandsButton.onClick {
            rightSideTable.clear()
            rightSideTable.add(getDemandsTable(viewingCiv, otherCiv))
        }
        diplomacyTable.add(demandsButton).row()
        if (isNotPlayersTurn()) demandsButton.disable()

        if (!otherCiv.isPlayerCivilization()) { // human players make their own choices
            diplomacyTable.add(getRelationshipTable(otherCivDiplomacyManager)).row()
            diplomacyTable.add(getDiplomacyModifiersTable(otherCivDiplomacyManager)).row()
            val promisesTable = getPromisesTable(diplomacyManager, otherCivDiplomacyManager)
            if (promisesTable != null) diplomacyTable.add(promisesTable).row()
        }

        return diplomacyTable
    }

    private fun getPromisesTable(
        diplomacyManager: DiplomacyManager,
        otherCivDiplomacyManager: DiplomacyManager
    ): Table? {
        val promisesTable = Table()

        // Not for (flag in DiplomacyFlags.values()) - all other flags should result in DiplomaticModifiers or stay internal?
        val flag = DiplomacyFlags.AgreedToNotSettleNearUs
        if (otherCivDiplomacyManager.hasFlag(flag)) {
            val text =
                "We promised not to settle near them ([${otherCivDiplomacyManager.getFlag(flag)}] turns remaining)"
            promisesTable.add(text.toLabel(Color.LIGHT_GRAY)).row()
        }
        if (diplomacyManager.hasFlag(flag)) {
            val text =
                "They promised not to settle near us ([${diplomacyManager.getFlag(flag)}] turns remaining)"
            promisesTable.add(text.toLabel(Color.LIGHT_GRAY)).row()
        }

        return if (promisesTable.cells.isEmpty) null else promisesTable
    }

    private fun getDiplomacyModifiersTable(otherCivDiplomacyManager: DiplomacyManager): Table {
        val diplomacyModifiersTable = Table()
        for (modifier in otherCivDiplomacyManager.diplomaticModifiers) {
            var text = when (valueOf(modifier.key)) {
                DeclaredWarOnUs -> "You declared war on us!"
                WarMongerer -> "Your warmongering ways are unacceptable to us."
                LiberatedCity -> "We applaud your liberation of conquered cities!"
                CapturedOurCities -> "You have captured our cities!"
                YearsOfPeace -> "Years of peace have strengthened our relations."
                SharedEnemy -> "Our mutual military struggle brings us closer together."
                DeclarationOfFriendship -> "We have signed a public declaration of friendship"
                DeclaredFriendshipWithOurEnemies -> "You have declared friendship with our enemies!"
                DeclaredFriendshipWithOurAllies -> "You have declared friendship with our allies"
                OpenBorders -> "Our open borders have brought us closer together."
                BetrayedDeclarationOfFriendship -> "Your so-called 'friendship' is worth nothing."
                Denunciation -> "You have publicly denounced us!"
                DenouncedOurAllies -> "You have denounced our allies"
                DenouncedOurEnemies -> "You have denounced our enemies"
                BetrayedPromiseToNotSettleCitiesNearUs -> "You betrayed your promise to not settle cities near us"
                RefusedToNotSettleCitiesNearUs -> "You refused to stop settling cities near us"
                FulfilledPromiseToNotSettleCitiesNearUs -> "You fulfilled your promise to stop settling cities near us!"
                UnacceptableDemands -> "Your arrogant demands are in bad taste"
                UsedNuclearWeapons -> "Your use of nuclear weapons is disgusting!"
                StealingTerritory -> "You have stolen our lands!"
                GaveUsUnits -> "You gave us units!"
            }
            text = text.tr() + " "
            if (modifier.value > 0) text += "+"
            text += modifier.value.roundToInt()
            val color = if (modifier.value < 0) Color.RED else Color.GREEN
            diplomacyModifiersTable.add(text.toLabel(color)).row()
        }
        return diplomacyModifiersTable
    }

    private fun getDemandsTable(viewingCiv: CivilizationInfo, otherCiv: CivilizationInfo): Table {
        val demandsTable = Table()
        demandsTable.defaults().pad(10f)

        val dontSettleCitiesButton = "Please don't settle new cities near us.".toTextButton()
        if (otherCiv.popupAlerts.any { it.type == AlertType.DemandToStopSettlingCitiesNear && it.value == viewingCiv.civName })
            dontSettleCitiesButton.disable()
        dontSettleCitiesButton.onClick {
            otherCiv.popupAlerts.add(
                PopupAlert(
                    AlertType.DemandToStopSettlingCitiesNear,
                    viewingCiv.civName
                )
            )
            dontSettleCitiesButton.disable()
        }
        demandsTable.add(dontSettleCitiesButton).row()

        demandsTable.add(Constants.close.toTextButton().onClick { updateRightSide(otherCiv) })
        return demandsTable
    }

    private fun getRelationshipTable(otherCivDiplomacyManager: DiplomacyManager): Table {
        val relationshipTable = Table()

        val opinionOfUs =
            if (otherCivDiplomacyManager.civInfo.isCityState()) otherCivDiplomacyManager.influence.toInt()
            else otherCivDiplomacyManager.opinionOfOtherCiv().toInt()

        relationshipTable.add("{Our relationship}: ".toLabel())
        val relationshipLevel = otherCivDiplomacyManager.relationshipLevel()
        val relationshipText = relationshipLevel.name.tr() + " ($opinionOfUs)"
        val relationshipColor = when (relationshipLevel) {
            RelationshipLevel.Neutral -> Color.WHITE
            RelationshipLevel.Favorable, RelationshipLevel.Friend,
            RelationshipLevel.Ally -> Color.GREEN
            else -> Color.RED
        }

        relationshipTable.add(relationshipText.toLabel(relationshipColor)).row()
        if (otherCivDiplomacyManager.civInfo.isCityState())
            relationshipTable.add(
                CityButton.getInfluenceBar(
                    otherCivDiplomacyManager.influence,
                    otherCivDiplomacyManager.relationshipLevel(),
                    200f, 10f
                )
            ).colspan(2).pad(5f)
        return relationshipTable
    }

    private fun getDeclareWarButton(
        diplomacyManager: DiplomacyManager,
        otherCiv: CivilizationInfo
    ): TextButton {
        val declareWarButton = "Declare war".toTextButton()
        declareWarButton.color = Color.RED
        val turnsToPeaceTreaty = diplomacyManager.turnsToPeaceTreaty()
        if (turnsToPeaceTreaty > 0) {
            declareWarButton.disable()
            declareWarButton.setText(declareWarButton.text.toString() + " ($turnsToPeaceTreaty${Fonts.turn})")
        }
        declareWarButton.onClick {
            YesNoPopup("Declare war on [${otherCiv.civName}]?", {
                diplomacyManager.declareWar()
                setRightSideFlavorText(otherCiv, otherCiv.nation.attacked, "Very well.")
                updateLeftSideTable()
            }, this).open()
        }
        return declareWarButton
    }

    // response currently always gets "Very Well.", but that may expand in the future.
    @Suppress("SameParameterValue")
    private fun setRightSideFlavorText(
        otherCiv: CivilizationInfo,
        flavorText: String,
        response: String
    ) {
        val diplomacyTable = Table()
        diplomacyTable.defaults().pad(10f)
        diplomacyTable.add(LeaderIntroTable(otherCiv))
        diplomacyTable.addSeparator()
        diplomacyTable.add(flavorText.toLabel()).row()

        val responseButton = response.toTextButton()
        val action = {
            keyPressDispatcher.remove(KeyCharAndCode.SPACE)
            updateRightSide(otherCiv)
        }
        responseButton.onClick(action)
        keyPressDispatcher[KeyCharAndCode.SPACE] = action
        diplomacyTable.add(responseButton)

        rightSideTable.clear()
        rightSideTable.add(diplomacyTable)
    }

}<|MERGE_RESOLUTION|>--- conflicted
+++ resolved
@@ -209,14 +209,11 @@
             .apply { setAlignment(Align.center) }
         diplomacyTable.add(friendBonusLabel).row()
 
-<<<<<<< HEAD
         val allyBonusLabelColor = if (otherCivDiplomacyManager.relationshipLevel() == RelationshipLevel.Ally) Color.GREEN else Color.GRAY
         val allyBonusLabel = allyBonusText.toLabel(allyBonusLabelColor)
             .apply { setAlignment(Align.center) }
         diplomacyTable.add(allyBonusLabel).row()
         
-=======
->>>>>>> c1acda6c
         return diplomacyTable
     }
 
