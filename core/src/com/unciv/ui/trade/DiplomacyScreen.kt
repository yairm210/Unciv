--- conflicted
+++ resolved
@@ -937,13 +937,8 @@
     private fun getGoToOnMapButton(civilization: CivilizationInfo): TextButton {
         val goToOnMapButton = "Go to on map".toTextButton()
         goToOnMapButton.onClick {
-<<<<<<< HEAD
-            UncivGame.Current.setWorldScreen()
+            UncivGame.Current.resetWorldScreen()
             UncivGame.Current.worldScreen.mapHolder.setCenterPosition(civilization.getCapital()!!.location, selectUnit = false)
-=======
-            UncivGame.Current.resetToWorldScreen()
-            UncivGame.Current.worldScreen.mapHolder.setCenterPosition(civilization.getCapital().location, selectUnit = false)
->>>>>>> 740886c8
         }
         return goToOnMapButton
     }
