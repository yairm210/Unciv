package com.unciv.ui.map

import com.badlogic.gdx.graphics.g2d.Batch
import com.badlogic.gdx.math.Vector2
import com.badlogic.gdx.scenes.scene2d.Group
import com.unciv.logic.HexMath
import com.unciv.logic.map.TileInfo
import com.unciv.logic.map.TileMap
import com.unciv.ui.cityscreen.CityTileGroup
import com.unciv.ui.tilegroups.ActionlessGroup
import com.unciv.ui.tilegroups.TileGroup
import com.unciv.ui.tilegroups.WorldTileGroup
import kotlin.math.max
import kotlin.math.min


/**
 * A (potentially partial) map view
 * @param T [TileGroup] or a subclass ([WorldTileGroup], [CityTileGroup])
 * @param tileGroups Source of [TileGroup]s to include, will be **iterated several times**.
 * @param tileGroupsToUnwrap For these, coordinates will be unwrapped using [TileMap.getUnWrappedPosition]
 */
class TileGroupMap<T: TileGroup>(
    tileGroups: Iterable<T>,
    worldWrap: Boolean = false,
    tileGroupsToUnwrap: Set<T>? = null
): Group() {
<<<<<<< HEAD
    companion object {
        /** Vertical size of a hex in world coordinates, or the distance between the centers of any two opposing edges
         *  (the hex is oriented so it has corners to the left and right of the center and its upper and lower bounds are horizontal edges) */
        const val groupSize = 50f
        /** Length of the diagonal of a hex, or distance between two opposing corners */
        const val groupSizeDiagonal = groupSize * 1.1547005f  // groupSize * sqrt(4/3)
        /** Horizontal displacement per hex, meaning the increase in overall map size (in world coordinates) when adding a column.
         *  On the hex, this can be visualized as the horizontal distance between the leftmost corner and the
         *  line connecting the two corners at 2 and 4 o'clock. */
        const val groupHorizontalAdvance = groupSizeDiagonal * 3 / 4
        //TODO magic numbers that **seem** like they might depend on these values can be found in
        //   TileGroupMap.getPositionalVector, TileGroup.updateArrows, TileGroup.updateRoadImages
        //   and other places. I can't understand them so I'm leaving cleanup of hardcoding to someone else.
    }
=======
    /** If the [act] method should be performed. If this is false, every child within this [TileGroupMap] will not get their [act] method called
     * and thus not perform any [com.badlogic.gdx.scenes.scene2d.Action]s.
     * Most children here already do not do anything in their [act] methods. However, even iterating through all of them */
    var shouldAct = true
>>>>>>> 8fbcad47

    private var topX = -Float.MAX_VALUE
    private var topY = -Float.MAX_VALUE
    private var bottomX = Float.MAX_VALUE
    private var bottomY = Float.MAX_VALUE
    private val mirrorTileGroups = HashMap<TileInfo, Pair<T, T>>()

    init {
        if (worldWrap) {
            for (tileGroup in tileGroups) {
                @Suppress("UNCHECKED_CAST")  // T is constrained such that casting these TileGroup clones to T should be OK
                mirrorTileGroups[tileGroup.tileInfo] = Pair(tileGroup.clone() as T, tileGroup.clone() as T)
            }
        }

        for (tileGroup in tileGroups) {
            val positionalVector = if (tileGroupsToUnwrap?.contains(tileGroup) == true) {
                HexMath.hex2WorldCoords(
                    tileGroup.tileInfo.tileMap.getUnWrappedPosition(tileGroup.tileInfo.position)
                )
            } else {
                HexMath.hex2WorldCoords(tileGroup.tileInfo.position)
            }

            tileGroup.setPosition(positionalVector.x * 0.8f * groupSize,
                    positionalVector.y * 0.8f * groupSize)

            topX =
                if (worldWrap)
                    // Well it's not pretty but it works
                    // This is so topX is the same no matter what worldWrap is
                    // wrapped worlds are missing one tile width on the right side
                    // which would result in a smaller topX
                    // The resulting topX was always missing 1.2 * groupSize in every possible
                    // combination of map size and shape
                    max(topX, tileGroup.x + groupSize * 2.2f)
                else
                    max(topX, tileGroup.x + groupSize)

            topY = max(topY, tileGroup.y + groupSize)
            bottomX = min(bottomX, tileGroup.x)
            bottomY = min(bottomY, tileGroup.y)
        }

        for (group in tileGroups) {
            group.moveBy(-bottomX, -bottomY)
        }

        if (worldWrap) {
            for (mirrorTiles in mirrorTileGroups.values){
                val positionalVector = HexMath.hex2WorldCoords(mirrorTiles.first.tileInfo.position)

<<<<<<< HEAD
                mirrorTiles.first.setPosition(positionalVector.x * 0.8f * groupSize,
                        positionalVector.y * 0.8f * groupSize)
                mirrorTiles.first.moveBy(-bottomX + leftAndRightPadding - bottomX * 2, -bottomY + topAndBottomPadding)

                mirrorTiles.second.setPosition(positionalVector.x * 0.8f * groupSize,
                        positionalVector.y * 0.8f * groupSize)
                mirrorTiles.second.moveBy(-bottomX + leftAndRightPadding + bottomX * 2, -bottomY + topAndBottomPadding)
=======
                mirrorTiles.first.setPosition(positionalVector.x * 0.8f * groupSize.toFloat(),
                        positionalVector.y * 0.8f * groupSize.toFloat())
                mirrorTiles.first.moveBy(-bottomX - bottomX * 2, -bottomY )

                mirrorTiles.second.setPosition(positionalVector.x * 0.8f * groupSize.toFloat(),
                        positionalVector.y * 0.8f * groupSize.toFloat())
                mirrorTiles.second.moveBy(-bottomX + bottomX * 2, -bottomY)
>>>>>>> 8fbcad47
            }
        }

        val baseLayers = ArrayList<ActionlessGroup>()
        val featureLayers = ArrayList<ActionlessGroup>()
        val miscLayers = ArrayList<ActionlessGroup>()
        val pixelUnitLayers = ArrayList<ActionlessGroup>()
        val circleFogCrosshairLayers = ArrayList<ActionlessGroup>()
        val unitLayers = ArrayList<Group>()
        val unitImageLayers = ArrayList<ActionlessGroup>()
        val cityButtonLayers = ArrayList<Group>()

        // Apparently the sortedByDescending is kinda memory-intensive because it needs to sort ALL the tiles
        for (group in tileGroups.sortedByDescending { it.tileInfo.position.x + it.tileInfo.position.y }) {
            // now, we steal the subgroups from all the tilegroups, that's how we form layers!
            baseLayers.add(group.baseLayerGroup.apply { setPosition(group.x,group.y) })
            featureLayers.add(group.terrainFeatureLayerGroup.apply { setPosition(group.x,group.y) })
            miscLayers.add(group.miscLayerGroup.apply { setPosition(group.x,group.y) })
            pixelUnitLayers.add(group.pixelMilitaryUnitGroup.apply { setPosition(group.x,group.y) })
            pixelUnitLayers.add(group.pixelCivilianUnitGroup.apply { setPosition(group.x,group.y) })
            circleFogCrosshairLayers.add(group.highlightFogCrosshairLayerGroup.apply { setPosition(group.x,group.y) })
            unitLayers.add(group.unitLayerGroup.apply { setPosition(group.x,group.y) })
            unitImageLayers.add(group.unitImageLayerGroup.apply { setPosition(group.x,group.y) })
            cityButtonLayers.add(group.cityButtonLayerGroup.apply { setPosition(group.x,group.y) })

            if (worldWrap) {
                for (mirrorTile in mirrorTileGroups[group.tileInfo]!!.toList()) {
                    baseLayers.add(mirrorTile.baseLayerGroup.apply { setPosition(mirrorTile.x,mirrorTile.y) })
                    featureLayers.add(mirrorTile.terrainFeatureLayerGroup.apply { setPosition(mirrorTile.x,mirrorTile.y) })
                    miscLayers.add(mirrorTile.miscLayerGroup.apply { setPosition(mirrorTile.x,mirrorTile.y) })
                    pixelUnitLayers.add(mirrorTile.pixelMilitaryUnitGroup.apply { setPosition(mirrorTile.x,mirrorTile.y) })
                    pixelUnitLayers.add(mirrorTile.pixelCivilianUnitGroup.apply { setPosition(mirrorTile.x,mirrorTile.y) })
                    circleFogCrosshairLayers.add(mirrorTile.highlightFogCrosshairLayerGroup.apply { setPosition(mirrorTile.x,mirrorTile.y) })
                    unitLayers.add(mirrorTile.unitLayerGroup.apply { setPosition(mirrorTile.x,mirrorTile.y) })
                    unitImageLayers.add(mirrorTile.unitImageLayerGroup.apply { setPosition(mirrorTile.x,mirrorTile.y) })
                    cityButtonLayers.add(mirrorTile.cityButtonLayerGroup.apply { setPosition(mirrorTile.x,mirrorTile.y) })
                }
            }
        }
        for (group in baseLayers) addActor(group)
        for (group in featureLayers) addActor(group)
        for (group in miscLayers) addActor(group)
        for (group in pixelUnitLayers) addActor(group)
        for (group in circleFogCrosshairLayers) addActor(group)
        for (group in tileGroups) addActor(group) // The above layers are for the visual layers, this is for the clickability of the tile
        if (worldWrap) {
            for (mirrorTiles in mirrorTileGroups.values) {
                addActor(mirrorTiles.first)
                addActor(mirrorTiles.second)
            }
        }
        for (group in unitLayers) addActor(group) // Aaand units above everything else.
        for (group in unitImageLayers) addActor(group) // This is so the individual textures for the units are rendered together
        for (group in cityButtonLayers) addActor(group) // city buttons + clickability

        // there are tiles "below the zero",
        // so we zero out the starting position of the whole board so they will be displayed as well
        // Map's width is reduced by groupSize if it is wrapped, because wrapped map will miss a tile on the right.
        // This ensures that wrapped maps have a smooth transition.
        // If map is not wrapped, Map's width doesn't need to be reduce by groupSize
        if (worldWrap) setSize(topX - bottomX - groupSize, topY - bottomY)
        else setSize(topX - bottomX, topY - bottomY)
    }

    /**
     * Returns the positional coordinates of the TileGroupMap center.
     */
    fun getPositionalVector(stageCoords: Vector2): Vector2 {
<<<<<<< HEAD
        val trueGroupSize = 0.8f * groupSize
        return Vector2(bottomX - leftAndRightPadding, bottomY - topAndBottomPadding)
=======
        val trueGroupSize = 0.8f * groupSize.toFloat()
        return Vector2(bottomX, bottomY)
>>>>>>> 8fbcad47
                .add(stageCoords)
                .sub(groupSize / 2f, groupSize / 2f)
                .scl(1f / trueGroupSize)
    }

    fun getMirrorTiles(): HashMap<TileInfo, Pair<T, T>> = mirrorTileGroups

    // For debugging purposes
     override fun draw(batch: Batch?, parentAlpha: Float) { super.draw(batch, parentAlpha) }
     @Suppress("RedundantOverride")
     override fun act(delta: Float) {
         if(shouldAct) {
             super.act(delta)
         }
     }
}<|MERGE_RESOLUTION|>--- conflicted
+++ resolved
@@ -25,7 +25,6 @@
     worldWrap: Boolean = false,
     tileGroupsToUnwrap: Set<T>? = null
 ): Group() {
-<<<<<<< HEAD
     companion object {
         /** Vertical size of a hex in world coordinates, or the distance between the centers of any two opposing edges
          *  (the hex is oriented so it has corners to the left and right of the center and its upper and lower bounds are horizontal edges) */
@@ -40,12 +39,11 @@
         //   TileGroupMap.getPositionalVector, TileGroup.updateArrows, TileGroup.updateRoadImages
         //   and other places. I can't understand them so I'm leaving cleanup of hardcoding to someone else.
     }
-=======
+
     /** If the [act] method should be performed. If this is false, every child within this [TileGroupMap] will not get their [act] method called
      * and thus not perform any [com.badlogic.gdx.scenes.scene2d.Action]s.
      * Most children here already do not do anything in their [act] methods. However, even iterating through all of them */
     var shouldAct = true
->>>>>>> 8fbcad47
 
     private var topX = -Float.MAX_VALUE
     private var topY = -Float.MAX_VALUE
@@ -98,23 +96,13 @@
             for (mirrorTiles in mirrorTileGroups.values){
                 val positionalVector = HexMath.hex2WorldCoords(mirrorTiles.first.tileInfo.position)
 
-<<<<<<< HEAD
                 mirrorTiles.first.setPosition(positionalVector.x * 0.8f * groupSize,
-                        positionalVector.y * 0.8f * groupSize)
-                mirrorTiles.first.moveBy(-bottomX + leftAndRightPadding - bottomX * 2, -bottomY + topAndBottomPadding)
+                    positionalVector.y * 0.8f * groupSize)
+                mirrorTiles.first.moveBy(-bottomX - bottomX * 2, -bottomY )
 
                 mirrorTiles.second.setPosition(positionalVector.x * 0.8f * groupSize,
-                        positionalVector.y * 0.8f * groupSize)
-                mirrorTiles.second.moveBy(-bottomX + leftAndRightPadding + bottomX * 2, -bottomY + topAndBottomPadding)
-=======
-                mirrorTiles.first.setPosition(positionalVector.x * 0.8f * groupSize.toFloat(),
-                        positionalVector.y * 0.8f * groupSize.toFloat())
-                mirrorTiles.first.moveBy(-bottomX - bottomX * 2, -bottomY )
-
-                mirrorTiles.second.setPosition(positionalVector.x * 0.8f * groupSize.toFloat(),
-                        positionalVector.y * 0.8f * groupSize.toFloat())
+                    positionalVector.y * 0.8f * groupSize)
                 mirrorTiles.second.moveBy(-bottomX + bottomX * 2, -bottomY)
->>>>>>> 8fbcad47
             }
         }
 
@@ -183,13 +171,8 @@
      * Returns the positional coordinates of the TileGroupMap center.
      */
     fun getPositionalVector(stageCoords: Vector2): Vector2 {
-<<<<<<< HEAD
         val trueGroupSize = 0.8f * groupSize
-        return Vector2(bottomX - leftAndRightPadding, bottomY - topAndBottomPadding)
-=======
-        val trueGroupSize = 0.8f * groupSize.toFloat()
         return Vector2(bottomX, bottomY)
->>>>>>> 8fbcad47
                 .add(stageCoords)
                 .sub(groupSize / 2f, groupSize / 2f)
                 .scl(1f / trueGroupSize)
@@ -197,12 +180,13 @@
 
     fun getMirrorTiles(): HashMap<TileInfo, Pair<T, T>> = mirrorTileGroups
 
+    override fun act(delta: Float) {
+        if(shouldAct) {
+            super.act(delta)
+        }
+    }
+
     // For debugging purposes
-     override fun draw(batch: Batch?, parentAlpha: Float) { super.draw(batch, parentAlpha) }
-     @Suppress("RedundantOverride")
-     override fun act(delta: Float) {
-         if(shouldAct) {
-             super.act(delta)
-         }
-     }
+    override fun draw(batch: Batch?, parentAlpha: Float) { super.draw(batch, parentAlpha) }
+
 }