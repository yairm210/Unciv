package com.unciv.ui.multiplayer

import com.badlogic.gdx.Gdx
import com.badlogic.gdx.scenes.scene2d.Actor
import com.badlogic.gdx.scenes.scene2d.ui.*
import com.unciv.UncivGame
import com.unciv.logic.*
import com.unciv.logic.event.EventBus
import com.unciv.logic.multiplayer.*
import com.unciv.logic.multiplayer.storage.FileStorageRateLimitReached
import com.unciv.models.translations.tr
import com.unciv.ui.pickerscreens.PickerScreen
import com.unciv.ui.utils.*
import com.unciv.ui.crashhandling.launchCrashHandling
import com.unciv.ui.crashhandling.postCrashHandlingRunnable
import com.unciv.ui.images.ImageGetter
import com.unciv.ui.popup.Popup
import com.unciv.ui.popup.ToastPopup
import java.io.FileNotFoundException
import java.time.Duration
import java.time.Instant
import com.unciv.ui.utils.AutoScrollPane as ScrollPane

class MultiplayerScreen(previousScreen: BaseScreen) : PickerScreen() {
    private var selectedGame: OnlineMultiplayerGame? = null

    private val editButtonText = "Game settings"
    private val editButton = createEditButton()

    private val addGameText = "Add multiplayer game"
    private val addGameButton = createAddGameButton()

    private val copyGameIdText = "Copy game ID"
    private val copyGameIdButton = createCopyGameIdButton()

    private val copyUserIdText = "Copy user ID"
    private val copyUserIdButton = createCopyUserIdButton()

    private val refreshText = "Refresh list"
    private val refreshButton = createRefreshButton()

    private val rightSideTable = createRightSideTable()
    private val leftSideTable = GameList(::selectGame)

    private val events = EventBus.EventReceiver()

    init {
        setDefaultCloseAction(previousScreen)

        scrollPane.setScrollingDisabled(false, true)

        topTable.add(createMainContent()).row()

        setupHelpButton()

        setupRightSideButton()

        events.receive(MultiplayerGameDeleted::class, {it.name == selectedGame?.name}) {
            unselectGame()
        }

        game.onlineMultiplayer.requestUpdate()
    }

    private fun setupRightSideButton() {
        rightSideButton.setText("Join game".tr())
        rightSideButton.onClick { joinMultiplayerGame(selectedGame!!) }
    }

    private fun createRightSideTable(): Table {
        val table = Table()
        table.defaults().uniformX()
        table.defaults().fillX()
        table.defaults().pad(10.0f)
        table.add(copyUserIdButton).padBottom(30f).row()
        table.add(copyGameIdButton).row()
        table.add(editButton).row()
        table.add(addGameButton).padBottom(30f).row()
        table.add(refreshButton).row()
        return table
    }

    fun createRefreshButton(): TextButton {
        val btn = refreshText.toTextButton()
        btn.onClick { game.onlineMultiplayer.requestUpdate() }
        return btn
    }

    fun createAddGameButton(): TextButton {
        val btn = addGameText.toTextButton()
        btn.onClick {
            game.setScreen(AddMultiplayerGameScreen(this))
        }
        return btn
    }

    fun createEditButton(): TextButton {
        val btn = editButtonText.toTextButton().apply { disable() }
        btn.onClick {
            game.setScreen(EditMultiplayerGameInfoScreen(selectedGame!!, this))
        }
        return btn
    }

    fun createCopyGameIdButton(): TextButton {
        val btn = copyGameIdText.toTextButton().apply { disable() }
        btn.onClick {
            val gameInfo = selectedGame?.preview
            if (gameInfo != null) {
                Gdx.app.clipboard.contents = gameInfo.gameId
                ToastPopup("Game ID copied to clipboard!", this)
            }
        }
        return btn
    }

    private fun createCopyUserIdButton(): TextButton {
        val btn = copyUserIdText.toTextButton()
        btn.onClick {
            Gdx.app.clipboard.contents = game.settings.userId
            ToastPopup("UserID copied to clipboard", this)
        }
        return btn
    }

    private fun createMainContent(): Table {
        val mainTable = Table()
        mainTable.add(ScrollPane(leftSideTable).apply { setScrollingDisabled(true, false) }).center()
        mainTable.add(rightSideTable)
        return mainTable
    }

    private fun setupHelpButton() {
        val tab = Table()
        val helpButton = "Help".toTextButton()
        helpButton.onClick {
            val helpPopup = Popup(this)
            helpPopup.addGoodSizedLabel("To create a multiplayer game, check the 'multiplayer' toggle in the New Game screen, and for each human player insert that player's user ID.")
                .row()
            helpPopup.addGoodSizedLabel("You can assign your own user ID there easily, and other players can copy their user IDs here and send them to you for you to include them in the game.")
                .row()
            helpPopup.addGoodSizedLabel("").row()

            helpPopup.addGoodSizedLabel("Once you've created your game, the Game ID gets automatically copied to your clipboard so you can send it to the other players.")
                .row()
            helpPopup.addGoodSizedLabel("Players can enter your game by copying the game ID to the clipboard, and clicking on the 'Add multiplayer game' button")
                .row()
            helpPopup.addGoodSizedLabel("").row()

            helpPopup.addGoodSizedLabel("The symbol of your nation will appear next to the game when it's your turn").row()

            helpPopup.addCloseButton()
            helpPopup.open()
        }
        tab.add(helpButton)
        tab.x = (stage.width - helpButton.width)
        tab.y = (stage.height - helpButton.height)

        stage.addActor(tab)
    }

    fun joinMultiplayerGame(selectedGame: OnlineMultiplayerGame) {
        val loadingGamePopup = Popup(this)
        loadingGamePopup.addGoodSizedLabel("Loading latest game state...")
        loadingGamePopup.open()

        launchCrashHandling("JoinMultiplayerGame") {
            try {
                game.onlineMultiplayer.loadGame(selectedGame)
            } catch (ex: Exception) {
                val message = getLoadExceptionMessage(ex)
                postCrashHandlingRunnable {
                    loadingGamePopup.reuseWith(message, true)
                }
            }
        }
    }

    private fun unselectGame() {
        selectedGame = null

        editButton.disable()
        copyGameIdButton.disable()
        rightSideButton.disable()
        descriptionLabel.setText("")
    }

    fun selectGame(name: String) {
        val multiplayerGame = game.onlineMultiplayer.getGameByName(name)
        if (multiplayerGame == null) {
            // Should never happen
            unselectGame()
            return
        }

        selectedGame = multiplayerGame

        if (multiplayerGame.preview != null) {
            copyGameIdButton.enable()
        } else {
            copyGameIdButton.disable()
        }
        editButton.enable()
        rightSideButton.enable()

        descriptionLabel.setText(buildDescriptionText(multiplayerGame))
    }

    private fun buildDescriptionText(multiplayerGame: OnlineMultiplayerGame): StringBuilder {
        val descriptionText = StringBuilder()
        val ex = multiplayerGame.error
        if (ex != null) {
            descriptionText.append("Error while refreshing:".tr()).append(' ')
            val message = getLoadExceptionMessage(ex)
            descriptionText.appendLine(message.tr())
        }
        val lastUpdate = multiplayerGame.lastUpdate
        descriptionText.appendLine("Last refresh: ${formattedElapsedTime(lastUpdate)} ago".tr())
        val preview = multiplayerGame.preview
        if (preview?.currentPlayer != null) {
            val currentTurnStartTime = Instant.ofEpochMilli(preview.currentTurnStartTime)
            descriptionText.appendLine("Current Turn: [${preview.currentPlayer}] since ${formattedElapsedTime(currentTurnStartTime)} ago".tr())
        }
        return descriptionText
    }

    private fun formattedElapsedTime(lastUpdate: Instant): String {
        val durationToNow = Duration.between(lastUpdate, Instant.now())
        val elapsedMinutes = durationToNow.toMinutes()
        if (elapsedMinutes < 120) return "[$elapsedMinutes] [Minutes]"
        val elapsedHours = durationToNow.toHours()
        if (elapsedHours < 48) {
            return "[${elapsedHours}] [Hours]"
        } else {
            return "[${durationToNow.toDays()}] [Days]"
        }
    }

    fun getLoadExceptionMessage(ex: Exception) = when (ex) {
        is FileStorageRateLimitReached -> "Server limit reached! Please wait for [${ex.limitRemainingSeconds}] seconds"
        is FileNotFoundException -> "File could not be found on the multiplayer server"
        is UncivShowableException -> ex.message!! // some of these seem to be translated already, but not all
        else -> "Unhandled problem, [${ex::class.simpleName}] ${ex.message}"
    }
}

private class GameList(
    onSelected: (String) -> Unit
) : VerticalGroup() {

    private val gameDisplays = mutableMapOf<String, GameDisplay>()

    private val events = EventBus.EventReceiver()

    init {
        padTop(10f)
        padBottom(10f)

        events.receive(MultiplayerGameAdded::class) {
            val multiplayerGame = UncivGame.Current.onlineMultiplayer.getGameByName(it.name)
            if (multiplayerGame == null) return@receive
            addGame(it.name, multiplayerGame.preview, multiplayerGame.error, onSelected)
        }
        events.receive(MultiplayerGameNameChanged::class) {
            val gameDisplay = gameDisplays.remove(it.oldName)
            if (gameDisplay == null) return@receive
            gameDisplay.changeName(it.name)
            gameDisplays[it.name] = gameDisplay
            children.sort()
        }
        events.receive(MultiplayerGameDeleted::class) {
            val gameDisplay = gameDisplays.remove(it.name)
            if (gameDisplay == null) return@receive
            gameDisplay.remove()
        }
        for (game in UncivGame.Current.onlineMultiplayer.games) {
            addGame(game.name, game.preview, game.error, onSelected)
        }
    }

<<<<<<< HEAD
    private fun addGame(name: String, preview: GameInfoPreview?, error: Exception?, onSelected: (String) -> Unit) {
        val gameDisplay = GameDisplay(name, preview, error, onSelected)
        gameDisplays[name] = gameDisplay
        addActor(gameDisplay)
        children.sort()
    }
}

private class GameDisplay(
    multiplayerGameName: String,
    preview: GameInfoPreview?,
    error: Exception?,
    private val onSelected: (String) -> Unit
) : Table(), Comparable<GameDisplay> {
    var gameName: String = multiplayerGameName
        private set
    val gameButton = TextButton(gameName, BaseScreen.skin)
    val turnIndicator = createIndicator("OtherIcons/ExclamationMark")
    val errorIndicator = createIndicator("StatIcons/Malcontent")
    val refreshIndicator = createIndicator("EmojiIcons/Turn")
    val statusIndicators = HorizontalGroup()

    val events = EventBus.EventReceiver()

    init {
        padBottom(5f)

        updateTurnIndicator(preview)
        updateErrorIndicator(error != null)
        add(statusIndicators)
        add(gameButton)
        onClick { onSelected(gameName) }

        events.receive(MultiplayerGameUpdateStarted::class, { it.name == gameName }, {
            statusIndicators.addActor(refreshIndicator)
        })
        events.receive(MultiplayerGameUpdateUnchanged::class, { it.name == gameName }, {
            refreshIndicator.remove()
        })
        events.receive(MultiplayerGameUpdated::class, { it.name == gameName }) {
            updateTurnIndicator(it.preview)
            updateErrorIndicator(false)
            refreshIndicator.remove()
        }
        events.receive(MultiplayerGameUpdateFailed::class, { it.name == gameName }) {
            updateErrorIndicator(true)
            refreshIndicator.remove()
        }
    }

    fun changeName(newName: String) {
        gameName = newName
        gameButton.setText(newName)
=======
    //It doesn't really unselect the game because selectedGame cant be null
    //It just disables everything a selected game has set
    private fun unselectGame() {
        editButton.disable()
        copyGameIdButton.disable()
        rightSideButton.disable()
        descriptionLabel.setText("")
>>>>>>> 81379078
    }

    private fun updateTurnIndicator(preview: GameInfoPreview?) {
        if (preview?.isUsersTurn() == true) {
            statusIndicators.addActor(turnIndicator)
        } else {
            turnIndicator.remove()
        }
    }

    private fun updateErrorIndicator(hasError: Boolean) {
        if (hasError) {
            statusIndicators.addActor(errorIndicator)
        } else {
            errorIndicator.remove()
        }
    }

    private fun createIndicator(imagePath: String): Actor {
        val image = ImageGetter.getImage(imagePath)
        image.setSizeForced(50f)
        val container = Container(image)
        container.padRight(5f)
        return container
    }

    override fun compareTo(other: GameDisplay): Int = gameName.compareTo(other.gameName)
    override fun equals(other: Any?): Boolean = (other is GameDisplay) && (gameName == other.gameName)
    override fun hashCode(): Int = gameName.hashCode()
}<|MERGE_RESOLUTION|>--- conflicted
+++ resolved
@@ -278,7 +278,6 @@
         }
     }
 
-<<<<<<< HEAD
     private fun addGame(name: String, preview: GameInfoPreview?, error: Exception?, onSelected: (String) -> Unit) {
         val gameDisplay = GameDisplay(name, preview, error, onSelected)
         gameDisplays[name] = gameDisplay
@@ -332,15 +331,6 @@
     fun changeName(newName: String) {
         gameName = newName
         gameButton.setText(newName)
-=======
-    //It doesn't really unselect the game because selectedGame cant be null
-    //It just disables everything a selected game has set
-    private fun unselectGame() {
-        editButton.disable()
-        copyGameIdButton.disable()
-        rightSideButton.disable()
-        descriptionLabel.setText("")
->>>>>>> 81379078
     }
 
     private fun updateTurnIndicator(preview: GameInfoPreview?) {
@@ -361,7 +351,7 @@
 
     private fun createIndicator(imagePath: String): Actor {
         val image = ImageGetter.getImage(imagePath)
-        image.setSizeForced(50f)
+        image.setSize(50f)
         val container = Container(image)
         container.padRight(5f)
         return container
