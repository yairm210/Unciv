package com.unciv.ui.cityscreen

import com.badlogic.gdx.graphics.Color
import com.badlogic.gdx.scenes.scene2d.Group
import com.badlogic.gdx.scenes.scene2d.Touchable
import com.badlogic.gdx.scenes.scene2d.ui.Cell
import com.badlogic.gdx.scenes.scene2d.ui.Table
import com.badlogic.gdx.scenes.scene2d.ui.TextButton
import com.badlogic.gdx.utils.Align
import com.unciv.Constants
import com.unciv.logic.city.*
import com.unciv.logic.map.TileInfo
import com.unciv.models.UncivSound
import com.unciv.models.ruleset.Building
import com.unciv.models.ruleset.unique.UniqueType
import com.unciv.models.ruleset.unit.BaseUnit
import com.unciv.models.stats.Stat
import com.unciv.models.translations.tr
import com.unciv.ui.audio.Sounds
import com.unciv.ui.crashhandling.crashHandlingThread
import com.unciv.ui.crashhandling.postCrashHandlingRunnable
import com.unciv.ui.images.ImageGetter
import com.unciv.ui.popup.Popup
import com.unciv.ui.popup.YesNoPopup
import com.unciv.ui.popup.closeAllPopups
import com.unciv.ui.utils.*
import com.unciv.ui.utils.UncivTooltip.Companion.addTooltip
import kotlin.math.max
import kotlin.math.min
import com.unciv.ui.utils.AutoScrollPane as ScrollPane

/**
 * Manager to hold and coordinate two widgets for the city screen left side:
 * - Construction queue with switch to [ConstructionInfoTable] button and the enqueue / buy buttons.
 *   The queue is scrollable, limited to one third of the stage height.
 * - Available constructions display, scrolling, grouped with expanders and therefore of dynamic height.
 */
class CityConstructionsTable(private val cityScreen: CityScreen) {
    /* -1 = Nothing, >= 0 queue entry (0 = current construction) */
    private var selectedQueueEntry = -1 // None
    private var preferredBuyStat = Stat.Gold  // Used for keyboard buy

    private val upperTable = Table(BaseScreen.skin)
    private val showCityInfoTableButton = "Show stats drilldown".toTextButton()
    private val constructionsQueueScrollPane: ScrollPane
    private val constructionsQueueTable = Table()
    private val buyButtonsTable = Table()

    private val lowerTable = Table()
    private val availableConstructionsScrollPane: ScrollPane
    private val availableConstructionsTable = Table()
    private val lowerTableScrollCell: Cell<ScrollPane>

    private val pad = 10f
    private val posFromEdge = CityScreen.posFromEdge
    private val stageHeight = cityScreen.stage.height

    /** Gets or sets visibility of [both widgets][CityConstructionsTable] */
    var isVisible: Boolean
        get() = upperTable.isVisible
        set(value) {
            upperTable.isVisible = value
            lowerTable.isVisible = value
        }

    init {
        showCityInfoTableButton.onClick {
            cityScreen.showConstructionsTable = false
            cityScreen.update()
        }

        constructionsQueueScrollPane = ScrollPane(constructionsQueueTable.addBorder(2f, Color.WHITE))
        constructionsQueueScrollPane.setOverscroll(false, false)
        constructionsQueueTable.background = ImageGetter.getBackground(Color.BLACK)

        upperTable.defaults().left().top()
        upperTable.add(showCityInfoTableButton).padLeft(pad).padBottom(pad).row()
        upperTable.add(constructionsQueueScrollPane)
            .maxHeight(stageHeight / 3 - 10f)
            .padBottom(pad).row()
        upperTable.add(buyButtonsTable).padBottom(pad).row()

        availableConstructionsScrollPane = ScrollPane(availableConstructionsTable.addBorder(2f, Color.WHITE))
        availableConstructionsScrollPane.setOverscroll(false, false)
        availableConstructionsTable.background = ImageGetter.getBackground(Color.BLACK)
        lowerTableScrollCell = lowerTable.add(availableConstructionsScrollPane).bottom()
        lowerTable.row()
    }

    /** Forces layout calculation and returns the upper Table's (construction queue) width */
    fun getUpperWidth() = upperTable.packIfNeeded().width
    /** Forces layout calculation and returns the lower Table's (available constructions) width
     *  - or - the upper Table's width, whichever is greater (in case the former only contains "Loading...")
     */
    fun getLowerWidth() = max(lowerTable.packIfNeeded().width, getUpperWidth())

    fun addActorsToStage() {
        cityScreen.stage.addActor(upperTable)
        cityScreen.stage.addActor(lowerTable)
        lowerTable.setPosition(posFromEdge, posFromEdge, Align.bottomLeft)
    }

    fun update(selectedConstruction: IConstruction?) {
        updateButtons(selectedConstruction)
        updateConstructionQueue()
        upperTable.pack()
        // This should work when set once only in addActorsToStage, but it doesn't (table invisible - why?)
        upperTable.setPosition(posFromEdge, stageHeight - posFromEdge, Align.topLeft)

        updateAvailableConstructions()
        lowerTableScrollCell.maxHeight(stageHeight - upperTable.height - 2 * posFromEdge)
    }

    private fun updateButtons(construction: IConstruction?) {
        buyButtonsTable.clear()
        buyButtonsTable.add(getQueueButton(construction)).padRight(5f)
        if (construction != null && construction !is PerpetualConstruction)
            for (button in getBuyButtons(construction as INonPerpetualConstruction))
                buyButtonsTable.add(button).padRight(5f)
    }

    private fun updateConstructionQueue() {
        val queueScrollY = constructionsQueueScrollPane.scrollY
        constructionsQueueTable.clear()

        val city = cityScreen.city
        val cityConstructions = city.cityConstructions
        val currentConstruction = cityConstructions.currentConstructionFromQueue
        val queue = cityConstructions.constructionQueue

        constructionsQueueTable.defaults().pad(0f)
        constructionsQueueTable.add(getHeader("Current construction")).fillX()

        constructionsQueueTable.addSeparator()

        if (currentConstruction != "")
            constructionsQueueTable.add(getQueueEntry(0, currentConstruction))
                    .expandX().fillX().row()
        else
            constructionsQueueTable.add("Pick a construction".toLabel()).pad(2f).row()

        constructionsQueueTable.addSeparator()

        if (queue.size > 1) {
            constructionsQueueTable.add(getHeader("Construction queue")).fillX()
            constructionsQueueTable.addSeparator()
            queue.forEachIndexed { i, constructionName ->
                // The first entry is already displayed as "Current construction"
                if (i != 0) {
                    constructionsQueueTable.add(getQueueEntry(i, constructionName))
                        .expandX().fillX().row()
                    if (i != queue.size - 1)
                        constructionsQueueTable.addSeparator()
                }
            }
        }

        constructionsQueueScrollPane.layout()
        constructionsQueueScrollPane.scrollY = queueScrollY
        constructionsQueueScrollPane.updateVisualScroll()
    }

    private fun getConstructionButtonDTOs(): ArrayList<ConstructionButtonDTO> {
        val constructionButtonDTOList = ArrayList<ConstructionButtonDTO>()

        val city = cityScreen.city
        val cityConstructions = city.cityConstructions

        val constructionsSequence = city.getRuleset().units.values.asSequence() +
                city.getRuleset().buildings.values.asSequence()

        city.cityStats.updateTileStats() // only once
        for (entry in constructionsSequence.filter { it.shouldBeDisplayed(cityConstructions) }) {
            val useStoredProduction = entry is Building || !cityConstructions.isBeingConstructedOrEnqueued(entry.name)
            var buttonText = entry.name.tr() + cityConstructions.getTurnsToConstructionString(entry.name, useStoredProduction)
            for ((resource, amount) in entry.getResourceRequirements()) {
                buttonText += "\n" + resource.getConsumesAmountString(amount).tr()
            }

            constructionButtonDTOList.add(
                ConstructionButtonDTO(
                    entry,
                    buttonText,
                    entry.getRejectionReasons(cityConstructions).getMostImportantRejectionReason()
                )
            )
        }

        for (specialConstruction in PerpetualConstruction.perpetualConstructionsMap.values
                .filter { it.shouldBeDisplayed(cityConstructions) }
        ) {
            constructionButtonDTOList.add(
                ConstructionButtonDTO(
                    specialConstruction,
                    "Produce [${specialConstruction.name}]".tr() + specialConstruction.getProductionTooltip(city)
                )
            )
        }

        return constructionButtonDTOList
    }

    private fun updateAvailableConstructions() {
        val constructionsScrollY = availableConstructionsScrollPane.scrollY

        if (!availableConstructionsTable.hasChildren()) { //
            availableConstructionsTable.add("Loading...".toLabel()).pad(10f)
        }

        crashHandlingThread(name = "Construction info gathering - ${cityScreen.city.name}") {
            // Since this can be a heavy operation and leads to many ANRs on older phones we put the metadata-gathering in another thread.
            val constructionButtonDTOList = getConstructionButtonDTOs()
            postCrashHandlingRunnable {
                val units = ArrayList<Table>()
                val buildableWonders = ArrayList<Table>()
                val buildableNationalWonders = ArrayList<Table>()
                val buildableBuildings = ArrayList<Table>()
                val specialConstructions = ArrayList<Table>()

                var maxButtonWidth = constructionsQueueTable.width
                for (dto in constructionButtonDTOList) {
                    val constructionButton = getConstructionButton(dto)
                    when (dto.construction) {
                        is BaseUnit -> units.add(constructionButton)
                        is Building -> {
                            when {
                                dto.construction.isWonder -> buildableWonders += constructionButton
                                dto.construction.isNationalWonder -> buildableNationalWonders += constructionButton
                                else -> buildableBuildings += constructionButton
                            }
                        }
                        is PerpetualConstruction -> specialConstructions.add(constructionButton)
                    }
                    maxButtonWidth = max(maxButtonWidth, constructionButton.packIfNeeded().width)
                }

                availableConstructionsTable.apply {
                    clear()
                    defaults().left().bottom()
                    addCategory("Units", units, maxButtonWidth)
                    addCategory("Wonders", buildableWonders, maxButtonWidth)
                    addCategory("National Wonders", buildableNationalWonders, maxButtonWidth)
                    addCategory("Buildings", buildableBuildings, maxButtonWidth)
                    addCategory("Other", specialConstructions, maxButtonWidth)
                    pack()
                }

                availableConstructionsScrollPane.apply {
                    setSize(maxButtonWidth, min(availableConstructionsTable.prefHeight, lowerTableScrollCell.maxHeight))
                    layout()
                    scrollY = constructionsScrollY
                    updateVisualScroll()
                }
                lowerTable.pack()
            }
        }
    }

    private fun getQueueEntry(constructionQueueIndex: Int, constructionName: String): Table {
        val city = cityScreen.city
        val cityConstructions = city.cityConstructions

        val table = Table()
        table.align(Align.left).pad(5f)
        table.background = ImageGetter.getBackground(Color.BLACK)

        if (constructionQueueIndex == selectedQueueEntry)
            table.background = ImageGetter.getBackground(Color.GREEN.darken(0.5f))

        val isFirstConstructionOfItsKind = cityConstructions.isFirstConstructionOfItsKind(constructionQueueIndex, constructionName)

        var text = constructionName.tr() +
                if (constructionName in PerpetualConstruction.perpetualConstructionsMap) "\n∞"
                else cityConstructions.getTurnsToConstructionString(constructionName, isFirstConstructionOfItsKind)

        val constructionResource = cityConstructions.getConstruction(constructionName).getResourceRequirements()
        for ((resource, amount) in constructionResource)
            text += "\n" + resource.getConsumesAmountString(amount).tr()

        table.defaults().pad(2f).minWidth(40f)
        if (isFirstConstructionOfItsKind) table.add(getProgressBar(constructionName)).minWidth(5f)
        else table.add().minWidth(5f)
        table.add(ImageGetter.getConstructionImage(constructionName).surroundWithCircle(40f)).padRight(10f)
        table.add(text.toLabel()).expandX().fillX().left()

        if (constructionQueueIndex > 0) table.add(getRaisePriorityButton(constructionQueueIndex, constructionName, city)).right()
        else table.add().right()
        if (constructionQueueIndex != cityConstructions.constructionQueue.lastIndex)
            table.add(getLowerPriorityButton(constructionQueueIndex, constructionName, city)).right()
        else table.add().right()

        table.add(getRemoveFromQueueButton(constructionQueueIndex, city)).right()

        table.touchable = Touchable.enabled
        table.onClick {
            cityScreen.selectConstruction(constructionName)
            selectedQueueEntry = constructionQueueIndex
            cityScreen.update()
        }
        return table
    }

    private fun getProgressBar(constructionName: String): Group {
        val cityConstructions = cityScreen.city.cityConstructions
        val construction = cityConstructions.getConstruction(constructionName)
        if (construction is PerpetualConstruction) return Table()
        if (cityConstructions.getWorkDone(constructionName) == 0) return Table()

        val constructionPercentage = cityConstructions.getWorkDone(constructionName) /
                (construction as INonPerpetualConstruction).getProductionCost(cityConstructions.cityInfo.civInfo).toFloat()
        return ImageGetter.getProgressBarVertical(2f, 30f, constructionPercentage,
                Color.BROWN.brighten(0.5f), Color.WHITE)
    }

    private class ConstructionButtonDTO(val construction: IConstruction, val buttonText: String, val rejectionReason: String? = null)

    private fun getConstructionButton(constructionButtonDTO: ConstructionButtonDTO): Table {
        val construction = constructionButtonDTO.construction
        val pickConstructionButton = Table()

        pickConstructionButton.align(Align.left).pad(5f)
        pickConstructionButton.background = ImageGetter.getBackground(Color.BLACK)
        pickConstructionButton.touchable = Touchable.enabled

        if (!isSelectedQueueEntry() && cityScreen.selectedConstruction == construction) {
            pickConstructionButton.background = ImageGetter.getBackground(Color.GREEN.darken(0.5f))
        }

        pickConstructionButton.add(getProgressBar(construction.name)).padRight(5f)
        pickConstructionButton.add(ImageGetter.getConstructionImage(construction.name).surroundWithCircle(40f)).padRight(10f)
        pickConstructionButton.add(constructionButtonDTO.buttonText.toLabel()).expandX().fillX()

        if (!cannotAddConstructionToQueue(construction, cityScreen.city, cityScreen.city.cityConstructions)) {
            val addToQueueButton = ImageGetter.getImage("OtherIcons/New").apply { color = Color.BLACK }.surroundWithCircle(40f)
            addToQueueButton.onClick(UncivSound.Silent) {
                addConstructionToQueue(construction, cityScreen.city.cityConstructions)
            }
            pickConstructionButton.add(addToQueueButton)
        }
        pickConstructionButton.row()

        // no rejection reason means we can build it!
        if (constructionButtonDTO.rejectionReason != null) {
            pickConstructionButton.color = Color.GRAY
            pickConstructionButton.add(constructionButtonDTO.rejectionReason.toLabel(Color.RED).apply { wrap = true })
                    .colspan(pickConstructionButton.columns).fillX().left().padTop(2f)
        }
        pickConstructionButton.onClick {
<<<<<<< HEAD
            cityScreen.selectedConstruction = construction
            cityScreen.selectedTile = null
            cityScreen.citizenManagementVisible = false
=======
            cityScreen.selectConstruction(construction)
>>>>>>> 96780be1
            selectedQueueEntry = -1
            cityScreen.update()
        }

        return pickConstructionButton
    }

    private fun isSelectedQueueEntry(): Boolean = selectedQueueEntry >= 0

    private fun cannotAddConstructionToQueue(construction: IConstruction, city: CityInfo, cityConstructions: CityConstructions): Boolean {
        return cityConstructions.isQueueFull()
                || !cityConstructions.getConstruction(construction.name).isBuildable(cityConstructions)
                || !cityScreen.canChangeState
                || construction is PerpetualConstruction && cityConstructions.isBeingConstructedOrEnqueued(construction.name)
                || city.isPuppet
    }

    private fun getQueueButton(construction: IConstruction?): TextButton {
        val city = cityScreen.city
        val cityConstructions = city.cityConstructions
        val button: TextButton

        if (isSelectedQueueEntry()) {
            button = "Remove from queue".toTextButton()
            if (!cityScreen.canChangeState || city.isPuppet)
                button.disable()
            else {
                button.onClick {
                    cityConstructions.removeFromQueue(selectedQueueEntry, false)
                    cityScreen.clearSelection()
                    selectedQueueEntry = -1
                    cityScreen.update()
                }
            }
        } else {
            button = "Add to queue".toTextButton()
            if (construction == null
                    || cannotAddConstructionToQueue(construction, city, cityConstructions)) {
                button.disable()
            } else {
                button.onClick(UncivSound.Silent) {
                    addConstructionToQueue(construction, cityConstructions)
                }
            }
        }

        button.labelCell.pad(5f)
        return button
    }

    private fun addConstructionToQueue(construction: IConstruction, cityConstructions: CityConstructions) {
        // Some evil person decided to double tap real fast - #4977
        if (cannotAddConstructionToQueue(construction, cityScreen.city, cityConstructions))
            return

        // UniqueType.CreatesOneImprovement support - don't add yet, postpone until target tile for the improvement is selected
        if (construction is Building && construction.hasCreateOneImprovementUnique()) {
            cityScreen.startPickTileForCreatesOneImprovement(construction, Stat.Gold, false)
            return
        }
        cityScreen.stopPickTileForCreatesOneImprovement()

        Sounds.play(getConstructionSound(construction))

        cityConstructions.addToQueue(construction.name)
        if (!construction.shouldBeDisplayed(cityConstructions)) // For buildings - unlike units which can be queued multiple times
            cityScreen.clearSelection()
        cityScreen.update()
        cityScreen.game.settings.addCompletedTutorialTask("Pick construction")
    }

    private fun getConstructionSound(construction: IConstruction): UncivSound {
        return when(construction) {
            is Building -> UncivSound.Construction
            is BaseUnit -> UncivSound.Promote
            PerpetualConstruction.gold -> UncivSound.Coin
            PerpetualConstruction.science -> UncivSound.Paper
            else -> UncivSound.Click
        }
    }

    private fun getBuyButtons(construction: INonPerpetualConstruction?): List<TextButton> {
        return Stat.statsUsableToBuy.mapNotNull { getBuyButton(construction, it) }
    }

    private fun getBuyButton(construction: INonPerpetualConstruction?, stat: Stat = Stat.Gold): TextButton? {
        if (stat !in Stat.statsUsableToBuy || construction == null)
            return null

        val city = cityScreen.city
        val button = "".toTextButton()

        if (!isConstructionPurchaseShown(construction, stat)) {
            // This can't ever be bought with the given currency.
            // We want one disabled "buy" button without a price for "priceless" buildings such as wonders
            // We don't want such a button when the construction can be bought using a different currency
            if (stat != Stat.Gold || construction.canBePurchasedWithAnyStat(city))
                return null
            button.setText("Buy".tr())
            button.disable()
        } else {
            val constructionBuyCost = construction.getStatBuyCost(city, stat)!!
            button.setText("Buy".tr() + " " + constructionBuyCost + stat.character)

            button.onClick {
                button.disable()
                buyButtonOnClick(construction, stat)
            }
            button.isEnabled = isConstructionPurchaseAllowed(construction, stat, constructionBuyCost)
            button.addTooltip('B')  // The key binding is done in CityScreen constructor
            preferredBuyStat = stat  // Not very intelligent, but the least common currency "wins"
        }

        button.labelCell.pad(5f)

        return button
    }

    private fun buyButtonOnClick(construction: INonPerpetualConstruction, stat: Stat = preferredBuyStat) {
        if (construction !is Building || !construction.hasCreateOneImprovementUnique())
            return askToBuyConstruction(construction, stat)
        if (selectedQueueEntry < 0)
            return cityScreen.startPickTileForCreatesOneImprovement(construction, stat, true)
        // Buying a UniqueType.CreatesOneImprovement building from queue must pass down
        // the already selected tile, otherwise a new one is chosen from Automation code.
        val improvement = construction.getImprovementToCreate(cityScreen.city.getRuleset())!!
        val tileForImprovement = cityScreen.city.cityConstructions.getTileForImprovement(improvement.name)
        askToBuyConstruction(construction, stat, tileForImprovement)
    }

    /** Ask whether user wants to buy [construction] for [stat].
     *
     * Used from onClick and keyboard dispatch, thus only minimal parameters are passed,
     * and it needs to do all checks and the sound as appropriate.
     */
    fun askToBuyConstruction(
        construction: INonPerpetualConstruction,
        stat: Stat = preferredBuyStat,
        tile: TileInfo? = null
    ) {
        if (!isConstructionPurchaseShown(construction, stat)) return
        val city = cityScreen.city
        val constructionBuyCost = construction.getStatBuyCost(city, stat)!!
        if (!isConstructionPurchaseAllowed(construction, stat, constructionBuyCost)) return

        cityScreen.closeAllPopups()

        val purchasePrompt = "Currently you have [${city.getStatReserve(stat)}] [${stat.name}].".tr() + "\n\n" +
                "Would you like to purchase [${construction.name}] for [$constructionBuyCost] [${stat.character}]?".tr()
        YesNoPopup(
            purchasePrompt,
            action = { purchaseConstruction(construction, stat, tile) },
            screen = cityScreen,
            restoreDefault = { cityScreen.update() }
        ).open()
    }

    /** This tests whether the buy button should be _shown_ */
    private fun isConstructionPurchaseShown(construction: INonPerpetualConstruction, stat: Stat): Boolean {
        val city = cityScreen.city
        return construction.canBePurchasedWithStat(city, stat)
    }

    /** This tests whether the buy button should be _enabled_ */
    private fun isConstructionPurchaseAllowed(construction: INonPerpetualConstruction, stat: Stat, constructionBuyCost: Int): Boolean {
        val city = cityScreen.city
        return when {
            city.isPuppet -> false
            !cityScreen.canChangeState -> false
            city.isInResistance() -> false
            !construction.isPurchasable(city.cityConstructions) -> false    // checks via 'rejection reason'
            construction is BaseUnit && !city.canPlaceNewUnit(construction) -> false
            city.civInfo.gameInfo.gameParameters.godMode -> true
            constructionBuyCost == 0 -> true
            else -> city.getStatReserve(stat) >= constructionBuyCost
        }
}

    /** Called only by askToBuyConstruction's Yes answer - not to be confused with [CityConstructions.purchaseConstruction]
     * @param tile supports [UniqueType.CreatesOneImprovement]
     */
    private fun purchaseConstruction(
        construction: INonPerpetualConstruction,
        stat: Stat = Stat.Gold,
        tile: TileInfo? = null
    ) {
        Sounds.play(stat.purchaseSound)
        val city = cityScreen.city
        if (!city.cityConstructions.purchaseConstruction(construction.name, selectedQueueEntry, false, stat, tile)) {
            Popup(cityScreen).apply {
                add("No space available to place [${construction.name}] near [${city.name}]".tr()).row()
                addCloseButton()
                open()
            }
            return
        }
        if (isSelectedQueueEntry() || cityScreen.selectedConstruction?.isBuildable(city.cityConstructions) != true) {
            selectedQueueEntry = -1
            cityScreen.clearSelection()

            // Allow buying next queued or auto-assigned construction right away
            city.cityConstructions.chooseNextConstruction()
            if (city.cityConstructions.currentConstructionFromQueue.isNotEmpty()) {
                val newConstruction = city.cityConstructions.getCurrentConstruction()
                if (newConstruction is INonPerpetualConstruction)
                    cityScreen.selectConstruction(newConstruction)
            }
        }
        cityScreen.update()
    }

    private fun getRaisePriorityButton(constructionQueueIndex: Int, name: String, city: CityInfo): Table {
        val tab = Table()
        tab.add(ImageGetter.getArrowImage(Align.top).apply { color = Color.BLACK }.surroundWithCircle(40f))
        if (cityScreen.canChangeState && !city.isPuppet) {
            tab.touchable = Touchable.enabled
            tab.onClick {
                tab.touchable = Touchable.disabled
                city.cityConstructions.raisePriority(constructionQueueIndex)
                cityScreen.selectConstruction(name)
                selectedQueueEntry = constructionQueueIndex - 1
                cityScreen.update()
            }
        }
        return tab
    }

    private fun getLowerPriorityButton(constructionQueueIndex: Int, name: String, city: CityInfo): Table {
        val tab = Table()
        tab.add(ImageGetter.getArrowImage(Align.bottom).apply { color = Color.BLACK }.surroundWithCircle(40f))
        if (cityScreen.canChangeState && !city.isPuppet) {
            tab.touchable = Touchable.enabled
            tab.onClick {
                tab.touchable = Touchable.disabled
                city.cityConstructions.lowerPriority(constructionQueueIndex)
                cityScreen.selectConstruction(name)
                selectedQueueEntry = constructionQueueIndex + 1
                cityScreen.update()
            }
        }
        return tab
    }

    private fun getRemoveFromQueueButton(constructionQueueIndex: Int, city: CityInfo): Table {
        val tab = Table()
        tab.add(ImageGetter.getImage("OtherIcons/Stop").surroundWithCircle(40f))
        if (cityScreen.canChangeState && !city.isPuppet) {
            tab.touchable = Touchable.enabled
            tab.onClick {
                tab.touchable = Touchable.disabled
                city.cityConstructions.removeFromQueue(constructionQueueIndex, false)
                cityScreen.clearSelection()
                cityScreen.update()
            }
        }
        return tab
    }

    private fun getHeader(title: String): Table {
        return Table()
                .background(ImageGetter.getBackground(ImageGetter.getBlue()))
                .addCell(title.toLabel(fontSize = Constants.headingFontSize))
                .pad(4f)
    }

    private fun resizeAvailableConstructionsScrollPane() {
        availableConstructionsScrollPane.height = min(availableConstructionsTable.prefHeight, lowerTableScrollCell.maxHeight)
        lowerTable.pack()
    }

    private fun Table.addCategory(title: String, list: ArrayList<Table>, prefWidth: Float) {
        if (list.isEmpty()) return

        if (rows > 0) addSeparator()
        val expander = ExpanderTab(
            title,
            defaultPad = 0f,
            expanderWidth = prefWidth,
            persistenceID = "CityConstruction.$title",
            onChange = { resizeAvailableConstructionsScrollPane() }
        ) {
            for (table in list) {
                it.addSeparator(colSpan = 1)
                it.add(table).left().row()
            }
        }
        add(expander).prefWidth(prefWidth).growX().row()
    }
}<|MERGE_RESOLUTION|>--- conflicted
+++ resolved
@@ -346,13 +346,8 @@
                     .colspan(pickConstructionButton.columns).fillX().left().padTop(2f)
         }
         pickConstructionButton.onClick {
-<<<<<<< HEAD
-            cityScreen.selectedConstruction = construction
-            cityScreen.selectedTile = null
+            cityScreen.selectConstruction(construction)
             cityScreen.citizenManagementVisible = false
-=======
-            cityScreen.selectConstruction(construction)
->>>>>>> 96780be1
             selectedQueueEntry = -1
             cityScreen.update()
         }
