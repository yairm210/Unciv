--- conflicted
+++ resolved
@@ -62,49 +62,6 @@
         add(expander).minWidth(categoryWidth).expandX().fillX().row()
     }
 
-<<<<<<< HEAD
-    private fun addBuildingInfo(building: Building, wondersTable: Table) {
-        val wonderNameAndIconTable = Table()
-        wonderNameAndIconTable.touchable = Touchable.enabled
-        wonderNameAndIconTable.add(ImageGetter.getConstructionImage(building.name).surroundWithCircle(30f))
-        wonderNameAndIconTable.add(building.name.toLabel()).pad(5f)
-        wondersTable.add(wonderNameAndIconTable).pad(5f).fillX().row()
-
-        val wonderDetailsTable = Table()
-        wondersTable.add(wonderDetailsTable).pad(5f).align(Align.left).row()
-
-        wonderNameAndIconTable.onClick {
-            if (wonderDetailsTable.hasChildren())
-                wonderDetailsTable.clear()
-            else {
-                val detailsString = building.getDescription(
-                        cityScreen.city, cityScreen.city.civInfo.gameInfo.ruleSet)
-                wonderDetailsTable.add(detailsString.toLabel().apply { wrap = true })
-                        .width(cityScreen.stage.width / 4 - 2 * pad).row() // when you set wrap, then you need to manually set the size of the label
-                if (building.isSellable()) {
-                    val sellAmount = cityScreen.city.getGoldForSellingBuilding(building.name)
-                    val sellBuildingButton = "Sell for [$sellAmount] gold".toTextButton()
-                    wonderDetailsTable.add(sellBuildingButton).pad(5f).row()
-
-                    sellBuildingButton.onClick {
-                        sellBuildingButton.disable()
-                        cityScreen.closeAllPopups()
-
-                        YesNoPopup("Are you sure you want to sell this [${building.name}]?".tr(),
-                                {
-                                    cityScreen.city.sellBuilding(building.name)
-                                    cityScreen.city.cityStats.update()
-                                    cityScreen.update()
-                                }, cityScreen,
-                                {
-                                    cityScreen.update()
-                                }).open()
-                    }
-                    if (cityScreen.city.hasSoldBuildingThisTurn && !cityScreen.city.civInfo.gameInfo.gameParameters.godMode
-                            || cityScreen.city.isPuppet
-                            || !UncivGame.Current.worldScreen.isPlayersTurn || !cityScreen.canChangeState)
-                        sellBuildingButton.disable()
-=======
     private fun addBuildingInfo(building: Building, destinationTable: Table) {
         val icon = ImageGetter.getConstructionImage(building.name).surroundWithCircle(30f)
         val buildingNameAndIconTable = ExpanderTab(building.name, 18, icon, false, 5f) {
@@ -131,7 +88,6 @@
                         {
                             cityScreen.update()
                         }).open()
->>>>>>> 30082c82
                 }
                 if (cityScreen.city.hasSoldBuildingThisTurn && !cityScreen.city.civInfo.gameInfo.gameParameters.godMode
                     || cityScreen.city.isPuppet
