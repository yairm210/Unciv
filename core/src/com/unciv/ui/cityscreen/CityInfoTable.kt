--- conflicted
+++ resolved
@@ -99,12 +99,7 @@
     private fun addCityStats(cityInfo: CityInfo) {
         val statsTable = Table().align(Align.center)
         addCategory("Stats", statsTable)
-
-<<<<<<< HEAD
-=======
-
-        val columns = Stats().toHashMap().size
->>>>>>> 12a98aa4
+      
         statsTable.add(Label("{Unassigned population}:".tr()
                 +" "+cityInfo.population.getFreePopulation().toString() + "/" + cityInfo.population.population, skin))
                 .pad(5f).row()
@@ -123,7 +118,6 @@
                 skin)).pad(5f).row()
 
         val turnsToPopString : String
-<<<<<<< HEAD
         if (cityInfo.isGrowing()) {
             var turnsToGrowth = cityInfo.getNumTurnsToNewPopulation()
             turnsToPopString = "[$turnsToGrowth] turns to new population".tr()
@@ -132,35 +126,14 @@
             turnsToPopString = "[$turnsToStarvation] turns to lose population".tr()
         } else if (cityInfo.cityConstructions.currentConstruction == Constants.settler) {
             turnsToPopString = "Food converts to production".tr()
-=======
-        if (cityInfo.cityStats.currentCityStats.food > 0) {
-            if (cityInfo.cityConstructions.currentConstruction == Constants.settler) {
-                turnsToPopString = "Food converts to production".tr()
-            } else {
-                var turnsToPopulation = ceil((cityInfo.population.getFoodToNextPopulation()-cityInfo.population.foodStored)
-                        / cityInfo.cityStats.currentCityStats.food).toInt()
-                if (turnsToPopulation < 1) turnsToPopulation = 1
-                turnsToPopString = "[$turnsToPopulation] turns to new population".tr()
-            }
-        } else if (cityInfo.cityStats.currentCityStats.food < 0) {
-            val turnsToStarvation = floor(cityInfo.population.foodStored / -cityInfo.cityStats.currentCityStats.food).toInt() + 1
-            turnsToPopString = "[$turnsToStarvation] turns to lose population".tr()
->>>>>>> 12a98aa4
         } else {
             turnsToPopString = "Stopped population growth".tr()
         }
         statsTable.add(Label(turnsToPopString + " (" + cityInfo.population.foodStored + "/" + cityInfo.population.getFoodToNextPopulation() + ")"
-<<<<<<< HEAD
                 ,skin)).colspan(columns).row()
 
         if (cityInfo.isInResistance()) {
             statsTable.add(Label("In resistance for another [${cityInfo.resistanceCounter}] turns".tr(),skin)).colspan(columns).row()
-=======
-                ,skin)).pad(5f).row()
-
-        if (cityInfo.resistanceCounter > 0) {
-            statsTable.add(Label("In resistance for another [${cityInfo.resistanceCounter}] turns".tr(),skin)).pad(5f).row()
->>>>>>> 12a98aa4
         }
 
         statsTable.addSeparator()
