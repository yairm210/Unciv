package com.unciv.ui.cityscreen

import com.badlogic.gdx.graphics.Color
import com.badlogic.gdx.scenes.scene2d.Touchable
import com.badlogic.gdx.scenes.scene2d.ui.*
import com.badlogic.gdx.utils.Align
import com.unciv.UncivGame
import com.unciv.logic.city.CityInfo
import com.unciv.logic.city.IConstruction
import com.unciv.logic.city.SpecialConstruction
<<<<<<< HEAD
=======
import com.unciv.models.UncivSound
import com.unciv.models.ruleset.Building
import com.unciv.models.ruleset.unit.BaseUnit
>>>>>>> 977fcfb9
import com.unciv.models.translations.tr
import com.unciv.models.stats.Stat
import com.unciv.ui.utils.*
import com.unciv.ui.worldscreen.optionstable.YesNoPopupTable

class ConstructionsTable(val cityScreen: CityScreen) : Table(CameraStageBaseScreen.skin) {
    /* -2 = Nothing, -1 = current construction, >= 0 queue entry */
    private var selectedQueueEntry = -2 // None

    private val constructionsQueueScrollPane: ScrollPane
    private val availableConstructionsScrollPane: ScrollPane

    private val constructionsQueueTable = Table()
    private val availableConstructionsTable = Table()
    private val buttons = Table()

    private val pad = 10f

    init {
        constructionsQueueScrollPane = ScrollPane(constructionsQueueTable.addBorder(2f, Color.WHITE))
        availableConstructionsScrollPane = ScrollPane(availableConstructionsTable.addBorder(2f, Color.WHITE))

        constructionsQueueTable.background = ImageGetter.getBackground(Color.BLACK)
        availableConstructionsTable.background = ImageGetter.getBackground(Color.BLACK)

        add(constructionsQueueScrollPane).left().padBottom(pad).row()
        add(buttons).center().bottom().padBottom(pad).row()
        add(availableConstructionsScrollPane).left().bottom().row()
    }

    fun update(selectedConstruction: IConstruction?) {
        val queueScrollY = constructionsQueueScrollPane.scrollY
        val constrScrollY = availableConstructionsScrollPane.scrollY

        clearContent()

        updateButtons(selectedConstruction)

        updateConstructionQueue()
        constructionsQueueScrollPane.layout()
        constructionsQueueScrollPane.scrollY = queueScrollY
        constructionsQueueScrollPane.updateVisualScroll()
        getCell(constructionsQueueScrollPane).maxHeight(stage.height / 3 - 10f)

        // Need to pack before computing space left for bottom panel
        pack()
        val usedHeight = constructionsQueueScrollPane.height + buttons.height + 2f * pad + 10f

        updateAvailableConstructions()
        availableConstructionsScrollPane.layout()
        availableConstructionsScrollPane.scrollY = constrScrollY
        availableConstructionsScrollPane.updateVisualScroll()
        getCell(availableConstructionsScrollPane).maxHeight(stage.height - usedHeight)

        pack()
    }

    private fun clearContent() {
        constructionsQueueTable.clear()
        buttons.clear()
        availableConstructionsTable.clear()
    }

    private fun updateButtons(construction: IConstruction?) {
        buttons.add(getQueueButton(construction)).padRight(5f)
        buttons.add(getBuyButton(construction))
    }

    private fun updateConstructionQueue() {
        val city = cityScreen.city
        val cityConstructions = city.cityConstructions
        val currentConstruction = cityConstructions.currentConstruction
        val queue = cityConstructions.constructionQueue

        constructionsQueueTable.defaults().pad(0f)
        constructionsQueueTable.add(getHeader("Current construction".tr())).fillX()
        constructionsQueueTable.addSeparator()

        if (currentConstruction != "")
            constructionsQueueTable.add(getQueueEntry(-1, currentConstruction, queue.isEmpty(), selectedQueueEntry == -1))
                    .expandX().fillX().row()
         else
            constructionsQueueTable.add("Pick a construction".toLabel()).pad(2f).row()

        constructionsQueueTable.addSeparator()
        constructionsQueueTable.add(getHeader("Construction queue".tr())).fillX()
        constructionsQueueTable.addSeparator()

        if (queue.isNotEmpty()) {
            queue.forEachIndexed { i, constructionName ->
                constructionsQueueTable.add(getQueueEntry(i, constructionName, i == queue.size - 1, i == selectedQueueEntry))
                        .expandX().fillX().row()
                constructionsQueueTable.addSeparator()
            }
        } else
            constructionsQueueTable.add("Queue empty".toLabel()).pad(2f).row()
    }

    private fun updateAvailableConstructions() {
        val city = cityScreen.city
        val cityConstructions = city.cityConstructions

        val units = ArrayList<Table>()
        val buildableWonders = ArrayList<Table>()
        val buildableNationalWonders = ArrayList<Table>()
        val buildableBuildings = ArrayList<Table>()
        val specialConstructions = ArrayList<Table>()

        for (unit in city.getRuleset().units.values.filter { it.shouldBeDisplayed(cityConstructions) }) {
            val turnsToUnit = cityConstructions.turnsToConstruction(unit.name)
            val productionButton = getProductionButton(unit.name,
                    unit.name.tr() + "\r\n" + turnsToUnit + turnOrTurns(turnsToUnit),
                    unit.getRejectionReason(cityConstructions))
            units.add(productionButton)
        }

        for (building in city.getRuleset().buildings.values.filter { it.shouldBeDisplayed(cityConstructions)}) {
            val turnsToBuilding = cityConstructions.turnsToConstruction(building.name)
            val productionTextButton = getProductionButton(building.name,
                    building.name.tr() + "\r\n" + turnsToBuilding + turnOrTurns(turnsToBuilding),
                    building.getRejectionReason(cityConstructions)
            )
            if (building.isWonder) buildableWonders += productionTextButton
            else if (building.isNationalWonder) buildableNationalWonders += productionTextButton
            else buildableBuildings += productionTextButton
        }

        for (specialConstruction in SpecialConstruction.getSpecialConstructions().filter { it.shouldBeDisplayed(cityConstructions) }) {
            specialConstructions += getProductionButton(specialConstruction.name,
                    "Produce [${specialConstruction.name}]".tr())
        }

        availableConstructionsTable.addCategory("Units", units)
        availableConstructionsTable.addCategory("Wonders", buildableWonders)
        availableConstructionsTable.addCategory("National Wonders", buildableNationalWonders)
        availableConstructionsTable.addCategory("Buildings", buildableBuildings)
        availableConstructionsTable.addCategory("Other", specialConstructions)
    }

    private fun getQueueEntry(idx: Int, name: String, isLast: Boolean, isSelected: Boolean): Table {
        val city = cityScreen.city
        val table = Table()
        table.align(Align.left).pad(5f)
        table.background = ImageGetter.getBackground(Color.BLACK)

        if (isSelected)
            table.background = ImageGetter.getBackground(Color.GREEN.cpy().lerp(Color.BLACK, 0.5f))

        val turnsToComplete = cityScreen.city.cityConstructions.turnsToConstruction(name)
        val text = name.tr() + "\r\n" + turnsToComplete + turnOrTurns(turnsToComplete)

        table.defaults().pad(2f).minWidth(40f)
        table.add(ImageGetter.getConstructionImage(name).surroundWithCircle(40f)).padRight(10f)
        table.add(text.toLabel()).expandX().fillX().left()

        if (idx >= 0) table.add(getHigherPrioButton(idx, name, city)).right()
        else table.add().right()
        if (!isLast) table.add(getLowerPrioButton(idx, name, city)).right()
        else table.add().right()

        table.touchable = Touchable.enabled
        table.onClick {
            cityScreen.selectedConstruction = cityScreen.city.cityConstructions.getConstruction(name)
            cityScreen.selectedTile = null
            selectedQueueEntry = idx
            cityScreen.update()
        }
        return table
    }

    private fun getProductionButton(construction: String, buttonText: String, rejectionReason: String = "", isSelectable: Boolean = true): Table {
        val pickProductionButton = Table()

        pickProductionButton.align(Align.left).pad(5f)
        pickProductionButton.background = ImageGetter.getBackground(Color.BLACK)
        pickProductionButton.touchable = Touchable.enabled

        if (!isSelectedQueueEntry() && cityScreen.selectedConstruction != null && cityScreen.selectedConstruction!!.name == construction) {
            pickProductionButton.background = ImageGetter.getBackground(Color.GREEN.cpy().lerp(Color.BLACK, 0.5f))
        }

        pickProductionButton.add(ImageGetter.getConstructionImage(construction).surroundWithCircle(40f)).padRight(10f)
        pickProductionButton.add(buttonText.toLabel()).expandX().fillX().left()

        // no rejection reason means we can build it!
        if(rejectionReason == "") {
            pickProductionButton.onClick {
                cityScreen.selectedConstruction = cityScreen.city.cityConstructions.getConstruction(construction)
                cityScreen.selectedTile = null
                selectedQueueEntry = -2
                cityScreen.update()
            }
        } else {
            pickProductionButton.color = Color.GRAY
            pickProductionButton.row()
            pickProductionButton.add(rejectionReason.toLabel(Color.RED)).colspan(pickProductionButton.columns).fillX().left().padTop(2f)
        }

        return pickProductionButton
    }
    private fun isSelectedQueueEntry(): Boolean = selectedQueueEntry > -2

    private fun getQueueButton(construction: IConstruction?): TextButton {
        val city = cityScreen.city
        val cityConstructions = city.cityConstructions
        val button: TextButton

        if (isSelectedQueueEntry()) {
            button = TextButton("Remove from queue".tr(), CameraStageBaseScreen.skin)
            if (UncivGame.Current.worldScreen.isPlayersTurn && !city.isPuppet) {
                button.onClick {
                    cityConstructions.removeFromQueue(selectedQueueEntry)
                    cityScreen.selectedConstruction = null
                    selectedQueueEntry = -2
                    cityScreen.update()
                }
            } else {
                button.disable()
            }
        } else {
            button = TextButton("Add to queue".tr(), CameraStageBaseScreen.skin)
            if (construction != null
                    && !cityConstructions.isQueueFull()
                    && cityConstructions.getConstruction(construction.name).isBuildable(cityConstructions)
                    && UncivGame.Current.worldScreen.isPlayersTurn
                    && !city.isPuppet) {
                button.onClick {
                    cityConstructions.addToQueue(construction.name)
                    cityScreen.update()
                }
            } else {
                button.disable()
            }
        }

        button.labelCell.pad(5f)
        return button
    }

    private fun getBuyButton(construction: IConstruction?): TextButton {
        val city = cityScreen.city
        val cityConstructions = city.cityConstructions

        val button = TextButton("", CameraStageBaseScreen.skin)

        if (construction != null
                && construction.canBePurchased()
                && UncivGame.Current.worldScreen.isPlayersTurn
                && !city.isPuppet) {
            val constructionGoldCost = construction.getGoldCost(city.civInfo)
<<<<<<< HEAD
            button.setText("Buy".tr() + " " + constructionGoldCost)
            button.add(ImageGetter.getStatIcon(Stat.Gold.name)).size(20f).padBottom(2f)

            button.onClick("coin") {
=======
            purchaseConstructionButton = TextButton("Buy for [$constructionGoldCost] gold".tr(), CameraStageBaseScreen.skin)
            purchaseConstructionButton.onClick(UncivSound.Coin) {
>>>>>>> 977fcfb9
                YesNoPopupTable("Would you like to purchase [${construction.name}] for [$constructionGoldCost] gold?".tr(), {
                    cityConstructions.purchaseConstruction(construction.name)
                    if (isSelectedQueueEntry()) {
                        cityConstructions.removeFromQueue(selectedQueueEntry)
                        selectedQueueEntry = -2
                        cityScreen.selectedConstruction = null
                    }
                    cityScreen.update()
                }, cityScreen)
            }

            if (constructionGoldCost > city.civInfo.gold)
                button.disable()

        } else {
            button.setText("Buy".tr())
            button.disable()
        }

        button.labelCell.pad(5f)

        return button
    }

    private fun getHigherPrioButton(idx: Int, name: String, city: CityInfo): Table {
        val tab = Table()
        tab.add(ImageGetter.getImage("OtherIcons/Up").surroundWithCircle(40f))
        if (UncivGame.Current.worldScreen.isPlayersTurn && !city.isPuppet) {
            tab.touchable = Touchable.enabled
            tab.onClick {
                tab.touchable = Touchable.disabled
                city.cityConstructions.higherPrio(idx)
                cityScreen.selectedConstruction = cityScreen.city.cityConstructions.getConstruction(name)
                cityScreen.selectedTile = null
                selectedQueueEntry = idx - 1
                cityScreen.update()
            }
        }
        return tab
    }

    private fun getLowerPrioButton(idx: Int, name: String, city: CityInfo): Table {
        val tab = Table()
        tab.add(ImageGetter.getImage("OtherIcons/Down").surroundWithCircle(40f))
        if (UncivGame.Current.worldScreen.isPlayersTurn && !city.isPuppet) {
            tab.touchable = Touchable.enabled
            tab.onClick {
                tab.touchable = Touchable.disabled
                city.cityConstructions.lowerPrio(idx)
                cityScreen.selectedConstruction = cityScreen.city.cityConstructions.getConstruction(name)
                cityScreen.selectedTile = null
                selectedQueueEntry = idx + 1
                cityScreen.update()
            }
        }
        return tab
    }

    private fun turnOrTurns(number: Int): String = if (number > 1) " {turns}".tr() else " {turn}".tr()

    private fun getHeader(title: String): Table {
        val headerTable = Table()
        headerTable.background = ImageGetter.getBackground(ImageGetter.getBlue())
        headerTable.add(title.toLabel(fontSize = 24)).fillX()
        return headerTable
    }

    private fun Table.addCategory(title: String, list: ArrayList<Table>) {
        if (list.isEmpty()) return

        addSeparator()
        add(getHeader(title)).fill().row()
        addSeparator()

        for (table in list) {
            add(table).fill().left().row()
            if (table != list.last()) addSeparator()
        }
    }
}<|MERGE_RESOLUTION|>--- conflicted
+++ resolved
@@ -8,12 +8,9 @@
 import com.unciv.logic.city.CityInfo
 import com.unciv.logic.city.IConstruction
 import com.unciv.logic.city.SpecialConstruction
-<<<<<<< HEAD
-=======
 import com.unciv.models.UncivSound
 import com.unciv.models.ruleset.Building
 import com.unciv.models.ruleset.unit.BaseUnit
->>>>>>> 977fcfb9
 import com.unciv.models.translations.tr
 import com.unciv.models.stats.Stat
 import com.unciv.ui.utils.*
@@ -264,15 +261,8 @@
                 && UncivGame.Current.worldScreen.isPlayersTurn
                 && !city.isPuppet) {
             val constructionGoldCost = construction.getGoldCost(city.civInfo)
-<<<<<<< HEAD
-            button.setText("Buy".tr() + " " + constructionGoldCost)
-            button.add(ImageGetter.getStatIcon(Stat.Gold.name)).size(20f).padBottom(2f)
-
-            button.onClick("coin") {
-=======
             purchaseConstructionButton = TextButton("Buy for [$constructionGoldCost] gold".tr(), CameraStageBaseScreen.skin)
             purchaseConstructionButton.onClick(UncivSound.Coin) {
->>>>>>> 977fcfb9
                 YesNoPopupTable("Would you like to purchase [${construction.name}] for [$constructionGoldCost] gold?".tr(), {
                     cityConstructions.purchaseConstruction(construction.name)
                     if (isSelectedQueueEntry()) {
