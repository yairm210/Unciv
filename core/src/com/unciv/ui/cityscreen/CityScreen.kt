package com.unciv.ui.cityscreen

import com.badlogic.gdx.Gdx
import com.badlogic.gdx.Input
import com.badlogic.gdx.graphics.Color
import com.badlogic.gdx.scenes.scene2d.ui.Image
import com.badlogic.gdx.scenes.scene2d.ui.Table
import com.badlogic.gdx.utils.Align
import com.unciv.UncivGame
import com.unciv.logic.automation.Automation
import com.unciv.logic.city.CityInfo
import com.unciv.logic.city.IConstruction
import com.unciv.logic.city.INonPerpetualConstruction
import com.unciv.logic.map.TileInfo
import com.unciv.models.ruleset.Building
import com.unciv.models.ruleset.tile.TileImprovement
import com.unciv.models.ruleset.unique.UniqueType
import com.unciv.models.stats.Stat
import com.unciv.ui.images.ImageGetter
import com.unciv.ui.map.TileGroupMap
import com.unciv.ui.popup.ToastPopup
import com.unciv.ui.tilegroups.TileSetStrings
import com.unciv.ui.utils.BaseScreen
import com.unciv.ui.utils.KeyCharAndCode
import com.unciv.ui.utils.ZoomableScrollPane
import com.unciv.ui.utils.extensions.disable
import com.unciv.ui.utils.extensions.onClick
import com.unciv.ui.utils.extensions.packIfNeeded
import com.unciv.ui.utils.extensions.toTextButton

class CityScreen(
    internal val city: CityInfo,
    initSelectedConstruction: IConstruction? = null,
    initSelectedTile: TileInfo? = null
): BaseScreen() {
    companion object {
        /** Distance from stage edges to floating widgets */
        const val posFromEdge = 5f

        /** Size of the decoration icons shown besides the raze button */
        const val wltkIconSize = 40f
    }

    /** Toggles or adds/removes all state changing buttons */
    val canChangeState = UncivGame.Current.worldScreen!!.canChangeState

    /** Toggle between Constructions and cityInfo (buildings, specialists etc. */
    var showConstructionsTable = true

    // Clockwise from the top-left

    /** Displays current production, production queue and available productions list
     *  Not a widget, but manages two: construction queue, info toggle button, buy buttons
     *  in a Table holder on upper LEFT, and available constructions in a ScrollPane lower LEFT.
     */
    private var constructionsTable = CityConstructionsTable(this)

    /** Displays stats, buildings, specialists and stats drilldown - sits on TOP LEFT, can be toggled to */
    private var cityInfoTable = CityInfoTable(this)

    /** Displays raze city button - sits on TOP CENTER */
    private var razeCityButtonHolder = Table()

    /** Displays city stats info */
    private var cityStatsTable = CityStatsTable(this)

    /** Displays tile info, alternate with selectedConstructionTable - sits on BOTTOM RIGHT */
    private var tileTable = CityScreenTileTable(this)

    /** Displays selected construction info, alternate with tileTable - sits on BOTTOM RIGHT */
    private var selectedConstructionTable = ConstructionInfoTable(this)

    /** Displays city name, allows switching between cities - sits on BOTTOM CENTER */
    private var cityPickerTable = CityScreenCityPickerTable(this)

    /** Button for exiting the city - sits on BOTTOM CENTER */
    private val exitCityButton = "Exit city".toTextButton().apply {
        labelCell.pad(10f)
        onClick { exit(); citySound.stop() }
    }

    /** Holds City tiles group*/
    private var tileGroups = ArrayList<CityTileGroup>()

    /** The ScrollPane for the background map view of the city surroundings */
    private val mapScrollPane = ZoomableScrollPane()

    /** Support for [UniqueType.CreatesOneImprovement] - need user to pick a tile */
    class PickTileForImprovementData (
        val building: Building,
        val improvement: TileImprovement,
        val isBuying: Boolean,
        val buyStat: Stat
    )

    // The following fields control what the user selects
    var selectedConstruction: IConstruction? = initSelectedConstruction
        private set
    var selectedTile: TileInfo? = initSelectedTile
        private set
    /** If set, we are waiting for the user to pick a tile for [UniqueType.CreatesOneImprovement] */
    var pickTileData: PickTileForImprovementData? = null
    /** A [Building] with [UniqueType.CreatesOneImprovement] has been selected _in the queue_: show the tile it will place the improvement on */
    private var selectedQueueEntryTargetTile: TileInfo? = null
    /** Cached city.expansion.chooseNewTileToOwn() */
    // val should be OK as buying tiles is what changes this, and that would re-create the whole CityScreen
    private val nextTileToOwn = city.expansion.chooseNewTileToOwn()

    val citySound = Gdx.audio.newMusic(Gdx.files.internal("./sounds/cityEra" + city.civInfo.getEra().eraNumber.toString() + ".mp3"))

    init {
<<<<<<< HEAD
        citySound.volume = UncivGame.Current.settings.soundEffectsVolume
        citySound.play()
        onBackButtonClicked { game.resetToWorldScreen() }
=======
        globalShortcuts.add(KeyCharAndCode.BACK) { game.resetToWorldScreen() }
>>>>>>> d462100c
        UncivGame.Current.settings.addCompletedTutorialTask("Enter city screen")

        addTiles()

        //stage.setDebugTableUnderMouse(true)
        stage.addActor(cityStatsTable)
        constructionsTable.addActorsToStage()
        stage.addActor(cityInfoTable)
        stage.addActor(selectedConstructionTable)
        stage.addActor(tileTable)
        stage.addActor(cityPickerTable)  // add late so it's top in Z-order and doesn't get covered in cramped portrait
        stage.addActor(exitCityButton)
        update()

        globalShortcuts.add(Input.Keys.LEFT) { page(-1) }
        globalShortcuts.add(Input.Keys.RIGHT) { page(1) }
    }

    internal fun update() {
        // Recalculate Stats
        city.cityStats.update()

        // Left side, top and bottom: Construction queue / details
        if (showConstructionsTable) {
            constructionsTable.isVisible = true
            cityInfoTable.isVisible = false
            constructionsTable.update(selectedConstruction)
        } else {
            constructionsTable.isVisible = false
            cityInfoTable.isVisible = true
            cityInfoTable.update()
            // CityInfoTable sets its relative position itself
        }

        // Bottom right: Tile or selected construction info
        tileTable.update(selectedTile)
        tileTable.setPosition(stage.width - posFromEdge, posFromEdge, Align.bottomRight)
        selectedConstructionTable.update(selectedConstruction)
        selectedConstructionTable.setPosition(stage.width - posFromEdge, posFromEdge, Align.bottomRight)

        // In portrait mode only: calculate already occupied horizontal space
        val rightMargin = when {
            !isPortrait() -> 0f
            selectedTile != null -> tileTable.packIfNeeded().width
            selectedConstruction != null -> selectedConstructionTable.packIfNeeded().width
            else -> posFromEdge
        }
        val leftMargin = when {
            !isPortrait() -> 0f
            showConstructionsTable -> constructionsTable.getLowerWidth()
            else -> cityInfoTable.packIfNeeded().width
        }

        // Bottom center: Name, paging, exit city button
        val centeredX = (stage.width - leftMargin - rightMargin) / 2 + leftMargin
        exitCityButton.setPosition(centeredX, 10f, Align.bottom)
        cityPickerTable.update()
        cityPickerTable.setPosition(centeredX, exitCityButton.top + 10f, Align.bottom)

        // Top right of screen: Stats / Specialists
        var statsHeight = stage.height - posFromEdge * 2
        if (selectedTile != null)
            statsHeight -= tileTable.height + 10f
        if (selectedConstruction != null)
            statsHeight -= selectedConstructionTable.height + 10f
        cityStatsTable.update(statsHeight)
        cityStatsTable.setPosition(stage.width - posFromEdge, stage.height - posFromEdge, Align.topRight)

        // Top center: Annex/Raze button
        updateAnnexAndRazeCityButton()

        // Rest of screen: Map of surroundings
        updateTileGroups()
        if (isPortrait()) mapScrollPane.apply {
            // center scrolling so city center sits more to the bottom right
            scrollX = (maxX - constructionsTable.getLowerWidth() - posFromEdge) / 2
            scrollY = (maxY - cityStatsTable.packIfNeeded().height - posFromEdge + cityPickerTable.top) / 2
            updateVisualScroll()
        }
    }

    fun canCityBeChanged(): Boolean {
        return canChangeState && !city.isPuppet
    }

    private fun updateTileGroups() {
        fun isExistingImprovementValuable(tileInfo: TileInfo, improvementToPlace: TileImprovement): Boolean {
            if (tileInfo.improvement == null) return false
            val civInfo = city.civInfo
            val existingStats = tileInfo.getImprovementStats(tileInfo.getTileImprovement()!!, civInfo, city)
            val replacingStats = tileInfo.getImprovementStats(improvementToPlace, civInfo, city)
            return Automation.rankStatsValue(existingStats, civInfo) > Automation.rankStatsValue(replacingStats, civInfo)
        }
        fun getPickImprovementColor(tileInfo: TileInfo): Pair<Color, Float> {
            val improvementToPlace = pickTileData!!.improvement
            return when {
                tileInfo.isMarkedForCreatesOneImprovement() -> Color.BROWN to 0.7f
                !tileInfo.canBuildImprovement(improvementToPlace, city.civInfo) -> Color.RED to 0.4f
                isExistingImprovementValuable(tileInfo, improvementToPlace) -> Color.ORANGE to 0.5f
                tileInfo.improvement != null -> Color.YELLOW to 0.6f
                tileInfo.turnsToImprovement > 0 -> Color.YELLOW to 0.6f
                else -> Color.GREEN to 0.5f
            }
        }
        for (tileGroup in tileGroups) {
            tileGroup.update()
            tileGroup.hideHighlight()
            when {
                tileGroup.tileInfo == nextTileToOwn -> {
                    tileGroup.showHighlight(Color.PURPLE)
                    tileGroup.setColor(0f, 0f, 0f, 0.7f)
                }
                /** Support for [UniqueType.CreatesOneImprovement] */
                tileGroup.tileInfo == selectedQueueEntryTargetTile ->
                    tileGroup.showHighlight(Color.BROWN, 0.7f)
                pickTileData != null && city.tiles.contains(tileGroup.tileInfo.position) ->
                    getPickImprovementColor(tileGroup.tileInfo).run { tileGroup.showHighlight(first, second) }
            }
        }
    }

    private fun updateAnnexAndRazeCityButton() {
        razeCityButtonHolder.clear()

        fun addWltkIcon(name: String, apply: Image.()->Unit = {}) =
            razeCityButtonHolder.add(ImageGetter.getImage(name).apply(apply)).size(wltkIconSize)

        if (city.isWeLoveTheKingDayActive()) {
            addWltkIcon("OtherIcons/WLTK LR") { color = Color.GOLD }
            addWltkIcon("OtherIcons/WLTK 1") { color = Color.FIREBRICK }.padRight(10f)
        }

        if (city.isPuppet) {
            val annexCityButton = "Annex city".toTextButton()
            annexCityButton.labelCell.pad(10f)
            annexCityButton.onClick {
                city.annexCity()
                update()
            }
            if (!canChangeState) annexCityButton.disable()
            razeCityButtonHolder.add(annexCityButton) //.colspan(cityPickerTable.columns)
        } else if (!city.isBeingRazed) {
            val razeCityButton = "Raze city".toTextButton()
            razeCityButton.labelCell.pad(10f)
            razeCityButton.onClick { city.isBeingRazed = true; update() }
            if (!canChangeState || !city.canBeDestroyed())
                razeCityButton.disable()

            razeCityButtonHolder.add(razeCityButton) //.colspan(cityPickerTable.columns)
        } else {
            val stopRazingCityButton = "Stop razing city".toTextButton()
            stopRazingCityButton.labelCell.pad(10f)
            stopRazingCityButton.onClick { city.isBeingRazed = false; update() }
            if (!canChangeState) stopRazingCityButton.disable()
            razeCityButtonHolder.add(stopRazingCityButton) //.colspan(cityPickerTable.columns)
        }

        if (city.isWeLoveTheKingDayActive()) {
            addWltkIcon("OtherIcons/WLTK 2") { color = Color.FIREBRICK }.padLeft(10f)
            addWltkIcon("OtherIcons/WLTK LR") {
                color = Color.GOLD
                scaleX = -scaleX
                originX = wltkIconSize * 0.5f
            }
        }

        razeCityButtonHolder.pack()
        val centerX = if (!isPortrait()) stage.width / 2
            else constructionsTable.getUpperWidth().let { it + (stage.width - cityStatsTable.width - it) / 2 }
        razeCityButtonHolder.setPosition(centerX, stage.height - 20f, Align.top)
        stage.addActor(razeCityButtonHolder)
    }

    private fun addTiles() {
        val cityInfo = city

        val tileSetStrings = TileSetStrings()
        val cityTileGroups = cityInfo.getCenterTile().getTilesInDistance(5)
                .filter { cityInfo.civInfo.exploredTiles.contains(it.position) }
                .map { CityTileGroup(cityInfo, it, tileSetStrings) }

        for (tileGroup in cityTileGroups) {
            tileGroup.onClick {
                tileGroupOnClick(tileGroup, cityInfo)
            }
            tileGroups.add(tileGroup)
        }

        val tilesToUnwrap = mutableSetOf<CityTileGroup>()
        for (tileGroup in tileGroups) {
            val xDifference = cityInfo.getCenterTile().position.x - tileGroup.tileInfo.position.x
            val yDifference = cityInfo.getCenterTile().position.y - tileGroup.tileInfo.position.y
            //if difference is bigger than 5 the tileGroup we are looking for is on the other side of the map
            if (xDifference > 5 || xDifference < -5 || yDifference > 5 || yDifference < -5) {
                //so we want to unwrap its position
                tilesToUnwrap.add(tileGroup)
            }
        }

        val tileMapGroup = TileGroupMap(tileGroups, tileGroupsToUnwrap = tilesToUnwrap)
        mapScrollPane.actor = tileMapGroup
        mapScrollPane.setSize(stage.width, stage.height)
        stage.addActor(mapScrollPane)

        mapScrollPane.layout() // center scrolling
        mapScrollPane.scrollPercentX = 0.5f
        mapScrollPane.scrollPercentY = 0.5f
        mapScrollPane.updateVisualScroll()
    }

    private fun tileGroupOnClick(tileGroup: CityTileGroup, cityInfo: CityInfo) {
        if (cityInfo.isPuppet) return
        val tileInfo = tileGroup.tileInfo

        /** [UniqueType.CreatesOneImprovement] support - select tile for improvement */
        if (pickTileData != null) {
            val pickTileData = this.pickTileData!!
            this.pickTileData = null
            val improvement = pickTileData.improvement
            if (tileInfo.canBuildImprovement(improvement, cityInfo.civInfo)) {
                if (pickTileData.isBuying) {
                    constructionsTable.askToBuyConstruction(pickTileData.building, pickTileData.buyStat, tileInfo)
                } else {
                    // This way to store where the improvement a CreatesOneImprovement Building will create goes
                    // might get a bit fragile if several buildings constructing the same improvement type
                    // were to be allowed in the queue - or a little nontransparent to the user why they
                    // won't reorder - maybe one day redesign to have the target tiles attached to queue entries.
                    tileInfo.markForCreatesOneImprovement(improvement.name)
                    cityInfo.cityConstructions.addToQueue(pickTileData.building.name)
                }
            }
            update()
            return
        }

        selectTile(tileInfo)
        if (tileGroup.isWorkable && canChangeState) {
            if (!tileInfo.providesYield() && cityInfo.population.getFreePopulation() > 0) {
                cityInfo.workedTiles.add(tileInfo.position)
                cityInfo.lockedTiles.add(tileInfo.position)
                game.settings.addCompletedTutorialTask("Reassign worked tiles")
            } else if (tileInfo.isWorked()) {
                cityInfo.workedTiles.remove(tileInfo.position)
                cityInfo.lockedTiles.remove(tileInfo.position)
            }
            cityInfo.cityStats.update()
        }
        update()
    }

    fun selectConstruction(name: String) {
        selectConstruction(city.cityConstructions.getConstruction(name))
    }
    fun selectConstruction(newConstruction: IConstruction) {
        selectedConstruction = newConstruction
        if (newConstruction is Building && newConstruction.hasCreateOneImprovementUnique()) {
            val improvement = newConstruction.getImprovementToCreate(city.getRuleset())
            selectedQueueEntryTargetTile = if (improvement == null) null
                else city.cityConstructions.getTileForImprovement(improvement.name)
        } else {
            selectedQueueEntryTargetTile = null
            pickTileData = null
        }
        selectedTile = null
    }
    private fun selectTile(newTile: TileInfo?) {
        selectedConstruction = null
        selectedQueueEntryTargetTile = null
        pickTileData = null
        selectedTile = newTile
    }
    fun clearSelection() = selectTile(null)

    fun startPickTileForCreatesOneImprovement(construction: Building, stat: Stat, isBuying: Boolean) {
        val improvement = construction.getImprovementToCreate(city.getRuleset()) ?: return
        pickTileData = PickTileForImprovementData(construction, improvement, isBuying, stat)
        updateTileGroups()
        ToastPopup("Please select a tile for this building's [${improvement.name}]", this)
    }
    fun stopPickTileForCreatesOneImprovement() {
        if (pickTileData == null) return
        pickTileData = null
        updateTileGroups()
    }

    fun exit() {
        game.resetToWorldScreen()
        game.worldScreen!!.mapHolder.setCenterPosition(city.location)
        game.worldScreen!!.bottomUnitTable.selectUnit()
    }

    fun page(delta: Int) {
        val civInfo = city.civInfo
        val numCities = civInfo.cities.size
        if (numCities == 0) return
        val indexOfCity = civInfo.cities.indexOf(city)
        val indexOfNextCity = (indexOfCity + delta + numCities) % numCities
        val newCityScreen = CityScreen(civInfo.cities[indexOfNextCity])
        newCityScreen.showConstructionsTable = showConstructionsTable // stay on stats drilldown between cities
        newCityScreen.update()
        game.setScreen(newCityScreen)
    }

    override fun resize(width: Int, height: Int) {
        if (stage.viewport.screenWidth != width || stage.viewport.screenHeight != height) {
            game.setScreen(CityScreen(city))
        }
    }
}<|MERGE_RESOLUTION|>--- conflicted
+++ resolved
@@ -109,13 +109,11 @@
     val citySound = Gdx.audio.newMusic(Gdx.files.internal("./sounds/cityEra" + city.civInfo.getEra().eraNumber.toString() + ".mp3"))
 
     init {
-<<<<<<< HEAD
         citySound.volume = UncivGame.Current.settings.soundEffectsVolume
         citySound.play()
-        onBackButtonClicked { game.resetToWorldScreen() }
-=======
+
         globalShortcuts.add(KeyCharAndCode.BACK) { game.resetToWorldScreen() }
->>>>>>> d462100c
+
         UncivGame.Current.settings.addCompletedTutorialTask("Enter city screen")
 
         addTiles()
