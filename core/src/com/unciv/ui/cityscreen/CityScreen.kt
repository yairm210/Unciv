package com.unciv.ui.cityscreen

import com.badlogic.gdx.Input
import com.badlogic.gdx.graphics.Color
import com.badlogic.gdx.scenes.scene2d.ui.Image
import com.badlogic.gdx.scenes.scene2d.ui.Table
import com.badlogic.gdx.utils.Align
import com.unciv.UncivGame
import com.unciv.logic.automation.Automation
import com.unciv.logic.city.CityInfo
import com.unciv.logic.city.IConstruction
import com.unciv.logic.city.INonPerpetualConstruction
import com.unciv.logic.map.TileInfo
import com.unciv.models.ruleset.Building
import com.unciv.models.ruleset.tile.TileImprovement
import com.unciv.models.ruleset.unique.UniqueType
import com.unciv.models.stats.Stat
import com.unciv.ui.images.ImageGetter
import com.unciv.ui.map.TileGroupMap
import com.unciv.ui.popup.ToastPopup
import com.unciv.ui.tilegroups.TileSetStrings
import com.unciv.ui.utils.BaseScreen
import com.unciv.ui.utils.KeyCharAndCode
import com.unciv.ui.utils.RecreateOnResize
import com.unciv.ui.utils.ZoomableScrollPane
import com.unciv.ui.utils.extensions.center
import com.unciv.ui.utils.extensions.disable
import com.unciv.ui.utils.extensions.onClick
import com.unciv.ui.utils.extensions.packIfNeeded
import com.unciv.ui.utils.extensions.toTextButton
import com.unciv.ui.worldscreen.WorldScreen

class CityScreen(
    internal val city: CityInfo,
    initSelectedConstruction: IConstruction? = null,
    initSelectedTile: TileInfo? = null
): BaseScreen(), RecreateOnResize {
    companion object {
        /** Distance from stage edges to floating widgets */
        const val posFromEdge = 5f

        /** Size of the decoration icons shown besides the raze button */
        const val wltkIconSize = 40f
    }

    /** Toggles or adds/removes all state changing buttons */
    val canChangeState = UncivGame.Current.worldScreen!!.canChangeState

    /** Toggle between Constructions and cityInfo (buildings, specialists etc. */
    var showConstructionsTable = true

    // Clockwise from the top-left

    /** Displays current production, production queue and available productions list
     *  Not a widget, but manages two: construction queue, info toggle button, buy buttons
     *  in a Table holder on upper LEFT, and available constructions in a ScrollPane lower LEFT.
     */
    private var constructionsTable = CityConstructionsTable(this)

    /** Displays stats, buildings, specialists and stats drilldown - sits on TOP LEFT, can be toggled to */
    private var cityInfoTable = CityInfoTable(this)

    /** Displays raze city button - sits on TOP CENTER */
    private var razeCityButtonHolder = Table()

    /** Displays city stats info */
    private var cityStatsTable = CityStatsTable(this)

    /** Displays tile info, alternate with selectedConstructionTable - sits on BOTTOM RIGHT */
    private var tileTable = CityScreenTileTable(this)

    /** Displays selected construction info, alternate with tileTable - sits on BOTTOM RIGHT */
    private var selectedConstructionTable = ConstructionInfoTable(this)

    /** Displays city name, allows switching between cities - sits on BOTTOM CENTER */
    private var cityPickerTable = CityScreenCityPickerTable(this)

    /** Button for exiting the city - sits on BOTTOM CENTER */
    private val exitCityButton = "Exit city".toTextButton().apply {
        labelCell.pad(10f)
        onClick { exit() }
    }

    /** Holds City tiles group*/
    private var tileGroups = ArrayList<CityTileGroup>()

    /** The ScrollPane for the background map view of the city surroundings */
    private val mapScrollPane = ZoomableScrollPane()

    /** Support for [UniqueType.CreatesOneImprovement] - need user to pick a tile */
    class PickTileForImprovementData (
        val building: Building,
        val improvement: TileImprovement,
        val isBuying: Boolean,
        val buyStat: Stat
    )

    // The following fields control what the user selects
    var selectedConstruction: IConstruction? = initSelectedConstruction
        private set
    var selectedTile: TileInfo? = initSelectedTile
        private set
    /** If set, we are waiting for the user to pick a tile for [UniqueType.CreatesOneImprovement] */
    var pickTileData: PickTileForImprovementData? = null
    /** A [Building] with [UniqueType.CreatesOneImprovement] has been selected _in the queue_: show the tile it will place the improvement on */
    private var selectedQueueEntryTargetTile: TileInfo? = null
    /** Cached city.expansion.chooseNewTileToOwn() */
    // val should be OK as buying tiles is what changes this, and that would re-create the whole CityScreen
    private val nextTileToOwn = city.expansion.chooseNewTileToOwn()

    init {
        globalShortcuts.add(KeyCharAndCode.BACK) { game.popScreen() }
        UncivGame.Current.settings.addCompletedTutorialTask("Enter city screen")

        addTiles()

        //stage.setDebugTableUnderMouse(true)
        stage.addActor(cityStatsTable)
        constructionsTable.addActorsToStage()
        stage.addActor(cityInfoTable)
        stage.addActor(selectedConstructionTable)
        stage.addActor(tileTable)
        stage.addActor(cityPickerTable)  // add late so it's top in Z-order and doesn't get covered in cramped portrait
        stage.addActor(exitCityButton)
        update()

        globalShortcuts.add(Input.Keys.LEFT) { page(-1) }
        globalShortcuts.add(Input.Keys.RIGHT) { page(1) }
    }

    internal fun update() {
        // Recalculate Stats
        city.cityStats.update()

        // Left side, top and bottom: Construction queue / details
        if (showConstructionsTable) {
            constructionsTable.isVisible = true
            cityInfoTable.isVisible = false
            constructionsTable.update(selectedConstruction)
        } else {
            constructionsTable.isVisible = false
            cityInfoTable.isVisible = true
            cityInfoTable.update()
            // CityInfoTable sets its relative position itself
        }

        // Bottom right: Tile or selected construction info
        tileTable.update(selectedTile)
        tileTable.setPosition(stage.width - posFromEdge, posFromEdge, Align.bottomRight)
        selectedConstructionTable.update(selectedConstruction)
        selectedConstructionTable.setPosition(stage.width - posFromEdge, posFromEdge, Align.bottomRight)

        // In portrait mode only: calculate already occupied horizontal space
        val rightMargin = when {
            !isPortrait() -> 0f
            selectedTile != null -> tileTable.packIfNeeded().width
            selectedConstruction != null -> selectedConstructionTable.packIfNeeded().width
            else -> posFromEdge
        }
        val leftMargin = when {
            !isPortrait() -> 0f
            showConstructionsTable -> constructionsTable.getLowerWidth()
            else -> cityInfoTable.packIfNeeded().width
        }

        // Bottom center: Name, paging, exit city button
        val centeredX = (stage.width - leftMargin - rightMargin) / 2 + leftMargin
        exitCityButton.setPosition(centeredX, 10f, Align.bottom)
        cityPickerTable.update()
        cityPickerTable.setPosition(centeredX, exitCityButton.top + 10f, Align.bottom)

        // Top right of screen: Stats / Specialists
        var statsHeight = stage.height - posFromEdge * 2
        if (selectedTile != null)
            statsHeight -= tileTable.height + 10f
        if (selectedConstruction != null)
            statsHeight -= selectedConstructionTable.height + 10f
        cityStatsTable.update(statsHeight)
        cityStatsTable.setPosition(stage.width - posFromEdge, stage.height - posFromEdge, Align.topRight)

        // Top center: Annex/Raze button
        updateAnnexAndRazeCityButton()

        // Rest of screen: Map of surroundings
        updateTileGroups()
        if (isPortrait()) mapScrollPane.apply {
            // center scrolling so city center sits more to the bottom right
            scrollX = (maxX - constructionsTable.getLowerWidth() - posFromEdge) / 2
            scrollY = (maxY - cityStatsTable.packIfNeeded().height - posFromEdge + cityPickerTable.top) / 2
            updateVisualScroll()
        }
    }

    fun canCityBeChanged(): Boolean {
        return canChangeState && !city.isPuppet
    }

    private fun updateTileGroups() {
        fun isExistingImprovementValuable(tileInfo: TileInfo, improvementToPlace: TileImprovement): Boolean {
            if (tileInfo.improvement == null) return false
            val civInfo = city.civInfo
            val existingStats = tileInfo.getImprovementStats(tileInfo.getTileImprovement()!!, civInfo, city)
            val replacingStats = tileInfo.getImprovementStats(improvementToPlace, civInfo, city)
            return Automation.rankStatsValue(existingStats, civInfo) > Automation.rankStatsValue(replacingStats, civInfo)
        }
        fun getPickImprovementColor(tileInfo: TileInfo): Pair<Color, Float> {
            val improvementToPlace = pickTileData!!.improvement
            return when {
                tileInfo.isMarkedForCreatesOneImprovement() -> Color.BROWN to 0.7f
                !tileInfo.canBuildImprovement(improvementToPlace, city.civInfo) -> Color.RED to 0.4f
                isExistingImprovementValuable(tileInfo, improvementToPlace) -> Color.ORANGE to 0.5f
                tileInfo.improvement != null -> Color.YELLOW to 0.6f
                tileInfo.turnsToImprovement > 0 -> Color.YELLOW to 0.6f
                else -> Color.GREEN to 0.5f
            }
        }
        for (tileGroup in tileGroups) {
            tileGroup.update()
            tileGroup.hideHighlight()
            when {
                tileGroup.tileInfo == nextTileToOwn -> {
                    tileGroup.showHighlight(Color.PURPLE)
                    tileGroup.setColor(0f, 0f, 0f, 0.7f)
                }
                /** Support for [UniqueType.CreatesOneImprovement] */
                tileGroup.tileInfo == selectedQueueEntryTargetTile ->
                    tileGroup.showHighlight(Color.BROWN, 0.7f)
                pickTileData != null && city.tiles.contains(tileGroup.tileInfo.position) ->
                    getPickImprovementColor(tileGroup.tileInfo).run { tileGroup.showHighlight(first, second) }
            }
        }
    }

    private fun updateAnnexAndRazeCityButton() {
        razeCityButtonHolder.clear()

        fun addWltkIcon(name: String, apply: Image.()->Unit = {}) =
            razeCityButtonHolder.add(ImageGetter.getImage(name).apply(apply)).size(wltkIconSize)

        if (city.isWeLoveTheKingDayActive()) {
            addWltkIcon("OtherIcons/WLTK LR") { color = Color.GOLD }
            addWltkIcon("OtherIcons/WLTK 1") { color = Color.FIREBRICK }.padRight(10f)
        }

        if (city.isPuppet) {
            val annexCityButton = "Annex city".toTextButton()
            annexCityButton.labelCell.pad(10f)
            annexCityButton.onClick {
                city.annexCity()
                update()
            }
            if (!canChangeState) annexCityButton.disable()
            razeCityButtonHolder.add(annexCityButton) //.colspan(cityPickerTable.columns)
        } else if (!city.isBeingRazed) {
            val razeCityButton = "Raze city".toTextButton()
            razeCityButton.labelCell.pad(10f)
            razeCityButton.onClick { city.isBeingRazed = true; update() }
            if (!canChangeState || !city.canBeDestroyed())
                razeCityButton.disable()

            razeCityButtonHolder.add(razeCityButton) //.colspan(cityPickerTable.columns)
        } else {
            val stopRazingCityButton = "Stop razing city".toTextButton()
            stopRazingCityButton.labelCell.pad(10f)
            stopRazingCityButton.onClick { city.isBeingRazed = false; update() }
            if (!canChangeState) stopRazingCityButton.disable()
            razeCityButtonHolder.add(stopRazingCityButton) //.colspan(cityPickerTable.columns)
        }

        if (city.isWeLoveTheKingDayActive()) {
            addWltkIcon("OtherIcons/WLTK 2") { color = Color.FIREBRICK }.padLeft(10f)
            addWltkIcon("OtherIcons/WLTK LR") {
                color = Color.GOLD
                scaleX = -scaleX
                originX = wltkIconSize * 0.5f
            }
        }

        razeCityButtonHolder.pack()
        val centerX = if (!isPortrait()) stage.width / 2
            else constructionsTable.getUpperWidth().let { it + (stage.width - cityStatsTable.width - it) / 2 }
        razeCityButtonHolder.setPosition(centerX, stage.height - 20f, Align.top)
        stage.addActor(razeCityButtonHolder)
    }

    private fun addTiles() {
        val cityInfo = city

        val tileSetStrings = TileSetStrings()
        val cityTileGroups = cityInfo.getCenterTile().getTilesInDistance(5)
                .filter { cityInfo.civInfo.exploredTiles.contains(it.position) }
                .map { CityTileGroup(cityInfo, it, tileSetStrings) }

        for (tileGroup in cityTileGroups) {
            tileGroup.onClick {
                tileGroupOnClick(tileGroup, cityInfo)
            }
            tileGroups.add(tileGroup)
        }

        val tilesToUnwrap = mutableSetOf<CityTileGroup>()
        for (tileGroup in tileGroups) {
            val xDifference = cityInfo.getCenterTile().position.x - tileGroup.tileInfo.position.x
            val yDifference = cityInfo.getCenterTile().position.y - tileGroup.tileInfo.position.y
            //if difference is bigger than 5 the tileGroup we are looking for is on the other side of the map
            if (xDifference > 5 || xDifference < -5 || yDifference > 5 || yDifference < -5) {
                //so we want to unwrap its position
                tilesToUnwrap.add(tileGroup)
            }
        }

        val tileMapGroup = TileGroupMap(tileGroups, tileGroupsToUnwrap = tilesToUnwrap)
        mapScrollPane.actor = tileMapGroup
        mapScrollPane.setSize(stage.width, stage.height)
        stage.addActor(mapScrollPane)

        mapScrollPane.layout() // center scrolling
        mapScrollPane.scrollPercentX = 0.5f
        mapScrollPane.scrollPercentY = 0.5f
        mapScrollPane.updateVisualScroll()
    }

    private fun tileGroupOnClick(tileGroup: CityTileGroup, cityInfo: CityInfo) {
        if (cityInfo.isPuppet) return
        val tileInfo = tileGroup.tileInfo

        /** [UniqueType.CreatesOneImprovement] support - select tile for improvement */
        if (pickTileData != null) {
            val pickTileData = this.pickTileData!!
            this.pickTileData = null
            val improvement = pickTileData.improvement
            if (tileInfo.canBuildImprovement(improvement, cityInfo.civInfo)) {
                if (pickTileData.isBuying) {
                    constructionsTable.askToBuyConstruction(pickTileData.building, pickTileData.buyStat, tileInfo)
                } else {
                    // This way to store where the improvement a CreatesOneImprovement Building will create goes
                    // might get a bit fragile if several buildings constructing the same improvement type
                    // were to be allowed in the queue - or a little nontransparent to the user why they
                    // won't reorder - maybe one day redesign to have the target tiles attached to queue entries.
                    tileInfo.markForCreatesOneImprovement(improvement.name)
                    cityInfo.cityConstructions.addToQueue(pickTileData.building.name)
                }
            }
            update()
            return
        }

        selectTile(tileInfo)
        if (tileGroup.isWorkable && canChangeState) {
            if (!tileInfo.providesYield() && cityInfo.population.getFreePopulation() > 0) {
                cityInfo.workedTiles.add(tileInfo.position)
                cityInfo.lockedTiles.add(tileInfo.position)
                game.settings.addCompletedTutorialTask("Reassign worked tiles")
            } else if (tileInfo.isWorked()) {
                cityInfo.workedTiles.remove(tileInfo.position)
                cityInfo.lockedTiles.remove(tileInfo.position)
            }
            cityInfo.cityStats.update()
        }
        update()
    }

    fun selectConstruction(name: String) {
        selectConstruction(city.cityConstructions.getConstruction(name))
    }
    fun selectConstruction(newConstruction: IConstruction) {
        selectedConstruction = newConstruction
        if (newConstruction is Building && newConstruction.hasCreateOneImprovementUnique()) {
            val improvement = newConstruction.getImprovementToCreate(city.getRuleset())
            selectedQueueEntryTargetTile = if (improvement == null) null
                else city.cityConstructions.getTileForImprovement(improvement.name)
        } else {
            selectedQueueEntryTargetTile = null
            pickTileData = null
        }
        selectedTile = null
    }
    private fun selectTile(newTile: TileInfo?) {
        selectedConstruction = null
        selectedQueueEntryTargetTile = null
        pickTileData = null
        selectedTile = newTile
    }
    fun clearSelection() = selectTile(null)

    fun startPickTileForCreatesOneImprovement(construction: Building, stat: Stat, isBuying: Boolean) {
        val improvement = construction.getImprovementToCreate(city.getRuleset()) ?: return
        pickTileData = PickTileForImprovementData(construction, improvement, isBuying, stat)
        updateTileGroups()
        ToastPopup("Please select a tile for this building's [${improvement.name}]", this)
    }
    fun stopPickTileForCreatesOneImprovement() {
        if (pickTileData == null) return
        pickTileData = null
        updateTileGroups()
    }

    fun exit() {
<<<<<<< HEAD
        game.resetToWorldScreen()
        game.worldScreen!!.mapHolder.setCenterPosition(city.location, immediately = true)
        game.worldScreen!!.bottomUnitTable.selectUnit()
=======
        val newScreen = game.popScreen()
        if (newScreen is WorldScreen) {
            newScreen.mapHolder.setCenterPosition(city.location)
            newScreen.bottomUnitTable.selectUnit()
        }
>>>>>>> 488f12be
    }

    fun page(delta: Int) {
        val civInfo = city.civInfo
        val numCities = civInfo.cities.size
        if (numCities == 0) return
        val indexOfCity = civInfo.cities.indexOf(city)
        val indexOfNextCity = (indexOfCity + delta + numCities) % numCities
        val newCityScreen = CityScreen(civInfo.cities[indexOfNextCity])
        newCityScreen.showConstructionsTable = showConstructionsTable // stay on stats drilldown between cities
        newCityScreen.update()
        game.replaceCurrentScreen(newCityScreen)
    }

    override fun recreate(): BaseScreen = CityScreen(city)
}<|MERGE_RESOLUTION|>--- conflicted
+++ resolved
@@ -396,17 +396,11 @@
     }
 
     fun exit() {
-<<<<<<< HEAD
-        game.resetToWorldScreen()
-        game.worldScreen!!.mapHolder.setCenterPosition(city.location, immediately = true)
-        game.worldScreen!!.bottomUnitTable.selectUnit()
-=======
         val newScreen = game.popScreen()
         if (newScreen is WorldScreen) {
-            newScreen.mapHolder.setCenterPosition(city.location)
+            newScreen.mapHolder.setCenterPosition(city.location, immediately = true)
             newScreen.bottomUnitTable.selectUnit()
         }
->>>>>>> 488f12be
     }
 
     fun page(delta: Int) {
