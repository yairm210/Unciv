--- conflicted
+++ resolved
@@ -16,11 +16,6 @@
 import com.unciv.ui.tilegroups.TileSetStrings
 import com.unciv.ui.utils.*
 import java.util.*
-<<<<<<< HEAD
-=======
-import kotlin.math.ceil
-import kotlin.math.round
->>>>>>> 12a98aa4
 
 class CityScreen(internal val city: CityInfo): CameraStageBaseScreen() {
     var selectedTile: TileInfo? = null
@@ -30,17 +25,10 @@
 
     /** Displays current production, production queue and available productions list - sits on LEFT */
     private var constructionsTable = ConstructionsTable(this)
-<<<<<<< HEAD
 
     /** Displays raze city button - sits on TOP CENTER */
     private var razeCityButtonHolder = Table()
 
-=======
-
-    /** Displays raze city button - sits on TOP CENTER */
-    private var razeCityButtonHolder = Table()
-
->>>>>>> 12a98aa4
     /** Displays stats, buildings, specialists and stats drilldown - sits on TOP RIGHT */
     private var cityInfoTable = CityInfoTable(this)
 
@@ -92,7 +80,6 @@
 
         tileTable.update(selectedTile)
         tileTable.setPosition(stage.width - 5f, 5f, Align.bottomRight)
-<<<<<<< HEAD
 
         selectedConstructionTable.update(selectedConstruction)
         selectedConstructionTable.setPosition(stage.width - 5f, 5f, Align.bottomRight)
@@ -102,17 +89,6 @@
         updateAnnexAndRazeCityButton()
         updateTileGroups()
 
-=======
-
-        selectedConstructionTable.update(selectedConstruction)
-        selectedConstructionTable.setPosition(stage.width - 5f, 5f, Align.bottomRight)
-
-        cityInfoTable.update()
-
-        updateAnnexAndRazeCityButton()
-        updateTileGroups()
-
->>>>>>> 12a98aa4
         if (city.getCenterTile().getTilesAtDistance(4).isNotEmpty())
             displayTutorial(Tutorial.CityRange)
     }
