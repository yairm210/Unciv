--- conflicted
+++ resolved
@@ -35,18 +35,9 @@
         val avoidCell = Table()
         avoidCell.touchable = Touchable.enabled
         avoidCell.add(avoidLabel).pad(5f)
-<<<<<<< HEAD
-        avoidCell.onClick {
-            if (!UncivGame.Current.gameInfo.currentPlayerCiv.isSpectator() && !city.isPuppet) {
-                city.avoidGrowth = !city.avoidGrowth
-                city.reassignPopulation()
-                cityScreen.update()
-            }
-        }
-=======
+
         if (cityScreen.canChangeState)
             avoidCell.onClick { city.avoidGrowth = !city.avoidGrowth; city.reassignPopulation(); cityScreen.update() }
->>>>>>> e7a90f2a
 
         avoidCell.background = ImageGetter.getBackground(if (city.avoidGrowth) colorSelected else colorButton)
         innerTable.add(avoidCell).colspan(2).growX().pad(3f)
@@ -59,18 +50,9 @@
             val cell = Table()
             cell.touchable = Touchable.enabled
             cell.add(label).pad(5f)
-<<<<<<< HEAD
-            cell.onClick {
-                if (!UncivGame.Current.gameInfo.currentPlayerCiv.isSpectator() && !city.isPuppet) {
-                    city.cityAIFocus = focus
-                    city.reassignPopulation()
-                    cityScreen.update()
-                }
-            }
-=======
+
             if (cityScreen.canChangeState)
                 cell.onClick { city.cityAIFocus = focus; city.reassignPopulation(); cityScreen.update() }
->>>>>>> e7a90f2a
 
             cell.background = ImageGetter.getBackground(if (city.cityAIFocus == focus) colorSelected else colorButton)
             innerTable.add(cell).growX().pad(3f)
