--- conflicted
+++ resolved
@@ -24,13 +24,9 @@
 import java.io.StringWriter
 
 /** Screen to crash to when an otherwise unhandled exception or error is thrown. */
-<<<<<<< HEAD
 //todo We may be in a critical low-memory situation. Using a lot ot String concatenation and trimIndent
 //     could make the display fail when a more efficient StringBuilder approach might still succeed.
-class CrashScreen(val exception: Throwable): BaseScreen() {
-=======
 class CrashScreen(val exception: Throwable) : BaseScreen() {
->>>>>>> ec148309
 
     private companion object {
         fun Throwable.stringify(): String {
