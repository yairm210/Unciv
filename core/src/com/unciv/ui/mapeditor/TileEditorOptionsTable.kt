--- conflicted
+++ resolved
@@ -338,8 +338,6 @@
         return nations
     }
 
-<<<<<<< HEAD
-=======
     private fun getPlayerIndexString(player: Player): String {
         val index = gameParameters.players.indexOf(player) + 1
         if (index != 0) {
@@ -362,7 +360,6 @@
                 .apply { circle.color = Color.WHITE }
     }
 
->>>>>>> 03cdc07e
     private fun getRedCross(size: Float, alpha: Float): Actor {
         val redCross = ImageGetter.getImage("OtherIcons/Close")
         redCross.setSize( size, size)
