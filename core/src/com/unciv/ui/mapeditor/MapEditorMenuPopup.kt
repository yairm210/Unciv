package com.unciv.ui.mapeditor

import com.badlogic.gdx.Gdx
import com.badlogic.gdx.scenes.scene2d.ui.Table
import com.badlogic.gdx.scenes.scene2d.ui.TextField
import com.badlogic.gdx.utils.Json
import com.unciv.Constants
import com.unciv.MainMenuScreen
import com.unciv.UncivGame
import com.unciv.logic.MapSaver
import com.unciv.logic.map.MapType
import com.unciv.logic.map.RoadStatus
import com.unciv.logic.map.Scenario
import com.unciv.logic.map.TileMap
import com.unciv.models.metadata.Player
import com.unciv.ui.newgamescreen.GameOptionsTable
import com.unciv.ui.newgamescreen.PlayerPickerTable
import com.unciv.ui.saves.Gzip
import com.unciv.ui.utils.*
import com.unciv.ui.worldscreen.mainmenu.DropBox
import kotlin.concurrent.thread

class MapEditorMenuPopup(var mapEditorScreen: MapEditorScreen): Popup(mapEditorScreen){
    private val mapNameEditor: TextField = TextField(mapEditorScreen.mapName, skin)

    init{
        add(mapNameEditor).fillX().row()
        mapNameEditor.selectAll()
        mapNameEditor.maxLength = 240       // A few under max for most filesystems
        mapEditorScreen.stage.keyboardFocus = mapNameEditor

        addNewMapButton()
        addClearCurrentMapButton()
        addSaveMapButton()
        addCopyMapAsTextButton()
        addLoadMapButton()
        addUploadMapButton()
        if (UncivGame.Current.scenarioDebugSwitch) {
            addScenarioButton()
            addSaveScenarioButton()
            addLoadScenarioButton()
        }
        addExitMapEditorButton()
        addCloseOptionsButton()
    }

    private fun Popup.addNewMapButton() {
        val newMapButton = "New map".toTextButton()
        newMapButton.onClick {
            UncivGame.Current.setScreen(NewMapScreen())
        }
        add(newMapButton).row()
    }

    private fun Popup.addClearCurrentMapButton() {
        val clearCurrentMapButton = "Clear current map".toTextButton()
        clearCurrentMapButton.onClick {
            for (tileGroup in mapEditorScreen.mapHolder.tileGroups.values) {
                val tile = tileGroup.tileInfo
                tile.baseTerrain = Constants.ocean
                tile.terrainFeature = null
                tile.naturalWonder = null
                tile.hasBottomRiver=false
                tile.hasBottomLeftRiver=false
                tile.hasBottomRightRiver=false
                tile.resource = null
                tile.improvement = null
                tile.improvementInProgress = null
                tile.roadStatus = RoadStatus.None
<<<<<<< HEAD

                tile.setTransients()
=======
                tile.stripUnits()   // to instead of tile.setTransients() to avoid craches when there are units on maps
>>>>>>> 03cdc07e

                tileGroup.update()
            }
        }
        add(clearCurrentMapButton).row()
    }

    private fun Popup.addSaveMapButton() {
        val saveMapButton = "Save map".toTextButton()
        saveMapButton.onClick {
            mapEditorScreen.tileMap.mapParameters.name = mapEditorScreen.mapName
            mapEditorScreen.tileMap.mapParameters.type = MapType.custom
            thread(name = "SaveMap") {
                try {
                    MapSaver.saveMap(mapEditorScreen.mapName, mapEditorScreen.tileMap)
                    close()
                    Gdx.app.postRunnable {
                        ResponsePopup("Map saved", mapEditorScreen) // todo - add this text to translations
                    }
                } catch (ex: Exception) {
                    ex.printStackTrace()
                    Gdx.app.postRunnable {
                        val cantLoadGamePopup = Popup(mapEditorScreen)
                        cantLoadGamePopup.addGoodSizedLabel("It looks like your map can't be saved!").row()
                        cantLoadGamePopup.addCloseButton()
                        cantLoadGamePopup.open(force = true)
                    }
                }
            }
        }
        saveMapButton.isEnabled = mapNameEditor.text.isNotEmpty()
        add(saveMapButton).row()
        mapNameEditor.addListener {
            mapEditorScreen.mapName = mapNameEditor.text
            saveMapButton.isEnabled = mapNameEditor.text.isNotEmpty()
            true
        }
    }

    private fun Popup.addCopyMapAsTextButton() {
        val copyMapAsTextButton = "Copy to clipboard".toTextButton()
        copyMapAsTextButton.onClick {
            val json = Json().toJson(mapEditorScreen.tileMap)
            val base64Gzip = Gzip.zip(json)
            Gdx.app.clipboard.contents = base64Gzip
        }
        add(copyMapAsTextButton).row()
    }

    private fun Popup.addLoadMapButton() {
        val loadMapButton = "Load map".toTextButton()
        loadMapButton.onClick {
            UncivGame.Current.setScreen(LoadMapScreen(mapEditorScreen.tileMap))
        }
        add(loadMapButton).row()
    }

    private fun Popup.addUploadMapButton() {
        val uploadMapButton = "Upload map".toTextButton()
        uploadMapButton.onClick {
            thread(name = "MapUpload") {
                try {
                    val gzippedMap = Gzip.zip(Json().toJson(mapEditorScreen.tileMap))
                    DropBox.uploadFile("/Maps/" + mapEditorScreen.mapName, gzippedMap)

                    remove()
                    Gdx.app.postRunnable {
                        val uploadedSuccessfully = Popup(screen)
                        uploadedSuccessfully.addGoodSizedLabel("Map uploaded successfully!").row()
                        uploadedSuccessfully.addCloseButton()
                        uploadedSuccessfully.open()
                    }
                } catch (ex: Exception) {
                    remove()
                    Gdx.app.postRunnable {
                        val couldNotUpload = Popup(screen)
                        couldNotUpload.addGoodSizedLabel("Could not upload map!").row()
                        couldNotUpload.addCloseButton()
                        couldNotUpload.open()
                    }
                }
            }
        }
        add(uploadMapButton).row()
    }

    private fun Popup.addScenarioButton() {
        val scenarioButton = "".toTextButton()
        if (mapEditorScreen.hasScenario()) {
            scenarioButton.setText("Edit scenario")
        } else {
            scenarioButton.setText("Create scenario")
            // for newly created scenarios read players from tileMap
            val players = getPlayersFromMap(mapEditorScreen.tileMap)
            mapEditorScreen.gameSetupInfo.gameParameters.players = players
        }
        add(scenarioButton).row()
        scenarioButton.onClick {
            close()
            UncivGame.Current.setScreen(GameParametersScreen(mapEditorScreen).apply {
                playerPickerTable.noRandom = true
            })
        }
    }

    private fun Popup.addSaveScenarioButton() {
        val saveScenarioButton = "Save scenario".toTextButton()
        add(saveScenarioButton).row()
        saveScenarioButton.onClick {
            thread(name = "SaveScenario") {
                try {
                    mapEditorScreen.tileMap.mapParameters.type = MapType.scenario
                    mapEditorScreen.scenario = Scenario(mapEditorScreen.tileMap, mapEditorScreen.gameSetupInfo.gameParameters)
                    mapEditorScreen.scenarioName = mapNameEditor.text
                    MapSaver.saveScenario(mapNameEditor.text, mapEditorScreen.scenario!!)

                    close()
                    Gdx.app.postRunnable {
                        ResponsePopup("Scenario saved", mapEditorScreen) // todo - add this text to translations
                    }
                } catch (ex: Exception) {
                    ex.printStackTrace()
                    Gdx.app.postRunnable {
                        val cantLoadGamePopup = Popup(mapEditorScreen)
                        cantLoadGamePopup.addGoodSizedLabel("It looks like your scenario can't be saved!").row()
                        cantLoadGamePopup.addCloseButton()
                        cantLoadGamePopup.open(force = true)
                    }
                }
            }
        }
        saveScenarioButton.isEnabled = mapNameEditor.text.isNotEmpty() && mapEditorScreen.hasScenario()
        mapNameEditor.addListener {
            mapEditorScreen.scenarioName = mapNameEditor.text
            saveScenarioButton.isEnabled = mapNameEditor.text.isNotEmpty() && mapEditorScreen.hasScenario()
            true
        }
    }

    private fun Popup.addLoadScenarioButton() {
        val loadScenarioButton = "Load scenario".toTextButton()
        loadScenarioButton.onClick {
            UncivGame.Current.setScreen(LoadScenarioScreen(mapEditorScreen.tileMap))
        }
        add(loadScenarioButton).row()

    }

    private fun Popup.addExitMapEditorButton() {
        val exitMapEditorButton = "Exit map editor".toTextButton()
        add(exitMapEditorButton).row()
        exitMapEditorButton.onClick { mapEditorScreen.game.setScreen(MainMenuScreen()); mapEditorScreen.dispose() }
    }

    private fun Popup.addCloseOptionsButton() {
        val closeOptionsButton = Constants.close.toTextButton()
        closeOptionsButton.onClick { close() }
        add(closeOptionsButton).row()
    }

    private fun getPlayersFromMap(tileMap: TileMap): ArrayList<Player> {
        val tilesWithStartingLocations = tileMap.values
                .filter { it.improvement != null && it.improvement!!.startsWith("StartingLocation ") }
        val players = ArrayList<Player>()
        for (tile in tilesWithStartingLocations) {
            players.add(Player().apply{
                chosenCiv = tile.improvement!!.removePrefix("StartingLocation ")
            })
        }
        return players
    }

}<|MERGE_RESOLUTION|>--- conflicted
+++ resolved
@@ -67,12 +67,8 @@
                 tile.improvement = null
                 tile.improvementInProgress = null
                 tile.roadStatus = RoadStatus.None
-<<<<<<< HEAD
-
-                tile.setTransients()
-=======
-                tile.stripUnits()   // to instead of tile.setTransients() to avoid craches when there are units on maps
->>>>>>> 03cdc07e
+                tile.stripUnits()   // instead of tile.setTransients() to avoid craches when there are units on maps
+
 
                 tileGroup.update()
             }
