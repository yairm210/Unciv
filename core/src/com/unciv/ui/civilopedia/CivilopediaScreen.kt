package com.unciv.ui.civilopedia

import com.badlogic.gdx.graphics.Color
import com.badlogic.gdx.scenes.scene2d.Actor
import com.badlogic.gdx.scenes.scene2d.Touchable
import com.badlogic.gdx.scenes.scene2d.ui.*
import com.unciv.Constants
import com.unciv.UncivGame
import com.unciv.models.ruleset.Ruleset
import com.unciv.models.ruleset.Unique
import com.unciv.models.ruleset.VictoryType
import com.unciv.models.stats.INamed
import com.unciv.models.translations.tr
import com.unciv.ui.utils.*
import java.text.Collator
import com.unciv.ui.utils.AutoScrollPane as ScrollPane

/** Screen displaying the Civilopedia
 * @param ruleset [Ruleset] to display items from
 * @param category [CivilopediaCategories] key to select category
 * @param link alternate selector to select category and/or entry. Can have the form `category/entry`
 *             overriding the [category] parameter, or just `entry` to complement it.
 */
class CivilopediaScreen(
    val ruleset: Ruleset
    , category: CivilopediaCategories = CivilopediaCategories.Tutorial
    , link: String = ""
) : CameraStageBaseScreen() {

    /** Container collecting data per Civilopedia entry
     * @param name From [Ruleset] object [INamed.name]
     * @param description Multiline text
     * @param image Icon for button
     * @param flavour [CivilopediaText]
     * @param y Y coordinate for scrolling to
     * @param height Cell height
     */
    private class CivilopediaEntry (
        val name: String,
        val description: String,
        val image: Actor? = null,
        val flavour: ICivilopediaText? = null,
        val y: Float = 0f,              // coordinates of button cell used to scroll to entry
        val height: Float = 0f,
        val sortBy: Int = 0             // optional, enabling overriding alphabetical order
    ) {
        fun withCoordinates(y: Float, height: Float) = CivilopediaEntry(name, description, image, flavour, y, height, sortBy)
    }

    private val categoryToEntries = LinkedHashMap<CivilopediaCategories, Collection<CivilopediaEntry>>()
    private val categoryToButtons = LinkedHashMap<CivilopediaCategories, Button>()
    private val entryIndex = LinkedHashMap<String, CivilopediaEntry>()

    private val entrySelectTable = Table().apply { defaults().pad(6f).left() }
    private val entrySelectScroll: ScrollPane
    private val descriptionLabel = "".toLabel()
    private val flavourTable = Table()

    private var currentCategory: CivilopediaCategories = CivilopediaCategories.Tutorial
    private var currentEntry: String = ""

    /** Jump to a "link" selecting both category and entry
     *
     * Calls [selectCategory] with the substring before the first '/',
     *
     * and [selectEntry] with the substring after the first '/'
     *
     * @param link Link in the form Category/Entry
     */
    private fun selectLink(link: String) {
        val parts = link.split('/', limit = 2)
        if (parts.isEmpty()) return
        selectCategory(parts[0])
        if (parts.size >= 2) selectEntry(parts[1], noScrollAnimation = true)
    }

    /** Select a specified category
     * @param name Category name or label
     */
    fun selectCategory(name: String) {
        val category = CivilopediaCategories.fromLink(name)
            ?: return       // silently ignore unknown category names in links
        selectCategory(category)
    }

    /** Select a specified category - unselects entry, rebuilds left side buttons.
     * @param category Category key
     */
    fun selectCategory(category: CivilopediaCategories) {
        currentCategory = category
        entrySelectTable.clear()
        entryIndex.clear()
        descriptionLabel.setText("")
        flavourTable.clear()

        for (button in categoryToButtons.values) button.color = Color.WHITE
        if (category !in categoryToButtons) return        // defense against being passed a bad selector
        categoryToButtons[category]!!.color = Color.BLUE

        if (category !in categoryToEntries) return        // defense, allowing buggy panes to remain empty while others work
        var entries = categoryToEntries[category]!!
        if (category != CivilopediaCategories.Difficulty) // this is the only case where we need them in order
            // Alphabetical order of localized names, using system default locale
            entries = entries.sortedWith(
                compareBy<CivilopediaEntry>{ it.sortBy }
                    .thenBy (Collator.getInstance(), { it.name.tr() })
            )

        var currentY = -1f

        for (entry in entries) {
            val entryButton = Table().apply {
                background = ImageGetter.getBackground(colorFromRGB(50, 75, 125))
                touchable = Touchable.enabled
            }
            if (entry.image != null)
                if (category == CivilopediaCategories.Terrain)
                    entryButton.add(entry.image).padLeft(20f).padRight(10f)
                else
                    entryButton.add(entry.image).padLeft(10f)
            entryButton.left().add(entry.name.toLabel(Color.WHITE, 25)).pad(10f)
            entryButton.onClick { selectEntry(entry) }
            entryButton.name = entry.name               // make button findable
            val cell = entrySelectTable.add(entryButton).height(75f).expandX().fillX()
            entrySelectTable.row()
            if (currentY < 0f) currentY = cell.padTop
            entryIndex[entry.name] = entry.withCoordinates(currentY, cell.prefHeight)
            currentY += cell.padBottom + cell.prefHeight + cell.padTop
        }

        entrySelectScroll.layout()          // necessary for positioning in selectRow to work
    }

    /** Select a specified entry within the current category. Unknown strings are ignored!
     * @param name Entry (Ruleset object) name
     * @param noScrollAnimation Disable scroll animation
     */
    fun selectEntry(name: String, noScrollAnimation: Boolean = false) {
        val entry = entryIndex[name] ?: return
        // fails: entrySelectScroll.scrollTo(0f, entry.y, 0f, entry.h, false, true)
        entrySelectScroll.let {
            it.scrollY = (entry.y + (entry.height - it.height) / 2).coerceIn(0f, it.maxY)
        }
        if (noScrollAnimation)
            entrySelectScroll.updateVisualScroll()     // snap without animation on fresh pedia open
        selectEntry(entry)
    }
    private fun selectEntry(entry: CivilopediaEntry) {
        currentEntry = entry.name
        if(entry.flavour != null && entry.flavour.replacesCivilopediaDescription()) {
            descriptionLabel.setText("")
            descriptionLabel.isVisible = false
        } else {
            descriptionLabel.setText(entry.description)
            descriptionLabel.isVisible = true
        }
        flavourTable.clear()
        if (entry.flavour != null) {
            flavourTable.isVisible = true
            flavourTable.add(
                entry.flavour.assembleCivilopediaText(ruleset)
                    .renderCivilopediaText(stage.width * 0.5f) { selectLink(it) })
        } else {
            flavourTable.isVisible = false
        }
        entrySelectTable.children.forEach {
            it.color = if (it.name == entry.name) Color.BLUE else Color.WHITE
        }
    }

    init {
        val imageSize = 50f
        onBackButtonClicked { UncivGame.Current.setWorldScreen() }

        val hideReligionItems = !game.gameInfo.hasReligionEnabled()

        categoryToEntries[CivilopediaCategories.Building] = ruleset.buildings.values
                .filter { shouldBeDisplayed(it.uniqueObjects)
                        && !it.isAnyWonder() }
                .map {
                    CivilopediaEntry(
                        it.name,
                        "",
                        CivilopediaCategories.Building.getImage?.invoke(it.name, imageSize),
                        (it as? ICivilopediaText).takeUnless { ct -> ct==null || ct.isCivilopediaTextEmpty() }
                    )
                }
        categoryToEntries[CivilopediaCategories.Wonder] = ruleset.buildings.values
                .filter { shouldBeDisplayed(it.uniqueObjects)
                        && it.isAnyWonder() }
                .map {
                    CivilopediaEntry(
                        it.name,
                        "",
                        CivilopediaCategories.Wonder.getImage?.invoke(it.name, imageSize),
                        (it as? ICivilopediaText).takeUnless { ct -> ct==null || ct.isCivilopediaTextEmpty() }
                    )
                }
        categoryToEntries[CivilopediaCategories.Resource] = ruleset.tileResources.values
                .map {
                    CivilopediaEntry(
                        it.name,
                        "",
                        CivilopediaCategories.Resource.getImage?.invoke(it.name, imageSize),
                        (it as? ICivilopediaText).takeUnless { ct -> ct==null || ct.isCivilopediaTextEmpty() }
                    )
                }
        categoryToEntries[CivilopediaCategories.Terrain] = ruleset.terrains.values
                .filter { shouldBeDisplayed(it.uniqueObjects) }
                .map {
                    CivilopediaEntry(
                        it.name,
                        "",
                        CivilopediaCategories.Terrain.getImage?.invoke(it.name, imageSize),
                        (it as? ICivilopediaText).takeUnless { ct -> ct==null || ct.isCivilopediaTextEmpty() }
                    )
                }
        categoryToEntries[CivilopediaCategories.Improvement] = ruleset.tileImprovements.values
                .filter { shouldBeDisplayed(it.uniqueObjects) }
                .map {
                    CivilopediaEntry(
                        it.name,
                        "",
                        CivilopediaCategories.Improvement.getImage?.invoke(it.name, imageSize),
                        (it as? ICivilopediaText).takeUnless { ct -> ct==null || ct.isCivilopediaTextEmpty() }
                    )
                }
        categoryToEntries[CivilopediaCategories.Unit] = ruleset.units.values
<<<<<<< HEAD
                .filter { shouldBeDisplayed(it.uniqueObjects) }
=======
                .filter { "Will not be displayed in Civilopedia" !in it.uniques
                        && !(hideReligionItems && "Hidden when religion is disabled" in it.uniques)
                }
>>>>>>> c33e7ae6
                .map {
                    CivilopediaEntry(
                        it.name,
                        "",
                        CivilopediaCategories.Unit.getImage?.invoke(it.name, imageSize),
                        (it as? ICivilopediaText).takeUnless { ct -> ct==null || ct.isCivilopediaTextEmpty() }
                    )
                }
        categoryToEntries[CivilopediaCategories.Nation] = ruleset.nations.values
                .filter { shouldBeDisplayed(it.uniqueObjects) && it.isMajorCiv() }
                .map {
                    CivilopediaEntry(
                        it.name,
                        "",
                        CivilopediaCategories.Nation.getImage?.invoke(it.name, imageSize),
                        (it as? ICivilopediaText).takeUnless { ct -> ct==null || ct.isCivilopediaTextEmpty() }
                    )
                }
        categoryToEntries[CivilopediaCategories.Technology] = ruleset.technologies.values
                .filter { shouldBeDisplayed(it.uniqueObjects) }
                .map {
                    CivilopediaEntry(
                        it.name,
                        "",
                        CivilopediaCategories.Technology.getImage?.invoke(it.name, imageSize),
                        (it as? ICivilopediaText).takeUnless { ct -> ct==null || ct.isCivilopediaTextEmpty() }
                    )
                }
        categoryToEntries[CivilopediaCategories.Promotion] = ruleset.unitPromotions.values
                .filter { shouldBeDisplayed(it.uniqueObjects) }
                .map {
                    CivilopediaEntry(
                        it.name,
                        "",
                        CivilopediaCategories.Promotion.getImage?.invoke(it.name, imageSize),
                        (it as? ICivilopediaText).takeUnless { ct -> ct==null || ct.isCivilopediaTextEmpty() }
                    )
                }

        categoryToEntries[CivilopediaCategories.Tutorial] = tutorialController.getCivilopediaTutorials()
                .map {
                    CivilopediaEntry(
                        it.key.replace("_", " "),
                        "",
//                        CivilopediaCategories.Tutorial.getImage?.invoke(it.name, imageSize)
                        flavour = SimpleCivilopediaText(
                            sequenceOf(FormattedLine(extraImage = it.key)),
                            it.value.asSequence(), true)
                    )
                }

        categoryToEntries[CivilopediaCategories.Difficulty] = ruleset.difficulties.values
                .map {
                    CivilopediaEntry(
                        it.name,
                        it.getDescription(),
//                        CivilopediaCategories.Difficulty.getImage?.invoke(it.name, imageSize)
                    )
                }

        if (!hideReligionItems)
            categoryToEntries[CivilopediaCategories.Belief] = (
                ruleset.beliefs.values.asSequence()
                .map {
                    CivilopediaEntry(
                        it.name,
                        "",
                        CivilopediaCategories.Belief.getImage?.invoke(it.type.name, imageSize),
                        (it as? ICivilopediaText).takeUnless { ct -> ct==null || ct.isCivilopediaTextEmpty() },
                        sortBy = it.type.ordinal
                    )
                } + CivilopediaEntry(
                        "Religions",
                        "",
                        CivilopediaCategories.Belief.getImage?.invoke("Religion", imageSize),
                        getReligionText(),
                        sortBy = -1
                    )
            ).toList()
                    
        val buttonTable = Table()
        buttonTable.pad(15f)
        buttonTable.defaults().pad(10f)

        for (categoryKey in categoryToEntries.keys) {
            val button = categoryKey.label.toTextButton()
            button.style = TextButton.TextButtonStyle(button.style)
            categoryToButtons[categoryKey] = button
            button.onClick { selectCategory(categoryKey) }
            buttonTable.add(button)
        }

        buttonTable.pack()
        buttonTable.width = stage.width
        val buttonTableScroll = ScrollPane(buttonTable)
        buttonTableScroll.setScrollingDisabled(false, true)

        val goToGameButton = Constants.close.toTextButton()
        goToGameButton.onClick {
            game.setWorldScreen()
            dispose()
        }

        val topTable = Table()
        topTable.add(goToGameButton).pad(10f)
        topTable.add(buttonTableScroll)
        topTable.pack()

        val entryTable = Table()
        val splitPane = SplitPane(topTable, entryTable, true, skin)
        splitPane.splitAmount = topTable.prefHeight / stage.height
        entryTable.height = stage.height - topTable.prefHeight
        splitPane.setFillParent(true)

        stage.addActor(splitPane)

        entrySelectScroll = ScrollPane(entrySelectTable)
        entrySelectTable.top()
        entrySelectScroll.setOverscroll(false, false)
        val descriptionTable = Table()
        descriptionTable.add(flavourTable).row()
        descriptionLabel.wrap = true            // requires explicit cell width!
        descriptionTable.add(descriptionLabel).width(stage.width * 0.5f).padTop(10f).row()
        val entrySplitPane = SplitPane(entrySelectScroll, ScrollPane(descriptionTable), false, skin)
        entrySplitPane.splitAmount = 0.3f
        entryTable.addActor(entrySplitPane)
        entrySplitPane.setFillParent(true)
        entrySplitPane.pack()  // ensure selectEntry has correct entrySelectScroll.height and maxY

        if (link.isEmpty() || '/' !in link)
            selectCategory(category)
        if (link.isNotEmpty())
            if ('/' in link)
                selectLink(link)
            else
                selectEntry(link, noScrollAnimation = true)
    }

    private fun getReligionText(): ICivilopediaText {
        val lines = ArrayList<FormattedLine>()
        lines += FormattedLine("Religions", header=2, color="#e34a2b")
        lines += FormattedLine(separator=true)
        ruleset.religions.sortedWith(compareBy(Collator.getInstance(), { it.tr() })).forEach { 
            lines += FormattedLine(it, icon="Belief/$it")
        }
        return SimpleCivilopediaText(lines, true)
    }
    
    private fun shouldBeDisplayed(uniqueObjects: List<Unique>): Boolean {
        val uniques = uniqueObjects.map { it.placeholderText }
        val hideReligionItems = !game.gameInfo.hasReligionEnabled()
        val noCulturalVictory = VictoryType.Cultural !in game.gameInfo.gameParameters.victoryTypes
        
        return "Will not be displayed in Civilopedia" !in uniques
            && !(hideReligionItems && "Hidden when religion is disabled" in uniques)
            && !(uniqueObjects.filter { unique -> unique.placeholderText == "Hidden when [] Victory is disabled"}.any {
                unique -> !game.gameInfo.gameParameters.victoryTypes.contains(VictoryType.valueOf(unique.params[0] ))
            })
            // Deprecated since 3.15.14
                && !(noCulturalVictory && "Hidden when cultural victory is disabled" in uniques)
            //
    }

    override fun resize(width: Int, height: Int) {
        if (stage.viewport.screenWidth != width || stage.viewport.screenHeight != height) {
            game.setScreen(CivilopediaScreen(game.worldScreen.gameInfo.ruleSet, currentCategory, currentEntry))
        }
    }
}<|MERGE_RESOLUTION|>--- conflicted
+++ resolved
@@ -226,13 +226,7 @@
                     )
                 }
         categoryToEntries[CivilopediaCategories.Unit] = ruleset.units.values
-<<<<<<< HEAD
-                .filter { shouldBeDisplayed(it.uniqueObjects) }
-=======
-                .filter { "Will not be displayed in Civilopedia" !in it.uniques
-                        && !(hideReligionItems && "Hidden when religion is disabled" in it.uniques)
-                }
->>>>>>> c33e7ae6
+                .filter { shouldBeDisplayed(it.uniqueObjects) }
                 .map {
                     CivilopediaEntry(
                         it.name,
