--- conflicted
+++ resolved
@@ -21,6 +21,7 @@
             if (improvement != null) {
                 tileInfo.startWorkingOnImprovement(improvement, currentPlayerCiv)
                 if (tileInfo.civilianUnit != null) tileInfo.civilianUnit!!.action = null // this is to "wake up" the worker if it's sleeping
+                onAccept()
                 game.setWorldScreen()
                 dispose()
             }
@@ -28,15 +29,7 @@
 
         rightSideButton.setText("Pick improvement".tr())
         rightSideButton.onClick {
-<<<<<<< HEAD
             accept(selectedImprovement)
-=======
-            tileInfo.startWorkingOnImprovement(selectedImprovement!!, currentPlayerCiv)
-            if(tileInfo.civilianUnit!=null) tileInfo.civilianUnit!!.action=null // this is to "wake up" the worker if it's sleeping
-            onAccept()
-            game.setWorldScreen()
-            dispose()
->>>>>>> 4a97d3ea
         }
 
         val regularImprovements = VerticalGroup()
