package com.unciv.ui.pickerscreens

import com.badlogic.gdx.Gdx
import com.badlogic.gdx.graphics.Color
import com.badlogic.gdx.scenes.scene2d.Actor
import com.badlogic.gdx.scenes.scene2d.Touchable
import com.badlogic.gdx.scenes.scene2d.ui.Button
import com.badlogic.gdx.scenes.scene2d.ui.Label
import com.badlogic.gdx.scenes.scene2d.ui.ScrollPane
import com.badlogic.gdx.scenes.scene2d.ui.Table
import com.badlogic.gdx.scenes.scene2d.ui.TextButton
import com.badlogic.gdx.utils.Align
import com.unciv.MainMenuScreen
import com.unciv.json.fromJsonFile
import com.unciv.json.json
import com.unciv.models.ruleset.ModOptions
import com.unciv.models.ruleset.Ruleset
import com.unciv.models.ruleset.RulesetCache
import com.unciv.models.translations.tr
import com.unciv.ui.images.ImageGetter
import com.unciv.ui.pickerscreens.ModManagementOptions.SortType
import com.unciv.ui.popup.Popup
import com.unciv.ui.popup.ToastPopup
import com.unciv.ui.popup.ConfirmPopup
import com.unciv.ui.utils.AutoScrollPane
import com.unciv.ui.utils.BaseScreen
import com.unciv.ui.utils.ExpanderTab
import com.unciv.ui.utils.KeyCharAndCode
import com.unciv.ui.utils.RecreateOnResize
import com.unciv.ui.utils.WrappableLabel
import com.unciv.ui.utils.createTextField
import com.unciv.ui.utils.extensions.UncivDateFormat.formatDate
import com.unciv.ui.utils.extensions.UncivDateFormat.parseDate
import com.unciv.ui.utils.extensions.addSeparator
import com.unciv.ui.utils.extensions.disable
import com.unciv.ui.utils.extensions.enable
import com.unciv.ui.utils.extensions.isEnabled
import com.unciv.ui.utils.extensions.keyShortcuts
import com.unciv.ui.utils.extensions.onActivation
import com.unciv.ui.utils.extensions.onClick
import com.unciv.ui.utils.extensions.toCheckBox
import com.unciv.ui.utils.extensions.toLabel
import com.unciv.ui.utils.extensions.toTextButton
import com.unciv.utils.concurrency.Concurrency
import com.unciv.utils.concurrency.launchOnGLThread
import kotlinx.coroutines.Job
import kotlinx.coroutines.isActive
import kotlin.math.max

/**
 * The Mod Management Screen - called only from [MainMenuScreen]
 * @param previousOnlineMods - cached online mod list, if supplied and not empty, it will be displayed as is and no online query will be run. Used for resize.
 */
// All picker screens auto-wrap the top table in a ScrollPane.
// Since we want the different parts to scroll separately, we disable the default ScrollPane, which would scroll everything at once.
class ModManagementScreen(
    previousInstalledMods: HashMap<String, ModUIData>? = null,
    previousOnlineMods: HashMap<String, ModUIData>? = null
): PickerScreen(disableScroll = true), RecreateOnResize {

    private val modTable = Table().apply { defaults().pad(10f) }
    private val scrollInstalledMods = AutoScrollPane(modTable)
    private val downloadTable = Table().apply { defaults().pad(10f) }
    private val scrollOnlineMods = AutoScrollPane(downloadTable)
    private val modActionTable = Table().apply { defaults().pad(10f) }
    private val optionsManager = ModManagementOptions(this)

    val amountPerPage = 30

    private var lastSelectedButton: Button? = null
    private var lastSyncMarkedButton: Button? = null
    private var selectedModName = ""
    private var selectedAuthor = ""

    private val modDescriptionLabel: WrappableLabel

    private var installedHeaderLabel: Label? = null
    private var onlineHeaderLabel: Label? = null
    private var installedExpanderTab: ExpanderTab? = null
    private var onlineExpanderTab: ExpanderTab? = null


    // Enable re-sorting and syncing entries in 'installed' and 'repo search' ScrollPanes
    private val installedModInfo = previousInstalledMods ?: HashMap(10) // HashMap<String, ModUIData> inferred
    private val onlineModInfo = previousOnlineMods ?: HashMap(90) // HashMap<String, ModUIData> inferred

    private var onlineScrollCurrentY = -1f

    // cleanup - background processing needs to be stopped on exit and memory freed
    private var runningSearchJob: Job? = null
    private var stopBackgroundTasks = false
    override fun dispose() {
        // make sure the worker threads will not continue trying their time-intensive job
        runningSearchJob?.cancel()
        stopBackgroundTasks = true
        super.dispose()
    }


    init {
        //setDefaultCloseAction(screen) // this would initialize the new MainMenuScreen immediately
        closeButton.onActivation {
            val tileSets = ImageGetter.getAvailableTilesets()
            if (game.settings.tileSet !in tileSets) {
                game.settings.tileSet = tileSets.first()
            }
            game.popScreen()
        }
        closeButton.keyShortcuts.add(KeyCharAndCode.BACK)

        val labelWidth = max(stage.width / 2f - 60f,60f)
        modDescriptionLabel = WrappableLabel("", labelWidth)
        modDescriptionLabel.wrap = true

        // Replace the PickerScreen's descriptionLabel
        val labelWrapper = Table()
        labelWrapper.defaults().top().left().growX()
        val labelScroll = descriptionLabel.parent as ScrollPane
        descriptionLabel.remove()
        labelWrapper.row()
        labelWrapper.add(modDescriptionLabel).row()
        labelScroll.actor = labelWrapper

        refreshInstalledModTable()

        if (isNarrowerThan4to3()) initPortrait()
        else initLandscape()

        if (onlineModInfo.isEmpty())
            reloadOnlineMods()
        else
            refreshOnlineModTable()
    }

    private fun initPortrait() {
        topTable.defaults().top().pad(0f)

        topTable.add(optionsManager.expander).top().growX().row()

        installedExpanderTab = ExpanderTab(optionsManager.getInstalledHeader(), expanderWidth = stage.width) {
            it.add(scrollInstalledMods).growX()
        }
        topTable.add(installedExpanderTab).top().growX().row()

        onlineExpanderTab = ExpanderTab(optionsManager.getOnlineHeader(), expanderWidth = stage.width) {
            it.add(scrollOnlineMods).growX()
        }
        topTable.add(onlineExpanderTab).top().padTop(10f).growX().row()

        topTable.add().expandY().row() // helps with top() being ignored

        topTable.add(ExpanderTab("Mod info and options", expanderWidth = stage.width) {
            it.add(modActionTable).growX()
        }).bottom().padTop(10f).growX().row()
    }

    private fun initLandscape() {
        // Header row
        topTable.add().expandX()                // empty cols left and right for separator
        installedHeaderLabel = optionsManager.getInstalledHeader().toLabel()
        installedHeaderLabel!!.onClick {
            optionsManager.installedHeaderClicked()
        }
        topTable.add(installedHeaderLabel).pad(5f).minWidth(200f).padLeft(25f)
            // 30 = 5 default pad + 20 to compensate for 'permanent visual mod' decoration icon
        onlineHeaderLabel = optionsManager.getOnlineHeader().toLabel()
        onlineHeaderLabel!!.onClick {
            optionsManager.onlineHeaderClicked()
        }
        topTable.add(onlineHeaderLabel).pad(5f)
        topTable.add("".toLabel()).minWidth(200f)  // placeholder for "Mod actions"
        topTable.add().expandX()
        topTable.row()

        // horizontal separator looking like the SplitPane handle
        topTable.addSeparator(Color.CLEAR, 5, 3f)

        // main row containing the three 'blocks' installed, online and information
        topTable.add()      // skip empty first column
        topTable.add(scrollInstalledMods)
        topTable.add(scrollOnlineMods)
        topTable.add(modActionTable)
        topTable.add().row()
        topTable.add().expandY()  // So short lists won't vertically center everything including headers

        stage.addActor(optionsManager.expander)
        optionsManager.expanderChangeEvent = {
            optionsManager.expander.pack()
            optionsManager.expander.setPosition(stage.width - 2f, stage.height - 2f, Align.topRight)
        }
        optionsManager.expanderChangeEvent?.invoke()
    }

    private fun reloadOnlineMods() {
        onlineScrollCurrentY = -1f
        downloadTable.clear()
        onlineModInfo.clear()
        downloadTable.add(getDownloadFromUrlButton()).padBottom(15f).row()
        downloadTable.add("...".toLabel()).row()
        tryDownloadPage(1)
    }

    /** background worker: querying GitHub for Mods (repos with 'unciv-mod' in its topics)
     *
     *  calls itself for the next page of search results
     */
    private fun tryDownloadPage(pageNum: Int) {
        runningSearchJob = Concurrency.run("GitHubSearch") {
            val repoSearch: Github.RepoSearch
            try {
                repoSearch = Github.tryGetGithubReposWithTopic(amountPerPage, pageNum)!!
            } catch (ex: Exception) {
                launchOnGLThread {
                    ToastPopup("Could not download mod list", this@ModManagementScreen)
                }
                runningSearchJob = null
                return@run
            }

            if (!isActive) {
                return@run
            }

            launchOnGLThread { addModInfoFromRepoSearch(repoSearch, pageNum) }
            runningSearchJob = null
        }
    }

    private fun addModInfoFromRepoSearch(repoSearch: Github.RepoSearch, pageNum: Int){
        // clear and remove last cell if it is the "..." indicator
        val lastCell = downloadTable.cells.lastOrNull()
        if (lastCell != null && lastCell.actor is Label && (lastCell.actor as Label).text.toString() == "...") {
            lastCell.setActor<Actor>(null)
            downloadTable.cells.removeValue(lastCell, true)
        }

        for (repo in repoSearch.items) {
            if (stopBackgroundTasks) return
            repo.name = repo.name.replace('-', ' ')

            if (onlineModInfo.containsKey(repo.name))
                continue // we already got this mod in a previous download, since one has been added in between

            // Mods we have manually decided to remove for instability are removed here
            // If at some later point these mods are updated, we should definitely remove
            // this piece of code. This is a band-aid, not a full solution.
            if (repo.html_url in modsToHideAsUrl) continue

            val installedMod = RulesetCache.values.firstOrNull { it.name == repo.name }
            val isUpdatedVersionOfInstalledMod = installedMod?.modOptions?.let {
                it.lastUpdated != "" && it.lastUpdated != repo.pushed_at
            } == true

            if (installedMod != null) {

                if (isUpdatedVersionOfInstalledMod) {
                    installedModInfo[repo.name]!!.state.hasUpdate = true
                }

                if (installedMod.modOptions.author.isEmpty()) {
                    Github.rewriteModOptions(repo, installedMod.folderLocation!!)
                    installedMod.modOptions.author = repo.owner.login
                    installedMod.modOptions.modSize = repo.size
                }
            }

            val mod = ModUIData(repo, isUpdatedVersionOfInstalledMod)
            onlineModInfo[repo.name] = mod
            mod.button.onClick { onlineButtonAction(repo, mod.button) }

            val cell = downloadTable.add(mod.button)
            downloadTable.row()
            if (onlineScrollCurrentY < 0f) onlineScrollCurrentY = cell.padTop
            mod.y = onlineScrollCurrentY
            mod.height = cell.prefHeight
            onlineScrollCurrentY += cell.padBottom + cell.prefHeight + cell.padTop
        }

        // Now the tasks after the 'page' of search results has been fully processed
        // The search has reached the last page!
        if (repoSearch.items.size < amountPerPage) {
            // Check: It is also not impossible we missed a mod - just inform user
            if (repoSearch.incomplete_results) {
                val retryLabel = "Online query result is incomplete".toLabel(Color.RED)
                retryLabel.touchable = Touchable.enabled
                retryLabel.onClick { reloadOnlineMods() }
                downloadTable.add(retryLabel)
            }
        } else {
            // the page was full so there may be more pages.
            // indicate that search will be continued
            downloadTable.add("...".toLabel()).row()
        }

        downloadTable.pack()
        // Shouldn't actor.parent.actor = actor be a no-op? No, it has side effects we need.
        // See [commit for #3317](https://github.com/yairm210/Unciv/commit/315a55f972b8defe22e76d4a2d811c6e6b607e57)
        (downloadTable.parent as ScrollPane).actor = downloadTable

        // continue search unless last page was reached
        if (repoSearch.items.size >= amountPerPage && !stopBackgroundTasks)
            tryDownloadPage(pageNum + 1)
    }

    private fun syncOnlineSelected(modName: String, button: Button) {
        syncSelected(modName, button, installedModInfo, scrollInstalledMods)
    }
    private fun syncInstalledSelected(modName: String, button: Button) {
        syncSelected(modName, button, onlineModInfo, scrollOnlineMods)
    }
    private fun syncSelected(modName: String, button: Button, modNameToData: HashMap<String, ModUIData>, scroll: ScrollPane) {
        // manage selection color for user selection
        lastSelectedButton?.color = Color.WHITE
        button.color = Color.BLUE
        lastSelectedButton = button
        if (lastSelectedButton != lastSyncMarkedButton)
            lastSyncMarkedButton?.color = Color.WHITE
        lastSyncMarkedButton = null
        // look for sync-able same mod in other list
        val modUIDataInOtherList = modNameToData[modName] ?: return
        // scroll into view
        scroll.scrollY = (modUIDataInOtherList.y + (modUIDataInOtherList.height - scroll.height) / 2).coerceIn(0f, scroll.maxY)
        // and color it so it's easier to find. ROYAL and SLATE too dark.
        modUIDataInOtherList.button.color = Color.valueOf("7499ab")  // about halfway between royal and sky
        lastSyncMarkedButton = modUIDataInOtherList.button
    }

    /** Recreate the information part of the right-hand column
     * @param repo: the repository instance as received from the GitHub api
     */
    private fun addModInfoToActionTable(repo: Github.Repo) {
        addModInfoToActionTable(repo.name, repo.html_url, repo.pushed_at, repo.owner.login, repo.size)
    }
    /** Recreate the information part of the right-hand column
     * @param modName: The mod name (name from the RuleSet)
     * @param modOptions: The ModOptions as enriched by us with GitHub metadata when originally downloaded
     */
    private fun addModInfoToActionTable(modName: String, modOptions: ModOptions) {
        addModInfoToActionTable(modName, modOptions.modUrl, modOptions.lastUpdated, modOptions.author, modOptions.modSize)
    }
    private fun addModInfoToActionTable(modName: String, repoUrl: String, updatedAt: String, author: String, modSize: Int) {
        // remember selected mod - for now needed only to display a background-fetched image while the user is watching
        selectedModName = modName
        selectedAuthor = author

        // Display metadata
        if (author.isNotEmpty())
            modActionTable.add("Author: [$author]".toLabel()).row()
        if (modSize > 0)
            modActionTable.add("Size: [$modSize] kB".toLabel()).padBottom(15f).row()

        // offer link to open the repo itself in a browser
        if (repoUrl != "") {
            modActionTable.add("Open Github page".toTextButton().onClick {
                Gdx.net.openURI(repoUrl)
            }).row()
        }

        // display "updated" date
        if (updatedAt.isNotEmpty()) {
            val date = updatedAt.parseDate()
            val updateString = "{Updated}: " + date.formatDate()
            modActionTable.add(updateString.toLabel()).row()
        }
    }

    /** Create the special "Download from URL" button */
    private fun getDownloadFromUrlButton(): TextButton {
        val downloadButton = "Download mod from URL".toTextButton()
        downloadButton.onClick {
            val popup = Popup(this)
            popup.addGoodSizedLabel("Please enter the mod repository -or- archive zip url:").row()
            val textField = createTextField("")
            popup.add(textField).width(stage.width / 2).row()
            val actualDownloadButton = "Download".toTextButton()
            actualDownloadButton.onClick {
                actualDownloadButton.setText("Downloading...".tr())
                actualDownloadButton.disable()
                downloadMod(Github.Repo().parseUrl(textField.text)) { popup.close() }
            }
            popup.add(actualDownloadButton).row()
            popup.addCloseButton()
            popup.open()
        }
        return downloadButton
    }

    /** Used as onClick handler for the online Mod list buttons */
    private fun onlineButtonAction(repo: Github.Repo, button: Button) {
        syncOnlineSelected(repo.name, button)
        showModDescription(repo.name)
        rightSideButton.clearListeners()
        rightSideButton.enable()
        val label = if (installedModInfo[repo.name]?.state?.hasUpdate == true)
            "Update [${repo.name}]"
        else "Download [${repo.name}]"
        rightSideButton.setText(label.tr())
        rightSideButton.onClick {
            rightSideButton.setText("Downloading...".tr())
            rightSideButton.disable()
            downloadMod(repo) {
                rightSideButton.setText("Downloaded!".tr())
            }
        }

        modActionTable.clear()
        addModInfoToActionTable(repo)
    }

    /** Download and install a mod in the background, called both from the right-bottom button and the URL entry popup */
    private fun downloadMod(repo: Github.Repo, postAction: () -> Unit = {}) {
        Concurrency.run("DownloadMod") { // to avoid ANRs - we've learnt our lesson from previous download-related actions
            try {
                val modFolder = Github.downloadAndExtract(repo.html_url, repo.default_branch,
                    Gdx.files.local("mods"))
                    ?: throw Exception()    // downloadAndExtract returns null for 404 errors and the like -> display something!
                Github.rewriteModOptions(repo, modFolder)
                launchOnGLThread {
                    ToastPopup("[${repo.name}] Downloaded!", this@ModManagementScreen)
                    RulesetCache.loadRulesets()
                    RulesetCache[repo.name]?.let {
                        installedModInfo[repo.name] = ModUIData(it)
                    }
                    refreshInstalledModTable()
                    showModDescription(repo.name)
                    unMarkUpdatedMod(repo.name)
                    postAction()
                }
            } catch (ex: Exception) {
                launchOnGLThread {
                    ToastPopup("Could not download [${repo.name}]", this@ModManagementScreen)
                    postAction()
                }
            }
        }
    }

    /** Remove the visual indicators for an 'updated' mod after re-downloading it.
     *  (" - Updated" on the button text in the online mod list and the icon beside the installed mod's button)
     *  It should be up to date now (unless the repo's date is in the future relative to system time)
     *
     *  (called under postRunnable posted by background thread)
     */
    private fun unMarkUpdatedMod(name: String) {
        installedModInfo[name]?.state?.hasUpdate = false
        onlineModInfo[name]?.state?.hasUpdate = false
        val button = onlineModInfo[name]?.button
        button?.setText(name)
        if (optionsManager.sortInstalled == SortType.Status)
            refreshInstalledModTable()
        if (optionsManager.sortOnline == SortType.Status)
            refreshOnlineModTable()
    }

    /** Rebuild the right-hand column for clicks on installed mods
     *  Display single mod metadata, offer additional actions (delete is elsewhere)
    */
    private fun refreshInstalledModActions(mod: Ruleset) {
        modActionTable.clear()
        // show mod information first
        addModInfoToActionTable(mod.name, mod.modOptions)

        // offer 'permanent visual mod' toggle
        val visualMods = game.settings.visualMods
        val isVisualMod = visualMods.contains(mod.name)
        installedModInfo[mod.name]!!.state.isVisual = isVisualMod

        val visualCheckBox = "Permanent audiovisual mod".toCheckBox(isVisualMod) { checked ->
            if (checked)
                visualMods.add(mod.name)
            else
                visualMods.remove(mod.name)
            game.settings.save()
            ImageGetter.setNewRuleset(ImageGetter.ruleset)
            refreshInstalledModActions(mod)
            if (optionsManager.sortInstalled == SortType.Status)
                refreshInstalledModTable()
        }
        modActionTable.add(visualCheckBox).row()

        if (installedModInfo[mod.name]!!.state.hasUpdate) {
            val updateModTextbutton = "Update [${mod.name}]".toTextButton()
            updateModTextbutton.onClick {
                updateModTextbutton.setText("Downloading...".tr())
                val repo = onlineModInfo[mod.name]!!.repo!!
                downloadMod(repo) { refreshInstalledModActions(mod) }
            }
            modActionTable.add(updateModTextbutton)
        }
    }

    /** Rebuild the left-hand column containing all installed mods */
    internal fun refreshInstalledModTable() {
        // pre-init if not already done - important: keep the ModUIData instances later on or
        // at least the button references otherwise sync will not work
        if (installedModInfo.isEmpty()) {
            for (mod in RulesetCache.values.asSequence().filter { it.name != "" }) {
                val modUIData = ModUIData(mod)
                modUIData.state.isVisual = mod.name in game.settings.visualMods
                installedModInfo[mod.name] = modUIData
            }
        }

        val newHeaderText = optionsManager.getInstalledHeader()
        installedHeaderLabel?.setText(newHeaderText)
        installedExpanderTab?.setText(newHeaderText)

        modTable.clear()
        var currentY = -1f
        val filter = optionsManager.getFilterText()
        for (mod in installedModInfo.values.sortedWith(optionsManager.sortInstalled.comparator)) {
            if (!mod.matchesFilter(filter)) continue
            // Prevent building up listeners. The virgin Button has one: for mouseover styling.
            // The captures for our listener shouldn't need updating, so assign only once
            if (mod.button.listeners.none { it.javaClass.`package`.name.startsWith("com.unciv") })
                mod.button.onClick { installedButtonAction(mod) }
            val decoratedButton = Table()
            decoratedButton.add(mod.button)
            decoratedButton.add(mod.state.container).align(Align.center+Align.left)
            val cell = modTable.add(decoratedButton)
            modTable.row()
            if (currentY < 0f) currentY = cell.padTop
            mod.y = currentY
            mod.height = cell.prefHeight
            currentY += cell.padBottom + cell.prefHeight + cell.padTop
        }
    }

    private fun installedButtonAction(mod: ModUIData) {
        syncInstalledSelected(mod.name, mod.button)
        refreshInstalledModActions(mod.ruleset!!)
        val deleteText = "Delete [${mod.name}]"
        rightSideButton.setText(deleteText.tr())
        // Don't let the player think he can delete Vanilla and G&K rulesets
        rightSideButton.isEnabled = mod.ruleset.folderLocation!=null
        showModDescription(mod.name)
        rightSideButton.clearListeners()
        rightSideButton.onClick {
            rightSideButton.isEnabled = false
            ConfirmPopup(
                screen = this,
                question = "Are you SURE you want to delete this mod?",
<<<<<<< HEAD
                screen = this,
=======
                confirmText = deleteText,
                action = {
                    deleteMod(mod.ruleset)
                    modActionTable.clear()
                    rightSideButton.setText("[${mod.name}] was deleted.".tr())
                },
>>>>>>> 672b804a
                restoreDefault = { rightSideButton.isEnabled = true }
            ) {
                deleteMod(mod.ruleset)
                modActionTable.clear()
                rightSideButton.setText("[${mod.name}] was deleted.".tr())
            }.open()
        }
    }

    /** Delete a Mod, refresh ruleset cache and update installed mod table */
    private fun deleteMod(mod: Ruleset) {
        mod.folderLocation!!.deleteDirectory()
        RulesetCache.loadRulesets()
        installedModInfo.remove(mod.name)
        refreshInstalledModTable()
    }

    internal fun refreshOnlineModTable() {
        if (runningSearchJob != null) return  // cowardice: prevent concurrent modification, avoid a manager layer

        val newHeaderText = optionsManager.getOnlineHeader()
        onlineHeaderLabel?.setText(newHeaderText)
        onlineExpanderTab?.setText(newHeaderText)

        downloadTable.clear()
        onlineScrollCurrentY = -1f

        val filter = optionsManager.getFilterText()
        // Important: sortedMods holds references to the original values, so the referenced buttons stay valid.
        // We update y and height here, we do not replace the ModUIData instances do the referenced buttons stay valid.
        val sortedMods = onlineModInfo.values.asSequence().sortedWith(optionsManager.sortOnline.comparator)
        for (mod in sortedMods) {
            if (!mod.matchesFilter(filter)) continue
            val cell = downloadTable.add(mod.button)
            downloadTable.row()
            if (onlineScrollCurrentY < 0f) onlineScrollCurrentY = cell.padTop
            mod.y = onlineScrollCurrentY
            mod.height = cell.prefHeight
            onlineScrollCurrentY += cell.padBottom + cell.prefHeight + cell.padTop
        }

        downloadTable.pack()
        (downloadTable.parent as ScrollPane).actor = downloadTable
    }

    private fun showModDescription(modName: String) {
        val onlineModDescription = onlineModInfo[modName]?.description ?: "" // shows github info
        val installedModDescription = installedModInfo[modName]?.description ?: "" // shows ruleset info
        val separator = if (onlineModDescription.isEmpty() || installedModDescription.isEmpty()) "" else "\n"
        modDescriptionLabel.setText(onlineModDescription + separator + installedModDescription)
    }

    override fun recreate(): BaseScreen = ModManagementScreen(installedModInfo, onlineModInfo)

    companion object {
        val modsToHideAsUrl by lazy {
            val blockedModsFile = Gdx.files.internal("jsons/ManuallyBlockedMods.json")
            json().fromJsonFile(Array<String>::class.java, blockedModsFile)
        }
    }
}<|MERGE_RESOLUTION|>--- conflicted
+++ resolved
@@ -540,16 +540,7 @@
             ConfirmPopup(
                 screen = this,
                 question = "Are you SURE you want to delete this mod?",
-<<<<<<< HEAD
-                screen = this,
-=======
                 confirmText = deleteText,
-                action = {
-                    deleteMod(mod.ruleset)
-                    modActionTable.clear()
-                    rightSideButton.setText("[${mod.name}] was deleted.".tr())
-                },
->>>>>>> 672b804a
                 restoreDefault = { rightSideButton.isEnabled = true }
             ) {
                 deleteMod(mod.ruleset)
