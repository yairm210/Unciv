--- conflicted
+++ resolved
@@ -8,16 +8,7 @@
 import com.badlogic.gdx.graphics.Color
 import com.badlogic.gdx.graphics.Pixmap
 import com.badlogic.gdx.graphics.PixmapIO
-<<<<<<< HEAD
-import com.badlogic.gdx.math.Vector2
 import com.badlogic.gdx.scenes.scene2d.ui.TextButton
-=======
-import com.badlogic.gdx.scenes.scene2d.Actor
-import com.badlogic.gdx.scenes.scene2d.ui.Cell
-import com.badlogic.gdx.scenes.scene2d.ui.SelectBox
-import com.badlogic.gdx.scenes.scene2d.ui.Table
-import com.badlogic.gdx.utils.Array
->>>>>>> ffbe169e
 import com.unciv.Constants
 import com.unciv.GUI
 import com.unciv.UncivGame
@@ -28,16 +19,12 @@
 import com.unciv.models.translations.TranslationFileWriter
 import com.unciv.models.translations.tr
 import com.unciv.ui.components.UncivTooltip.Companion.addTooltip
-<<<<<<< HEAD
 import com.unciv.ui.components.extensions.addSeparator
 import com.unciv.ui.components.extensions.disable
 import com.unciv.ui.components.extensions.isEnabled
 import com.unciv.ui.components.extensions.setFontColor
 import com.unciv.ui.components.extensions.toLabel
 import com.unciv.ui.components.extensions.toTextButton
-=======
-import com.unciv.ui.components.extensions.*
->>>>>>> ffbe169e
 import com.unciv.ui.components.fonts.FontFamilyData
 import com.unciv.ui.components.fonts.Fonts
 import com.unciv.ui.components.input.keyShortcuts
@@ -47,17 +34,12 @@
 import com.unciv.ui.components.widgets.UncivTextField
 import com.unciv.ui.popups.ConfirmPopup
 import com.unciv.ui.popups.Popup
-<<<<<<< HEAD
 import com.unciv.utils.Concurrency
 import com.unciv.utils.Display
 import com.unciv.utils.isUUID
 import com.unciv.utils.launchOnGLThread
 import com.unciv.utils.withoutItem
 import java.nio.file.Path
-=======
-import com.unciv.ui.screens.basescreen.BaseScreen
-import com.unciv.utils.*
->>>>>>> ffbe169e
 import kotlinx.coroutines.CoroutineScope
 import kotlinx.coroutines.Dispatchers
 import kotlinx.coroutines.withContext
@@ -275,19 +257,11 @@
                 val extraImagesLocation = "../../extraImages"
                 // I'm not sure why we need to advance the y by 2 for every screenshot... but that's the only way it remains centered
                 generateScreenshots(
-<<<<<<< HEAD
-                    settings, arrayListOf(
-                        ScreenshotConfig(630, 500, ScreenSize.Medium, "$extraImagesLocation/itch.io image.png", Vector2(-2f, 2f), false),
-                        ScreenshotConfig(1280, 640, ScreenSize.Medium, "$extraImagesLocation/GithubPreviewImage.png", Vector2(-2f, 4f)),
-                        ScreenshotConfig(1024, 500, ScreenSize.Medium, "$extraImagesLocation/Feature graphic - Google Play.png", Vector2(-2f, 6f)),
-                        ScreenshotConfig(1024, 500, ScreenSize.Medium, "../../fastlane/metadata/android/en-US/images/featureGraphic.png", Vector2(-2f, 8f))
-=======
-                    optionsPopup.settings, arrayListOf(
+                    settings.settings, arrayListOf(
                         ScreenshotConfig(630, 500, ScreenSize.Medium, "$extraImagesLocation/itch.io image.png", HexCoord(-2, 2), false),
                         ScreenshotConfig(1280, 640, ScreenSize.Medium, "$extraImagesLocation/GithubPreviewImage.png", HexCoord(-2, 4)),
                         ScreenshotConfig(1024, 500, ScreenSize.Medium, "$extraImagesLocation/Feature graphic - Google Play.png", HexCoord(-2, 6)),
                         ScreenshotConfig(1024, 500, ScreenSize.Medium, "../../fastlane/metadata/android/en-US/images/featureGraphic.png", HexCoord(-2, 8))
->>>>>>> ffbe169e
                     )
                 )
             }
