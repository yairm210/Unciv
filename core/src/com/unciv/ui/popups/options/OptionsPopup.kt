--- conflicted
+++ resolved
@@ -117,12 +117,8 @@
 
         addCloseButton {
             screen.game.musicController.onChange(null)
-<<<<<<< HEAD
-            screen.game.allowPortrait(settings.allowAndroidPortrait)
+            center(screen.stage)
             keyBindingsTab?.save()
-=======
-            center(screen.stage)
->>>>>>> 3826a4b7
             onClose()
         }.padBottom(10f)
 
