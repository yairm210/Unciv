package com.unciv.ui.components.extensions

import com.badlogic.gdx.Input
import com.badlogic.gdx.graphics.Color
import com.badlogic.gdx.graphics.Pixmap
import com.badlogic.gdx.graphics.TextureData
import com.badlogic.gdx.graphics.glutils.FileTextureData
import com.badlogic.gdx.graphics.glutils.PixmapTextureData
import com.badlogic.gdx.math.Rectangle
import com.badlogic.gdx.math.Vector2
import com.badlogic.gdx.scenes.scene2d.Actor
import com.badlogic.gdx.scenes.scene2d.Group
import com.badlogic.gdx.scenes.scene2d.Stage
import com.badlogic.gdx.scenes.scene2d.Touchable
import com.badlogic.gdx.scenes.scene2d.ui.Button
import com.badlogic.gdx.scenes.scene2d.ui.Button.ButtonStyle
import com.badlogic.gdx.scenes.scene2d.ui.Cell
import com.badlogic.gdx.scenes.scene2d.ui.CheckBox
import com.badlogic.gdx.scenes.scene2d.ui.Image
import com.badlogic.gdx.scenes.scene2d.ui.ImageButton
import com.badlogic.gdx.scenes.scene2d.ui.Label
import com.badlogic.gdx.scenes.scene2d.ui.ScrollPane
import com.badlogic.gdx.scenes.scene2d.ui.SelectBox
import com.badlogic.gdx.scenes.scene2d.ui.Stack
import com.badlogic.gdx.scenes.scene2d.ui.Table
import com.badlogic.gdx.scenes.scene2d.ui.TextButton
import com.badlogic.gdx.scenes.scene2d.ui.TextButton.TextButtonStyle
import com.badlogic.gdx.scenes.scene2d.ui.WidgetGroup
import com.badlogic.gdx.utils.Align
import com.badlogic.gdx.utils.Array
import com.unciv.Constants
import com.unciv.models.translations.tr
import com.unciv.ui.components.extensions.GdxKeyCodeFixes.DEL
import com.unciv.ui.components.extensions.GdxKeyCodeFixes.toString
import com.unciv.ui.components.extensions.GdxKeyCodeFixes.valueOf
import com.unciv.ui.components.fonts.Fonts
import com.unciv.ui.components.input.ActorAttachments
import com.unciv.ui.components.input.KeyCharAndCode
import com.unciv.ui.components.input.keyShortcuts
import com.unciv.ui.components.input.onActivation
import com.unciv.ui.components.input.onChange
import com.unciv.ui.images.IconCircleGroup
import com.unciv.ui.images.ImageGetter
import com.unciv.ui.screens.basescreen.BaseScreen
import kotlin.math.max

/**
 * Collection of extension functions mostly for libGdx widgets
 */

private class RestorableTextButtonStyle(
    baseStyle: TextButtonStyle,
    val restoreStyle: ButtonStyle
) : TextButtonStyle(baseStyle)

//todo ButtonStyle *does* have a `disabled` Drawable, and Button ignores touches in disabled state anyway - all this is a wrong approach
/** Disable a [Button] by setting its [touchable][Button.touchable] and [style][Button.style] properties. */
fun Button.disable() {
    /** We want disabled buttons to "swallow" the click so that things behind aren't activated, so we don't change touchable
       The action won't be activated due to [ActorAttachments.activate] checking the isDisabled property */
    isDisabled = true
    val oldStyle = style
    if (oldStyle is RestorableTextButtonStyle) return
    val disabledStyle = BaseScreen.skin.get("disabled", TextButtonStyle::class.java)
    style = RestorableTextButtonStyle(disabledStyle, oldStyle)
}
/** Enable a [Button] by setting its [touchable][Button.touchable] and [style][Button.style] properties. */
fun Button.enable() {
    val oldStyle = style
    if (oldStyle is RestorableTextButtonStyle) {
        style = oldStyle.restoreStyle
    }
    isDisabled = false
}
/** Enable or disable a [Button] by setting its [touchable][Button.touchable] and [style][Button.style] properties,
 *  or returns the corresponding state.
 *
 *  Do not confuse with Gdx' builtin [isDisabled][Button.isDisabled] property,
 *  which is more appropriate to toggle On/Off buttons, while this one is good for 'click-to-do-something' buttons.
 */
var Button.isEnabled: Boolean
    get() = touchable == Touchable.enabled
    set(value) = if (value) enable() else disable()

fun colorFromHex(hexColor: Int): Color {
    val colorSize = 16 * 16 // 2 hexadecimal digits
    val r = hexColor / (colorSize * colorSize)
    val g = (hexColor / colorSize) % colorSize
    val b = hexColor % colorSize
    return colorFromRGB(r, g, b)
}

/** Create a new [Color] instance from [r]/[g]/[b] given as Integers in the range 0..255 */
fun colorFromRGB(r: Int, g: Int, b: Int) = Color(r / 255f, g / 255f, b / 255f, 1f)
/** Create a new [Color] instance from r/g/b given as Integers in the range 0..255 in the form of a 3-element List [rgb] */
fun colorFromRGB(rgb: List<Int>) = colorFromRGB(rgb[0], rgb[1], rgb[2])
<<<<<<< HEAD
/** Linearly interpolates between this [Color] and [BLACK][ImageGetter.CHARCOAL] by [t] which is in the range [[0,1]].
 * The result is returned as a new instance. */
fun Color.darken(t: Float): Color = Color(this).lerp(Color.BLACK, t)
/** Linearly interpolates between this [Color] and [WHITE][Color.WHITE] by [t] which is in the range [[0,1]].
 * The result is returned as a new instance. */
fun Color.brighten(t: Float): Color = Color(this).lerp(Color.WHITE, t)
/** Ensures that the `lightness` value of the given color
 * in `HSL` scale is at least [minLightness].
 */
fun Color.coerceLightnessAtLeast(minLightness: Float): Color {
    /** see [Color.toHsv] implementation to understand this */
    val lightness = max(max(r, g), b)
    return if (lightness < minLightness) {
        this.mul(minLightness / lightness)
    } else this
=======
/** Linearly interpolates between this [Color] and [BLACK][ImageGetter.CHARCOAL] by [t] which is in the range [[0,1]],
 * preserving color ratio in RGB. The result is returned as a new instance. */
fun Color.darken(t: Float): Color = Color(this).mul(t)
/** Linearly interpolates between this [Color] and [WHITE][Color.WHITE] by [t] which is in the range [[0,1]],
 * preserving color ratio in RGB. The result is returned as a new instance. */
fun Color.brighten(t: Float): Color = Color(this).let {
    val lightness = max(r, max(g, b))
    val targetRatio = (lightness + t * (1 - lightness)) / lightness
    return it.mul(targetRatio)
>>>>>>> b82fec28
}


fun Actor.centerX(parent: Actor) { x = parent.width / 2 - width / 2 }
fun Actor.centerY(parent: Actor) { y = parent.height / 2 - height / 2 }
fun Actor.center(parent: Actor) { centerX(parent); centerY(parent) }

fun Actor.centerX(parent: Stage) { x = parent.width / 2 - width / 2 }
fun Actor.centerY(parent: Stage) { y = parent.height / 2 - height / 2 }
fun Actor.center(parent: Stage) { centerX(parent); centerY(parent) }


fun Actor.surroundWithCircle(
    size: Float,
    resizeActor: Boolean = true,
    color: Color = Color.WHITE,
    circleImageLocation: String = ImageGetter.circleLocation
): IconCircleGroup {
    return IconCircleGroup(size, this, resizeActor, color, circleImageLocation)
}

fun Actor.surroundWithThinCircle(color: Color=ImageGetter.CHARCOAL): IconCircleGroup = surroundWithCircle(width+2f, false, color)


fun Actor.addBorder(size: Float, color: Color, expandCell: Boolean = false): Table {
    val table = Table()
    table.pad(size)
    table.background = BaseScreen.skinStrings.getUiBackground("General/Border", tintColor = color)
    val cell = table.add(this)
    if (expandCell) cell.expand()
    cell.fill()
    table.pack()
    return table
}

/** Gets a parent of this actor that matches the [predicate], or null if none of its parents match the [predicate]. */
fun Actor.getAscendant(predicate: (Actor) -> Boolean): Actor? {
    var curParent = parent
    while (curParent != null) {
        if (predicate(curParent)) return curParent
        curParent = curParent.parent
    }
    return null
}

/** Gets the nearest parent of this actor that is a [T], or null if none of its parents is of that type. */
inline fun <reified T> Actor.getAscendant(): T? {
    return  getAscendant { it is T } as? T
}

/** The actors bounding box in stage coordinates */
val Actor.stageBoundingBox: Rectangle get() {
    val bottomLeft = localToStageCoordinates(Vector2.Zero.cpy())
    val topRight = localToStageCoordinates(Vector2(width, height))
    return Rectangle(
        bottomLeft.x,
        bottomLeft.y,
        topRight.x - bottomLeft.x,
        topRight.y - bottomLeft.y
    )
}

/** @return the area where this [Rectangle] overlaps with [other], or `null` if it doesn't overlap. */
fun Rectangle.getOverlap(other: Rectangle): Rectangle? {
    val overlapX = if (x > other.x) x else other.x

    val rightX = x + width
    val otherRightX = other.x + other.width
    val overlapWidth = (if (rightX < otherRightX) rightX else otherRightX) - overlapX

    val overlapY = if (y > other.y) y else other.y

    val topY = y + height
    val otherTopY = other.y + other.height
    val overlapHeight = (if (topY < otherTopY) topY else otherTopY) - overlapY

    val noOverlap = overlapWidth <= 0 || overlapHeight <= 0
    if (noOverlap) return null
    return Rectangle(
        overlapX,
        overlapY,
        overlapWidth,
        overlapHeight
    )
}

val Rectangle.top get() = y + height
val Rectangle.right get() = x + width

fun Group.addBorderAllowOpacity(size: Float, color: Color): Group {
    val group = this
    fun getTopBottomBorder() = ImageGetter.getDot(color).apply { width=group.width; height=size }
    addActor(getTopBottomBorder().apply { setPosition(0f, group.height, Align.topLeft) })
    addActor(getTopBottomBorder().apply { setPosition(0f, 0f, Align.bottomLeft) })
    fun getLeftRightBorder() = ImageGetter.getDot(color).apply { width=size; height=group.height }
    addActor(getLeftRightBorder().apply { setPosition(0f, 0f, Align.bottomLeft) })
    addActor(getLeftRightBorder().apply { setPosition(group.width, 0f, Align.bottomRight) })
    return group
}


/** get background Image for a new separator */
private fun getSeparatorImage(color: Color) = Image(ImageGetter.getWhiteDotDrawable().tint(
    if (color.a != 0f) color else BaseScreen.skin.getColor("color") //0x334d80
))

/**
 * Create a horizontal separator as an empty Container with a colored background.
 * @param colSpan Optionally override [colspan][Cell.colspan] which defaults to the current column count.
 */
fun Table.addSeparator(color: Color = BaseScreen.skin.getColor("color"), colSpan: Int = 0, height: Float = 1f): Cell<Image> {
    if (!cells.isEmpty && !cells.last().isEndRow) row()
    val separator = getSeparatorImage(color)
    val cell = add(separator)
        .colspan(if (colSpan == 0) columns else colSpan)
        .height(height).fillX()
    row()
    return cell
}

/**
 * Create a vertical separator as an empty Container with a colored background.
 *
 * Note: Unlike the horizontal [addSeparator] this cannot automatically span several rows. Repeat the separator if needed.
 */
fun Table.addSeparatorVertical(color: Color = Color.WHITE, width: Float = 2f): Cell<Image> {
    return add(getSeparatorImage(color)).width(width).fillY()
}

/**
 * When using Tables as touchables, much like buttons,
 * this function renders them disabled: faded and not touchable.
 */
fun Table.setEnabled(enabled: Boolean) {
    color.a = if (enabled) 1f else 0.5f
    touchable = if (enabled) Touchable.enabled else Touchable.disabled 
}

/** Alternative to [Table].[add][Table] that returns the Table instead of the new Cell to allow a different way of chaining */
fun <T : Actor> Table.addCell(actor: T): Table {
    add(actor)
    return this
}

/** Shortcut for [Cell].[pad][com.badlogic.gdx.scenes.scene2d.ui.Cell.pad] with top=bottom and left=right */
fun <T : Actor> Cell<T>.pad(vertical: Float, horizontal: Float): Cell<T> {
    return pad(vertical, horizontal, vertical, horizontal)
}

fun <T> SelectBox<T>.setItems(newItems: Collection<T>){
    val array = Array<T>()
    newItems.forEach { array.add(it) }
    items = array
}

/** Sets both the width and height to [size] */
fun Image.setSize(size: Float) {
    setSize(size, size)
}

/** Proxy for [ScrollPane.scrollTo] using the [bounds][Actor.setBounds] of a given [actor] for its parameters */
fun ScrollPane.scrollTo(actor: Actor, center: Boolean = false) =
    scrollTo(actor.x, actor.y, actor.width, actor.height, center, center)

/** Translate a [String] and make a [TextButton] widget from it */
fun String.toTextButton(style: TextButtonStyle? = null, hideIcons: Boolean = false): TextButton {
    val text = this.tr(hideIcons)
    return if (style == null) TextButton(text, BaseScreen.skin) else TextButton(text, style)
}

/** Convert a texture path into an Image, make an ImageButton with a [tinted][overColor]
 *  hover version of the image from it, then [surroundWithCircle] it. */
fun String.toImageButton(iconSize: Float, circleSize: Float, circleColor: Color, overColor: Color): Group {
    val style = ImageButton.ImageButtonStyle()
    val image = ImageGetter.getDrawable(this)
    style.imageUp = image
    style.imageOver = image.tint(overColor)
    val button = ImageButton(style)
    button.setSize(iconSize, iconSize)
    return button.surroundWithCircle( circleSize, false, circleColor)
}

/** Return a "close" button, visually a circle with "x" icon that goes red on mouse-over.
 *
 *  For use e.g. in the top-right corner of screens such as CivilopediaScreen.
 *  Automatically binds the BACK key to the [action].
 */
fun getCloseButton(
    size: Float = 50f,
    iconSize: Float = size - 20f,
    circleColor: Color = BaseScreen.skinStrings.skinConfig.baseColor,
    overColor: Color = Color.RED,
    action: () -> Unit
): Group {
    val closeButton = "OtherIcons/Close".toImageButton(iconSize, size, circleColor, overColor)
    closeButton.onActivation(action)
    closeButton.keyShortcuts.add(KeyCharAndCode.BACK)
    return closeButton
}

/**
 * Adds a white-circled (x) close button to [parent], positioned to the top right,
 * slightly shifted outwards.
 */
fun addRoundCloseButton(
    parent: Group,
    action: () -> Unit
): Group {
    val size = 30f
    val button = getCloseButton(size, size-15f, Color.CLEAR, Color.RED, action = action)
        .surroundWithCircle(size, false, BaseScreen.clearColor)
        .surroundWithCircle(size+4f, false, Color.WHITE)
    parent.addActor(button)
    button.setPosition(parent.width - button.width*3/4, parent.height - button.height*3/4)
    return button
}

/** Translate a [String] and make a [Label] widget from it */
fun String.toLabel() = Label(this.tr(), BaseScreen.skin)
/** Make a [Label] widget containing this [Int] as text */
fun Int.toLabel() = this.tr().toLabel()

/** Translate a [String] and make a [Label] widget from it with a specified font color and size */
fun String.toLabel(fontColor: Color = Color.WHITE,
                    fontSize: Int = Constants.defaultFontSize,
                    alignment: Int = Align.left,
                    hideIcons: Boolean = false): Label {
    // We don't want to use setFontSize and setFontColor because they set the font,
    //  which means we need to rebuild the font cache which means more memory allocation.
    var labelStyle = BaseScreen.skin.get(Label.LabelStyle::class.java)
    if (fontColor != Color.WHITE || fontSize != Constants.defaultFontSize) { // if we want the default we don't need to create another style
        labelStyle = Label.LabelStyle(labelStyle) // clone this to another
        labelStyle.fontColor = fontColor
        if (fontSize != Constants.defaultFontSize) labelStyle.font = Fonts.font
    }
    val translatedText = this.tr(hideIcons) 
    return Label(translatedText, labelStyle).apply {
        setFontScale(fontSize / Fonts.ORIGINAL_FONT_SIZE)
        setAlignment(alignment)
    }
}

/**
 * Translate a [String] and make a [CheckBox] widget from it.
 * @param changeAction A callback to call on change, with a boolean lambda parameter containing the current [isChecked][CheckBox.isChecked].
 */
fun String.toCheckBox(startsOutChecked: Boolean = false, changeAction: ((Boolean)->Unit)? = null)
    = CheckBox(this.tr(), BaseScreen.skin).apply {
        isChecked = startsOutChecked
        if (changeAction != null) onChange {
            changeAction(isChecked)
        }
        // Add a little distance between the icon and the text. 0 looks glued together,
        // 5 is about half an uppercase letter, and 1 about the width of the vertical line in "P".
        imageCell.padRight(Constants.defaultFontSize / 2.0f)
    }

/** Sets the [font color][Label.LabelStyle.fontColor] on a [Label] and returns it to allow chaining */
fun Label.setFontColor(color: Color): Label {
    style = Label.LabelStyle(style).apply { fontColor=color }
    return this
}

/** Sets the font size on a [Label] and returns it to allow chaining */
fun Label.setFontSize(size: Int): Label {
    style = Label.LabelStyle(style)
    style.font = Fonts.font
    @Suppress("UsePropertyAccessSyntax") setStyle(style)
    setFontScale(size/ Fonts.ORIGINAL_FONT_SIZE)
    return this
}

/** [pack][WidgetGroup.pack] a [WidgetGroup] if its [needsLayout][WidgetGroup.needsLayout] is true.
 *  @return the receiver to allow chaining
 */
fun WidgetGroup.packIfNeeded(): WidgetGroup {
    if (needsLayout()) pack()
    return this
}

/** @return `true` if the screen is narrower than 4:3 landscape */
fun Stage.isNarrowerThan4to3() = viewport.screenHeight * 4 > viewport.screenWidth * 3

/** Wraps and returns an image in a [Group] of a given size*/
fun Image.toGroup(size: Float): Group {
    return Group().apply {
        setSize(size, size)
        this@toGroup.setSize(size, size)
        this@toGroup.center(this)
        this@toGroup.setOrigin(Align.center)
        addActor(this@toGroup) }
}

/** Adds actor to a [Group] and centers it */
fun Group.addToCenter(actor: Actor) {
    addActor(actor)
    actor.center(this)
}

/**
 *  These methods deal with a mistake in Gdx.Input.Keys, where DEL is defined as the keycode actually
 *  produced by the physical Backspace key, while the physical Del key fires the keycode Gdx lists as
 *  FORWARD_DEL. Neither valueOf("Del") and valueOf("Backspace") work as expected.
 *
 *  | Identifier | KeyCode | Physical key | toString() | valueOf(name.TitleCase) | valueOf(toString) |
 *  | ---- |:----:|:----:|:----:|:----:|:----:|
 *  | DEL | 67 | Backspace | Delete | -1 | 67 |
 *  | BACKSPACE | 67 | Backspace | Delete | -1 | 67 |
 *  | FORWARD_DEL | 112 | Del | Forward Delete | -1 | 112 |
 *
 *  This acts as proxy, you replace [Input.Keys] by [GdxKeyCodeFixes] and get sensible [DEL], [toString] and [valueOf].
 *  Differences in behaviour: toString will return an empty string for un-mapped keycodes and UNKNOWN
 *  instead of `null` or "Unknown" respectively,
 *  valueOf will return UNKNOWN for un-mapped names or "" instead of -1.
 */
@Suppress("GDX_KEYS_BUG", "MemberVisibilityCanBePrivate")
object GdxKeyCodeFixes {

    const val DEL = Input.Keys.FORWARD_DEL
    const val BACKSPACE = Input.Keys.BACKSPACE
    const val UNKNOWN = Input.Keys.UNKNOWN

    fun toString(keyCode: Int): String = when(keyCode) {
        UNKNOWN -> ""
        DEL -> "Del"  // Gdx would name this "Forward Delete"
        BACKSPACE -> "Backspace"  // Gdx would name this "Delete"
        else -> Input.Keys.toString(keyCode)
            ?: ""
    }

    fun valueOf(name: String): Int = when (name) {
        "" -> UNKNOWN
        "Del" -> DEL
        "Backspace" -> BACKSPACE
        else -> {
            val code = Input.Keys.valueOf(name)
            if (code == -1) UNKNOWN else code
        }
    }
}

fun Input.isShiftKeyPressed() = isKeyPressed(Input.Keys.SHIFT_LEFT) || isKeyPressed(Input.Keys.SHIFT_RIGHT)
fun Input.isControlKeyPressed() = isKeyPressed(Input.Keys.CONTROL_LEFT) || isKeyPressed(Input.Keys.CONTROL_RIGHT)
fun Input.isAltKeyPressed() = isKeyPressed(Input.Keys.ALT_LEFT) || isKeyPressed(Input.Keys.ALT_RIGHT)
fun Input.areSecretKeysPressed() = isKeyPressed(Input.Keys.SHIFT_RIGHT) &&
        (isKeyPressed(Input.Keys.CONTROL_RIGHT) || isKeyPressed(Input.Keys.ALT_RIGHT))

/** Sets first row cell's minWidth to the max of the widths of that column over all given tables
 *
 * Notes:
 * - This aligns columns only if the tables are arranged vertically with equal X coordinates.
 * - first table determines columns processed, all others must have at least the same column count.
 * - Tables are left as needsLayout==true, so while equal width is ensured, you may have to pack if you want to see the value before this is rendered.
 * - Note: The receiver <Group> isn't actually needed except to make sure the arguments are descendants.
 */
fun equalizeColumns(vararg tables: Table) {
    for (table in tables) {
        table.packIfNeeded()
    }
    val columns = tables.first().columns
    check(tables.all { it.columns >= columns }) {
        "IPageExtensions.equalizeColumns needs all tables to have at least the same number of columns as the first one"
    }

    val widths = (0 until columns)
        .mapTo(ArrayList(columns)) { column ->
            tables.maxOf { it.getColumnWidth(column) }
        }
    for (table in tables) {
        for (column in 0 until columns)
            table.cells[column].run {
                if (actor == null)
                // Empty cells ignore minWidth, so just doing Table.add() for an empty cell in the top row will break this. Fix!
                    setActor<Label>("".toLabel())
                else if (Align.isCenterHorizontal(align)) (actor as? Label)?.run {
                    // minWidth acts like fillX, so Labels will fill and then left-align by default. Fix!
                    if (!Align.isCenterHorizontal(labelAlign))
                        setAlignment(Align.center)
                }
                minWidth(widths[column] - padLeft - padRight)
            }
        table.invalidate()
    }
}

/** Retrieve a texture Pixmap without reload or ownership transfer, useable for read operations only.
 *
 *  (FileTextureData.consumePixmap forces a reload of the entire file - inefficient if we only want to look at pixel values) */
fun TextureData.getReadonlyPixmap(): Pixmap {
    if (!isPrepared) prepare()
    if (this is PixmapTextureData) return consumePixmap()
    if (this !is FileTextureData) throw TypeCastException("getReadonlyPixmap only works on file or pixmap based textures")
    val field = FileTextureData::class.java.getDeclaredField("pixmap")
    field.isAccessible = true
    return field.get(this) as Pixmap
}

fun <T: Actor>Stack.addInTable(actor: T): Cell<T> {
    val table = Table()
    add(table)
    return table.add(actor).grow()
}<|MERGE_RESOLUTION|>--- conflicted
+++ resolved
@@ -94,23 +94,7 @@
 fun colorFromRGB(r: Int, g: Int, b: Int) = Color(r / 255f, g / 255f, b / 255f, 1f)
 /** Create a new [Color] instance from r/g/b given as Integers in the range 0..255 in the form of a 3-element List [rgb] */
 fun colorFromRGB(rgb: List<Int>) = colorFromRGB(rgb[0], rgb[1], rgb[2])
-<<<<<<< HEAD
-/** Linearly interpolates between this [Color] and [BLACK][ImageGetter.CHARCOAL] by [t] which is in the range [[0,1]].
- * The result is returned as a new instance. */
-fun Color.darken(t: Float): Color = Color(this).lerp(Color.BLACK, t)
-/** Linearly interpolates between this [Color] and [WHITE][Color.WHITE] by [t] which is in the range [[0,1]].
- * The result is returned as a new instance. */
-fun Color.brighten(t: Float): Color = Color(this).lerp(Color.WHITE, t)
-/** Ensures that the `lightness` value of the given color
- * in `HSL` scale is at least [minLightness].
- */
-fun Color.coerceLightnessAtLeast(minLightness: Float): Color {
-    /** see [Color.toHsv] implementation to understand this */
-    val lightness = max(max(r, g), b)
-    return if (lightness < minLightness) {
-        this.mul(minLightness / lightness)
-    } else this
-=======
+
 /** Linearly interpolates between this [Color] and [BLACK][ImageGetter.CHARCOAL] by [t] which is in the range [[0,1]],
  * preserving color ratio in RGB. The result is returned as a new instance. */
 fun Color.darken(t: Float): Color = Color(this).mul(t)
@@ -120,9 +104,17 @@
     val lightness = max(r, max(g, b))
     val targetRatio = (lightness + t * (1 - lightness)) / lightness
     return it.mul(targetRatio)
->>>>>>> b82fec28
-}
-
+}
+
+/** Ensures that the `lightness` value of the given color
+ * in `HSL` scale is at least [minLightness].
+ */
+fun Color.coerceLightnessAtLeast(minLightness: Float): Color {
+    /** see [Color.toHsv] implementation to understand this */
+    val lightness = max(max(r, g), b)
+    return if (lightness < minLightness) {
+        this.mul(minLightness / lightness)
+    } else this
 
 fun Actor.centerX(parent: Actor) { x = parent.width / 2 - width / 2 }
 fun Actor.centerY(parent: Actor) { y = parent.height / 2 - height / 2 }
