--- conflicted
+++ resolved
@@ -598,7 +598,9 @@
     }
 }
 
-<<<<<<< HEAD
+fun Input.areSecretKeysPressed() = isKeyPressed(Input.Keys.SHIFT_RIGHT) &&
+        (isKeyPressed(Input.Keys.CONTROL_RIGHT) || isKeyPressed(Input.Keys.ALT_RIGHT))
+
 /** Sets first row cell's minWidth to the max of the widths of that column over all given tables
  *
  * Notes:
@@ -633,8 +635,4 @@
             }
         table.invalidate()
     }
-}
-=======
-fun Input.areSecretKeysPressed() = isKeyPressed(Input.Keys.SHIFT_RIGHT) &&
-        (isKeyPressed(Input.Keys.CONTROL_RIGHT) || isKeyPressed(Input.Keys.ALT_RIGHT))
->>>>>>> 21510a84
+}