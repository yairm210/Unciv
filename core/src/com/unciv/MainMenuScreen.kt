﻿package com.unciv

import com.badlogic.gdx.Input
import com.badlogic.gdx.graphics.Color
import com.badlogic.gdx.scenes.scene2d.Touchable
import com.badlogic.gdx.scenes.scene2d.actions.Actions
import com.badlogic.gdx.scenes.scene2d.ui.Table
import com.badlogic.gdx.utils.Align
import com.unciv.logic.GameInfo
import com.unciv.logic.GameStarter
import com.unciv.logic.map.MapParameters
import com.unciv.logic.map.MapShape
import com.unciv.logic.map.MapSizeNew
import com.unciv.logic.map.MapType
import com.unciv.logic.map.mapgenerator.MapGenerator
import com.unciv.models.metadata.BaseRuleset
import com.unciv.models.metadata.GameSetupInfo
import com.unciv.models.ruleset.Ruleset
import com.unciv.models.ruleset.RulesetCache
import com.unciv.ui.civilopedia.CivilopediaScreen
import com.unciv.ui.crashhandling.launchCrashHandling
import com.unciv.ui.crashhandling.postCrashHandlingRunnable
import com.unciv.ui.images.ImageGetter
import com.unciv.ui.mapeditor.EditorMapHolder
import com.unciv.ui.mapeditor.MapEditorScreen
import com.unciv.ui.multiplayer.MultiplayerScreen
import com.unciv.ui.newgamescreen.NewGameScreen
import com.unciv.ui.pickerscreens.ModManagementScreen
import com.unciv.ui.popup.*
import com.unciv.ui.saves.LoadGameScreen
<<<<<<< HEAD
import com.unciv.ui.tutorials.EasterEggRulesets
import com.unciv.ui.tutorials.EasterEggRulesets.modifyForEasterEgg
=======
import com.unciv.ui.saves.QuickSave
>>>>>>> 8fbcad47
import com.unciv.ui.utils.*
import com.unciv.ui.utils.UncivTooltip.Companion.addTooltip
import com.unciv.ui.worldscreen.mainmenu.WorldScreenMenuPopup
import kotlin.math.min


class MainMenuScreen: BaseScreen() {
    private val backgroundTable = Table().apply { background= ImageGetter.getBackground(Color.WHITE) }
    private val singleColumn = isCrampedPortrait()
    private var easterEggRuleset: Ruleset? = null  // Cache it so the next 'egg' can be found in Civilopedia

    /** Create one **Main Menu Button** including onClick/key binding
     *  @param text      The text to display on the button
     *  @param icon      The path of the icon to display on the button
     *  @param key       Optional key binding (limited to Char subset of [KeyCharAndCode], which is OK for the main menu)
     *  @param function  Action to invoke when the button is activated
     */
    private fun getMenuButton(
        text: String,
        icon: String,
        key: Char? = null,
        keyVisualOnly: Boolean = false,
        function: () -> Unit
    ): Table {
        val table = Table().pad(15f, 30f, 15f, 30f)
        table.background = ImageGetter.getRoundedEdgeRectangle(ImageGetter.getBlue())
        table.add(ImageGetter.getImage(icon)).size(50f).padRight(30f)
        table.add(text.toLabel().setFontSize(30)).minWidth(200f)

        table.touchable = Touchable.enabled
        table.onClick(function)

        if (key != null) {
            if (!keyVisualOnly)
                keyPressDispatcher[key] = function
            table.addTooltip(key, 32f)
        }

        table.pack()
        return table
    }

    init {
        stage.addActor(backgroundTable)
        backgroundTable.center(stage)

        // If we were in a mod, some of the resource images for the background map we're creating
        // will not exist unless we reset the ruleset and images
        ImageGetter.ruleset = RulesetCache.getVanillaRuleset()

        launchCrashHandling("ShowMapBackground") {
            var scale = 1f
            var mapWidth = stage.width / 57.735f  // TileGroupMap.groupSize * sqrt(4f/3f)
            var mapHeight = stage.height / 50f  // TileGroupMap.groupSize
            if (mapWidth * mapHeight > 3000f) {  // 3000 as max estimated number of tiles is arbitrary (we had typically 721 before)
                scale = mapWidth * mapHeight / 3000f
                mapWidth /= scale
                mapHeight /= scale
                scale = min(scale, 20f)
            }

            val baseRuleset = RulesetCache.getVanillaRuleset()
            easterEggRuleset = EasterEggRulesets.getTodayEasterEggRuleset()?.let {
                RulesetCache.getComplexRuleset(baseRuleset, listOf(it))
            }
            val mapRuleset = easterEggRuleset ?: baseRuleset

            val newMap = MapGenerator(mapRuleset)
                    .generateMap(MapParameters().apply {
                        shape = MapShape.rectangular
                        mapSize = MapSizeNew(mapWidth.toInt() + 1,mapHeight.toInt() + 1)
                        type = MapType.default
                        waterThreshold = -0.055f // Gives the same level as when waterThreshold was unused in MapType.default
                        modifyForEasterEgg()
                    })

            postCrashHandlingRunnable { // for GL context
                ImageGetter.setNewRuleset(mapRuleset)
                val mapHolder = EditorMapHolder(this@MainMenuScreen, newMap) {}
                mapHolder.setScale(scale)
                backgroundTable.addAction(Actions.sequence(
                        Actions.fadeOut(0f),
                        Actions.run {
                            backgroundTable.addActor(mapHolder)
                            mapHolder.center(backgroundTable)
                        },
                        Actions.fadeIn(0.3f)
                ))
            }
        }

        val column1 = Table().apply { defaults().pad(10f).fillX() }
        val column2 = if (singleColumn) column1 else Table().apply { defaults().pad(10f).fillX() }

        if (game.gameSaver.autosaveExists()) {
            val resumeTable = getMenuButton("Resume","OtherIcons/Resume", 'r')
                { resumeGame() }
            column1.add(resumeTable).row()
        }

        val quickstartTable = getMenuButton("Quickstart", "OtherIcons/Quickstart", 'q')
            { quickstartNewGame() }
        column1.add(quickstartTable).row()

        val newGameButton = getMenuButton("Start new game", "OtherIcons/New", 'n')
            { game.setScreen(NewGameScreen(this)) }
        column1.add(newGameButton).row()

        if (game.gameSaver.getSaves().any()) {
            val loadGameTable = getMenuButton("Load game", "OtherIcons/Load", 'l')
                { game.setScreen(LoadGameScreen(this)) }
            column1.add(loadGameTable).row()
        }

        val multiplayerTable = getMenuButton("Multiplayer", "OtherIcons/Multiplayer", 'm')
            { game.setScreen(MultiplayerScreen(this)) }
        column2.add(multiplayerTable).row()

        val mapEditorScreenTable = getMenuButton("Map editor", "OtherIcons/MapEditor", 'e')
            { game.setScreen(MapEditorScreen()) }
        column2.add(mapEditorScreenTable).row()

        val modsTable = getMenuButton("Mods", "OtherIcons/Mods", 'd')
            { game.setScreen(ModManagementScreen()) }
        column2.add(modsTable).row()

        val optionsTable = getMenuButton("Options", "OtherIcons/Options", 'o')
            { this.openOptionsPopup() }
        column2.add(optionsTable).row()


        val table = Table().apply { defaults().pad(10f) }
        table.add(column1)
        if (!singleColumn) table.add(column2)
        table.pack()

        val scrollPane = AutoScrollPane(table)
        scrollPane.setFillParent(true)
        stage.addActor(scrollPane)
        table.center(scrollPane)

        onBackButtonClicked {
            if (hasOpenPopups()) {
                closeAllPopups()
                return@onBackButtonClicked
            }
            ExitGamePopup(this)
        }

        val helpButton = "?".toLabel(fontSize = 32)
            .apply { setAlignment(Align.center) }
            .surroundWithCircle(40f, color = ImageGetter.getBlue())
            .apply { actor.y -= 2.5f } // compensate font baseline (empirical)
            .surroundWithCircle(42f, resizeActor = false)
        helpButton.touchable = Touchable.enabled
        helpButton.onClick { openCivilopedia() }
        keyPressDispatcher[Input.Keys.F1] = { openCivilopedia() }
        helpButton.addTooltip(KeyCharAndCode(Input.Keys.F1), 20f)
        helpButton.setPosition(20f, 20f)
        stage.addActor(helpButton)
    }


    private fun resumeGame() {
        val curWorldScreen = game.getWorldScreenOrNull()
        if (curWorldScreen != null) {
            game.resetToWorldScreen()
            curWorldScreen.popups.filterIsInstance(WorldScreenMenuPopup::class.java).forEach(Popup::close)
            return
        }
        QuickSave.autoLoadGame(this)
    }

    private fun quickstartNewGame() {
        ToastPopup("Working...", this)
        val errorText = "Cannot start game with the default new game parameters!"
        launchCrashHandling("QuickStart") {
            val newGame: GameInfo
            // Can fail when starting the game...
            try {
                newGame = GameStarter.startNewGame(GameSetupInfo.fromSettings("Chieftain"))
            } catch (ex: Exception) {
                postCrashHandlingRunnable { ToastPopup(errorText, this@MainMenuScreen) }
                return@launchCrashHandling
            }

            // ...or when loading the game
            postCrashHandlingRunnable {
                try {
                    game.loadGame(newGame)
                } catch (outOfMemory: OutOfMemoryError) {
                    ToastPopup("Not enough memory on phone to load game!", this@MainMenuScreen)
                } catch (ex: Exception) {
                    ToastPopup(errorText, this@MainMenuScreen)
                }
            }
        }
    }

    private fun openCivilopedia() {
        val rulesetParameters = game.settings.lastGameSetup?.gameParameters
        val ruleset = easterEggRuleset ?:
            if (rulesetParameters == null)
                RulesetCache[BaseRuleset.Civ_V_GnK.fullName] ?: return
            else RulesetCache.getComplexRuleset(rulesetParameters)
        UncivGame.Current.translations.translationActiveMods = ruleset.mods
        ImageGetter.setNewRuleset(ruleset)
        setSkin()
        game.setScreen(CivilopediaScreen(ruleset, this))
    }

    override fun resize(width: Int, height: Int) {
        if (stage.viewport.screenWidth != width || stage.viewport.screenHeight != height) {
            game.setScreen(MainMenuScreen())
        }
    }
}<|MERGE_RESOLUTION|>--- conflicted
+++ resolved
@@ -28,12 +28,9 @@
 import com.unciv.ui.pickerscreens.ModManagementScreen
 import com.unciv.ui.popup.*
 import com.unciv.ui.saves.LoadGameScreen
-<<<<<<< HEAD
+import com.unciv.ui.saves.QuickSave
 import com.unciv.ui.tutorials.EasterEggRulesets
 import com.unciv.ui.tutorials.EasterEggRulesets.modifyForEasterEgg
-=======
-import com.unciv.ui.saves.QuickSave
->>>>>>> 8fbcad47
 import com.unciv.ui.utils.*
 import com.unciv.ui.utils.UncivTooltip.Companion.addTooltip
 import com.unciv.ui.worldscreen.mainmenu.WorldScreenMenuPopup
@@ -86,7 +83,7 @@
 
         launchCrashHandling("ShowMapBackground") {
             var scale = 1f
-            var mapWidth = stage.width / 57.735f  // TileGroupMap.groupSize * sqrt(4f/3f)
+            var mapWidth = stage.width / 43.5f  // TileGroupMap.groupSize * sqrt(4f/3f)
             var mapHeight = stage.height / 50f  // TileGroupMap.groupSize
             if (mapWidth * mapHeight > 3000f) {  // 3000 as max estimated number of tiles is arbitrary (we had typically 721 before)
                 scale = mapWidth * mapHeight / 3000f
