--- conflicted
+++ resolved
@@ -68,19 +68,11 @@
         // will not exist unless we reset the ruleset and images
         ImageGetter.ruleset = RulesetCache.getVanillaRuleset()
 
-<<<<<<< HEAD
-        thread(name = "ShowMapBackground") {
+        crashHandlingThread(name = "ShowMapBackground") {
             val newMap = MapGenerator(RulesetCache.getVanillaRuleset())
                     .generateMap(MapParameters().apply { mapSize = MapSizeNew(MapSize.Small); type = MapType.default })
-            Gdx.app.postRunnable { // for GL context
+            postCrashHandlingRunnable { // for GL context
                 ImageGetter.setNewRuleset(RulesetCache.getVanillaRuleset())
-=======
-        crashHandlingThread(name = "ShowMapBackground") {
-            val newMap = MapGenerator(RulesetCache.getBaseRuleset())
-                    .generateMap(MapParameters().apply { mapSize = MapSizeNew(MapSize.Small); type = MapType.default })
-            postCrashHandlingRunnable { // for GL context
-                ImageGetter.setNewRuleset(RulesetCache.getBaseRuleset())
->>>>>>> fe67dfa1
                 val mapHolder = EditorMapHolder(MapEditorScreen(), newMap)
                 backgroundTable.addAction(Actions.sequence(
                         Actions.fadeOut(0f),
