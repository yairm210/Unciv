package com.unciv.logic.battle

import com.badlogic.gdx.math.Vector2
import com.unciv.Constants
import com.unciv.UncivGame
import com.unciv.logic.automation.civilization.NextTurnAutomation
import com.unciv.logic.city.CityInfo
import com.unciv.logic.civilization.AlertType
import com.unciv.logic.civilization.CivilizationInfo
import com.unciv.logic.civilization.LocationAction
import com.unciv.logic.civilization.NotificationIcon
import com.unciv.logic.civilization.PlayerType
import com.unciv.logic.civilization.PopupAlert
import com.unciv.logic.civilization.diplomacy.DiplomaticModifiers
import com.unciv.logic.civilization.diplomacy.DiplomaticStatus
import com.unciv.logic.map.MapUnit
import com.unciv.logic.map.RoadStatus
import com.unciv.logic.map.TileInfo
import com.unciv.models.AttackableTile
import com.unciv.models.UnitActionType
import com.unciv.models.helpers.UnitMovementMemoryType
import com.unciv.models.ruleset.unique.StateForConditionals
import com.unciv.models.ruleset.unique.Unique
import com.unciv.models.ruleset.unique.UniqueType
import com.unciv.models.stats.Stat
import com.unciv.models.stats.Stats
import com.unciv.ui.utils.extensions.toPercent
import com.unciv.utils.debug
import java.util.*
import kotlin.math.max
import kotlin.math.min

/**
 * Damage calculations according to civ v wiki and https://steamcommunity.com/sharedfiles/filedetails/?id=170194443
 */
object Battle {

    /**
     * Moves [attacker] to [attackableTile], handles siege setup then attacks if still possible
     * (by calling [attack] or [NUKE]). Does _not_ play the attack sound!
     */
    fun moveAndAttack(attacker: ICombatant, attackableTile: AttackableTile) {
        if (!movePreparingAttack(attacker, attackableTile)) return
        attackOrNuke(attacker, attackableTile)
    }

    /**
     * Moves [attacker] to [attackableTile], handles siege setup and returns `true` if an attack is still possible.
     *
     * This is a logic function, not UI, so e.g. sound needs to be handled after calling this.
     */
    fun movePreparingAttack(attacker: ICombatant, attackableTile: AttackableTile): Boolean {
        if (attacker !is MapUnitCombatant) return true
        attacker.unit.movement.moveToTile(attackableTile.tileToAttackFrom)
        /**
         * When calculating movement distance, we assume that a hidden tile is 1 movement point,
         * which can lead to EXCEEDINGLY RARE edge cases where you think
         * that you can attack a tile by passing through a HIDDEN TILE,
         * but the hidden tile is actually IMPASSIBLE so you stop halfway!
         */
        if (attacker.getTile() != attackableTile.tileToAttackFrom) return false
        /** Rarely, a melee unit will target a civilian then move through the civilian to get
         * to attackableTile.tileToAttackFrom, meaning that they take the civilian. This check stops
         * the melee unit from trying to capture their own unit if this happens */
        if (getMapCombatantOfTile(attackableTile.tileToAttack)!!.getCivInfo() == attacker.getCivInfo()) return false
        /** Alternatively, maybe we DID reach that tile, but it turned out to be a hill or something,
         * so we expended all of our movement points!
         */
        if (attacker.hasUnique(UniqueType.MustSetUp)
                && !attacker.unit.isSetUpForSiege()
                && attacker.unit.currentMovement > 0f
        ) {
            attacker.unit.action = UnitActionType.SetUp.value
            attacker.unit.useMovementPoints(1f)
        }
        return (attacker.unit.currentMovement > 0f)
    }

    /**
     * This is meant to be called only after all prerequisite checks have been done.
     */
    fun attackOrNuke(attacker: ICombatant, attackableTile: AttackableTile) {
        if (attacker is MapUnitCombatant && attacker.unit.baseUnit.isNuclearWeapon())
            NUKE(attacker, attackableTile.tileToAttack)
        else
            attack(attacker, getMapCombatantOfTile(attackableTile.tileToAttack)!!)
    }

    fun attack(attacker: ICombatant, defender: ICombatant) {
        debug("%s %s attacked %s %s", attacker.getCivInfo().civName, attacker.getName(), defender.getCivInfo().civName, defender.getName())
        val attackedTile = defender.getTile()
        if (attacker is MapUnitCombatant) {
            attacker.unit.attacksSinceTurnStart.add(Vector2(attackedTile.position))
        } else {
            attacker.getCivInfo().attacksSinceTurnStart.add(CivilizationInfo.HistoricalAttackMemory(
                null,
                Vector2(attacker.getTile().position),
                Vector2(attackedTile.position)
            ))
        }

        if (attacker is MapUnitCombatant && attacker.unit.baseUnit.isAirUnit()) {
            tryInterceptAirAttack(attacker, attackedTile, defender.getCivInfo(), defender)
            if (attacker.isDefeated()) return
        }

        // Withdraw from melee ability
        if (attacker is MapUnitCombatant && attacker.isMelee() && defender is MapUnitCombatant) {
            val withdrawUniques = defender.unit.getMatchingUniques(UniqueType.MayWithdraw)
            val combinedProbabilityToStayPut = withdrawUniques.fold(100) { probabilityToStayPut, unique -> probabilityToStayPut * (100-unique.params[0].toInt()) / 100 }
            val baseWithdrawChance = 100 - combinedProbabilityToStayPut
            // If a mod allows multiple withdraw properties, they stack multiplicatively
            if (baseWithdrawChance != 0 && doWithdrawFromMeleeAbility(attacker, defender, baseWithdrawChance)) return
        }

        val isAlreadyDefeatedCity = defender is CityCombatant && defender.isDefeated()

        val damageDealt = takeDamage(attacker, defender)

        // check if unit is captured by the attacker (prize ships unique)
        // As ravignir clarified in issue #4374, this only works for aggressor
        val captureMilitaryUnitSuccess = tryCaptureUnit(attacker, defender, attackedTile)

        if (!captureMilitaryUnitSuccess) // capture creates a new unit, but `defender` still is the original, so this function would still show a kill message
            postBattleNotifications(attacker, defender, attackedTile, attacker.getTile(), damageDealt)

        if (defender.getCivInfo().isBarbarian() && attackedTile.improvement == Constants.barbarianEncampment)
            defender.getCivInfo().gameInfo.barbarians.campAttacked(attackedTile.position)

        // This needs to come BEFORE the move-to-tile, because if we haven't conquered it we can't move there =)
        if (defender.isDefeated() && defender is CityCombatant && attacker is MapUnitCombatant
                && attacker.isMelee() && !attacker.unit.hasUnique(UniqueType.CannotCaptureCities)) {
            // Barbarians can't capture cities
            if (attacker.unit.civInfo.isBarbarian()) {
                defender.takeDamage(-1) // Back to 2 HP
                val ransom = min(200, defender.city.civInfo.gold)
                defender.city.civInfo.addGold(-ransom)
                defender.city.civInfo.addNotification("Barbarians raided [${defender.city.name}] and stole [$ransom] Gold from your treasury!", defender.city.location, NotificationIcon.War)
                attacker.unit.destroy() // Remove the barbarian
            } else
                conquerCity(defender.city, attacker)
        }

        // Exploring units surviving an attack should "wake up"
        if (!defender.isDefeated() && defender is MapUnitCombatant && defender.unit.isExploring())
            defender.unit.action = null

        // Add culture when defeating a barbarian when Honor policy is adopted, gold from enemy killed when honor is complete
        // or any enemy military unit with Sacrificial captives unique (can be either attacker or defender!)
        if (defender.isDefeated() && defender is MapUnitCombatant && !defender.unit.isCivilian()) {
            tryEarnFromKilling(attacker, defender)
            tryHealAfterKilling(attacker)
        } else if (attacker.isDefeated() && attacker is MapUnitCombatant && !attacker.unit.isCivilian()) {
            tryEarnFromKilling(defender, attacker)
            tryHealAfterKilling(defender)
        }

        if (attacker is MapUnitCombatant) {
            if (attacker.unit.hasUnique(UniqueType.SelfDestructs))
                attacker.unit.destroy()
            else if (attacker.unit.isMoving())
                attacker.unit.action = null
            doDestroyImprovementsAbility(attacker, attackedTile, defender)
        }

        // Should be called after tryCaptureUnit(), as that might spawn a unit on the tile we go to
        if (!captureMilitaryUnitSuccess)
            postBattleMoveToAttackedTile(attacker, defender, attackedTile)

        reduceAttackerMovementPointsAndAttacks(attacker, defender)

        if (!isAlreadyDefeatedCity) postBattleAddXp(attacker, defender)
    }

    private fun tryEarnFromKilling(civUnit: ICombatant, defeatedUnit: MapUnitCombatant) {
        val unitStr = max(defeatedUnit.unit.baseUnit.strength, defeatedUnit.unit.baseUnit.rangedStrength)
        val unitCost = defeatedUnit.unit.baseUnit.cost

        val bonusUniques = ArrayList<Unique>()

        val stateForConditionals = StateForConditionals(civInfo = civUnit.getCivInfo(), ourCombatant = civUnit, theirCombatant = defeatedUnit)
        if (civUnit is MapUnitCombatant) {
            bonusUniques.addAll(civUnit.getMatchingUniques(UniqueType.KillUnitPlunder, stateForConditionals, true))
        } else {
            bonusUniques.addAll(civUnit.getCivInfo().getMatchingUniques(UniqueType.KillUnitPlunder, stateForConditionals))
        }

        val cityWithReligion =
            civUnit.getTile().getTilesInDistance(4).firstOrNull {
                it.isCityCenter() && it.getCity()!!.getLocalMatchingUniques(UniqueType.KillUnitPlunderNearCity, stateForConditionals).any()
            }?.getCity()
        if (cityWithReligion != null) {
            bonusUniques.addAll(cityWithReligion.getLocalMatchingUniques(UniqueType.KillUnitPlunderNearCity, stateForConditionals))
        }

        for (unique in bonusUniques) {
            if (!defeatedUnit.matchesCategory(unique.params[1])) continue

            val yieldPercent = unique.params[0].toFloat() / 100
            val defeatedUnitYieldSourceType = unique.params[2]
            val yieldTypeSourceAmount =
                if (defeatedUnitYieldSourceType == "Cost") unitCost else unitStr
            val yieldAmount = (yieldTypeSourceAmount * yieldPercent).toInt()

            // This should be unnecessary as we check this for uniques when reading them in
            try {
                val stat = Stat.valueOf(unique.params[3])
                civUnit.getCivInfo().addStat(stat, yieldAmount)
            } catch (ex: Exception) {
            } // parameter is not a stat
        }

        // CS friendship from killing barbarians
        if (defeatedUnit.matchesCategory("Barbarian") && defeatedUnit.matchesCategory("Military") && civUnit.getCivInfo().isMajorCiv()) {
            for (cityState in UncivGame.Current.gameInfo!!.getAliveCityStates()) {
                if (civUnit.getCivInfo().knows(cityState) && defeatedUnit.unit.threatensCiv(cityState)) {
                    cityState.cityStateFunctions.threateningBarbarianKilledBy(civUnit.getCivInfo())
                }
            }
        }

        // CS war with major pseudo-quest
        for (cityState in UncivGame.Current.gameInfo!!.getAliveCityStates()) {
            cityState.questManager.militaryUnitKilledBy(civUnit.getCivInfo(), defeatedUnit.getCivInfo())
        }
    }

    private fun tryCaptureUnit(attacker: ICombatant, defender: ICombatant, attackedTile: TileInfo): Boolean {
        // https://forums.civfanatics.com/threads/prize-ships-for-land-units.650196/
        // https://civilization.fandom.com/wiki/Module:Data/Civ5/GK/Defines\
        // There are 3 ways of capturing a unit, we separate them for cleaner code but we also need to ensure a unit isn't captured twice

        if (defender !is MapUnitCombatant || attacker !is MapUnitCombatant) return false

        if (!defender.isDefeated() || defender.unit.isCivilian()) return false

        fun unitCapturedPrizeShipsUnique(): Boolean {
            if (attacker.unit.getMatchingUniques(UniqueType.KillUnitCapture)
                        .none { defender.matchesCategory(it.params[0]) }
            ) return false

            val captureChance = min(
                0.8f,
                0.1f + attacker.getAttackingStrength().toFloat() / defender.getDefendingStrength()
                    .toFloat() * 0.4f
            )
            return Random().nextFloat() <= captureChance
        }

        fun unitGainFromEncampment(): Boolean {
            if (!defender.getCivInfo().isBarbarian()) return false
            if (attackedTile.improvement != Constants.barbarianEncampment) return false

            var unitCaptured = false
            // German unique - needs to be checked before we try to move to the enemy tile, since the encampment disappears after we move in

            for (unique in attacker.getCivInfo()
                .getMatchingUniques(UniqueType.GainFromEncampment)) {
                attacker.getCivInfo().addGold(unique.params[0].toInt())
                unitCaptured = true
            }
            return unitCaptured
        }


        fun unitGainFromDefeatingUnit(): Boolean {
            if (!attacker.isMelee()) return false
            var unitCaptured = false
            for (unique in attacker.getCivInfo()
                .getMatchingUniques(UniqueType.GainFromDefeatingUnit)) {
                if (defender.unit.matchesFilter(unique.params[0])) {
                    attacker.getCivInfo().addGold(unique.params[1].toInt())
                    unitCaptured = true
                }
            }
            return unitCaptured
        }

        // Due to the way OR operators short-circuit, calling just A() || B() means B isn't called if A is true.
        // Therefore we run all functions before checking if one is true.
        val wasUnitCaptured = listOf(
            unitCapturedPrizeShipsUnique(),
            unitGainFromEncampment(),
            unitGainFromDefeatingUnit()
        ).any { it }

        if (!wasUnitCaptured) return false

        // This is called after takeDamage and so the defeated defender is already destroyed and
        // thus removed from the tile - but MapUnit.destroy() will not clear the unit's currentTile.
        // Therefore placeUnitNearTile _will_ place the new unit exactly where the defender was
        return spawnCapturedUnit(defender.getName(), attacker, defender.getTile())
    }

    /** Places a [unitName] unit near [tile] after being attacked by [attacker].
     * Adds a notification to [attacker]'s civInfo and returns whether the captured unit could be placed */
    private fun spawnCapturedUnit(unitName: String, attacker: ICombatant, tile: TileInfo): Boolean {
        val addedUnit = attacker.getCivInfo().placeUnitNearTile(tile.position, unitName) ?: return false
        addedUnit.currentMovement = 0f
        addedUnit.health = 50
        attacker.getCivInfo().addNotification("An enemy [${unitName}] has joined us!", addedUnit.getTile().position, unitName)

        val civilianUnit = tile.civilianUnit
        // placeUnitNearTile might not have spawned the unit in exactly this tile, in which case no capture would have happened on this tile. So we need to do that here.
        if (addedUnit.getTile() != tile && civilianUnit != null) {
            captureCivilianUnit(attacker, MapUnitCombatant(civilianUnit))
        }
        return true
    }

    private data class DamageDealt(val attackerDealt: Int, val defenderDealt: Int) {}

    private fun takeDamage(attacker: ICombatant, defender: ICombatant): DamageDealt {
        var potentialDamageToDefender = BattleDamage.calculateDamageToDefender(attacker, defender)
        var potentialDamageToAttacker = BattleDamage.calculateDamageToAttacker(attacker, defender)

        val attackerHealthBefore = attacker.getHealth()
        val defenderHealthBefore = defender.getHealth()

        if (defender is MapUnitCombatant && defender.unit.isCivilian() && attacker.isMelee()) {
            captureCivilianUnit(attacker, defender)
        } else if (attacker.isRanged() && !attacker.isAirUnit()) {  // Air Units are Ranged, but take damage as well
            defender.takeDamage(potentialDamageToDefender) // straight up
        } else {
            //melee attack is complicated, because either side may defeat the other midway
            //so...for each round, we randomize who gets the attack in. Seems to be a good way to work for now.

            while (potentialDamageToDefender + potentialDamageToAttacker > 0) {
                if (Random().nextInt(potentialDamageToDefender + potentialDamageToAttacker) < potentialDamageToDefender) {
                    potentialDamageToDefender--
                    defender.takeDamage(1)
                    if (defender.isDefeated()) break
                } else {
                    potentialDamageToAttacker--
                    attacker.takeDamage(1)
                    if (attacker.isDefeated()) break
                }
            }
        }

        val defenderDamageDealt = attackerHealthBefore - attacker.getHealth()
        val attackerDamageDealt = defenderHealthBefore - defender.getHealth()

        plunderFromDamage(attacker, defender, attackerDamageDealt)
        return DamageDealt(attackerDamageDealt, defenderDamageDealt)
    }

    private fun plunderFromDamage(
        plunderingUnit: ICombatant,
        plunderedUnit: ICombatant,
        damageDealt: Int
    ) {
        // implementation based on the description of the original civilopedia, see issue #4374
        if (plunderingUnit !is MapUnitCombatant) return
        val plunderedGoods = Stats()

        for (unique in plunderingUnit.unit.getMatchingUniques(UniqueType.DamageUnitsPlunder, checkCivInfoUniques = true)) {
            if (plunderedUnit.matchesCategory(unique.params[1])) {
                val percentage = unique.params[0].toFloat()
                plunderedGoods.add(Stat.valueOf(unique.params[2]), percentage / 100f * damageDealt)
            }
        }

        val civ = plunderingUnit.getCivInfo()
        for ((key, value) in plunderedGoods) {
            val plunderedAmount = value.toInt()
            civ.addStat(key, plunderedAmount)
            civ.addNotification(
                "Your [${plunderingUnit.getName()}] plundered [${plunderedAmount}] [${key.name}] from [${plunderedUnit.getName()}]",
                plunderedUnit.getTile().position,
                plunderingUnit.getName(), NotificationIcon.War, "StatIcons/${key.name}",
                if (plunderedUnit is CityCombatant) NotificationIcon.City else plunderedUnit.getName()
            )
        }
    }

    private fun postBattleNotifications(
        attacker: ICombatant,
        defender: ICombatant,
        attackedTile: TileInfo,
        attackerTile: TileInfo? = null,
        damageDealt: DamageDealt? = null
    ) {
        if (attacker.getCivInfo() != defender.getCivInfo()) {
            // If what happened was that a civilian unit was captured, that's dealt with in the captureCivilianUnit function
            val (whatHappenedIcon, whatHappenedString) = when {
                attacker !is CityCombatant && attacker.isDefeated() ->
                    NotificationIcon.War to " was destroyed while attacking"
                !defender.isDefeated() ->
                    NotificationIcon.War to " has attacked"
                defender.isCity() && attacker.isMelee() && attacker.getCivInfo().isBarbarian() ->
                    NotificationIcon.War to " has raided"
                defender.isCity() && attacker.isMelee() ->
                    NotificationIcon.War to " has captured"
                else ->
                    NotificationIcon.Death to " has destroyed"
            }
            val attackerString =
                    if (attacker.isCity()) "Enemy city [" + attacker.getName() + "]"
                    else "An enemy [" + attacker.getName() + "]"
            val defenderString =
                    if (defender.isCity())
                        if (defender.isDefeated() && attacker.isRanged()) " the defence of [" + defender.getName() + "]"
                        else " [" + defender.getName() + "]"
                    else " our [" + defender.getName() + "]"
            val attackerHurtString = if (damageDealt != null) " ([-${damageDealt.defenderDealt}] HP)" else ""
            val defenderHurtString = if (damageDealt != null) " ([-${damageDealt.attackerDealt}] HP)" else ""
            val notificationString = attackerString + attackerHurtString + whatHappenedString + defenderString + defenderHurtString
            val attackerIcon = if (attacker is CityCombatant) NotificationIcon.City else attacker.getName()
            val defenderIcon = if (defender is CityCombatant) NotificationIcon.City else defender.getName()
            val locations = LocationAction(attackedTile.position, attackerTile?.position)
            defender.getCivInfo().addNotification(notificationString, locations, attackerIcon, whatHappenedIcon, defenderIcon)
        }
    }

    private fun tryHealAfterKilling(attacker: ICombatant) {
        if (attacker is MapUnitCombatant)
            for (unique in attacker.unit.getMatchingUniques(UniqueType.HealsAfterKilling, checkCivInfoUniques = true)) {
                val amountToHeal = unique.params[0].toInt()
                attacker.unit.healBy(amountToHeal)
            }
    }


    private fun postBattleMoveToAttackedTile(attacker: ICombatant, defender: ICombatant, attackedTile: TileInfo) {
        if (!attacker.isMelee()) return
        if (!defender.isDefeated() && defender.getCivInfo() != attacker.getCivInfo()) return

        // This is so that if we attack e.g. a barbarian in enemy territory that we can't enter, we won't enter it
        if ((attacker as MapUnitCombatant).unit.movement.canMoveTo(attackedTile)) {
            // Units that can move after attacking are not affected by zone of control if the
            // movement is caused by killing a unit. Effectively, this means that attack movements
            // are exempt from zone of control, since units that cannot move after attacking already
            // lose all remaining movement points anyway.
            attacker.unit.movement.moveToTile(attackedTile, considerZoneOfControl = false)
            attacker.unit.mostRecentMoveType = UnitMovementMemoryType.UnitAttacked
        }
    }

    private fun postBattleAddXp(attacker: ICombatant, defender: ICombatant) {
        if (attacker.isAirUnit()) {
            addXp(attacker, 4, defender)
            addXp(defender, 2, attacker)
        } else if (attacker.isRanged()) { // ranged attack
            if(defender.isCity())
                addXp(attacker, 3, defender)
            else
                addXp(attacker, 2, defender)
            addXp(defender, 2, attacker)
        } else if (!defender.isCivilian()) // unit was not captured but actually attacked
        {
            addXp(attacker, 5, defender)
            addXp(defender, 4, attacker)
        }
    }

    private fun reduceAttackerMovementPointsAndAttacks(attacker: ICombatant, defender: ICombatant) {
        if (attacker is MapUnitCombatant) {
            val unit = attacker.unit
            // If captured this civilian, doesn't count as attack
            // And we've used a movement already
            if(defender.isCivilian() && attacker.getTile() == defender.getTile()){
                return
            }
            unit.attacksThisTurn += 1
            if (unit.hasUnique(UniqueType.CanMoveAfterAttacking) || unit.maxAttacksPerTurn() > unit.attacksThisTurn) {
                // if it was a melee attack and we won, then the unit ALREADY got movement points deducted,
                // for the movement to the enemy's tile!
                // and if it's an air unit, it only has 1 movement anyway, so...
                if (!attacker.unit.baseUnit.movesLikeAirUnits() && !(attacker.isMelee() && defender.isDefeated()))
                    unit.useMovementPoints(1f)
            } else unit.currentMovement = 0f
            if (unit.isFortified() || unit.isSleeping())
                attacker.unit.action = null // but not, for instance, if it's Set Up - then it should definitely keep the action!
        } else if (attacker is CityCombatant) {
            attacker.city.attackedThisTurn = true
        }
    }

    // XP!
    private fun addXp(thisCombatant: ICombatant, amount: Int, otherCombatant: ICombatant) {
        var baseXP = amount
        if (thisCombatant !is MapUnitCombatant) return
        val modConstants = thisCombatant.unit.civInfo.gameInfo.ruleSet.modOptions.constants
        if (thisCombatant.unit.promotions.totalXpProduced() >= modConstants.maxXPfromBarbarians
            && otherCombatant.getCivInfo().isBarbarian()
        ) {
            return
        }

        val stateForConditionals = StateForConditionals(civInfo = thisCombatant.getCivInfo(), ourCombatant = thisCombatant, theirCombatant = otherCombatant)

        for (unique in thisCombatant.getMatchingUniques(UniqueType.FlatXPGain, stateForConditionals, true))
            baseXP += unique.params[0].toInt()

        var xpModifier = 1f

        for (unique in thisCombatant.getMatchingUniques(UniqueType.PercentageXPGain, stateForConditionals, true))
            xpModifier += unique.params[0].toFloat() / 100

        val xpGained = (baseXP * xpModifier).toInt()
        thisCombatant.unit.promotions.XP += xpGained


        if (thisCombatant.getCivInfo().isMajorCiv() && !otherCombatant.getCivInfo().isBarbarian()) { // Can't get great generals from Barbarians
            var greatGeneralPointsModifier = 1f
            for (unique in thisCombatant.getMatchingUniques(UniqueType.GreatPersonEarnedFaster, stateForConditionals, true)) {
                val unitName = unique.params[0]
                // From the unique we know this unit exists
                val unit = thisCombatant.getCivInfo().gameInfo.ruleSet.units[unitName]!!
                if (unit.uniques.contains("Great Person - [War]"))
                    greatGeneralPointsModifier += unique.params[1].toFloat() / 100
            }

            val greatGeneralPointsGained = (xpGained * greatGeneralPointsModifier).toInt()
            thisCombatant.getCivInfo().greatPeople.greatGeneralPoints += greatGeneralPointsGained
        }
    }

    private fun conquerCity(city: CityInfo, attacker: MapUnitCombatant) {
        val attackerCiv = attacker.getCivInfo()


        attackerCiv.addNotification("We have conquered the city of [${city.name}]!", city.location, NotificationIcon.War)

        city.hasJustBeenConquered = true
        city.getCenterTile().apply {
            if (militaryUnit != null) militaryUnit!!.destroy()
            if (civilianUnit != null) captureCivilianUnit(attacker, MapUnitCombatant(civilianUnit!!), checkDefeat = false)
            for (airUnit in airUnits.toList()) airUnit.destroy()
        }

        val stateForConditionals = StateForConditionals(civInfo = attackerCiv, unit = attacker.unit, ourCombatant = attacker, attackedTile = city.getCenterTile())
        for (unique in attacker.getMatchingUniques(UniqueType.CaptureCityPlunder, stateForConditionals, true)) {
            attackerCiv.addStat(
                Stat.valueOf(unique.params[2]),
                unique.params[0].toInt() * city.cityStats.currentCityStats[Stat.valueOf(unique.params[1])].toInt()
            )
        }

        if (attackerCiv.isBarbarian() || attackerCiv.isOneCityChallenger()) {
            city.destroyCity(true)
            return
        }

        if (city.isOriginalCapital && city.foundingCiv == attackerCiv.civName) {
            // retaking old capital
            city.puppetCity(attackerCiv)
            city.annexCity()
        } else if (attackerCiv.isPlayerCivilization()) {
            // we're not taking our former capital
            attackerCiv.popupAlerts.add(PopupAlert(AlertType.CityConquered, city.id))
        } else {
            NextTurnAutomation.onConquerCity(attackerCiv, city)
        }

        if (attackerCiv.isCurrentPlayer())
            UncivGame.Current.settings.addCompletedTutorialTask("Conquer a city")
    }

    fun getMapCombatantOfTile(tile: TileInfo): ICombatant? {
        if (tile.isCityCenter()) return CityCombatant(tile.getCity()!!)
        if (tile.militaryUnit != null) return MapUnitCombatant(tile.militaryUnit!!)
        if (tile.civilianUnit != null) return MapUnitCombatant(tile.civilianUnit!!)
        return null
    }

    /**
     * @throws IllegalArgumentException if the [attacker] and [defender] belong to the same civ.
     */
    fun captureCivilianUnit(attacker: ICombatant, defender: MapUnitCombatant, checkDefeat: Boolean = true) {
        if (attacker.getCivInfo() == defender.getCivInfo()) {
            throw IllegalArgumentException("Can't capture our own unit!")
        }

        // need to save this because if the unit is captured its owner wil be overwritten
        val defenderCiv = defender.getCivInfo()

        val capturedUnit = defender.unit
        // Stop current action
        capturedUnit.action = null

        val capturedUnitTile = capturedUnit.getTile()
        val originalOwner = if (capturedUnit.originalOwner != null)
            capturedUnit.civInfo.gameInfo.getCivilization(capturedUnit.originalOwner!!)
            else null

        var wasDestroyedInstead = false
        when {
            // Uncapturable units are destroyed
            defender.unit.hasUnique(UniqueType.Uncapturable) -> {
                capturedUnit.destroy()
                wasDestroyedInstead = true
            }
            // City states can never capture settlers at all
            capturedUnit.hasUnique(UniqueType.FoundCity) && attacker.getCivInfo().isCityState() -> {
                capturedUnit.destroy()
                wasDestroyedInstead = true
            }
            // Is it our old unit?
            attacker.getCivInfo() == originalOwner -> {
                // Then it is recaptured without converting settlers to workers
                capturedUnit.capturedBy(attacker.getCivInfo())
            }
            // Return captured civilian to its original owner?
            defender.getCivInfo().isBarbarian()
                    && originalOwner != null
                    && !originalOwner.isBarbarian()
                    && attacker.getCivInfo() != originalOwner
                    && attacker.getCivInfo().knows(originalOwner)
                    && originalOwner.isAlive()
                    && !attacker.getCivInfo().isAtWarWith(originalOwner)
                    && attacker.getCivInfo().playerType == PlayerType.Human // Only humans get the choice
                -> {
                capturedUnit.capturedBy(attacker.getCivInfo())
                attacker.getCivInfo().popupAlerts.add(PopupAlert(AlertType.RecapturedCivilian, capturedUnitTile.position.toString()))
            }

            // Captured settlers are converted to workers unless captured by barbarians (so they can be returned later).
            capturedUnit.hasUnique(UniqueType.FoundCity) && !attacker.getCivInfo().isBarbarian() -> {
                capturedUnit.destroy()
                // This is so that future checks which check if a unit has been captured are caught give the right answer
                //  For example, in postBattleMoveToAttackedTile
                capturedUnit.civInfo = attacker.getCivInfo()
                attacker.getCivInfo().placeUnitNearTile(capturedUnitTile.position, Constants.worker)
            }
            else -> capturedUnit.capturedBy(attacker.getCivInfo())
        }

        if (!wasDestroyedInstead)
            defenderCiv.addNotification("An enemy [" + attacker.getName() + "] has captured our [" + defender.getName() + "]",
                defender.getTile().position, attacker.getName(), NotificationIcon.War, defender.getName())
        else
            defenderCiv.addNotification("An enemy [" + attacker.getName() + "] has destroyed our [" + defender.getName() + "]",
                defender.getTile().position, attacker.getName(), NotificationIcon.War, defender.getName())

        if (checkDefeat)
            destroyIfDefeated(defenderCiv, attacker.getCivInfo())
        capturedUnit.updateVisibleTiles()
    }

    fun destroyIfDefeated(attackedCiv: CivilizationInfo, attacker: CivilizationInfo) {
        if (attackedCiv.isDefeated()) {
            if (attackedCiv.isCityState())
                attackedCiv.cityStateFunctions.cityStateDestroyed(attacker)
            attackedCiv.destroy()
            attacker.popupAlerts.add(PopupAlert(AlertType.Defeated, attackedCiv.civName))
        }
    }

    fun mayUseNuke(nuke: MapUnitCombatant, targetTile: TileInfo): Boolean {
        val blastRadius =
            if (!nuke.hasUnique(UniqueType.BlastRadius)) 2
            // Don't check conditionals as these are not supported
            else nuke.unit.getMatchingUniques(UniqueType.BlastRadius).first().params[0].toInt()

        var canNuke = true
        val attackerCiv = nuke.getCivInfo()
        for (tile in targetTile.getTilesInDistance(blastRadius)) {
            val defendingTileCiv = tile.getCity()?.civInfo
            if (defendingTileCiv != null && attackerCiv.knows(defendingTileCiv)) {
                canNuke = canNuke && attackerCiv.getDiplomacyManager(defendingTileCiv).canAttack()
            }

            val defender = getMapCombatantOfTile(tile) ?: continue
            val defendingUnitCiv = defender.getCivInfo()
            if (attackerCiv.knows(defendingUnitCiv)) {
                canNuke = canNuke && attackerCiv.getDiplomacyManager(defendingUnitCiv).canAttack()
            }
        }
        return canNuke
    }

    @Suppress("FunctionName")   // Yes we want this name to stand out
    fun NUKE(attacker: MapUnitCombatant, targetTile: TileInfo) {
        val attackingCiv = attacker.getCivInfo()
        fun tryDeclareWar(civSuffered: CivilizationInfo) {
            if (civSuffered != attackingCiv
                && civSuffered.knows(attackingCiv)
                && civSuffered.getDiplomacyManager(attackingCiv).diplomaticStatus != DiplomaticStatus.War
            ) {
                attackingCiv.getDiplomacyManager(civSuffered).declareWar()
                attackingCiv.addNotification("After being hit by our [${attacker.getName()}], [${civSuffered}] has declared war on us!", targetTile.position, NotificationIcon.War)
            }
        }

        val strength = attacker.unit.getMatchingUniques(UniqueType.NuclearWeapon)
            .firstOrNull()?.params?.get(0)?.toInt() ?: return

        val blastRadius = attacker.unit.getMatchingUniques(UniqueType.BlastRadius)
            .firstOrNull()?.params?.get(0)?.toInt() ?: 2

        // Calculate the tiles that are hit
        val hitTiles = targetTile.getTilesInDistance(blastRadius)

        // Declare war on the owners of all hit tiles
        for (hitCiv in hitTiles.mapNotNull { it.getOwner() }.distinct()) {
            hitCiv.addNotification("A(n) [${attacker.getName()}] exploded in our territory!", targetTile.position, NotificationIcon.War)
            tryDeclareWar(hitCiv)
        }

        // Declare war on all potentially hit units. They'll try to intercept the nuke before it drops
        for(civWhoseUnitWasAttacked in hitTiles
            .flatMap { it.getUnits() }
            .map { it.civInfo }.distinct()
            .filter{it != attackingCiv}) {
                tryDeclareWar(civWhoseUnitWasAttacked)
                if (attacker.unit.baseUnit.isAirUnit() && !attacker.isDefeated()) {
                    tryInterceptAirAttack(attacker, targetTile, civWhoseUnitWasAttacked, null)
            }
        }
        if (attacker.isDefeated()) return

        attacker.unit.attacksSinceTurnStart.add(Vector2(targetTile.position))

        // Destroy units on the target tile
        // Needs the toList() because if we're destroying the units, they're no longer part of the sequence
        for (defender in targetTile.getUnits().filter { it != attacker.unit }.toList()) {
            defender.destroy()
            postBattleNotifications(attacker, MapUnitCombatant(defender), defender.getTile())
            destroyIfDefeated(defender.civInfo, attacker.getCivInfo())
        }

        for (tile in hitTiles) {
            // Handle complicated effects
            doNukeExplosionForTile(attacker, tile, strength)
        }

        // Instead of postBattleAction() just destroy the unit, all other functions are not relevant
        if (attacker.unit.hasUnique(UniqueType.SelfDestructs)) attacker.unit.destroy()

        // It's unclear whether using nukes results in a penalty with all civs, or only affected civs.
        // For now I'll make it give a diplomatic penalty to all known civs, but some testing for this would be appreciated
        for (civ in attackingCiv.getKnownCivs()) {
            civ.getDiplomacyManager(attackingCiv).setModifier(DiplomaticModifiers.UsedNuclearWeapons, -50f)
        }

        if (!attacker.isDefeated()) {
            attacker.unit.attacksThisTurn += 1
        }
    }

    private fun doNukeExplosionForTile(attacker: MapUnitCombatant, tile: TileInfo, nukeStrength: Int) {
        // https://forums.civfanatics.com/resources/unit-guide-modern-future-units-g-k.25628/
        // https://www.carlsguides.com/strategy/civilization5/units/aircraft-nukes.ph
        // Testing done by Ravignir
        // original source code: GenerateNuclearExplosionDamage(), ApplyNuclearExplosionDamage()

        var damageModifierFromMissingResource = 1f
        val civResources = attacker.getCivInfo().getCivResourcesByName()
        for (resource in attacker.unit.baseUnit.getResourceRequirements().keys) {
            if (civResources[resource]!! < 0 && !attacker.getCivInfo().isBarbarian())
                damageModifierFromMissingResource *= 0.5f // I could not find a source for this number, but this felt about right
        }

        // Damage city and reduce its population
        val city = tile.getCity()
        if (city != null && tile.position == city.location) {
            doNukeExplosionDamageToCity(city, nukeStrength, damageModifierFromMissingResource)
            postBattleNotifications(attacker, CityCombatant(city), city.getCenterTile())
            destroyIfDefeated(city.civInfo, attacker.getCivInfo())
        }

        // Damage and/or destroy units on the tile
        for (unit in tile.getUnits().toList()) { // toList so if it's destroyed there's no concurrent modification
            val defender = MapUnitCombatant(unit)
            if (defender.unit.isCivilian() || nukeStrength >= 2) {
                unit.destroy()
            } else if (nukeStrength == 1) {
                defender.takeDamage(((40 + Random().nextInt(60)) * damageModifierFromMissingResource).toInt())
            } else if (nukeStrength == 0) {
                defender.takeDamage(((20 + Random().nextInt(30)) * damageModifierFromMissingResource).toInt())
            }
            postBattleNotifications(attacker, defender, defender.getTile())
            destroyIfDefeated(defender.getCivInfo(), attacker.getCivInfo())
        }

<<<<<<< HEAD
        // Pillage improvements, remove roads, add fallout
=======
        // Pillage improvements, pillage roads, add fallout
>>>>>>> 2ff3df13
        if (tile.improvement != null && tile.getUnpillagedImprovement() != null && !tile.getTileImprovement()!!.hasUnique(UniqueType.Irremovable)) {
            if (tile.getTileImprovement()!!.hasUnique(UniqueType.Unpillagable)) {
                tile.improvement = null
            } else {
                tile.setPillaged()
            }
        }
        if (tile.roadStatus != RoadStatus.None && tile.getUnpillagedRoad() != RoadStatus.None)
            tile.setPillaged()
        if (tile.isLand && !tile.isImpassible() && !tile.isCityCenter()) {
            if (tile.terrainHasUnique(UniqueType.DestroyableByNukesChance)) {
                for (terrainFeature in tile.terrainFeatureObjects) {
                    for (unique in terrainFeature.getMatchingUniques(UniqueType.DestroyableByNukesChance)) {
                        if (Random().nextFloat() >= unique.params[0].toFloat() / 100f) continue
                        tile.removeTerrainFeature(terrainFeature.name)
                        if (!tile.terrainFeatures.contains("Fallout"))
                            tile.addTerrainFeature("Fallout")
                    }
                }
            } else if (Random().nextFloat() < 0.5f && !tile.terrainFeatures.contains("Fallout")) {
                tile.addTerrainFeature("Fallout")
            }
        }
    }

    private fun doNukeExplosionDamageToCity(targetedCity: CityInfo, nukeStrength: Int, damageModifierFromMissingResource: Float) {
        if (nukeStrength > 1 && targetedCity.population.population < 5 && targetedCity.canBeDestroyed(true)) {
            targetedCity.destroyCity()
            return
        }
        val cityCombatant = CityCombatant(targetedCity)
        cityCombatant.takeDamage((cityCombatant.getHealth() * 0.5f * damageModifierFromMissingResource).toInt())

        var populationLoss = targetedCity.population.population *
            when (nukeStrength) {
                0 -> 0f
                1 -> (30 + Random().nextInt(40)) / 100f
                2 -> (60 + Random().nextInt(20)) / 100f
                else -> 1f
            }
        for (unique in targetedCity.getMatchingUniques(UniqueType.PopulationLossFromNukes)) {
            if (!targetedCity.matchesFilter(unique.params[1])) continue
            populationLoss *= unique.params[0].toPercent()
        }
        targetedCity.population.addPopulation(-populationLoss.toInt())
        if (targetedCity.population.population < 1) targetedCity.population.setPopulation(1)
    }

    // Should draw an Interception if available on the tile from any Civ
    // Land Units deal 0 damage, and no XP for either party
    // Air Interceptors do Air Combat as if Melee (mutual damage) but using Ranged Strength. 5XP to both
    // But does not use the Interception mechanic bonuses/promotions
    // Counts as an Attack for both units
    // Will always draw out an Interceptor's attack (they cannot miss)
    // This means the combat against Air Units will execute and always deal damage
    // Random Civ at War will Intercept, prioritizing Air Units,
    // sorted by highest Intercept chance (same as regular Intercept)
    fun airSweep(attacker: MapUnitCombatant, attackedTile: TileInfo) {
        // Air Sweep counts as an attack, even if nothing else happens
        attacker.unit.attacksThisTurn++
        // copied and modified from reduceAttackerMovementPointsAndAttacks()
        // use up movement
        if (attacker.unit.hasUnique(UniqueType.CanMoveAfterAttacking) || attacker.unit.maxAttacksPerTurn() > attacker.unit.attacksThisTurn) {
            // if it was a melee attack and we won, then the unit ALREADY got movement points deducted,
            // for the movement to the enemy's tile!
            // and if it's an air unit, it only has 1 movement anyway, so...
            if (!attacker.unit.baseUnit.movesLikeAirUnits())
                attacker.unit.useMovementPoints(1f)
        } else attacker.unit.currentMovement = 0f
        val attackerName = attacker.getName()

        // Make giant sequence of all potential Interceptors from all Civs isAtWarWith()
        var potentialInterceptors = sequence<MapUnit> {  }
        for (interceptingCiv in UncivGame.Current.gameInfo!!.civilizations
            .filter {attacker.getCivInfo().isAtWarWith(it)}) {
            potentialInterceptors += interceptingCiv.getCivUnits()
                .filter { it.canIntercept(attackedTile) }
        }

        // first priority, only Air Units
        if (potentialInterceptors.any { it.baseUnit.isAirUnit() })
            potentialInterceptors = potentialInterceptors.filter { it.baseUnit.isAirUnit() }

        // Pick highest chance interceptor
        for (interceptor in potentialInterceptors
            .shuffled()  // randomize Civ
            .sortedByDescending { it.interceptChance() }) {
            // No chance of Interceptor to miss (unlike regular Interception). Always want to deal damage
            val interceptingCiv = interceptor.civInfo
            val interceptorName = interceptor.name
            // pairs of LocationAction for Notification
            val locations = LocationAction(
                interceptor.currentTile.position,
                attacker.unit.currentTile.position
            )
            val locationsAttackerUnknown =
                    LocationAction(interceptor.currentTile.position, attackedTile.position)
            val locationsInterceptorUnknown =
                    LocationAction(attackedTile.position, attacker.unit.currentTile.position)

            interceptor.attacksThisTurn++  // even if you miss, you took the shot
            val damageDealt: DamageDealt
            if (!interceptor.baseUnit.isAirUnit()) {
                // Deal no damage (moddable in future?) and no XP
                val attackerText =
                        "Our [$attackerName] ([-0] HP) was attacked by an intercepting [$interceptorName] ([-0] HP)"
                val interceptorText =
                        "Our [$interceptorName] ([-0] HP) intercepted and attacked an enemy [$attackerName] ([-0] HP)"
                attacker.getCivInfo().addNotification(
                    attackerText, locations,
                    attackerName, NotificationIcon.War, interceptorName
                )
                interceptingCiv.addNotification(
                    interceptorText, locations,
                    interceptorName, NotificationIcon.War, attackerName
                )
                attacker.unit.action = null
                return
            } else {
                // Damage if Air v Air should work similar to Melee
                damageDealt = takeDamage(attacker, MapUnitCombatant(interceptor))

                // 5 XP to both
                addXp(MapUnitCombatant(interceptor), 5, attacker)
                addXp(attacker, 5, MapUnitCombatant(interceptor))
            }

            if (attacker.isDefeated()) {
                if (interceptor.getTile() in attacker.getCivInfo().viewableTiles) {
                    val attackerText =
                            "Our [$attackerName] ([-${damageDealt.defenderDealt}] HP) was destroyed by an intercepting [$interceptorName] ([-${damageDealt.attackerDealt}] HP)"
                    attacker.getCivInfo().addNotification(
                        attackerText, locations,
                        attackerName, NotificationIcon.War, interceptorName
                    )
                } else {
                    val attackerText =
                            "Our [$attackerName] ([-${damageDealt.defenderDealt}] HP) was destroyed by an unknown interceptor"
                    attacker.getCivInfo().addNotification(
                        attackerText, locationsInterceptorUnknown,
                        attackerName, NotificationIcon.War, NotificationIcon.Question
                    )
                }
                val interceptorText =
                        "Our [$interceptorName] ([-${damageDealt.attackerDealt}] HP) intercepted and destroyed an enemy [$attackerName] ([-${damageDealt.defenderDealt}] HP)"
                interceptingCiv.addNotification(
                    interceptorText, locations,
                    interceptorName, NotificationIcon.War, attackerName
                )
            } else if (MapUnitCombatant(interceptor).isDefeated()) {
                val attackerText =
                        "Our [$attackerName] ([-${damageDealt.defenderDealt}] HP) destroyed an intercepting [$interceptorName] ([-${damageDealt.attackerDealt}] HP)"
                attacker.getCivInfo().addNotification(
                    attackerText, locations,
                    attackerName, NotificationIcon.War, interceptorName
                )
                if (attacker.getTile() in interceptingCiv.viewableTiles) {
                    val interceptorText =
                            "Our [$interceptorName] ([-${damageDealt.attackerDealt}] HP) intercepted and was destroyed by an enemy [$attackerName] ([-${damageDealt.defenderDealt}] HP)"
                    interceptingCiv.addNotification(
                        interceptorText, locations,
                        interceptorName, NotificationIcon.War, attackerName
                    )
                } else {
                    val interceptorText =
                            "Our [$interceptorName] ([-${damageDealt.attackerDealt}] HP) intercepted and was destroyed by an unknown enemy"
                    interceptingCiv.addNotification(
                        interceptorText, locationsAttackerUnknown,
                        interceptorName, NotificationIcon.War, NotificationIcon.Question
                    )
                }
            } else {
                val attackerText =
                        "Our [$attackerName] ([-${damageDealt.defenderDealt}] HP) was attacked by an intercepting [$interceptorName] ([-${damageDealt.attackerDealt}] HP)"
                val interceptorText =
                        "Our [$interceptorName] ([-${damageDealt.attackerDealt}] HP) intercepted and attacked an enemy [$attackerName] ([-${damageDealt.defenderDealt}] HP)"
                attacker.getCivInfo().addNotification(
                    attackerText, locations,
                    attackerName, NotificationIcon.War, interceptorName
                )
                interceptingCiv.addNotification(
                    interceptorText, locations,
                    interceptorName, NotificationIcon.War, attackerName
                )
            }
            attacker.unit.action = null
            return
        }

        // No Interceptions available
        val attackerText = "Nothing tried to intercept our [$attackerName]"
        attacker.getCivInfo().addNotification(attackerText, attackerName)
        attacker.unit.action = null
    }

    private fun tryInterceptAirAttack(attacker: MapUnitCombatant, attackedTile: TileInfo, interceptingCiv: CivilizationInfo, defender: ICombatant?) {
        if (attacker.unit.hasUnique(UniqueType.CannotBeIntercepted, StateForConditionals(attacker.getCivInfo(), ourCombatant = attacker, theirCombatant = defender, attackedTile = attackedTile)))
            return
        // Pick highest chance interceptor
        for (interceptor in interceptingCiv.getCivUnits()
            .filter { it.canIntercept(attackedTile) }
            .sortedByDescending { it.interceptChance() }
        ) {
            // Can't intercept if we have a unique preventing it
            val conditionalState = StateForConditionals(interceptingCiv, ourCombatant = MapUnitCombatant(interceptor), theirCombatant = attacker, combatAction = CombatAction.Intercept, attackedTile = attackedTile)
            if (interceptor.getMatchingUniques(UniqueType.CannotInterceptUnits, conditionalState)
                .any { attacker.matchesCategory(it.params[0]) }
            ) continue

            // Defender can't intercept either
            if (defender != null && defender is MapUnitCombatant && interceptor == defender.unit) continue
            interceptor.attacksThisTurn++  // even if you miss, you took the shot
            // Does Intercept happen? If not, exit
            if (Random().nextFloat() > interceptor.interceptChance() / 100f) return

            var damage = BattleDamage.calculateDamageToDefender(
                MapUnitCombatant(interceptor),
                attacker
            )

            var damageFactor = 1f + interceptor.interceptDamagePercentBonus().toFloat() / 100f
            damageFactor *= attacker.unit.receivedInterceptDamageFactor()

            damage = (damage.toFloat() * damageFactor).toInt()

            attacker.takeDamage(damage)
            if (damage > 0)
                addXp(MapUnitCombatant(interceptor), 2, attacker)

            val attackerName = attacker.getName()
            val interceptorName = interceptor.name
            val locations = LocationAction(interceptor.currentTile.position, attacker.unit.currentTile.position)
            if (attacker.isDefeated()) {
                if (interceptor.getTile() in attacker.getCivInfo().viewableTiles) {
                    val attackerText =
                            "Our [$attackerName] ([-$damage] HP) was destroyed by an intercepting [$interceptorName] ([-0] HP)"
                    attacker.getCivInfo().addNotification(
                        attackerText, interceptor.currentTile.position,
                        attackerName, NotificationIcon.War, interceptorName
                    )
                } else {
                    val attackerText =
                            "Our [$attackerName] ([-$damage] HP) was destroyed by an unknown interceptor"
                    attacker.getCivInfo().addNotification(
                        attackerText, attackedTile.position,
                        attackerName, NotificationIcon.War, interceptorName
                    )
                }
            } else {
                val attackerText =
                        "Our [$attackerName] ([-$damage] HP) was attacked by an intercepting [$interceptorName] ([-0] HP)"
                attacker.getCivInfo().addNotification(
                    attackerText, interceptor.currentTile.position,
                    attackerName, NotificationIcon.War, interceptorName
                )
            }

            val interceptorText = if (attacker.isDefeated())
                "Our [$interceptorName] ([-0] HP) intercepted and destroyed an enemy [$attackerName] ([-$damage] HP)"
            else "Our [$interceptorName] ([-0] HP) intercepted and attacked an enemy [$attackerName] ([-$damage] HP)"
            interceptingCiv.addNotification(interceptorText, locations,
                    interceptorName, NotificationIcon.War, attackerName)
            return
        }
    }

    private fun doWithdrawFromMeleeAbility(attacker: ICombatant, defender: ICombatant, baseWithdrawChance: Int): Boolean {
        if (baseWithdrawChance == 0) return false
        // Some notes...
        // unit.getUniques() is a union of BaseUnit uniques and Promotion effects.
        // according to some strategy guide the Slinger's withdraw ability is inherited on upgrade,
        // according to the Ironclad entry of the wiki the Caravel's is lost on upgrade.
        // therefore: Implement the flag as unique for the Caravel and Destroyer, as promotion for the Slinger.
        if (attacker !is MapUnitCombatant) return false         // allow simple access to unit property
        if (defender !is MapUnitCombatant) return false
        if (defender.unit.isEmbarked()) return false
        // Promotions have no effect as per what I could find in available documentation
        val attackBaseUnit = attacker.unit.baseUnit
        val defendBaseUnit = defender.unit.baseUnit
        val fromTile = defender.getTile()
        val attTile = attacker.getTile()
        fun canNotWithdrawTo(tile: TileInfo): Boolean { // if the tile is what the defender can't withdraw to, this fun will return true
           return !defender.unit.movement.canMoveTo(tile)
                   || defendBaseUnit.isLandUnit() && !tile.isLand // forbid retreat from land to sea - embarked already excluded
                   || tile.isCityCenter() && tile.getOwner() != defender.getCivInfo() // forbid retreat into the city which doesn't belong to the defender
        }
        /* Calculate success chance: Base chance from json, calculation method from https://www.bilibili.com/read/cv2216728
        In general, except attacker's tile, 5 tiles neighbors the defender :
        2 of which are also attacker's neighbors ( we call them 2-Tiles) and the other 3 aren't (we call them 3-Tiles).
        Withdraw chance depends on 2 factors : attacker's movement and how many tiles in 3-Tiles the defender can't withdraw to.
        If the defender can withdraw, at first we choose a tile as toTile from 3-Tiles the defender can withdraw to.
        If 3-Tiles the defender can withdraw to is null, we choose this from 2-Tiles the defender can withdraw to.
        If 2-Tiles the defender can withdraw to is also null, we return false.
        */
        val percentChance = baseWithdrawChance - max(0, (attackBaseUnit.movement-2)) * 20 -
                fromTile.neighbors.filterNot { it == attTile || it in attTile.neighbors }.count { canNotWithdrawTo(it) } * 20
        // Get a random number in [0,100) : if the number <= percentChance, defender will withdraw from melee
        if (Random().nextInt(100) > percentChance) return false
        val firstCandidateTiles = fromTile.neighbors.filterNot { it == attTile || it in attTile.neighbors }
                .filterNot { canNotWithdrawTo(it) }
        val secondCandidateTiles = fromTile.neighbors.filter { it in attTile.neighbors }
                .filterNot { canNotWithdrawTo(it) }
        val toTile: TileInfo = when {
            firstCandidateTiles.any() -> firstCandidateTiles.toList().random()
            secondCandidateTiles.any() -> secondCandidateTiles.toList().random()
            else -> return false
        }
        // Withdraw success: Do it - move defender to toTile for no cost
        // NOT defender.unit.movement.moveToTile(toTile) - we want a free teleport
        defender.unit.removeFromTile()
        defender.unit.putInTile(toTile)
        defender.unit.mostRecentMoveType = UnitMovementMemoryType.UnitWithdrew
        // and count 1 attack for attacker but leave it in place
        reduceAttackerMovementPointsAndAttacks(attacker, defender)

        val attackingUnit = attackBaseUnit.name; val defendingUnit = defendBaseUnit.name
        val notificationString = "[$defendingUnit] withdrew from a [$attackingUnit]"
        val locations = LocationAction(toTile.position, attacker.getTile().position)
        defender.getCivInfo().addNotification(notificationString, locations, defendingUnit, NotificationIcon.War, attackingUnit)
        attacker.getCivInfo().addNotification(notificationString, locations, defendingUnit, NotificationIcon.War, attackingUnit)
        return true
    }

    private fun doDestroyImprovementsAbility(attacker: MapUnitCombatant, attackedTile: TileInfo, defender: ICombatant) {
        val conditionalState = StateForConditionals(attacker.getCivInfo(), ourCombatant = attacker, theirCombatant = defender, combatAction = CombatAction.Attack, attackedTile = attackedTile)
        if (attackedTile.improvement != Constants.barbarianEncampment
            && attackedTile.getTileImprovement()?.isAncientRuinsEquivalent() != true
            && attacker.hasUnique(UniqueType.DestroysImprovementUponAttack, conditionalState)
        ) {
            attackedTile.improvement = null
        }
    }
}<|MERGE_RESOLUTION|>--- conflicted
+++ resolved
@@ -775,11 +775,7 @@
             destroyIfDefeated(defender.getCivInfo(), attacker.getCivInfo())
         }
 
-<<<<<<< HEAD
-        // Pillage improvements, remove roads, add fallout
-=======
         // Pillage improvements, pillage roads, add fallout
->>>>>>> 2ff3df13
         if (tile.improvement != null && tile.getUnpillagedImprovement() != null && !tile.getTileImprovement()!!.hasUnique(UniqueType.Irremovable)) {
             if (tile.getTileImprovement()!!.hasUnique(UniqueType.Unpillagable)) {
                 tile.improvement = null
