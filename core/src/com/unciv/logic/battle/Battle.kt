package com.unciv.logic.battle

import com.unciv.Constants
import com.unciv.UncivGame
import com.unciv.logic.city.CityInfo
import com.unciv.logic.civilization.*
import com.unciv.logic.civilization.diplomacy.DiplomaticModifiers
import com.unciv.logic.civilization.diplomacy.DiplomaticStatus
import com.unciv.logic.map.RoadStatus
import com.unciv.logic.map.TileInfo
import com.unciv.models.AttackableTile
import com.unciv.models.ruleset.Unique
import com.unciv.models.stats.Stat
import com.unciv.models.stats.Stats
import java.util.*
import kotlin.math.max
import kotlin.math.min

/**
 * Damage calculations according to civ v wiki and https://steamcommunity.com/sharedfiles/filedetails/?id=170194443
 */
object Battle {

    fun moveAndAttack(attacker: ICombatant, attackableTile: AttackableTile) {
        if (attacker is MapUnitCombatant) {
            attacker.unit.movement.moveToTile(attackableTile.tileToAttackFrom)
            /** You might ask: When can this possibly happen?
             * We always receive an AttackableTile, which means that it was returned from getAttackableTiles!
             * The answer is: when crossing a HIDDEN TILE.
             * When calculating movement distance, we assume that a hidden tile is 1 movement point,
             * which can lead to EXCEEDINGLY RARE edge cases where you think
             * that you can attack a tile by passing through a hidden tile,
             * but the hidden tile is actually IMPASSIBLE so you stop halfway!
             */
            if (attacker.getTile() != attackableTile.tileToAttackFrom) return
            if (attacker.unit.hasUnique("Must set up to ranged attack") && attacker.unit.action != Constants.unitActionSetUp) {
                attacker.unit.action = Constants.unitActionSetUp
                attacker.unit.useMovementPoints(1f)
            }
        }

        if (attacker is MapUnitCombatant && attacker.unit.baseUnit.isNuclearWeapon())
            return NUKE(attacker, attackableTile.tileToAttack)
        attack(attacker, getMapCombatantOfTile(attackableTile.tileToAttack)!!)
    }

    fun attack(attacker: ICombatant, defender: ICombatant) {
        if (UncivGame.Current.alertBattle) {
            println(attacker.getCivInfo().civName + " " + attacker.getName() + " attacked " +
                    defender.getCivInfo().civName + " " + defender.getName())
        }
        val attackedTile = defender.getTile()

<<<<<<< HEAD
        if (attacker is MapUnitCombatant && attacker.unit.baseUnit.isAirUnit()) {
            tryInterceptAirAttack(attacker, defender)
=======
        if (attacker is MapUnitCombatant && attacker.getUnitType().isAirUnit()) {
            tryInterceptAirAttack(attacker, attackedTile, defender.getCivInfo())
>>>>>>> c33e7ae6
            if (attacker.isDefeated()) return
        }

        // Withdraw from melee ability
        if (attacker is MapUnitCombatant && attacker.isMelee() && defender is MapUnitCombatant) {
            val withdraw = defender.unit.getMatchingUniques("May withdraw before melee ([]%)")
                .maxByOrNull{ it.params[0] }  // If a mod allows multiple withdraw properties, ensure the best is used
            if (withdraw != null && doWithdrawFromMeleeAbility(attacker, defender, withdraw)) return
        }

        val isAlreadyDefeatedCity = defender is CityCombatant && defender.isDefeated()

        takeDamage(attacker, defender)

        // check if unit is captured by the attacker (prize ships unique)
        // As ravignir clarified in issue #4374, this only works for aggressor
        val captureSuccess = defender is MapUnitCombatant && attacker is MapUnitCombatant
                && defender.isDefeated() && !defender.unit.isCivilian()
                && tryCaptureUnit(attacker, defender)

        if (!captureSuccess)  // capture creates a new unit, but `defender` still is the original, so this function would still show a kill message
            postBattleNotifications(attacker, defender, attackedTile, attacker.getTile())

        postBattleNationUniques(defender, attackedTile, attacker)

        // This needs to come BEFORE the move-to-tile, because if we haven't conquered it we can't move there =)
        if (defender.isDefeated() && defender is CityCombatant && attacker is MapUnitCombatant
                && attacker.isMelee() && !attacker.unit.hasUnique("Unable to capture cities"))
            conquerCity(defender.city, attacker)

        // Exploring units surviving an attack should "wake up"
        if (!defender.isDefeated() && defender is MapUnitCombatant && defender.unit.action == Constants.unitActionExplore)
            defender.unit.action = null

        // Add culture when defeating a barbarian when Honor policy is adopted, gold from enemy killed when honor is complete
        // or any enemy military unit with Sacrificial captives unique (can be either attacker or defender!)
        if (defender.isDefeated() && defender is MapUnitCombatant && !defender.unit.isCivilian()) {
            tryEarnFromKilling(attacker, defender)
            tryHealAfterKilling(attacker)
        } else if (attacker.isDefeated() && attacker is MapUnitCombatant && !attacker.unit.isCivilian()) {
            tryEarnFromKilling(defender, attacker)
            tryHealAfterKilling(defender)
        }

        if (attacker is MapUnitCombatant) {
            if (attacker.unit.hasUnique("Self-destructs when attacking"))
                attacker.unit.destroy()
            else if (attacker.unit.isMoving())
                attacker.unit.action = null
        }

        // we're a melee unit and we destroyed\captured an enemy unit
        // Should be called after tryCaptureUnit(), as that might spawn a unit on the tile we go to
        if (!captureSuccess)
            postBattleMoveToAttackedTile(attacker, defender, attackedTile)

        reduceAttackerMovementPointsAndAttacks(attacker, defender)

        if (!isAlreadyDefeatedCity) postBattleAddXp(attacker, defender)
    }

    private fun tryEarnFromKilling(civUnit: ICombatant, defeatedUnit: MapUnitCombatant) {
        val unitStr = max(defeatedUnit.unit.baseUnit.strength, defeatedUnit.unit.baseUnit.rangedStrength)
        val unitCost = defeatedUnit.unit.baseUnit.cost
        var bonusUniquePlaceholderText = "Earn []% of killed [] unit's [] as []"

        val bonusUniques = ArrayList<Unique>()

        bonusUniques.addAll(civUnit.getCivInfo().getMatchingUniques(bonusUniquePlaceholderText))

        if (civUnit is MapUnitCombatant) {
            bonusUniques.addAll(civUnit.unit.getMatchingUniques(bonusUniquePlaceholderText))
        }

        bonusUniquePlaceholderText = "Earn []% of [] unit's [] as [] when killed within 4 tiles of a city following this religion"
        val cityWithReligion =
            civUnit.getTile().getTilesInDistance(4).firstOrNull {
                it.isCityCenter() && it.getCity()!!.getMatchingUniques(bonusUniquePlaceholderText).any()
            }?.getCity()
        if (cityWithReligion != null) {
            bonusUniques.addAll(cityWithReligion.getLocalMatchingUniques(bonusUniquePlaceholderText))
        }

        for (unique in bonusUniques) {
            if (!defeatedUnit.matchesCategory(unique.params[1])) continue

            val yieldPercent = unique.params[0].toFloat() / 100
            val defeatedUnitYieldSourceType = unique.params[2]
            val yieldTypeSourceAmount =
                if (defeatedUnitYieldSourceType == "Cost") unitCost else unitStr
            val yieldAmount = (yieldTypeSourceAmount * yieldPercent).toInt()

            try {
                val stat = Stat.valueOf(unique.params[3])
                civUnit.getCivInfo().addStat(stat, yieldAmount)
            } catch (ex: Exception) {
            } // parameter is not a stat
        }
    }

    private fun tryCaptureUnit(attacker: MapUnitCombatant, defender: MapUnitCombatant): Boolean {
        // https://forums.civfanatics.com/threads/prize-ships-for-land-units.650196/
        // https://civilization.fandom.com/wiki/Module:Data/Civ5/GK/Defines

        if (attacker.unit.getMatchingUniques("May capture killed [] units").none { defender.matchesCategory(it.params[0]) }) return false

        val captureChance = min(0.8f, 0.1f + attacker.getAttackingStrength().toFloat() / defender.getDefendingStrength().toFloat() * 0.4f)
        if (Random().nextFloat() > captureChance) return false

        // This is called after takeDamage and so the defeated defender is already destroyed and
        // thus removed from the tile - but MapUnit.destroy() will not clear the unit's currentTile.
        // Therefore placeUnitNearTile _will_ place the new unit exactly where the defender was
        val defenderName = defender.getName()
        val newUnit = attacker.getCivInfo().placeUnitNearTile(defender.getTile().position, defenderName)
            ?: return false  // silently fail

        attacker.getCivInfo().addNotification(
            "Your [${attacker.getName()}] captured an enemy [$defenderName]",
            newUnit.getTile().position, attacker.getName(), NotificationIcon.War, defenderName )

        newUnit.currentMovement = 0f
        newUnit.health = 50
        return true
    }

    private fun takeDamage(attacker: ICombatant, defender: ICombatant) {
        var potentialDamageToDefender = BattleDamage.calculateDamageToDefender(attacker, attacker.getTile(), defender)
        var potentialDamageToAttacker = BattleDamage.calculateDamageToAttacker(attacker, attacker.getTile(), defender)

        val defenderHealthBefore = defender.getHealth()

        if (defender is MapUnitCombatant && defender.unit.isCivilian() && attacker.isMelee()) {
            captureCivilianUnit(attacker, defender)
        } else if (attacker.isRanged()) {
            defender.takeDamage(potentialDamageToDefender) // straight up
        } else {
            //melee attack is complicated, because either side may defeat the other midway
            //so...for each round, we randomize who gets the attack in. Seems to be a good way to work for now.

            while (potentialDamageToDefender + potentialDamageToAttacker > 0) {
                if (Random().nextInt(potentialDamageToDefender + potentialDamageToAttacker) < potentialDamageToDefender) {
                    potentialDamageToDefender--
                    defender.takeDamage(1)
                    if (defender.isDefeated()) break
                } else {
                    potentialDamageToAttacker--
                    attacker.takeDamage(1)
                    if (attacker.isDefeated()) break
                }
            }
        }

        plunderFromDamage(attacker, defender, defenderHealthBefore - defender.getHealth())
    }

    private object PlunderableStats {
        val stats = setOf (Stat.Gold, Stat.Science, Stat.Culture, Stat.Faith)
    }
    private fun plunderFromDamage(
        plunderingUnit: ICombatant,
        plunderedUnit: ICombatant,
        damageDealt: Int
    ) {
        // implementation based on the description of the original civilopedia, see issue #4374
        if (plunderingUnit !is MapUnitCombatant) return
        val plunderedGoods = Stats()

        for (unique in plunderingUnit.unit.getMatchingUniques("Earn []% of the damage done to [] units as []")) {
            if (plunderedUnit.matchesCategory(unique.params[1])) {
                // silently ignore bad mods here - or test in checkModLinks
                val stat = Stat.values().firstOrNull { it.name == unique.params[2] }
                    ?: continue  // stat badly defined in unique
                if (stat !in PlunderableStats.stats)
                    continue     // stat known but not valid 
                val percentage = unique.params[0].toFloatOrNull()
                    ?: continue  // percentage parameter invalid
                plunderedGoods.add(stat, percentage / 100f * damageDealt)
            }
        }

        val civ = plunderingUnit.getCivInfo()
        plunderedGoods.toHashMap().filterNot { it.value == 0f }.forEach {
            val plunderedAmount = it.value.toInt()
            civ.addStat(it.key, plunderedAmount)
            civ.addNotification(
                "Your [${plunderingUnit.getName()}] plundered [${plunderedAmount}] [${it.key.name}] from [${plunderedUnit.getName()}]",
                plunderedUnit.getTile().position,
                plunderingUnit.getName(), NotificationIcon.War, "StatIcons/${it.key.name}",
                if (plunderedUnit is CityCombatant) NotificationIcon.City else plunderedUnit.getName()
            )
        }
    }

    private fun postBattleNotifications(
        attacker: ICombatant,
        defender: ICombatant,
        attackedTile: TileInfo,
        attackerTile: TileInfo? = null
    ) {
<<<<<<< HEAD
        if (attacker.getCivInfo() != defender.getCivInfo()) { // If what happened was that a civilian unit was captures, that's dealt with in the captureCivilianUnit function
            val whatHappenedString =
                    if (attacker !is CityCombatant && attacker.isDefeated()) " was destroyed while attacking"
                    else " has " + (
                            if (defender.isDefeated())
                                if (defender.isCity() && attacker.isMelee())
                                    "captured"
                                else "destroyed"
                            else "attacked")
=======
        if (attacker.getCivInfo() != defender.getCivInfo()) {
            // If what happened was that a civilian unit was captured, that's dealt with in the captureCivilianUnit function
            val (whatHappenedIcon, whatHappenedString) = when {
                attacker !is CityCombatant && attacker.isDefeated() ->
                    NotificationIcon.War to " was destroyed while attacking"
                !defender.isDefeated() ->
                    NotificationIcon.War to " has attacked"
                defender.getUnitType() == UnitType.City && attacker.isMelee() ->
                    NotificationIcon.War to " has captured"
                else ->
                    NotificationIcon.Death to " has destroyed"
            }
>>>>>>> c33e7ae6
            val attackerString =
                    if (attacker.isCity()) "Enemy city [" + attacker.getName() + "]"
                    else "An enemy [" + attacker.getName() + "]"
            val defenderString =
                    if (defender.isCity())
                        if (defender.isDefeated() && attacker.isRanged()) " the defence of [" + defender.getName() + "]"
                        else " [" + defender.getName() + "]"
                    else " our [" + defender.getName() + "]"
            val notificationString = attackerString + whatHappenedString + defenderString
            val attackerIcon = if (attacker is CityCombatant) NotificationIcon.City else attacker.getName()
            val defenderIcon = if (defender is CityCombatant) NotificationIcon.City else defender.getName()
            val locations = LocationAction (
                if (attackerTile != null && attackerTile.position != attackedTile.position)
                        listOf(attackedTile.position, attackerTile.position)
                else listOf(attackedTile.position)
            )
            defender.getCivInfo().addNotification(notificationString, locations, attackerIcon, whatHappenedIcon, defenderIcon)
        }
    }

    private fun tryHealAfterKilling(attacker: ICombatant) {
        if (attacker is MapUnitCombatant)
            for (unique in attacker.unit.getMatchingUniques("Heals [] damage if it kills a unit")) {
                val amountToHeal = unique.params[0].toInt()
                attacker.unit.healBy(amountToHeal)
            }
    }

    private fun postBattleNationUniques(defender: ICombatant, attackedTile: TileInfo, attacker: ICombatant) {
        // German unique - needs to be checked before we try to move to the enemy tile, since the encampment disappears after we move in
        if (defender.isDefeated() && defender.getCivInfo().isBarbarian()
                && attackedTile.improvement == Constants.barbarianEncampment
                && attacker.getCivInfo().hasUnique("67% chance to earn 25 Gold and recruit a Barbarian unit from a conquered encampment")
                && Random().nextDouble() < 0.67) {
            attacker.getCivInfo().placeUnitNearTile(attackedTile.position, defender.getName())
            attacker.getCivInfo().addGold(25)
            attacker.getCivInfo().addNotification("A barbarian [${defender.getName()}] has joined us!", attackedTile.position, defender.getName())
        }

        // Similarly, Ottoman unique
        if (attacker.getCivInfo().hasUnique("50% chance of capturing defeated Barbarian naval units and earning 25 Gold")
                && defender.isDefeated() 
                && defender is MapUnitCombatant 
                && defender.unit.baseUnit.isWaterUnit() 
                && defender.getCivInfo().isBarbarian()
                && attacker.isMelee()
                && attacker is MapUnitCombatant
                && attacker.unit.baseUnit.isWaterUnit()
                && Random().nextDouble() > 0.5) {
            attacker.getCivInfo().placeUnitNearTile(attackedTile.position, defender.getName())
            attacker.getCivInfo().addGold(25)
        }
    }

    private fun postBattleMoveToAttackedTile(attacker: ICombatant, defender: ICombatant, attackedTile: TileInfo) {
        if (attacker.isMelee()
                && (defender.isDefeated() || defender.getCivInfo() == attacker.getCivInfo())
                // This is so that if we attack e.g. a barbarian in enemy territory that we can't enter, we won't enter it
                && (attacker as MapUnitCombatant).unit.movement.canMoveTo(attackedTile)) {
            // we destroyed an enemy military unit and there was a civilian unit in the same tile as well
            if (attackedTile.civilianUnit != null && attackedTile.civilianUnit!!.civInfo != attacker.getCivInfo())
                captureCivilianUnit(attacker, MapUnitCombatant(attackedTile.civilianUnit!!))
            attacker.unit.movement.moveToTile(attackedTile)
        }
    }

    private fun postBattleAddXp(attacker: ICombatant, defender: ICombatant) {
        if (attacker.isMelee()) {
            if (!defender.isCivilian()) // unit was not captured but actually attacked
            {
                addXp(attacker, 5, defender)
                addXp(defender, 4, attacker)
            }
        } else { // ranged attack
            addXp(attacker, 2, defender)
            addXp(defender, 2, attacker)
        }
    }

    private fun reduceAttackerMovementPointsAndAttacks(attacker: ICombatant, defender: ICombatant) {
        if (attacker is MapUnitCombatant) {
            val unit = attacker.unit
            unit.attacksThisTurn += 1
            if (unit.hasUnique("Can move after attacking") || unit.maxAttacksPerTurn() > unit.attacksThisTurn) {
                // if it was a melee attack and we won, then the unit ALREADY got movement points deducted,
                // for the movement to the enemy's tile!
                // and if it's an air unit, it only has 1 movement anyway, so...
                if (!attacker.unit.baseUnit.movesLikeAirUnits() && !(attacker.isMelee() && defender.isDefeated()))
                    unit.useMovementPoints(1f)
            } else unit.currentMovement = 0f
            if (unit.isFortified() || unit.isSleeping())
                attacker.unit.action = null // but not, for instance, if it's Set Up - then it should definitely keep the action!
        } else if (attacker is CityCombatant) {
            attacker.city.attackedThisTurn = true
        }
    }

    // XP!
    private fun addXp(thisCombatant: ICombatant, amount: Int, otherCombatant: ICombatant) {
        if (thisCombatant !is MapUnitCombatant) return
        if (thisCombatant.unit.promotions.totalXpProduced() >= thisCombatant.unit.civInfo.gameInfo.ruleSet.modOptions.maxXPfromBarbarians
                && otherCombatant.getCivInfo().isBarbarian())
            return

        var xpModifier = 1f
        for (unique in thisCombatant.getCivInfo().getMatchingUniques("[] units gain []% more Experience from combat")) {
            if (thisCombatant.unit.matchesFilter(unique.params[0]))
                xpModifier += unique.params[1].toFloat() / 100
        }
        for (unique in thisCombatant.unit.getMatchingUniques("[]% Bonus XP gain"))
            xpModifier += unique.params[0].toFloat() / 100

        val xpGained = (amount * xpModifier).toInt()
        thisCombatant.unit.promotions.XP += xpGained


        if (thisCombatant.getCivInfo().isMajorCiv()) {
            var greatGeneralPointsModifier = 1f
            val unitUniques = thisCombatant.unit.getMatchingUniques("[] is earned []% faster")
            val civUniques = thisCombatant.getCivInfo().getMatchingUniques("[] is earned []% faster")
            for (unique in unitUniques + civUniques) {
                val unitName = unique.params[0]
                val unit = thisCombatant.getCivInfo().gameInfo.ruleSet.units[unitName]
                if (unit != null && unit.uniques.contains("Great Person - [War]"))
                    greatGeneralPointsModifier += unique.params[1].toFloat() / 100
            }

            val greatGeneralPointsGained = (xpGained * greatGeneralPointsModifier).toInt()
            thisCombatant.getCivInfo().greatPeople.greatGeneralPoints += greatGeneralPointsGained
        }
    }

    private fun conquerCity(city: CityInfo, attacker: ICombatant) {
        val attackerCiv = attacker.getCivInfo()

        attackerCiv.addNotification("We have conquered the city of [${city.name}]!", city.location, NotificationIcon.War)

        city.getCenterTile().apply {
            if (militaryUnit != null) militaryUnit!!.destroy()
            if (civilianUnit != null) captureCivilianUnit(attacker, MapUnitCombatant(civilianUnit!!))
            for (airUnit in airUnits.toList()) airUnit.destroy()
        }
        city.hasJustBeenConquered = true

        for (unique in attackerCiv.getMatchingUniques("Upon capturing a city, receive [] times its [] production as [] immediately")) {
            attackerCiv.addStat(
                Stat.valueOf(unique.params[2]),
                unique.params[0].toInt() * city.cityStats.currentCityStats.get(Stat.valueOf(unique.params[1])).toInt()
            )
        }

        if (attackerCiv.isBarbarian() || attackerCiv.isOneCityChallenger()) {
            city.destroyCity(true)
            return
        }

        if (attackerCiv.isPlayerCivilization()) {
            attackerCiv.popupAlerts.add(PopupAlert(AlertType.CityConquered, city.id))
            UncivGame.Current.settings.addCompletedTutorialTask("Conquer a city")
        } else {
            city.puppetCity(attackerCiv)
            if (city.population.population < 4 && city.canBeDestroyed()) {
                city.annexCity()
                city.isBeingRazed = true
            }
        }
    }

    fun getMapCombatantOfTile(tile: TileInfo): ICombatant? {
        if (tile.isCityCenter()) return CityCombatant(tile.getCity()!!)
        if (tile.militaryUnit != null) return MapUnitCombatant(tile.militaryUnit!!)
        if (tile.civilianUnit != null) return MapUnitCombatant(tile.civilianUnit!!)
        return null
    }

    private fun captureCivilianUnit(attacker: ICombatant, defender: MapUnitCombatant) {
        // barbarians don't capture civilians
        if (attacker.getCivInfo().isBarbarian()
                || defender.unit.hasUnique("Uncapturable")) {
            defender.takeDamage(100)
            return
        }

        // need to save this because if the unit is captured its owner wil be overwritten
        val defenderCiv = defender.getCivInfo()

        val capturedUnit = defender.unit
        capturedUnit.civInfo.addNotification("An enemy [" + attacker.getName() + "] has captured our [" + defender.getName() + "]",
                defender.getTile().position, attacker.getName(), NotificationIcon.War, defender.getName())

        val capturedUnitTile = capturedUnit.getTile()

        // Apparently in Civ V, captured settlers are converted to workers.
        if (capturedUnit.name == Constants.settler) {
            capturedUnit.destroy()
            // This is so that future checks which check if a unit has been captured are caught give the right answer
            //  For example, in postBattleMoveToAttackedTile
            capturedUnit.civInfo = attacker.getCivInfo()
            attacker.getCivInfo().placeUnitNearTile(capturedUnitTile.position, Constants.worker)
        } else {
            capturedUnit.civInfo.removeUnit(capturedUnit)
            capturedUnit.assignOwner(attacker.getCivInfo())
            capturedUnit.currentMovement = 0f
            // It's possible that the unit can no longer stand on the tile it was captured on.
            // For example, because it's embarked and the capturing civ cannot embark units yet.
            if (!capturedUnit.movement.canPassThrough(capturedUnitTile)) {
                capturedUnit.movement.teleportToClosestMoveableTile()
            }
        }

        destroyIfDefeated(defenderCiv, attacker.getCivInfo())
        capturedUnit.updateVisibleTiles()
    }

    fun destroyIfDefeated(attackedCiv: CivilizationInfo, attacker: CivilizationInfo) {
        if (attackedCiv.isDefeated()) {
            attackedCiv.destroy()
            attacker.popupAlerts.add(PopupAlert(AlertType.Defeated, attackedCiv.civName))
        }
    }

    @Suppress("FunctionName")   // Yes we want this name to stand out
    fun NUKE(attacker: MapUnitCombatant, targetTile: TileInfo) {
        val attackingCiv = attacker.getCivInfo()
        fun tryDeclareWar(civSuffered: CivilizationInfo) {
            if (civSuffered != attackingCiv
                && civSuffered.knows(attackingCiv)
                && civSuffered.getDiplomacyManager(attackingCiv).diplomaticStatus != DiplomaticStatus.War
            ) {
                attackingCiv.getDiplomacyManager(civSuffered).declareWar()
                attackingCiv.addNotification("After being hit by our [${attacker.getName()}], [${civSuffered}] has declared war on us!", targetTile.position, NotificationIcon.War)
            }
        }

        val blastRadius =
            if (!attacker.unit.hasUnique("Blast radius []")) 2
            else attacker.unit.getMatchingUniques("Blast radius []").first().params[0].toInt()

        val strength = when {
            (attacker.unit.hasUnique("Nuclear weapon of Strength []")) ->
                attacker.unit.getMatchingUniques("Nuclear weapon of Strength []").first().params[0].toInt()
            else -> return
        }

        // Calculate the tiles that are hit
        val hitTiles = targetTile.getTilesInDistance(blastRadius)

        // Declare war on the owners of all hit tiles
        for (hitCiv in hitTiles.mapNotNull { it.getOwner() }.distinct()) {
            hitCiv.addNotification("A(n) [${attacker.getName()}] exploded in our territory!", targetTile.position, NotificationIcon.War)
            tryDeclareWar(hitCiv)
        }

        // Declare war on all potentially hit units. They'll try to intercept the nuke before it drops
<<<<<<< HEAD
        for (hitUnit in hitTiles.map { it.getUnits() }.flatten()) {
            tryDeclareWar(hitUnit.civInfo)
            if (attacker.unit.baseUnit.isAirUnit() && !attacker.isDefeated()) {
                tryInterceptAirAttack(attacker, MapUnitCombatant(hitUnit))
=======
        for(civWhoseUnitWasAttacked in hitTiles.flatMap { it.getUnits() }.map { it.civInfo }.distinct()
            .filter{it != attackingCiv}) {
            tryDeclareWar(civWhoseUnitWasAttacked)
            if (attacker.getUnitType().isAirUnit() && !attacker.isDefeated()) {
                tryInterceptAirAttack(attacker, targetTile, civWhoseUnitWasAttacked)
>>>>>>> c33e7ae6
            }
        }
        if (attacker.isDefeated()) return

        // Destroy units on the target tile
        // Needs the toList() because if we're destroying the units, they're no longer part of the sequence
        for (defender in targetTile.getUnits().filter { it != attacker.unit }.toList()) {
            defender.destroy()
            postBattleNotifications(attacker, MapUnitCombatant(defender), defender.getTile())
            destroyIfDefeated(defender.civInfo, attacker.getCivInfo())
        }

        for (tile in hitTiles) {
            // Handle complicated effects
            when (strength) {
                1 -> nukeStrength1Effect(attacker, tile)
                2 -> nukeStrength2Effect(attacker, tile)
                else -> nukeStrength1Effect(attacker, tile)
            }
        }

        // Instead of postBattleAction() just destroy the unit, all other functions are not relevant
        if (attacker.unit.hasUnique("Self-destructs when attacking")) attacker.unit.destroy()

        // It's unclear whether using nukes results in a penalty with all civs, or only affected civs.
        // For now I'll make it give a diplomatic penalty to all known civs, but some testing for this would be appreciated
        for (civ in attackingCiv.getKnownCivs()) {
            civ.getDiplomacyManager(attackingCiv).setModifier(DiplomaticModifiers.UsedNuclearWeapons, -50f)
        }
    }

    // todo: reduce extreme code duplication, parameterize probabilities where an unique already used
    private fun nukeStrength1Effect(attacker: MapUnitCombatant, tile: TileInfo) {
        // https://forums.civfanatics.com/resources/unit-guide-modern-future-units-g-k.25628/
        // https://www.carlsguides.com/strategy/civilization5/units/aircraft-nukes.ph
        // Testing done by Ravignir
        var damageModifierFromMissingResource = 1f
        val civResources = attacker.getCivInfo().getCivResourcesByName()
        for (resource in attacker.unit.baseUnit.getResourceRequirements().keys) {
            if (civResources[resource]!! < 0 && !attacker.getCivInfo().isBarbarian())
                damageModifierFromMissingResource *= 0.5f // I could not find a source for this number, but this felt about right
        }

        // Decrease health & population of a hit city
        val city = tile.getCity()
        if (city != null && tile.position == city.location) {
            var populationLoss = city.population.population * (0.3 + Random().nextFloat() * 0.4)
            var populationLossReduced = false
            for (unique in city.civInfo.getMatchingUniques("Population loss from nuclear attacks -[]%")) {
                populationLoss *= 1 - unique.params[0].toFloat() / 100f
                populationLossReduced = true
            }
            if (city.population.population < 5 && !populationLossReduced) {
                city.population.setPopulation(1) // For cities that cannot be destroyed, such as original capitals
                city.destroyCity()
            } else {
                city.population.addPopulation(-populationLoss.toInt())
                if (city.population.population < 1) city.population.setPopulation(1)
                city.population.unassignExtraPopulation()
                city.health -= ((0.5 + 0.25 * Random().nextFloat()) * city.health * damageModifierFromMissingResource).toInt()
                if (city.health < 1) city.health = 1
            }
            postBattleNotifications(attacker, CityCombatant(city), city.getCenterTile())
        }

        // Damage and/or destroy units on the tile
        for (unit in tile.getUnits().toList()) { // toList so if it's destroyed there's no concurrent modification
            val defender = MapUnitCombatant(unit)
            if (defender.unit.isCivilian()) {
                unit.destroy() // destroy the unit
            } else {
                defender.takeDamage(((40 + Random().nextInt(60)) * damageModifierFromMissingResource).toInt())
            }
            postBattleNotifications(attacker, defender, defender.getTile())
            destroyIfDefeated(defender.getCivInfo(), attacker.getCivInfo())
        }

        // Remove improvements, add fallout
        if (tile.improvement != null && !tile.getTileImprovement()!!.hasUnique("Indestructible")) {
            tile.improvement = null
        }
        tile.improvementInProgress = null
        tile.turnsToImprovement = 0
        tile.roadStatus = RoadStatus.None
        if (tile.isLand && !tile.isImpassible() && !tile.terrainFeatures.contains("Fallout")) {
            if (tile.terrainFeatures.any { attacker.getCivInfo().gameInfo.ruleSet.terrains[it]!!.uniques.contains("Resistant to nukes") }) {
                if (Random().nextFloat() < 0.25f) {
                    tile.terrainFeatures.removeAll { attacker.getCivInfo().gameInfo.ruleSet.terrains[it]!!.uniques.contains("Can be destroyed by nukes") }
                    tile.terrainFeatures.add("Fallout")
                }
            } else if (Random().nextFloat() < 0.5f) {
                tile.terrainFeatures.removeAll { attacker.getCivInfo().gameInfo.ruleSet.terrains[it]!!.uniques.contains("Can be destroyed by nukes") }
                tile.terrainFeatures.add("Fallout")
            }
        }
    }

    private fun nukeStrength2Effect(attacker: MapUnitCombatant, tile: TileInfo) {
        // https://forums.civfanatics.com/threads/unit-guide-modern-future-units-g-k.429987/#2
        // https://www.carlsguides.com/strategy/civilization5/units/aircraft-nukes.php
        // Testing done by Ravignir
        var damageModifierFromMissingResource = 1f
        val civResources = attacker.getCivInfo().getCivResourcesByName()
        for (resource in attacker.unit.baseUnit.getResourceRequirements().keys) {
            if (civResources[resource]!! < 0 && !attacker.getCivInfo().isBarbarian())
                damageModifierFromMissingResource *= 0.5f // I could not find a source for this number, but this felt about right
        }

        // Damage and/or destroy cities
        val city = tile.getCity()
        if (city != null && city.location == tile.position) {
            if (city.population.population < 5) {
                city.population.setPopulation(1) // For cities that cannot be destroyed, such as original capitals
                city.destroyCity()
            } else {
                var populationLoss = city.population.population * (0.6 + Random().nextFloat() * 0.2)
                var populationLossReduced = false
                for (unique in city.civInfo.getMatchingUniques("Population loss from nuclear attacks -[]%")) {
                    populationLoss *= 1 - unique.params[0].toFloat() / 100f
                    populationLossReduced = true
                }
                city.population.addPopulation(-populationLoss.toInt())
                if (city.population.population < 5 && populationLossReduced) city.population.setPopulation(5)
                if (city.population.population < 1) city.population.setPopulation(1)
                city.population.unassignExtraPopulation()
                city.health -= (0.5 * city.getMaxHealth() * damageModifierFromMissingResource).toInt()
                if (city.health < 1) city.health = 1
            }
            postBattleNotifications(attacker, CityCombatant(city), city.getCenterTile())
            destroyIfDefeated(city.civInfo, attacker.getCivInfo())
        }

        // Destroy all hit units
        for (defender in tile.getUnits().toList()) { // toList to avoid concurrent modification exceptions
            defender.destroy()
            postBattleNotifications(attacker, MapUnitCombatant(defender), defender.currentTile)
            destroyIfDefeated(defender.civInfo, attacker.getCivInfo())
        }

        // Remove improvements
        if (tile.improvement != null && !tile.getTileImprovement()!!.hasUnique("Indestructible")) {
            tile.improvement = null
        }
        tile.improvementInProgress = null
        tile.turnsToImprovement = 0
        tile.roadStatus = RoadStatus.None
        if (tile.isLand && !tile.isImpassible() && !tile.terrainFeatures.contains("Fallout")) {
            if (tile.terrainFeatures.any { attacker.getCivInfo().gameInfo.ruleSet.terrains[it]!!.uniques.contains("Resistant to nukes") }) {
                if (Random().nextFloat() < 0.25f) {
                    tile.terrainFeatures.removeAll { attacker.getCivInfo().gameInfo.ruleSet.terrains[it]!!.uniques.contains("Can be destroyed by nukes") }
                    tile.terrainFeatures.add("Fallout")
                }
            } else if (Random().nextFloat() < 0.5f) {
                tile.terrainFeatures.removeAll { attacker.getCivInfo().gameInfo.ruleSet.terrains[it]!!.uniques.contains("Can be destroyed by nukes") }
                tile.terrainFeatures.add("Fallout")
            }
        }
    }

    private fun tryInterceptAirAttack(attacker: MapUnitCombatant, attackedTile:TileInfo, interceptingCiv:CivilizationInfo) {
        if (attacker.unit.hasUnique("Cannot be intercepted")) return
        for (interceptor in interceptingCiv.getCivUnits()
            .filter { it.canIntercept(attackedTile) }) {
            if (Random().nextFloat() > 100f / interceptor.interceptChance()) continue

            var damage = BattleDamage.calculateDamageToDefender(
                MapUnitCombatant(interceptor),
                null,
                attacker
            )

            var damageFactor = 1f + interceptor.interceptDamagePercentBonus().toFloat() / 100f
            damageFactor *= attacker.unit.receivedInterceptDamageFactor()

            damage = (damage.toFloat() * damageFactor).toInt()

            attacker.takeDamage(damage)
            interceptor.attacksThisTurn++

            val attackerName = attacker.getName()
            val interceptorName = interceptor.name
            val locations = LocationAction(
                listOf(
                    interceptor.currentTile.position,
                    attacker.unit.currentTile.position
                )
            )

            if (attacker.isDefeated()) {
                attacker.getCivInfo()
                    .addNotification(
                        "Our [$attackerName] was destroyed by an intercepting [$interceptorName]",
                        interceptor.currentTile.position, attackerName, NotificationIcon.War,
                        interceptorName
                    )
                interceptingCiv
                    .addNotification(
                        "Our [$interceptorName] intercepted and destroyed an enemy [$attackerName]",
                        locations, interceptorName, NotificationIcon.War, attackerName
                    )
            } else {
                attacker.getCivInfo()
                    .addNotification(
                        "Our [$attackerName] was attacked by an intercepting [$interceptorName]",
                        interceptor.currentTile.position, attackerName,NotificationIcon.War,
                        interceptorName
                    )
                interceptingCiv
                    .addNotification(
                        "Our [$interceptorName] intercepted and attacked an enemy [$attackerName]",
                        locations, interceptorName, NotificationIcon.War, attackerName
                    )
            }
            return
        }
    }

    private fun doWithdrawFromMeleeAbility(attacker: ICombatant, defender: ICombatant, withdrawUnique: Unique): Boolean {
        // Some notes...
        // unit.getUniques() is a union of BaseUnit uniques and Promotion effects.
        // according to some strategy guide the Slinger's withdraw ability is inherited on upgrade,
        // according to the Ironclad entry of the wiki the Caravel's is lost on upgrade.
        // therefore: Implement the flag as unique for the Caravel and Destroyer, as promotion for the Slinger.
        if (attacker !is MapUnitCombatant) return false         // allow simple access to unit property
        if (defender !is MapUnitCombatant) return false
        if (defender.unit.isEmbarked()) return false
        // Promotions have no effect as per what I could find in available documentation
        val attackBaseUnit = attacker.unit.baseUnit
        val defendBaseUnit = defender.unit.baseUnit
        val fromTile = defender.getTile()
        val attTile = attacker.getTile()
        fun canNotWithdrawTo(tile: TileInfo): Boolean { // if the tile is what the defender can't withdraw to, this fun will return true
           return !defender.unit.movement.canMoveTo(tile)
                   || defendBaseUnit.isLandUnit() && !tile.isLand // forbid retreat from land to sea - embarked already excluded
                   || tile.isCityCenter() && tile.getOwner() != defender.getCivInfo() // forbid retreat into the city which doesn't belong to the defender
        }
        // base chance for all units is set to 80%
        val baseChance = withdrawUnique.params[0].toFloat()
        /* Calculate success chance: Base chance from json, calculation method from https://www.bilibili.com/read/cv2216728
        In general, except attacker's tile, 5 tiles neighbors the defender :
        2 of which are also attacker's neighbors ( we call them 2-Tiles) and the other 3 aren't (we call them 3-Tiles).
        Withdraw chance depends on 2 factors : attacker's movement and how many tiles in 3-Tiles the defender can't withdraw to.
        If the defender can withdraw, at first we choose a tile as toTile from 3-Tiles the defender can withdraw to.
        If 3-Tiles the defender can withdraw to is null, we choose this from 2-Tiles the defender can withdraw to.
        If 2-Tiles the defender can withdraw to is also null, we return false.
        */
        val percentChance = baseChance - max(0, (attackBaseUnit.movement-2)) * 20 -
                fromTile.neighbors.filterNot { it == attTile || it in attTile.neighbors }.count { canNotWithdrawTo(it) } * 20
        // Get a random number in [0,100) : if the number <= percentChance, defender will withdraw from melee
        if (Random().nextInt(100) > percentChance) return false
        val firstCandidateTiles = fromTile.neighbors.filterNot { it == attTile || it in attTile.neighbors }
                .filterNot { canNotWithdrawTo(it) }
        val secondCandidateTiles = fromTile.neighbors.filter { it in attTile.neighbors }
                .filterNot { canNotWithdrawTo(it) }
        val toTile: TileInfo = when {
            firstCandidateTiles.any() -> firstCandidateTiles.toList().random()
            secondCandidateTiles.any() -> secondCandidateTiles.toList().random()
            else -> return false
        }
        // Withdraw success: Do it - move defender to toTile for no cost
        // NOT defender.unit.movement.moveToTile(toTile) - we want a free teleport
        defender.unit.removeFromTile()
        defender.unit.putInTile(toTile)
        // and count 1 attack for attacker but leave it in place
        reduceAttackerMovementPointsAndAttacks(attacker, defender)

        val attackingUnit = attackBaseUnit.name; val defendingUnit = defendBaseUnit.name
        val notificationString = "[$defendingUnit] withdrew from a [$attackingUnit]"
        val locations = LocationAction(listOf(toTile.position, attacker.getTile().position))
        defender.getCivInfo().addNotification(notificationString, locations, defendingUnit, NotificationIcon.War, attackingUnit)
        attacker.getCivInfo().addNotification(notificationString, locations, defendingUnit, NotificationIcon.War, attackingUnit)
        return true
    }

}<|MERGE_RESOLUTION|>--- conflicted
+++ resolved
@@ -51,13 +51,8 @@
         }
         val attackedTile = defender.getTile()
 
-<<<<<<< HEAD
         if (attacker is MapUnitCombatant && attacker.unit.baseUnit.isAirUnit()) {
-            tryInterceptAirAttack(attacker, defender)
-=======
-        if (attacker is MapUnitCombatant && attacker.getUnitType().isAirUnit()) {
             tryInterceptAirAttack(attacker, attackedTile, defender.getCivInfo())
->>>>>>> c33e7ae6
             if (attacker.isDefeated()) return
         }
 
@@ -231,7 +226,7 @@
                 val stat = Stat.values().firstOrNull { it.name == unique.params[2] }
                     ?: continue  // stat badly defined in unique
                 if (stat !in PlunderableStats.stats)
-                    continue     // stat known but not valid 
+                    continue     // stat known but not valid
                 val percentage = unique.params[0].toFloatOrNull()
                     ?: continue  // percentage parameter invalid
                 plunderedGoods.add(stat, percentage / 100f * damageDealt)
@@ -257,17 +252,6 @@
         attackedTile: TileInfo,
         attackerTile: TileInfo? = null
     ) {
-<<<<<<< HEAD
-        if (attacker.getCivInfo() != defender.getCivInfo()) { // If what happened was that a civilian unit was captures, that's dealt with in the captureCivilianUnit function
-            val whatHappenedString =
-                    if (attacker !is CityCombatant && attacker.isDefeated()) " was destroyed while attacking"
-                    else " has " + (
-                            if (defender.isDefeated())
-                                if (defender.isCity() && attacker.isMelee())
-                                    "captured"
-                                else "destroyed"
-                            else "attacked")
-=======
         if (attacker.getCivInfo() != defender.getCivInfo()) {
             // If what happened was that a civilian unit was captured, that's dealt with in the captureCivilianUnit function
             val (whatHappenedIcon, whatHappenedString) = when {
@@ -275,12 +259,11 @@
                     NotificationIcon.War to " was destroyed while attacking"
                 !defender.isDefeated() ->
                     NotificationIcon.War to " has attacked"
-                defender.getUnitType() == UnitType.City && attacker.isMelee() ->
+                defender.isCity() && attacker.isMelee() ->
                     NotificationIcon.War to " has captured"
                 else ->
                     NotificationIcon.Death to " has destroyed"
             }
->>>>>>> c33e7ae6
             val attackerString =
                     if (attacker.isCity()) "Enemy city [" + attacker.getName() + "]"
                     else "An enemy [" + attacker.getName() + "]"
@@ -322,9 +305,9 @@
 
         // Similarly, Ottoman unique
         if (attacker.getCivInfo().hasUnique("50% chance of capturing defeated Barbarian naval units and earning 25 Gold")
-                && defender.isDefeated() 
-                && defender is MapUnitCombatant 
-                && defender.unit.baseUnit.isWaterUnit() 
+                && defender.isDefeated()
+                && defender is MapUnitCombatant
+                && defender.unit.baseUnit.isWaterUnit()
                 && defender.getCivInfo().isBarbarian()
                 && attacker.isMelee()
                 && attacker is MapUnitCombatant
@@ -535,18 +518,13 @@
         }
 
         // Declare war on all potentially hit units. They'll try to intercept the nuke before it drops
-<<<<<<< HEAD
-        for (hitUnit in hitTiles.map { it.getUnits() }.flatten()) {
-            tryDeclareWar(hitUnit.civInfo)
-            if (attacker.unit.baseUnit.isAirUnit() && !attacker.isDefeated()) {
-                tryInterceptAirAttack(attacker, MapUnitCombatant(hitUnit))
-=======
-        for(civWhoseUnitWasAttacked in hitTiles.flatMap { it.getUnits() }.map { it.civInfo }.distinct()
+        for(civWhoseUnitWasAttacked in hitTiles
+            .flatMap { it.getUnits() }
+            .map { it.civInfo }.distinct()
             .filter{it != attackingCiv}) {
-            tryDeclareWar(civWhoseUnitWasAttacked)
-            if (attacker.getUnitType().isAirUnit() && !attacker.isDefeated()) {
-                tryInterceptAirAttack(attacker, targetTile, civWhoseUnitWasAttacked)
->>>>>>> c33e7ae6
+                tryDeclareWar(civWhoseUnitWasAttacked)
+                if (attacker.unit.baseUnit.isAirUnit() && !attacker.isDefeated()) {
+                    tryInterceptAirAttack(attacker, targetTile, civWhoseUnitWasAttacked)
             }
         }
         if (attacker.isDefeated()) return
