--- conflicted
+++ resolved
@@ -70,7 +70,7 @@
         // Exploring units surviving an attack should "wake up"
         if (!defender.isDefeated() && defender is MapUnitCombatant && defender.unit.action == Constants.unitActionExplore)
             defender.unit.action = null
-        
+
         // Add culture when defeating a barbarian when Honor policy is adopted, gold from enemy killed when honor is complete
         // or any enemy military unit with Sacrificial captives unique (can be either attacker or defender!)
         // or check if unit is captured by the attacker (prize ships unique)
@@ -129,7 +129,7 @@
             } // parameter is not a stat
         }
     }
-    
+
     private fun tryCaptureUnit(attacker: ICombatant, defender: ICombatant) {
         // https://forums.civfanatics.com/threads/prize-ships-for-land-units.650196/
         // https://civilization.fandom.com/wiki/Module:Data/Civ5/GK/Defines
@@ -137,15 +137,15 @@
         if (attacker !is MapUnitCombatant) return
         if (defender is MapUnitCombatant && !defender.getUnitType().isMilitary()) return
         if (attacker.unit.getMatchingUniques("May capture killed [] units").none { defender.matchesCategory(it.params[0]) }) return
-        
+
         var captureChance = 10 + attacker.getAttackingStrength().toFloat() / defender.getDefendingStrength().toFloat() * 40
         if (captureChance > 80) captureChance = 80f
         if (100 * Random().nextFloat() > captureChance) return
-        
+
         val newUnit = attacker.getCivInfo().placeUnitNearTile(defender.getTile().position, defender.getName())
         if (newUnit == null) return // silently fail
         attacker.getCivInfo().addNotification("Your [${attacker.getName()}] captured an enemy [${defender.getName()}]", newUnit.getTile().position, NotificationIcon.War)
-        
+
         newUnit.currentMovement = 0f
         newUnit.health = 50
     }
@@ -153,10 +153,10 @@
     private fun takeDamage(attacker: ICombatant, defender: ICombatant) {
         var potentialDamageToDefender = BattleDamage.calculateDamageToDefender(attacker, attacker.getTile(), defender)
         var potentialDamageToAttacker = BattleDamage.calculateDamageToAttacker(attacker, attacker.getTile(), defender)
-        
+
         var damageToAttacker = attacker.getHealth() // These variables names don't make any sense as of yet ...
         var damageToDefender = defender.getHealth()
-        
+
         if (defender.getUnitType().isCivilian() && attacker.isMelee()) {
             captureCivilianUnit(attacker, defender as MapUnitCombatant)
         } else if (attacker.isRanged()) {
@@ -177,10 +177,10 @@
                 }
             }
         }
-        
+
         damageToAttacker -= attacker.getHealth() // ... but from here on they are accurate
         damageToDefender -= defender.getHealth()
-        
+
         if (attacker is MapUnitCombatant) {
             for (unique in attacker.unit.getMatchingUniques("Earn []% of the damage done to [] units as []"))
                 if (defender.matchesCategory(unique.params[1])) {
@@ -200,7 +200,7 @@
                 if (attacker.matchesCategory(unique.params[1]))
                     defender.getCivInfo().addStat(Stat.valueOf(unique.params[2]), (unique.params[0].toFloat() / 100f * damageToAttacker).toInt())
         }
-        
+
     }
 
 
@@ -429,7 +429,7 @@
             attacker.popupAlerts.add(PopupAlert(AlertType.Defeated, attackedCiv.civName))
         }
     }
-    
+
     fun NUKE(attacker: MapUnitCombatant, targetTile: TileInfo) {
         val attackingCiv = attacker.getCivInfo()
         fun tryDeclareWar(civSuffered: CivilizationInfo) {
@@ -441,8 +441,8 @@
                 attackingCiv.addNotification("After being hit by our [${attacker.getName()}], [${civSuffered}] has declared war on us!", targetTile.position, NotificationIcon.War)
             }
         }
-        
-        val blastRadius = 
+
+        val blastRadius =
             if (!attacker.unit.hasUnique("Blast radius []")) 2
             else attacker.unit.getMatchingUniques("Blast radius []").first().params[0].toInt()
 
@@ -454,18 +454,13 @@
             //
             else -> return
         }
-        
+
         // Calculate the tiles that are hit
         val hitTiles = targetTile.getTilesInDistance(blastRadius)
-        
+
         // Declare war on the owners of all hit tiles
-<<<<<<< HEAD
-        for (hitCiv in hitTiles.map { it.getOwner() }.distinct()) {
-            hitCiv!!.addNotification("A(n) [${attacker.getName()}] exploded in our territory!", targetTile.position, NotificationIcon.War)
-=======
         for (hitCiv in hitTiles.mapNotNull { it.getOwner() }.distinct()) {
-            hitCiv.addNotification("A(n) [${attacker.getName()}] exploded in our territory!".tr(), targetTile.position, NotificationIcon.War)
->>>>>>> dd283248
+            hitCiv.addNotification("A(n) [${attacker.getName()}] exploded in our territory!", targetTile.position, NotificationIcon.War)
             tryDeclareWar(hitCiv)
         }
 
@@ -477,14 +472,14 @@
             }
         }
         if (attacker.isDefeated()) return
-        
+
         // Destroy units on the target tile
         for (defender in targetTile.getUnits().filter { it != attacker.unit }) {
             defender.destroy()
             postBattleNotifications(attacker, MapUnitCombatant(defender), defender.getTile())
             destroyIfDefeated(defender.civInfo, attacker.getCivInfo())
         }
-        
+
         for (tile in hitTiles) {
             // Handle complicated effects
             when (strength) {
@@ -493,19 +488,19 @@
                 else -> nukeStrength1Effect(attacker, tile)
             }
         }
-        
+
         // Instead of postBattleAction() just destroy the unit, all other functions are not relevant
         if (attacker.unit.hasUnique("Self-destructs when attacking")) {
             attacker.unit.destroy()
         }
-        
+
         // It's unclear whether using nukes results in a penalty with all civs, or only affected civs.
         // For now I'll make it give a diplomatic penalty to all known civs, but some testing for this would be appreciated
         for (civ in attackingCiv.getKnownCivs()) {
             civ.getDiplomacyManager(attackingCiv).setModifier(DiplomaticModifiers.UsedNuclearWeapons, -50f)
         }
     }
-    
+
     private fun nukeStrength1Effect(attacker: MapUnitCombatant, tile: TileInfo) {
         // https://forums.civfanatics.com/resources/unit-guide-modern-future-units-g-k.25628/
         // https://www.carlsguides.com/strategy/civilization5/units/aircraft-nukes.php
@@ -516,7 +511,7 @@
             if (civResources[resource]!! < 0 && !attacker.getCivInfo().isBarbarian())
                 damageModifierFromMissingResource *= 0.5f // I could not find a source for this number, but this felt about right
         }
-        
+
         // Decrease health & population of a hit city
         val city = tile.getCity()
         if (city != null && tile.position == city.location) {
@@ -538,7 +533,7 @@
             }
             postBattleNotifications(attacker, CityCombatant(city), city.getCenterTile())
         }
-        
+
         // Damage and/or destroy units on the tile
         for (unit in tile.getUnits()) {
             val defender = MapUnitCombatant(unit)
@@ -550,7 +545,7 @@
             postBattleNotifications(attacker, defender, defender.getTile())
             destroyIfDefeated(defender.getCivInfo(), attacker.getCivInfo())
         }
-        
+
         // Remove improvements, add fallout
         tile.improvement = null
         tile.improvementInProgress = null
@@ -568,7 +563,7 @@
             }
         }
     }
-    
+
     private fun nukeStrength2Effect(attacker: MapUnitCombatant, tile: TileInfo) {
         // https://forums.civfanatics.com/threads/unit-guide-modern-future-units-g-k.429987/#2
         // https://www.carlsguides.com/strategy/civilization5/units/aircraft-nukes.php
@@ -579,7 +574,7 @@
             if (civResources[resource]!! < 0 && !attacker.getCivInfo().isBarbarian())
                 damageModifierFromMissingResource *= 0.5f // I could not find a source for this number, but this felt about right
         }
-        
+
         // Damage and/or destroy cities
         val city = tile.getCity()
         if (city != null && city.location == tile.position) {
@@ -603,14 +598,14 @@
             postBattleNotifications(attacker, CityCombatant(city), city.getCenterTile())
             destroyIfDefeated(city.civInfo, attacker.getCivInfo())
         }
-        
+
         // Destroy all hit units
         for (defender in tile.getUnits()) {
             defender.destroy()
             postBattleNotifications(attacker, MapUnitCombatant(defender), defender.currentTile)
             destroyIfDefeated(defender.civInfo, attacker.getCivInfo())
         }
-        
+
         // Remove improvements
         tile.improvement = null
         tile.improvementInProgress = null
