package com.unciv.logic.battle

import com.unciv.logic.map.TileInfo
import com.unciv.models.Counter
import com.unciv.ui.utils.toPercent
import java.util.*
import kotlin.collections.set
import kotlin.math.max
import kotlin.math.pow
import kotlin.math.roundToInt

class BattleDamageModifier(val vs:String, val modificationAmount:Float){
    fun getText(): String = "vs $vs"
}

object BattleDamage {

    private fun getGeneralModifiers(combatant: ICombatant, enemy: ICombatant): Counter<String> {
        val modifiers = Counter<String>()

        val civInfo = combatant.getCivInfo()
        if (combatant is MapUnitCombatant) {
            for (unique in 
                    combatant.unit.getMatchingUniques("+[]% Strength vs []") +
                    civInfo.getMatchingUniques("+[]% Strength vs []")
            ) {
                if (enemy.matchesCategory(unique.params[1]))
                    modifiers.add("vs [${unique.params[1]}]", unique.params[0].toInt())
            }
            for (unique in combatant.unit.getMatchingUniques("-[]% Strength vs []")+
                    civInfo.getMatchingUniques("-[]% Strength vs []")
            ) {
                if (enemy.matchesCategory(unique.params[1]))
                    modifiers.add("vs [${unique.params[1]}]", -unique.params[0].toInt())
            }

            for (unique in combatant.unit.getMatchingUniques("+[]% Combat Strength"))
                modifiers.add("Combat Strength", unique.params[0].toInt())

            //https://www.carlsguides.com/strategy/civilization5/war/combatbonuses.php
            val civHappiness = civInfo.getHappiness()
            if (civHappiness < 0)
                modifiers["Unhappiness"] = max(
                    2 * civHappiness,
                    -90
                ) // otherwise it could exceed -100% and start healing enemy units...

            for (unique in civInfo.getMatchingUniques("[] units deal +[]% damage")) {
                if (combatant.matchesCategory(unique.params[0])) {
                    modifiers.add(unique.params[0], unique.params[1].toInt())
                }
            }

            val adjacentUnits = combatant.getTile().neighbors.flatMap { it.getUnits() }
            
            for (unique in civInfo.getMatchingUniques("[]% Strength for [] units which have another [] unit in an adjacent tile")) {
                if (combatant.matchesCategory(unique.params[1])
                    && adjacentUnits.any { it.civInfo == civInfo && it.matchesFilter(unique.params[2]) } 
                ) {
                    modifiers.add("Adjacent units", unique.params[0].toInt())
                }
            }
            
            for (unique in adjacentUnits.filter { it.civInfo.isAtWarWith(combatant.getCivInfo()) }
                .flatMap { it.getMatchingUniques("[]% Strength for enemy [] units in adjacent [] tiles") })
                if (combatant.matchesCategory(unique.params[1]) && combatant.getTile().matchesFilter(unique.params[2]))
                    modifiers.add("Adjacent enemy units", unique.params[0].toInt())

            val civResources = civInfo.getCivResourcesByName()
            for (resource in combatant.unit.baseUnit.getResourceRequirements().keys)
                if (civResources[resource]!! < 0 && !civInfo.isBarbarian())
                    modifiers["Missing resource"] = -25


            val nearbyCivUnits = combatant.unit.getTile().getTilesInDistance(2)
                .flatMap { it.getUnits() }.filter { it.civInfo == combatant.unit.civInfo }
            if (nearbyCivUnits.any { it.hasUnique("Bonus for units in 2 tile radius 15%") }) {
                val greatGeneralModifier =
                    if (combatant.unit.civInfo.hasUnique("Great General provides double combat bonus")) 30 else 15

                modifiers["Great General"] = greatGeneralModifier
            }

            for (unique in combatant.unit.getMatchingUniques("[]% Strength when stacked with []")) {
                var stackedUnitsBonus = 0
                if (combatant.unit.getTile().getUnits().any { it.matchesFilter(unique.params[1]) } )
                    stackedUnitsBonus += unique.params[0].toInt()

                if (stackedUnitsBonus > 0)
                    modifiers["Stacked with [${unique.params[1]}]"] = stackedUnitsBonus
            }

            if (civInfo.goldenAges.isGoldenAge() && civInfo.hasUnique("+10% Strength for all units during Golden Age"))
                modifiers["Golden Age"] = 10

            if (enemy.getCivInfo()
                    .isCityState() && civInfo.hasUnique("+30% Strength when fighting City-State units and cities")
            )
                modifiers["vs [City-States]"] = 30
        }

        if (enemy.getCivInfo().isBarbarian()) {
            modifiers["Difficulty"] =
                (civInfo.gameInfo.getDifficulty().barbarianBonus * 100).toInt()
        }

        return modifiers
    }

    fun getAttackModifiers(
        attacker: ICombatant,
        defender: ICombatant
    ): Counter<String> {
        val modifiers = getGeneralModifiers(attacker, defender)

        if (attacker is MapUnitCombatant) {
            modifiers.add(getTileSpecificModifiers(attacker, defender.getTile()))

            for (unique in attacker.unit.getMatchingUniques("+[]% Strength when attacking")) {
                modifiers.add("Attacker Bonus", unique.params[0].toInt())
            }

            if (attacker.unit.isEmbarked() && !attacker.unit.hasUnique("Eliminates combat penalty for attacking from the sea"))
                modifiers["Landing"] = -50


            if (attacker.isMelee()) {
                val numberOfAttackersSurroundingDefender = defender.getTile().neighbors.count {
                    it.militaryUnit != null
                            && it.militaryUnit!!.owner == attacker.getCivInfo().civName
                            && MapUnitCombatant(it.militaryUnit!!).isMelee()
                }
                if (numberOfAttackersSurroundingDefender > 1)
                    modifiers["Flanking"] =
                        10 * (numberOfAttackersSurroundingDefender - 1) //https://www.carlsguides.com/strategy/civilization5/war/combatbonuses.php
                if (attacker.getTile()
                        .aerialDistanceTo(defender.getTile()) == 1 && attacker.getTile()
                        .isConnectedByRiver(defender.getTile())
                    && !attacker.unit.hasUnique("Eliminates combat penalty for attacking over a river")
                ) {
                    if (!attacker.getTile()
                            .hasConnection(attacker.getCivInfo()) // meaning, the tiles are not road-connected for this civ
                        || !defender.getTile().hasConnection(attacker.getCivInfo())
                        || !attacker.getCivInfo().tech.roadsConnectAcrossRivers
                    ) {
                        modifiers["Across river"] = -20
                    }
                }
            }

            for (unique in attacker.getCivInfo().getMatchingUniques("+[]% attack strength to all [] units for [] turns")) {
                if (attacker.matchesCategory(unique.params[1])) {
                    modifiers.add("Temporary Bonus", unique.params[0].toInt())
                }
            }

            if (defender is CityCombatant &&
                attacker.getCivInfo()
                    .hasUnique("+15% Combat Strength for all units when attacking Cities")
            )
                modifiers["Statue of Zeus"] = 15
        } else if (attacker is CityCombatant) {
            if (attacker.city.getCenterTile().militaryUnit != null) {
                val garrisonBonus = attacker.city.getMatchingUniques("+[]% attacking strength for cities with garrisoned units")
                    .sumBy { it.params[0].toInt() }
                if (garrisonBonus != 0)
                    modifiers["Garrisoned unit"] = garrisonBonus
            }
            for (unique in attacker.city.getMatchingUniques("[]% attacking Strength for cities")) {
                modifiers.add("Attacking Bonus", unique.params[0].toInt())
            }
        }

        return modifiers
    }

    fun getDefenceModifiers(attacker: ICombatant, defender: ICombatant): Counter<String> {
        val modifiers = getGeneralModifiers(defender, attacker)
        val tile = defender.getTile()
    
        if (defender is MapUnitCombatant) {

            if (defender.unit.isEmbarked()) {
                // embarked units get no defensive modifiers apart from this unique
                if (defender.unit.hasUnique("Defense bonus when embarked") ||
                    defender.getCivInfo().hasUnique("Embarked units can defend themselves")
                )
                    modifiers["Embarked"] = 100

                return modifiers
            }

            modifiers.putAll(getTileSpecificModifiers(defender, tile))

            val tileDefenceBonus = tile.getDefensiveBonus()
            if (!defender.unit.hasUnique("No defensive terrain bonus") && tileDefenceBonus > 0
                || !defender.unit.hasUnique("No defensive terrain penalty") && tileDefenceBonus < 0
            )
                modifiers["Tile"] = (tileDefenceBonus * 100).toInt()

            for (unique in defender.unit.getMatchingUniques("[]% Strength when defending vs [] units")) {
                if (attacker.matchesCategory(unique.params[1]))
                    modifiers.add("defence vs [${unique.params[1]}] ", unique.params[0].toInt())
            }

            for (unique in defender.unit.getMatchingUniques("+[]% Strength when defending")) {
                modifiers.add("Defender Bonus", unique.params[0].toInt())
            }

            for (unique in defender.unit.getMatchingUniques("+[]% defence in [] tiles")) {
                if (tile.matchesFilter(unique.params[1]))
                    modifiers.add("[${unique.params[1]}] defence", unique.params[0].toInt())
            }

            if (defender.unit.isFortified())
                modifiers["Fortification"] = 20 * defender.unit.getFortificationTurns()
        } else if (defender is CityCombatant) {

            modifiers["Defensive Bonus"] =
                defender.city.civInfo.getMatchingUniques("+[]% Defensive strength for cities")
                    .map { it.params[0].toFloat() / 100f }.sum().toInt()
        }

        return modifiers
    }
    
    private fun getTileSpecificModifiers(unit: MapUnitCombatant, tile: TileInfo): Counter<String> {
        val modifiers = Counter<String>()

        for (unique in unit.unit.getMatchingUniques("+[]% Strength in []")
                + unit.getCivInfo()
            // Deprecated since 3.16.7
                .getMatchingUniques("+[]% Strength for units fighting in []")) {
            //
            val filter = unique.params[1]
            if (tile.matchesFilter(filter, unit.getCivInfo()))
                modifiers.add(filter, unique.params[0].toInt())
        }

        for (unique in unit.getCivInfo().getMatchingUniques("+[]% Strength if within [] tiles of a []")) {
            if (tile.getTilesInDistance(unique.params[1].toInt())
                    .any { it.matchesFilter(unique.params[2]) }
            )
                modifiers[unique.params[2]] = unique.params[0].toInt()
        }
<<<<<<< HEAD

        for (unique in unit.getCivInfo().getMatchingUniques("[]% Strength for [] units in []")) {
            if (unit.matchesCategory(unique.params[1]) && tile.matchesFilter(unique.params[2], unit.getCivInfo())) {
                modifiers.add(unique.params[2], unique.params[0].toInt())
            }
        }
    
        // Deprecated since 3.15.7
            if (tile.neighbors.flatMap { it.getUnits() }
                    .any {
                        it.hasUnique("-10% combat strength for adjacent enemy units") && it.civInfo.isAtWarWith(
                            unit.getCivInfo()
                        )
                    })
                modifiers["Haka War Dance"] = -10
        //
=======
>>>>>>> 3e22a36b
        return modifiers
    }

    private fun modifiersToMultiplicationBonus(modifiers: Counter<String>): Float {
        var finalModifier = 1f
        for (modifierValue in modifiers.values) finalModifier *= modifierValue.toPercent()
        return finalModifier
    }

    private fun getHealthDependantDamageRatio(combatant: ICombatant): Float {
        return if (combatant !is MapUnitCombatant // is city
            || combatant.getCivInfo()
                .hasUnique("Units fight as though they were at full strength even when damaged")
            && !combatant.unit.baseUnit.movesLikeAirUnits()
        )
            1f
        else 1 - (100 - combatant.getHealth()) / 300f// Each 3 points of health reduces damage dealt by 1% like original game
    }


    /**
     * Includes attack modifiers
     */
    private fun getAttackingStrength(
        attacker: ICombatant,
        tileToAttackFrom: TileInfo?,
        defender: ICombatant
    ): Float {
        val attackModifier = modifiersToMultiplicationBonus(getAttackModifiers(attacker, defender))
        return attacker.getAttackingStrength() * attackModifier
    }


    /**
     * Includes defence modifiers
     */
    private fun getDefendingStrength(attacker: ICombatant, defender: ICombatant): Float {
        val defenceModifier = modifiersToMultiplicationBonus(getDefenceModifiers(attacker, defender))
        return defender.getDefendingStrength() * defenceModifier
    }

    fun calculateDamageToAttacker(
        attacker: ICombatant,
        tileToAttackFrom: TileInfo?,
        defender: ICombatant
    ): Int {
        if (attacker.isRanged()) return 0
        if (defender.isCivilian()) return 0
        val ratio =
            getAttackingStrength(attacker, tileToAttackFrom, defender) / getDefendingStrength(
                attacker,
                defender
            )
        return (damageModifier(ratio, true) * getHealthDependantDamageRatio(defender)).roundToInt()
    }

    fun calculateDamageToDefender(
        attacker: ICombatant,
        tileToAttackFrom: TileInfo?,
        defender: ICombatant
    ): Int {
        val ratio =
            getAttackingStrength(attacker, tileToAttackFrom, defender) / getDefendingStrength(
                attacker,
                defender
            )
        return (damageModifier(ratio, false) * getHealthDependantDamageRatio(attacker)).roundToInt()
    }

    private fun damageModifier(attackerToDefenderRatio: Float, damageToAttacker: Boolean): Float {
        // https://forums.civfanatics.com/threads/getting-the-combat-damage-math.646582/#post-15468029
        val strongerToWeakerRatio =
            attackerToDefenderRatio.pow(if (attackerToDefenderRatio < 1) -1 else 1)
        var ratioModifier = (((strongerToWeakerRatio + 3) / 4).pow(4) + 1) / 2
        if (damageToAttacker && attackerToDefenderRatio > 1 || !damageToAttacker && attackerToDefenderRatio < 1) // damage ratio from the weaker party is inverted
            ratioModifier = ratioModifier.pow(-1)
        val randomCenteredAround30 = 24 + 12 * Random().nextFloat()
        return randomCenteredAround30 * ratioModifier
    }
}<|MERGE_RESOLUTION|>--- conflicted
+++ resolved
@@ -243,25 +243,12 @@
             )
                 modifiers[unique.params[2]] = unique.params[0].toInt()
         }
-<<<<<<< HEAD
-
         for (unique in unit.getCivInfo().getMatchingUniques("[]% Strength for [] units in []")) {
             if (unit.matchesCategory(unique.params[1]) && tile.matchesFilter(unique.params[2], unit.getCivInfo())) {
                 modifiers.add(unique.params[2], unique.params[0].toInt())
             }
         }
     
-        // Deprecated since 3.15.7
-            if (tile.neighbors.flatMap { it.getUnits() }
-                    .any {
-                        it.hasUnique("-10% combat strength for adjacent enemy units") && it.civInfo.isAtWarWith(
-                            unit.getCivInfo()
-                        )
-                    })
-                modifiers["Haka War Dance"] = -10
-        //
-=======
->>>>>>> 3e22a36b
         return modifiers
     }
 
