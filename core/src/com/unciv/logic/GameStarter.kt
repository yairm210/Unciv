--- conflicted
+++ resolved
@@ -194,7 +194,6 @@
         //   and then all the other City-States in a random order! Because the sortedBy function is stable!
         availableCityStatesNames.addAll(ruleset.nations.filter { it.value.isCityState() }.keys
                 .shuffled().sortedByDescending { it in civNamesWithStartingLocations })
-<<<<<<< HEAD
 
         if (gameInfo.hasReligionEnabled()){
             for(cityStateName in availableCityStatesNames){
@@ -206,17 +205,14 @@
 
         val allMercantileResources = ruleset.tileResources.values.filter { it.unique == "Can only be created by Mercantile City-States" }.map { it.name }
         val unusedMercantileResources = Stack<String>()
-        unusedMercantileResources.addAll(allMercantileResources.shuffled())
-
-        for (cityStateName in availableCityStatesNames.take(newGameParameters.numberOfCityStates)) {
-=======
+        unusedMercantileResources.addAll(allMercantileResources.shuffled()
+        
         var addedCityStates = 0
         // Keep trying to add city states until we reach the target number.
         while (addedCityStates < newGameParameters.numberOfCityStates) {
             if (availableCityStatesNames.isEmpty()) // We ran out of city-states somehow
                 break
             val cityStateName = availableCityStatesNames.pop()
->>>>>>> ec7897dc
             val civ = CivilizationInfo(cityStateName)
             if (civ.initCityState(ruleset, newGameParameters.startingEra, availableCivNames)) {  // true if successful init
                 gameInfo.civilizations.add(civ)
