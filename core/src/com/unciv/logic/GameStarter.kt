package com.unciv.logic

import com.badlogic.gdx.math.Vector2
import com.unciv.Constants
import com.unciv.logic.civilization.CivilizationInfo
import com.unciv.logic.map.*
import com.unciv.models.metadata.GameParameters
import com.unciv.models.ruleset.Ruleset
import com.unciv.models.ruleset.RulesetCache
import java.util.*
import kotlin.collections.ArrayList
import kotlin.math.max

class GameStarter{

    fun startNewGame(newGameParameters: GameParameters, mapParameters: MapParameters): GameInfo {
        val gameInfo = GameInfo()

        gameInfo.gameParameters = newGameParameters
        val ruleset = RulesetCache.getComplexRuleset(newGameParameters.mods)

        if(mapParameters.name!="")
            gameInfo.tileMap = MapSaver().loadMap(mapParameters.name)
        else gameInfo.tileMap = MapGenerator().generateMap(mapParameters, ruleset)
        gameInfo.tileMap.mapParameters = mapParameters

        gameInfo.tileMap.setTransients(ruleset)

        gameInfo.tileMap.gameInfo = gameInfo // need to set this transient before placing units in the map
        gameInfo.difficulty = newGameParameters.difficulty


        addCivilizations(newGameParameters, gameInfo, ruleset) // this is before the setTransients so gameInfo doesn't yet have the gameBasics

        gameInfo.setTransients() // needs to be before placeBarbarianUnit because it depends on the tilemap having its gameinfo set

        // Add Civ Technologies
        for (civInfo in gameInfo.civilizations.filter {!it.isBarbarian()}) {

            if (!civInfo.isPlayerCivilization())
                for (tech in gameInfo.getDifficulty().aiFreeTechs)
                    civInfo.tech.addTechnology(tech)

            for (tech in ruleset.technologies.values
                    .filter { it.era() < newGameParameters.startingEra })
                if (!civInfo.tech.isResearched(tech.name))
                    civInfo.tech.addTechnology(tech.name)

            civInfo.popupAlerts.clear() // Since adding technologies generates popups...
        }

        // and only now do we add units for everyone, because otherwise both the gameInfo.setTransients() and the placeUnit will both add the unit to the civ's unit list!
        addCivStartingUnits(gameInfo)

        return gameInfo
    }

    private fun addCivilizations(newGameParameters: GameParameters, gameInfo: GameInfo, ruleset: Ruleset) {
        val availableCivNames = Stack<String>()
        availableCivNames.addAll(ruleset.nations.filter { !it.value.isCityState() }.keys.shuffled())
        availableCivNames.removeAll(newGameParameters.players.map { it.chosenCiv })
        availableCivNames.remove("Barbarians")


        val barbarianCivilization = CivilizationInfo("Barbarians")
        gameInfo.civilizations.add(barbarianCivilization)

        for (player in newGameParameters.players.sortedBy { it.chosenCiv == "Random" }) {
            val nationName = if (player.chosenCiv != "Random") player.chosenCiv
            else availableCivNames.pop()

            val playerCiv = CivilizationInfo(nationName)
            playerCiv.playerType = player.playerType
            playerCiv.playerId = player.playerId
            gameInfo.civilizations.add(playerCiv)
        }


        val cityStatesWithStartingLocations =
                gameInfo.tileMap.values.filter { it.improvement != null && it.improvement!!.startsWith("StartingLocation ") }
                        .map { it.improvement!!.replace("StartingLocation ", "") }

        val availableCityStatesNames = Stack<String>()
        // since we shuffle and then order by, we end up with all the city states with starting tiles first in a random order,
        //   and then all the other city states in a random order! Because the sortedBy function is stable!
        availableCityStatesNames.addAll(ruleset.nations.filter { it.value.isCityState() }.keys
                .shuffled().sortedByDescending { it in cityStatesWithStartingLocations })

        for (cityStateName in availableCityStatesNames.take(newGameParameters.numberOfCityStates)) {
            val civ = CivilizationInfo(cityStateName)
            gameInfo.civilizations.add(civ)
        }
    }

    private fun addCivStartingUnits(gameInfo: GameInfo) {

        val startingLocations = getStartingLocations(
                gameInfo.civilizations.filter { !it.isBarbarian() },
                gameInfo.tileMap)

        // For later starting eras, or for civs like Polynesia with a different Warrior, we need different starting units
        fun getWarriorEquivalent(civ: CivilizationInfo): String {
            val availableMilitaryUnits = gameInfo.ruleSet.units.values.filter {
                it.isBuildable(civ)
                        && it.unitType.isLandUnit()
                        && !it.unitType.isCivilian()
            }
            return availableMilitaryUnits.maxBy { max(it.strength, it.rangedStrength) }!!.name
        }

        for (civ in gameInfo.civilizations.filter { !it.isBarbarian() }) {
            val startingLocation = startingLocations[civ]!!

<<<<<<< HEAD
            civ.placeUnitNearTile(startingLocation.position, Constants.settler, removeImprovement = true)
            civ.placeUnitNearTile(startingLocation.position, getWarriorEquivalent(civ), removeImprovement = true)
            if(civ.isMajorCiv()) // City-states don't get initial Scouts
                civ.placeUnitNearTile(startingLocation.position, "Scout", removeImprovement = true)
=======
            civ.placeUnitNearTile(startingLocation.position, Constants.settler)
            civ.placeUnitNearTile(startingLocation.position, getWarriorEquivalent(civ))
>>>>>>> 90abfda3

            if (!civ.isPlayerCivilization() && civ.isMajorCiv()) {
                for (unit in gameInfo.getDifficulty().aiFreeUnits) {
                    val unitToAdd = if (unit == "Warrior") getWarriorEquivalent(civ) else unit
                    civ.placeUnitNearTile(startingLocation.position, unitToAdd, removeImprovement = true)
                }
            }
        }
    }

    private fun getStartingLocations(civs:List<CivilizationInfo>, tileMap: TileMap): HashMap<CivilizationInfo, TileInfo> {
        var landTiles = tileMap.values
                .filter { it.isLand && !it.getBaseTerrain().impassable }

        val landTilesInBigEnoughGroup = ArrayList<TileInfo>()
        while(landTiles.any()){
            val bfs = BFS(landTiles.random()){it.isLand && !it.getBaseTerrain().impassable}
            bfs.stepToEnd()
            val tilesInGroup = bfs.tilesReached.keys
            landTiles = landTiles.filter { it !in tilesInGroup }
            if(tilesInGroup.size > 20) // is this a good number? I dunno, but it's easy enough to change later on
                landTilesInBigEnoughGroup.addAll(tilesInGroup)
        }

        val tilesWithStartingLocations = tileMap.values
                .filter { it.improvement!=null && it.improvement!!.startsWith("StartingLocation ") }

        val civsOrderedByAvailableLocations = civs.sortedBy {civ ->
            when {
                tilesWithStartingLocations.any { it.improvement=="StartingLocation "+civ.civName } -> 1 // harshest requirements
                civ.nation.startBias.isNotEmpty() -> 2 // less harsh
                else -> 3
            }  // no requirements
        }

        for(minimumDistanceBetweenStartingLocations in tileMap.tileMatrix.size/3 downTo 0){
            val freeTiles = landTilesInBigEnoughGroup
                    .filter {  vectorIsAtLeastNTilesAwayFromEdge(it.position,minimumDistanceBetweenStartingLocations,tileMap)}
                    .toMutableList()

            val startingLocations = HashMap<CivilizationInfo,TileInfo>()

            for(civ in civsOrderedByAvailableLocations){
                var startingLocation:TileInfo
                val presetStartingLocation = tilesWithStartingLocations.firstOrNull { it.improvement=="StartingLocation "+civ.civName }
                if(presetStartingLocation!=null) startingLocation = presetStartingLocation
                else {
                    if (freeTiles.isEmpty()) break // we failed to get all the starting tiles with this minimum distance
                    var preferredTiles = freeTiles.toList()

                    for (startBias in civ.nation.startBias) {
                        if (startBias.startsWith("Avoid ")) {
                            val tileToAvoid = startBias.removePrefix("Avoid ")
                            preferredTiles = preferredTiles.filter { it.baseTerrain != tileToAvoid && it.terrainFeature != tileToAvoid }
                        } else if (startBias == Constants.coast) preferredTiles = preferredTiles.filter { it.isCoastalTile() }
                        else preferredTiles = preferredTiles.filter { it.baseTerrain == startBias || it.terrainFeature == startBias }
                    }

                    startingLocation = if (preferredTiles.isNotEmpty()) preferredTiles.random() else freeTiles.random()
                }
                startingLocations[civ] = startingLocation
                freeTiles.removeAll(tileMap.getTilesInDistance(startingLocation.position,minimumDistanceBetweenStartingLocations))
            }
            if(startingLocations.size < civs.size) continue // let's try again with less minimum distance!

            return startingLocations
        }
        throw Exception("Didn't manage to get starting tiles even with distance of 1?")
    }

    private fun vectorIsAtLeastNTilesAwayFromEdge(vector: Vector2, n:Int, tileMap: TileMap): Boolean {
        // Since all maps are HEXAGONAL, the easiest way of checking if a tile is n steps away from the
        // edge is checking the distance to the CENTER POINT
        // Can't believe we used a dumb way of calculating this before!
        val hexagonalRadius = -tileMap.leftX
        val distanceFromCenter = HexMath.getDistance(vector, Vector2.Zero)
        return hexagonalRadius-distanceFromCenter >= n
    }
}<|MERGE_RESOLUTION|>--- conflicted
+++ resolved
@@ -111,15 +111,8 @@
         for (civ in gameInfo.civilizations.filter { !it.isBarbarian() }) {
             val startingLocation = startingLocations[civ]!!
 
-<<<<<<< HEAD
             civ.placeUnitNearTile(startingLocation.position, Constants.settler, removeImprovement = true)
             civ.placeUnitNearTile(startingLocation.position, getWarriorEquivalent(civ), removeImprovement = true)
-            if(civ.isMajorCiv()) // City-states don't get initial Scouts
-                civ.placeUnitNearTile(startingLocation.position, "Scout", removeImprovement = true)
-=======
-            civ.placeUnitNearTile(startingLocation.position, Constants.settler)
-            civ.placeUnitNearTile(startingLocation.position, getWarriorEquivalent(civ))
->>>>>>> 90abfda3
 
             if (!civ.isPlayerCivilization() && civ.isMajorCiv()) {
                 for (unit in gameInfo.getDifficulty().aiFreeUnits) {
