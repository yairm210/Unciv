package com.unciv.logic.trade

import com.unciv.Constants
import com.unciv.logic.IsPartOfGameInfoSerialization
import com.unciv.logic.civilization.Civilization
import com.unciv.logic.civilization.NotificationCategory
import com.unciv.logic.civilization.NotificationIcon
import com.unciv.logic.civilization.diplomacy.DiplomacyFlags

class Trade : IsPartOfGameInfoSerialization {

    val theirOffers = TradeOffersList()
    val ourOffers = TradeOffersList()

    fun reverse(): Trade {
        val newTrade = Trade()
        newTrade.theirOffers+=ourOffers.map { it.copy() }
        newTrade.ourOffers+=theirOffers.map { it.copy() }
        return newTrade
    }

    fun equalTrade(trade: Trade):Boolean{
       if(trade.ourOffers.size!=ourOffers.size
           || trade.theirOffers.size!=theirOffers.size) return false

        for(offer in trade.ourOffers)
            if(ourOffers.none { it.equals(offer)})
                return false
        for(offer in trade.theirOffers)
            if(theirOffers.none { it.equals(offer)})
                return false
        return true
    }

    fun clone():Trade{
        val toReturn = Trade()
        toReturn.theirOffers.addAll(theirOffers)
        toReturn.ourOffers.addAll(ourOffers)
        return toReturn
    }

    fun set(trade: Trade) {
        ourOffers.clear()
        ourOffers.addAll(trade.ourOffers)
        theirOffers.clear()
        theirOffers.addAll(trade.theirOffers)
    }

    fun isPeaceTreaty() = ourOffers.any { it.type == TradeType.Treaty && it.name == Constants.peaceTreaty }
}


class TradeRequest : IsPartOfGameInfoSerialization {
    fun decline(decliningCiv:Civilization) {
        val requestingCivInfo = decliningCiv.gameInfo.getCivilization(requestingCiv)
        val requestingCivDiploManager = requestingCivInfo.getDiplomacyManager(decliningCiv)
        // the numbers of the flags (20,5) are the amount of turns to wait until offering again
        if (trade.ourOffers.all { it.type == TradeType.Luxury_Resource }
            && trade.theirOffers.all { it.type==TradeType.Luxury_Resource })
            requestingCivDiploManager.setFlag(DiplomacyFlags.DeclinedLuxExchange,20)
        if (trade.ourOffers.any { it.name == Constants.researchAgreement })
            requestingCivDiploManager.setFlag(DiplomacyFlags.DeclinedResearchAgreement,20)
        if (trade.ourOffers.any { it.name == Constants.defensivePact })
<<<<<<< HEAD
            requestingCivDiploManager.setFlag(DiplomacyFlags.DeclinedDefensivePact,10)
        if (trade.ourOffers.any { it.name == Constants.openBorders })
            requestingCivDiploManager.setFlag(DiplomacyFlags.DeclinedOpenBorders, 10)
=======
            diplomacyManager.setFlag(DiplomacyFlags.DeclinedDefensivePact,20)
        if (trade.ourOffers.any { it.name == Constants.openBorders })
            diplomacyManager.setFlag(DiplomacyFlags.DeclinedOpenBorders, if (decliningCiv.isAI()) 10 else 20)
>>>>>>> 8ead66cf

        if (trade.isPeaceTreaty()) requestingCivDiploManager.setFlag(DiplomacyFlags.DeclinedPeace, 5)

        requestingCivInfo.addNotification("[${decliningCiv.civName}] has denied your trade request",
            NotificationCategory.Trade, decliningCiv.civName, NotificationIcon.Trade)
    }


    lateinit var requestingCiv: String

    /** Their offers are what they offer us, and our offers are what they want in return */
    lateinit var trade: Trade

    constructor()  // for json serialization

    constructor(requestingCiv: String, trade: Trade) {
        this.requestingCiv = requestingCiv
        this.trade = trade
    }
}<|MERGE_RESOLUTION|>--- conflicted
+++ resolved
@@ -61,15 +61,9 @@
         if (trade.ourOffers.any { it.name == Constants.researchAgreement })
             requestingCivDiploManager.setFlag(DiplomacyFlags.DeclinedResearchAgreement,20)
         if (trade.ourOffers.any { it.name == Constants.defensivePact })
-<<<<<<< HEAD
-            requestingCivDiploManager.setFlag(DiplomacyFlags.DeclinedDefensivePact,10)
+            requestingCivDiploManager.setFlag(DiplomacyFlags.DeclinedDefensivePact,20)
         if (trade.ourOffers.any { it.name == Constants.openBorders })
-            requestingCivDiploManager.setFlag(DiplomacyFlags.DeclinedOpenBorders, 10)
-=======
-            diplomacyManager.setFlag(DiplomacyFlags.DeclinedDefensivePact,20)
-        if (trade.ourOffers.any { it.name == Constants.openBorders })
-            diplomacyManager.setFlag(DiplomacyFlags.DeclinedOpenBorders, if (decliningCiv.isAI()) 10 else 20)
->>>>>>> 8ead66cf
+            requestingCivDiploManager.setFlag(DiplomacyFlags.DeclinedOpenBorders, if (decliningCiv.isAI()) 10 else 20)
 
         if (trade.isPeaceTreaty()) requestingCivDiploManager.setFlag(DiplomacyFlags.DeclinedPeace, 5)
 
