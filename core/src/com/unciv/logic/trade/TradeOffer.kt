--- conflicted
+++ resolved
@@ -10,17 +10,10 @@
 data class TradeOffer(val name: String, val type: TradeType, var amount: Int = 1, var duration: Int) {
 
     constructor(
-<<<<<<< HEAD
-        name: String, 
-        type: TradeType, 
-        amount: Int = 1, 
-        gameSpeed: GameSpeed = UncivGame.Current.gameInfo.getGameSpeed()
-=======
         name: String,
         type: TradeType,
         amount: Int = 1,
-        gameSpeed: GameSpeed = UncivGame.Current.gameInfo!!.gameParameters.gameSpeed
->>>>>>> 59e4eb83
+        gameSpeed: GameSpeed = UncivGame.Current.gameInfo.getGameSpeed()
     ) : this(name, type, amount, duration = -1) {
         duration = when {
             type.isImmediate -> -1 // -1 for offers that are immediate (e.g. gold transfer)
