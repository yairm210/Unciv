package com.unciv.logic.city.managers

import com.unciv.logic.city.City
import com.unciv.logic.city.CityFlags
import com.unciv.logic.city.CityFocus
import com.unciv.logic.civilization.CityAction
import com.unciv.logic.civilization.LocationAction
import com.unciv.logic.civilization.NotificationCategory
import com.unciv.logic.civilization.NotificationIcon
import com.unciv.logic.civilization.OverviewAction
import com.unciv.models.ruleset.tile.ResourceType
import com.unciv.models.ruleset.unique.UniqueTriggerActivation
import com.unciv.models.ruleset.unique.UniqueType
import com.unciv.ui.screens.overviewscreen.EmpireOverviewCategories
import kotlin.random.Random

class CityTurnManager(val city: City) {


    fun startTurn() {
<<<<<<< HEAD
        for (resource in city.getResourcesGeneratedByCity(city.getResourceModifiers())) {
            if (resource.resource.isStockpiled && resource.resource.isCityWide)
                city.gainStockpiledResource(resource.resource, resource.amount)
        }
=======
        for (unique in city.getTriggeredUniques(UniqueType.TriggerUponTurnStart, includeCivUniques = false).toList()) {
            UniqueTriggerActivation.triggerUnique(unique, city)
        }

>>>>>>> e46b378f
        // Construct units at the beginning of the turn,
        // so they won't be generated out in the open and vulnerable to enemy attacks before you can control them
        city.cityConstructions.constructIfEnough()

        city.tryUpdateRoadStatus()
        city.attackedThisTurn = false

        // The ordering is intentional - you get a turn without WLTKD even if you have the next resource already
        // Also resolve end of resistance before updateCitizens
        if (!city.hasFlag(CityFlags.WeLoveTheKing))
            tryWeLoveTheKing()
        nextTurnFlags()

        if (city.isPuppet) {
            city.setCityFocus(CityFocus.GoldFocus)
            city.reassignAllPopulation()
        } else if (city.shouldReassignPopulation || city.civ.isAI()) {
            city.reassignPopulation()  // includes cityStats.update
        } else
            city.cityStats.update()

        // Seed resource demand countdown
        if (city.demandedResource == "" && !city.hasFlag(CityFlags.ResourceDemand)) {
            city.setFlag(
                CityFlags.ResourceDemand,
                (if (city.isCapital()) 25 else 15) + Random.Default.nextInt(10))
        }
    }

    private fun tryWeLoveTheKing() {
        if (city.demandedResource == "") return
        if (city.getAvailableResourceAmount(city.demandedResource) > 0) {
            city.setFlag(CityFlags.WeLoveTheKing, 20 + 1) // +1 because it will be decremented by 1 in the same startTurn()
            city.civ.addNotification(
                "Because they have [${city.demandedResource}], the citizens of [${city.name}] are celebrating We Love The King Day!",
                CityAction.withLocation(city), NotificationCategory.General, NotificationIcon.City, NotificationIcon.Happiness)
        }
    }

    // cf DiplomacyManager nextTurnFlags
    private fun nextTurnFlags() {
        for (flag in city.flagsCountdown.keys.toList()) {
            if (city.flagsCountdown[flag]!! > 0)
                city.flagsCountdown[flag] = city.flagsCountdown[flag]!! - 1

            if (city.flagsCountdown[flag] == 0) {
                city.flagsCountdown.remove(flag)

                when (flag) {
                    CityFlags.ResourceDemand.name -> {
                        demandNewResource()
                    }
                    CityFlags.WeLoveTheKing.name -> {
                        city.civ.addNotification(
                            "We Love The King Day in [${city.name}] has ended.",
                            CityAction.withLocation(city), NotificationCategory.General, NotificationIcon.City)
                        demandNewResource()
                    }
                    CityFlags.Resistance.name -> {
                        city.shouldReassignPopulation = true
                        city.civ.addNotification(
                            "The resistance in [${city.name}] has ended!",
                            CityAction.withLocation(city), NotificationCategory.General, "StatIcons/Resistance")
                    }
                }
            }
        }
    }


    private fun demandNewResource() {
        val candidates = city.getRuleset().tileResources.values.filter {
            it.resourceType == ResourceType.Luxury && // Must be luxury
                    !it.hasUnique(UniqueType.CityStateOnlyResource) && // Not a city-state only resource eg jewelry
                    it.name != city.demandedResource && // Not same as last time
                    it.name in city.tileMap.resources && // Must exist somewhere on the map
                    city.getCenterTile().getTilesInDistance(city.getWorkRange()).none { nearTile -> nearTile.resource == it.name } // Not in this city's radius
        }
        val missingResources = candidates.filter { !city.civ.hasResource(it.name) }
        
        if (missingResources.isEmpty()) { // hooray happpy day forever!
            city.demandedResource = candidates.randomOrNull()?.name ?: ""
            return // actually triggering "wtlk" is done in tryWeLoveTheKing(), *next turn*
        }

        val chosenResource = missingResources.randomOrNull()
        
        city.demandedResource = chosenResource?.name ?: "" // mods may have no resources as candidates even
        // Get a new resource in ~20 turns
        city.setFlag(CityFlags.ResourceDemand, 15 + Random.Default.nextInt(10))
        
        if (city.demandedResource != "") // Failed to get a valid resource, try again some time later
            city.civ.addNotification("[${city.name}] demands [${city.demandedResource}]!",
                listOf(LocationAction(city.location), OverviewAction(EmpireOverviewCategories.Resources)),
                NotificationCategory.General, NotificationIcon.City, "ResourceIcons/${city.demandedResource}")
    }


    fun endTurn() {
        for (unique in city.getTriggeredUniques(UniqueType.TriggerUponTurnEnd, includeCivUniques = false).toList()) {
            UniqueTriggerActivation.triggerUnique(unique, city)
        }
        val stats = city.cityStats.currentCityStats

        city.cityConstructions.endTurn(stats)
        city.expansion.nextTurn(stats.culture)
        if (city.isBeingRazed) {
            val removedPopulation =
                    1 + city.civ.getMatchingUniques(UniqueType.CitiesAreRazedXTimesFaster)
                        .sumOf { it.params[0].toInt() - 1 }

            if (city.population.population <= removedPopulation) {
                city.espionage.removeAllPresentSpies(SpyFleeReason.Other)
                city.civ.addNotification(
                    "[${city.name}] has been razed to the ground!",
                    city.location, NotificationCategory.General,
                    "OtherIcons/Fire"
                )
                city.destroyCity()
            } else { //if not razed yet:
                city.population.addPopulation(-removedPopulation)
                if (city.population.foodStored >= city.population.getFoodToNextPopulation()) { //if surplus in the granary...
                    city.population.foodStored =
                            city.population.getFoodToNextPopulation() - 1 //...reduce below the new growth threshold
                }
            }
        } else city.population.nextTurn(city.foodForNextTurn())

        // This should go after the population change, as that might impact the amount of followers in this city
        if (city.civ.gameInfo.isReligionEnabled()) city.religion.endTurn()

        if (city in city.civ.cities) { // city was not destroyed
            city.health = (city.health + 20).coerceAtMost(city.getMaxHealth())
            city.population.unassignExtraPopulation()
        }
    }

}<|MERGE_RESOLUTION|>--- conflicted
+++ resolved
@@ -18,17 +18,14 @@
 
 
     fun startTurn() {
-<<<<<<< HEAD
         for (resource in city.getResourcesGeneratedByCity(city.getResourceModifiers())) {
             if (resource.resource.isStockpiled && resource.resource.isCityWide)
                 city.gainStockpiledResource(resource.resource, resource.amount)
         }
-=======
         for (unique in city.getTriggeredUniques(UniqueType.TriggerUponTurnStart, includeCivUniques = false).toList()) {
             UniqueTriggerActivation.triggerUnique(unique, city)
         }
 
->>>>>>> e46b378f
         // Construct units at the beginning of the turn,
         // so they won't be generated out in the open and vulnerable to enemy attacks before you can control them
         city.cityConstructions.constructIfEnough()
