package com.unciv.logic.city

import com.badlogic.gdx.math.Vector2
import com.unciv.Constants
import com.unciv.GUI
import com.unciv.logic.IsPartOfGameInfoSerialization
import com.unciv.logic.MultiFilter
import com.unciv.logic.city.managers.CityConquestFunctions
import com.unciv.logic.city.managers.CityEspionageManager
import com.unciv.logic.city.managers.CityExpansionManager
import com.unciv.logic.city.managers.CityPopulationManager
import com.unciv.logic.city.managers.CityReligionManager
import com.unciv.logic.city.managers.SpyFleeReason
import com.unciv.logic.civilization.Civilization
import com.unciv.logic.map.TileMap
import com.unciv.logic.map.mapunit.MapUnit
import com.unciv.logic.map.mapunit.UnitPromotions
import com.unciv.logic.map.tile.RoadStatus
import com.unciv.logic.map.tile.Tile
import com.unciv.models.Counter
import com.unciv.models.ruleset.Building
import com.unciv.models.ruleset.tile.TileResource
import com.unciv.models.ruleset.unique.GameContext
import com.unciv.models.ruleset.unique.Unique
import com.unciv.models.ruleset.unique.UniqueType
import com.unciv.models.ruleset.unit.BaseUnit
import com.unciv.models.stats.GameResource
import com.unciv.models.stats.INamed
import com.unciv.models.stats.Stat
import com.unciv.models.stats.SubStat
import yairm210.purity.annotations.LocalState
import yairm210.purity.annotations.Readonly
import java.util.UUID
import kotlin.math.roundToInt

enum class CityFlags {
    WeLoveTheKing,
    ResourceDemand,
    Resistance
}


class City : IsPartOfGameInfoSerialization, INamed {
    @Transient
    lateinit var civ: Civilization

    @Transient
    private lateinit var centerTile: Tile  // cached for better performance

    @Transient
    lateinit var tileMap: TileMap

    @Transient
    lateinit var tilesInRange: HashSet<Tile>
    
    @Transient var state = GameContext.EmptyState

    @Transient
    // This is so that military units can enter the city, even before we decide what to do with it
    var hasJustBeenConquered = false

    var location: Vector2 = Vector2.Zero
    var id: String = UUID.randomUUID().toString()
    override var name: String = ""
    var foundingCiv = ""
    // This is so that cities in resistance that are recaptured aren't in resistance anymore
    var previousOwner = ""
    var turnAcquired = 0
    var health = 200


    var population = CityPopulationManager()
    var cityConstructions = CityConstructions()
    var expansion = CityExpansionManager()
    var religion = CityReligionManager()
    var espionage = CityEspionageManager()

    @Transient  // CityStats has no serializable fields
    var cityStats = CityStats(this)
    
    var resourceStockpiles = Counter<String>()

    /** All tiles that this city controls */
    var tiles = HashSet<Vector2>()

    /** Tiles that have population assigned to them */
    var workedTiles = HashSet<Vector2>()

    /** Tiles that the population in them won't be reassigned */
    var lockedTiles = HashSet<Vector2>()
    var manualSpecialists = false
    var isBeingRazed = false
    var attackedThisTurn = false
    var hasSoldBuildingThisTurn = false
    var isPuppet = false
    var shouldReassignPopulation = false  // flag so that on startTurn() we reassign population
    
    var unitShouldUseSavedPromotion = HashMap<String, Boolean>()
    
    var unitToPromotions = HashMap<String, UnitPromotions>()

    /** Neighboring explored cities, in radius of 12 tiles */
    @delegate:Transient
    val neighboringCities: List<City> by lazy { 
        civ.gameInfo.getCities().filter { it != this && it.getCenterTile().isExplored(civ) && it.getCenterTile().aerialDistanceTo(getCenterTile()) <= 12 }.toList()
    }

    private var cityAIFocus: String = CityFocus.NoFocus.name
    @Readonly fun getCityFocus() = CityFocus.entries.firstOrNull { it.name == cityAIFocus } ?: CityFocus.NoFocus
    fun setCityFocus(cityFocus: CityFocus){ cityAIFocus = cityFocus.name }



    var avoidGrowth: Boolean = false
    @Transient var currentGPPBonus: Int = 0  // temporary variable saved for rankSpecialist()

    /** The very first found city is the _original_ capital,
     * while the _current_ capital can be any other city after the original one is captured.
     * It is important to distinguish them since the original cannot be razed and defines the Domination Victory. */
    var isOriginalCapital = false

    /** For We Love the King Day */
    var demandedResource = ""

    internal var flagsCountdown = HashMap<String, Int>()

    /** Persisted connected-to-capital (by any medium) to allow "disconnected" notifications after loading */
    // Unknown only exists to support older saves, so those do not generate spurious connected/disconnected messages.
    // The other names are chosen so serialization is compatible with a Boolean to allow easy replacement in the future.
    @Suppress("EnumEntryName")
    enum class ConnectedToCapitalStatus { Unknown, `false`, `true` }
    var connectedToCapitalStatus = ConnectedToCapitalStatus.Unknown

    @Readonly fun hasDiplomaticMarriage(): Boolean = foundingCiv == ""

    //region pure functions
    fun clone(): City {
        val toReturn = City()
        toReturn.location = location
        toReturn.id = id
        toReturn.name = name
        toReturn.health = health
        toReturn.population = population.clone()
        toReturn.cityConstructions = cityConstructions.clone()
        toReturn.expansion = expansion.clone()
        toReturn.religion = religion.clone()
        toReturn.tiles = tiles
        toReturn.workedTiles = workedTiles
        toReturn.lockedTiles = lockedTiles
        toReturn.resourceStockpiles = resourceStockpiles.clone()
        toReturn.isBeingRazed = isBeingRazed
        toReturn.attackedThisTurn = attackedThisTurn
        toReturn.foundingCiv = foundingCiv
        toReturn.turnAcquired = turnAcquired
        toReturn.isPuppet = isPuppet
        toReturn.isOriginalCapital = isOriginalCapital
        toReturn.flagsCountdown.putAll(flagsCountdown)
        toReturn.demandedResource = demandedResource
        toReturn.shouldReassignPopulation = shouldReassignPopulation
        toReturn.cityAIFocus = cityAIFocus
        toReturn.avoidGrowth = avoidGrowth
        toReturn.manualSpecialists = manualSpecialists
        toReturn.connectedToCapitalStatus = connectedToCapitalStatus
        toReturn.unitShouldUseSavedPromotion = unitShouldUseSavedPromotion
        toReturn.unitToPromotions = unitToPromotions
        return toReturn
    }

    @Readonly fun canBombard() = !attackedThisTurn && !isInResistance()
    @Readonly @Suppress("purity") // should be autorecognized
    fun getCenterTile(): Tile = centerTile
    @Readonly fun getCenterTileOrNull(): Tile? = if (::centerTile.isInitialized) centerTile else null
    @Readonly fun getTiles(): Sequence<Tile> = tiles.asSequence().map { tileMap[it] }
    @Readonly fun getWorkableTiles() = tilesInRange.asSequence().filter { it.getOwner() == civ }
    @Readonly fun isWorked(tile: Tile) = workedTiles.contains(tile.position)


    @Readonly fun isCapital(): Boolean = cityConstructions.builtBuildingUniqueMap.hasUnique(UniqueType.IndicatesCapital, state)
    @Readonly fun isCoastal(): Boolean = centerTile.isCoastalTile()

    @Readonly fun getBombardRange(): Int = civ.gameInfo.ruleset.modOptions.constants.baseCityBombardRange
    @Readonly fun getWorkRange(): Int = civ.gameInfo.ruleset.modOptions.constants.cityWorkRange
    @Readonly fun getExpandRange(): Int = civ.gameInfo.ruleset.modOptions.constants.cityExpandRange

    @Readonly @Suppress("purity") // Activates predicate
    fun isConnectedToCapital(connectionTypePredicate: (Set<String>) -> Boolean = { true }): Boolean {
        val mediumTypes = civ.cache.citiesConnectedToCapitalToMediums[this] ?: return false
        return connectionTypePredicate(mediumTypes)
    }

    @Readonly fun isGarrisoned() = getGarrison() != null
    @Readonly
    fun getGarrison(): MapUnit? =
            getCenterTile().militaryUnit?.takeIf {
                it.civ == this.civ && it.canGarrison()
            }

    @Readonly fun hasFlag(flag: CityFlags) = flagsCountdown.containsKey(flag.name)
    @Readonly fun getFlag(flag: CityFlags) = flagsCountdown[flag.name]!!

    @Readonly fun isWeLoveTheKingDayActive() = hasFlag(CityFlags.WeLoveTheKing)
    @Readonly fun isInResistance() = hasFlag(CityFlags.Resistance)
    fun isBlockaded(): Boolean {
        // Coastal cities are blocked if every adjacent water tile is blocked
        if (!isCoastal()) return false
        return getCenterTile().neighbors.filter { it.isWater }.all {
            it.isBlockaded()
        }
    }

    @Readonly fun getRuleset() = civ.gameInfo.ruleset

    fun getResourcesGeneratedByCity(civResourceModifiers: HashMap<String, Float>) = CityResources.getResourcesGeneratedByCity(this, civResourceModifiers)
    fun getAvailableResourceAmount(resourceName: String) = CityResources.getAvailableResourceAmount(this, resourceName)

    @Readonly fun isGrowing() = foodForNextTurn() > 0
    @Readonly fun isStarving() = foodForNextTurn() < 0

    @Readonly fun foodForNextTurn() = cityStats.currentCityStats.food.roundToInt()

    @Readonly
    fun containsBuildingUnique(uniqueType: UniqueType, state: GameContext = this.state) =
        cityConstructions.builtBuildingUniqueMap.getMatchingUniques(uniqueType, state).any()

    @Readonly fun getGreatPersonPercentageBonus() = GreatPersonPointsBreakdown.getGreatPersonPercentageBonus(this)
    @Readonly fun getGreatPersonPoints() = GreatPersonPointsBreakdown(this).sum()

    fun gainStockpiledResource(resource: TileResource, amount: Int) {
        if (resource.isCityWide) resourceStockpiles.add(resource.name, amount)
        else civ.resourceStockpiles.add(resource.name, amount)
    }

    fun addStat(stat: Stat, amount: Int) {
        when (stat) {
            Stat.Production -> cityConstructions.addProductionPoints(amount)
            Stat.Food -> population.foodStored += amount
            else -> civ.addStat(stat, amount)
        }
    }

    fun addGameResource(stat: GameResource, amount: Int) {
        if (stat is TileResource) {
            if (!stat.isStockpiled) return
            gainStockpiledResource(stat, amount)
            return
        }
        when (stat) {
            Stat.Production -> cityConstructions.addProductionPoints(amount)
            Stat.Food, SubStat.StoredFood -> population.foodStored += amount
            else -> civ.addGameResource(stat, amount)
        }
    }
    
    @Readonly
    fun getStatReserve(stat: Stat): Int {
        return when (stat) {
            Stat.Production -> cityConstructions.getWorkDone(cityConstructions.getCurrentConstruction().name)
            Stat.Food -> population.foodStored
            else -> civ.getStatReserve(stat)
        }
    }

    fun getReserve(stat: GameResource): Int {
        if (stat is TileResource) {
            if (!stat.isStockpiled) return 0
            if (stat.isCityWide) return resourceStockpiles[stat.name]
            return civ.resourceStockpiles[stat.name]
        }
        return when (stat) {
            Stat.Production -> cityConstructions.getWorkDone(cityConstructions.getCurrentConstruction().name)
            Stat.Food, SubStat.StoredFood -> population.foodStored
            else -> civ.getReserve(stat)
        }
    }

    @Readonly
    fun hasStatToBuy(stat: Stat, price: Int): Boolean {
        return when {
            civ.gameInfo.gameParameters.godMode -> true
            price == 0 -> true
            else -> getStatReserve(stat) >= price
        }
    }

    @Readonly internal fun getMaxHealth() = 200 + cityConstructions.getBuiltBuildings().sumOf { it.cityHealth }

    @Readonly fun getStrength() = cityConstructions.getBuiltBuildings().sumOf { it.cityStrength }.toFloat()

    // This should probably be configurable
    @Transient
    private val maxAirUnits = 6
    /** Gets max air units that can remain in the city untransported */
    fun getMaxAirUnits() = maxAirUnits

    override fun toString() = name // for debug

    @Readonly fun isHolyCity(): Boolean = religion.religionThisIsTheHolyCityOf != null && !religion.isBlockedHolyCity
    @Readonly fun isHolyCityOf(religionName: String?) = isHolyCity() && religion.religionThisIsTheHolyCityOf == religionName

<<<<<<< HEAD
    fun canBeDestroyed(justCaptured: Boolean = false, conqueringCiv: Civilization? = null): Boolean {
=======
    @Readonly
    fun canBeDestroyed(justCaptured: Boolean = false): Boolean {
>>>>>>> 237e286d
        if (civ.gameInfo.gameParameters.noCityRazing) return false

        val allowRazeCapital = civ.gameInfo.ruleset.modOptions.hasUnique(UniqueType.AllowRazeCapital)
        val allowRazeHolyCity = civ.gameInfo.ruleset.modOptions.hasUnique(UniqueType.AllowRazeHolyCity)

        if (isOriginalCapital && !allowRazeCapital) return false
        if (isHolyCity() && !allowRazeHolyCity) return false
        if (isCapital() && !justCaptured && !allowRazeCapital) return false

        val cannotRazeCitiesUniques = civ.gameInfo.ruleset.modOptions.getMatchingUniques(UniqueType.CannotRazeCities)
        if (cannotRazeCitiesUniques.any { matchesFilter(it.params[0], conqueringCiv) }) return false

        return true
    }

    //endregion

    //region state-changing functions
    fun setTransients(civInfo: Civilization) {
        this.civ = civInfo
        tileMap = civInfo.gameInfo.tileMap
        centerTile = tileMap[location]
        state = GameContext(this)
        tilesInRange = getCenterTile().getTilesInDistance(getWorkRange()).toHashSet()
        population.city = this
        expansion.city = this
        expansion.setTransients()
        cityConstructions.city = this
        religion.setTransients(this)
        cityConstructions.setTransients()
        espionage.setTransients(this)
    }

    fun setFlag(flag: CityFlags, amount: Int) {
        flagsCountdown[flag.name] = amount
    }

    fun removeFlag(flag: CityFlags) {
        flagsCountdown.remove(flag.name)
    }

    fun resetWLTKD() {
        // Removes the flags for we love the king & resource demand
        // The resource demand flag will automatically be readded with 15 turns remaining, see startTurn()
        removeFlag(CityFlags.WeLoveTheKing)
        removeFlag(CityFlags.ResourceDemand)
        demandedResource = ""
    }

    // Reassign all Specialists and Unlock all tiles
    // Mainly for automated cities, Puppets, just captured
    fun reassignAllPopulation() {
        manualSpecialists = false
        reassignPopulation(resetLocked = true)
    }

    /** Apply worked tiles optimization (aka CityFocus) - Expensive!
     *
     *  If the next City.startTurn is soon enough, then use [reassignPopulationDeferred] instead.
     */
    fun reassignPopulation(resetLocked: Boolean = false) {
        if (resetLocked) {
            workedTiles = hashSetOf()
            lockedTiles = hashSetOf()
        } else if(cityAIFocus != CityFocus.Manual.name){
            workedTiles = lockedTiles
        }
        if (!manualSpecialists)
            population.specialistAllocations.clear()
        shouldReassignPopulation = false
        population.autoAssignPopulation()
    }

    /** Apply worked tiles optimization (aka CityFocus) -
     *  immediately for a human player whoes turn it is (interactive),
     *  or deferred to the next startTurn while nextTurn is running (for AI)
     *  @see shouldReassignPopulation
     */
    fun reassignPopulationDeferred() {
        // TODO - is this the best (or even correct) way to detect "interactive" UI calls?
        if (GUI.isMyTurn() && GUI.getViewingPlayer() == civ) reassignPopulation()
        else shouldReassignPopulation = true
    }

    fun destroyCity(overrideSafeties: Boolean = false) {
        // Original capitals and holy cities cannot be destroyed,
        // unless, of course, they are captured by a one-city-challenger.
        if (!canBeDestroyed() && !overrideSafeties) return

        // Destroy planes stationed in city
        for (airUnit in getCenterTile().airUnits.toList()) airUnit.destroy()

        // The relinquish ownership MUST come before removing the city,
        // because it updates the city stats which assumes there is a capital, so if you remove the capital it crashes
        for (tile in getTiles()) {
            expansion.relinquishOwnership(tile)
        }

        // Move the capital if destroyed (by a nuke or by razing)
        // Must be before removing existing capital because we may be annexing a puppet which means city stats update - see #8337
        if (isCapital()) civ.moveCapitalToNextLargest(null)

        civ.cities = civ.cities.toMutableList().apply { remove(this@City) }
        
        if (getRuleset().tileImprovements.containsKey("City ruins"))
            getCenterTile().setImprovement("City ruins")

        // Edge case! What if a water unit is in a city, and you raze the city?
        // Well, the water unit has to return to the water!
        for (unit in getCenterTile().getUnits().toList()) {
            if (!unit.movement.canPassThrough(getCenterTile()))
                unit.movement.teleportToClosestMoveableTile()
        }

        espionage.removeAllPresentSpies(SpyFleeReason.CityDestroyed)

        // Update proximity rankings for all civs
        for (otherCiv in civ.gameInfo.getAliveMajorCivs()) {
            civ.updateProximity(otherCiv,
                otherCiv.updateProximity(civ))
        }
        for (otherCiv in civ.gameInfo.getAliveCityStates()) {
            civ.updateProximity(otherCiv,
                otherCiv.updateProximity(civ))
        }
    }

    fun annexCity() = CityConquestFunctions(this).annexCity()

    /** This happens when we either puppet OR annex, basically whenever we conquer a city and don't liberate it */
    fun puppetCity(conqueringCiv: Civilization) =
        CityConquestFunctions(this).puppetCity(conqueringCiv)

    /* Liberating is returning a city to its founder - makes you LOSE warmongering points **/
    fun liberateCity(conqueringCiv: Civilization) =
        CityConquestFunctions(this).liberateCity(conqueringCiv)

    fun moveToCiv(newCivInfo: Civilization) =
        CityConquestFunctions(this).moveToCiv(newCivInfo)

    internal fun tryUpdateRoadStatus() {
        val requiredRoad = when{
            getRuleset().railroadImprovement?.let { it.techRequired == null || it.techRequired in civ.tech.techsResearched } == true -> RoadStatus.Railroad
            getRuleset().roadImprovement?.let { it.techRequired == null || it.techRequired in civ.tech.techsResearched } == true -> RoadStatus.Road
            else -> RoadStatus.None
        }
        getCenterTile().setRoadStatus(requiredRoad, civ)
    }

    @Readonly
    fun getGoldForSellingBuilding(buildingName: String) =
        getRuleset().buildings[buildingName]!!.cost / 10

    fun sellBuilding(buildingName: String) {
        sellBuilding(getRuleset().buildings[buildingName]!!)
    }

    fun sellBuilding(building: Building) {
        cityConstructions.removeBuilding(building)
        civ.addGold(getGoldForSellingBuilding(building.name))
        hasSoldBuildingThisTurn = true

        population.unassignExtraPopulation() // If the building provided specialists, release them to other work
        population.autoAssignPopulation() // also updates city stats
        civ.cache.updateCivResources() // this building could be a resource-requiring one
    }

    fun canPlaceNewUnit(construction: BaseUnit): Boolean {
        val tile = getCenterTile()
        return when {
            construction.isCivilian() -> tile.civilianUnit == null
            construction.movesLikeAirUnits -> return true // Dealt with in MapUnit.getRejectionReasons
            else -> tile.militaryUnit == null
        }
    }

    /** Implements [UniqueParameterType.CityFilter][com.unciv.models.ruleset.unique.UniqueParameterType.CityFilter] */
    @Readonly
    fun matchesFilter(filter: String, viewingCiv: Civilization? = civ, multiFilter: Boolean = true): Boolean {
        return if (multiFilter)
            MultiFilter.multiFilter(filter, { matchesSingleFilter(it, viewingCiv) })
        else matchesSingleFilter(filter, viewingCiv)
    }

    @Readonly
    private fun matchesSingleFilter(filter: String, viewingCiv: Civilization? = civ): Boolean {
        return when (filter) {
            "in this city" -> true // Filtered by the way uniques are found
            "in all cities" -> true
            in Constants.all -> true
            "in your cities", "Your" -> viewingCiv == civ
            "in all coastal cities", "Coastal" -> isCoastal()
            "in capital", "Capital" -> isCapital()
            "in all non-occupied cities", "Non-occupied" -> !cityStats.hasExtraAnnexUnhappiness() || isPuppet
            "in all cities with a world wonder" -> cityConstructions.getBuiltBuildings()
                .any { it.isWonder }
            "in all cities connected to capital" -> isConnectedToCapital()
            "in all cities with a garrison", "Garrisoned" -> isGarrisoned()
            "in all cities in which the majority religion is a major religion" ->
                religion.getMajorityReligionName() != null
                && religion.getMajorityReligion()!!.isMajorReligion()
            "in all cities in which the majority religion is an enhanced religion" ->
                religion.getMajorityReligionName() != null
                && religion.getMajorityReligion()!!.isEnhancedReligion()
            "in non-enemy foreign cities" ->
                viewingCiv != null && viewingCiv != civ
                && !civ.isAtWarWith(viewingCiv)
            "in enemy cities", "Enemy" -> civ.isAtWarWith(viewingCiv ?: civ)
            "in foreign cities", "Foreign" -> viewingCiv != null && viewingCiv != civ
            "in annexed cities", "Annexed" -> foundingCiv != civ.civName && !isPuppet
            "in puppeted cities", "Puppeted" -> isPuppet
            "in resisting cities", "Resisting" -> isInResistance()
            "in cities owned by original founder", "Original Founder" -> foundingCiv == (viewingCiv ?: civ).civName
            "in cities being razed", "Razing" -> isBeingRazed
            "in holy cities", "Holy" -> isHolyCity()
            "in City-State cities" -> civ.isCityState
            // This is only used in communication to the user indicating that only in cities with this
            // religion a unique is active. However, since religion uniques only come from the city itself,
            // this will always be true when checked.
            "in cities following this religion" -> true
            "in cities following our religion" -> viewingCiv?.religionManager?.religion == religion.getMajorityReligion()
            else -> civ.matchesFilter(filter, state, false)
        }
    }

    // So everywhere in the codebase there were continuous calls to either
    // `cityConstructions.builtBuildingUniqueMap.getUniques()` or `cityConstructions.builtBuildingMap.getAllUniques()`,
    // which was fine as long as those were the only uniques that cities could provide.
    // However, with the introduction of religion, cities might also get uniques from the religion the city follows.
    // Adding both calls to `builtBuildingsUniqueMap` and `Religion` every time is not really modular and also ugly, so something had to be done.
    // Looking at all the use cases, the following functions were written to handle all findMatchingUniques() problems.
    // Sadly, due to the large disparity between use cases, there needed to be lots of functions.

    // Finds matching uniques provided from both local and non-local sources.
    @Readonly
    fun getMatchingUniques(
        uniqueType: UniqueType,
        gameContext: GameContext = state,
        includeCivUniques: Boolean = true
    ): Sequence<Unique> {
        return if (includeCivUniques)
            civ.getMatchingUniques(uniqueType, gameContext) +
                getLocalMatchingUniques(uniqueType, gameContext)
        else (
            cityConstructions.builtBuildingUniqueMap.getUniques(uniqueType)
                + religion.getUniques(uniqueType)
            ).filter {
                !it.isTimedTriggerable && it.conditionalsApply(gameContext)
            }.flatMap { it.getMultiplied(gameContext) }
    }

    // Uniques special to this city
    @Readonly
    fun getLocalMatchingUniques(uniqueType: UniqueType, gameContext: GameContext = state): Sequence<Unique> {
        val uniques = cityConstructions.builtBuildingUniqueMap.getUniques(uniqueType).filter { it.isLocalEffect } +
            religion.getUniques(uniqueType)
        return uniques.filter { !it.isTimedTriggerable && it.conditionalsApply(gameContext) }
                .flatMap { it.getMultiplied(gameContext) }
    }

    // Uniques coming from this city, but that should be provided globally
    @Readonly
    fun getMatchingUniquesWithNonLocalEffects(uniqueType: UniqueType, gameContext: GameContext = state): Sequence<Unique> {
        val uniques = cityConstructions.builtBuildingUniqueMap.getUniques(uniqueType)
        // Memory performance showed that this function was very memory intensive, thus we only create the filter if needed
        return if (uniques.any()) uniques.filter { !it.isLocalEffect && !it.isTimedTriggerable
            && it.conditionalsApply(gameContext) }.flatMap { it.getMultiplied(gameContext) }
        else uniques
    }

    //endregion
}<|MERGE_RESOLUTION|>--- conflicted
+++ resolved
@@ -297,12 +297,8 @@
     @Readonly fun isHolyCity(): Boolean = religion.religionThisIsTheHolyCityOf != null && !religion.isBlockedHolyCity
     @Readonly fun isHolyCityOf(religionName: String?) = isHolyCity() && religion.religionThisIsTheHolyCityOf == religionName
 
-<<<<<<< HEAD
+    @Readonly
     fun canBeDestroyed(justCaptured: Boolean = false, conqueringCiv: Civilization? = null): Boolean {
-=======
-    @Readonly
-    fun canBeDestroyed(justCaptured: Boolean = false): Boolean {
->>>>>>> 237e286d
         if (civ.gameInfo.gameParameters.noCityRazing) return false
 
         val allowRazeCapital = civ.gameInfo.ruleset.modOptions.hasUnique(UniqueType.AllowRazeCapital)
