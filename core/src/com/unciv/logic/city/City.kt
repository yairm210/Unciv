package com.unciv.logic.city

import com.badlogic.gdx.math.Vector2
import com.unciv.Constants
import com.unciv.GUI
import com.unciv.logic.IsPartOfGameInfoSerialization
import com.unciv.logic.MultiFilter
import com.unciv.logic.city.managers.CityConquestFunctions
import com.unciv.logic.city.managers.CityEspionageManager
import com.unciv.logic.city.managers.CityExpansionManager
import com.unciv.logic.city.managers.CityPopulationManager
import com.unciv.logic.city.managers.CityReligionManager
import com.unciv.logic.city.managers.SpyFleeReason
import com.unciv.logic.civilization.Civilization
import com.unciv.logic.map.TileMap
import com.unciv.logic.map.mapunit.MapUnit
import com.unciv.logic.map.tile.RoadStatus
import com.unciv.logic.map.tile.Tile
import com.unciv.models.ruleset.Building
import com.unciv.models.ruleset.unique.StateForConditionals
import com.unciv.models.ruleset.unique.Unique
import com.unciv.models.ruleset.unique.UniqueType
import com.unciv.models.ruleset.unit.BaseUnit
import com.unciv.models.stats.INamed
import com.unciv.models.stats.Stat
import java.util.UUID
import kotlin.math.roundToInt

enum class CityFlags {
    WeLoveTheKing,
    ResourceDemand,
    Resistance
}


class City : IsPartOfGameInfoSerialization, INamed {
    @Transient
    lateinit var civ: Civilization

    @Transient
    private lateinit var centerTile: Tile  // cached for better performance

    @Transient
    val range = 2

    @Transient
    lateinit var tileMap: TileMap

    @Transient
    lateinit var tilesInRange: HashSet<Tile>

    @Transient
    // This is so that military units can enter the city, even before we decide what to do with it
    var hasJustBeenConquered = false

    var location: Vector2 = Vector2.Zero
    var id: String = UUID.randomUUID().toString()
    override var name: String = ""
    var foundingCiv = ""
    // This is so that cities in resistance that are recaptured aren't in resistance anymore
    var previousOwner = ""
    var turnAcquired = 0
    var health = 200


    var population = CityPopulationManager()
    var cityConstructions = CityConstructions()
    var expansion = CityExpansionManager()
    var religion = CityReligionManager()
    var espionage = CityEspionageManager()

    @Transient  // CityStats has no serializable fields
    var cityStats = CityStats(this)

    /** All tiles that this city controls */
    var tiles = HashSet<Vector2>()

    /** Tiles that have population assigned to them */
    var workedTiles = HashSet<Vector2>()

    /** Tiles that the population in them won't be reassigned */
    var lockedTiles = HashSet<Vector2>()
    var manualSpecialists = false
    var isBeingRazed = false
    var attackedThisTurn = false
    var hasSoldBuildingThisTurn = false
    var isPuppet = false
    var updateCitizens = false  // flag so that on startTurn() the Governor reassigns Citizens

    @delegate:Transient
<<<<<<< HEAD
    val neighboringCities: List<City> by lazy { 
        civ.gameInfo.getCities().filter { it != this && it.getCenterTile().isExplored(civ) && it.getCenterTile().aerialDistanceTo(getCenterTile()) <= 12 }.toList()
=======
    val neighboringCities: List<City> by lazy {
        civ.gameInfo.getCities().filter { it != this && it.getCenterTile().aerialDistanceTo(getCenterTile()) <= 8 }.toList()
>>>>>>> 1296b16f
    }

    var cityAIFocus: String = CityFocus.NoFocus.name
    fun getCityFocus() = CityFocus.values().firstOrNull { it.name == cityAIFocus } ?: CityFocus.NoFocus
    fun setCityFocus(cityFocus: CityFocus){ cityAIFocus = cityFocus.name }



    var avoidGrowth: Boolean = false
    @Transient var currentGPPBonus: Int = 0  // temporary variable saved for rankSpecialist()

    /** The very first found city is the _original_ capital,
     * while the _current_ capital can be any other city after the original one is captured.
     * It is important to distinguish them since the original cannot be razed and defines the Domination Victory. */
    var isOriginalCapital = false

    /** For We Love the King Day */
    var demandedResource = ""

    internal var flagsCountdown = HashMap<String, Int>()

    /** Persisted connected-to-capital (by any medium) to allow "disconnected" notifications after loading */
    // Unknown only exists to support older saves, so those do not generate spurious connected/disconnected messages.
    // The other names are chosen so serialization is compatible with a Boolean to allow easy replacement in the future.
    @Suppress("EnumEntryName")
    enum class ConnectedToCapitalStatus { Unknown, `false`, `true` }
    var connectedToCapitalStatus = ConnectedToCapitalStatus.Unknown

    fun hasDiplomaticMarriage(): Boolean = foundingCiv == ""

    //region pure functions
    fun clone(): City {
        val toReturn = City()
        toReturn.location = location
        toReturn.id = id
        toReturn.name = name
        toReturn.health = health
        toReturn.population = population.clone()
        toReturn.cityConstructions = cityConstructions.clone()
        toReturn.expansion = expansion.clone()
        toReturn.religion = religion.clone()
        toReturn.tiles = tiles
        toReturn.workedTiles = workedTiles
        toReturn.lockedTiles = lockedTiles
        toReturn.isBeingRazed = isBeingRazed
        toReturn.attackedThisTurn = attackedThisTurn
        toReturn.foundingCiv = foundingCiv
        toReturn.turnAcquired = turnAcquired
        toReturn.isPuppet = isPuppet
        toReturn.isOriginalCapital = isOriginalCapital
        toReturn.flagsCountdown.putAll(flagsCountdown)
        toReturn.demandedResource = demandedResource
        toReturn.updateCitizens = updateCitizens
        toReturn.cityAIFocus = cityAIFocus
        toReturn.avoidGrowth = avoidGrowth
        toReturn.manualSpecialists = manualSpecialists
        toReturn.connectedToCapitalStatus = connectedToCapitalStatus
        return toReturn
    }

    fun canBombard() = !attackedThisTurn && !isInResistance()
    fun getCenterTile(): Tile = centerTile
    fun getTiles(): Sequence<Tile> = tiles.asSequence().map { tileMap[it] }
    fun getWorkableTiles() = tilesInRange.asSequence().filter { it.getOwner() == civ }
    fun isWorked(tile: Tile) = workedTiles.contains(tile.position)

    fun isCapital(): Boolean = cityConstructions.getBuiltBuildings().any { it.hasUnique(UniqueType.IndicatesCapital) }
    fun isCoastal(): Boolean = centerTile.isCoastalTile()

    fun capitalCityIndicator(): Building? {
        val indicatorBuildings = getRuleset().buildings.values.asSequence()
            .filter { it.hasUnique(UniqueType.IndicatesCapital) }

        val civSpecificBuilding = indicatorBuildings.firstOrNull { it.uniqueTo == civ.civName }
        return civSpecificBuilding ?: indicatorBuildings.firstOrNull()
    }

    fun isConnectedToCapital(connectionTypePredicate: (Set<String>) -> Boolean = { true }): Boolean {
        val mediumTypes = civ.cache.citiesConnectedToCapitalToMediums[this] ?: return false
        return connectionTypePredicate(mediumTypes)
    }

    fun isGarrisoned() = getGarrison() != null
    fun getGarrison(): MapUnit? =
            getCenterTile().militaryUnit?.takeIf {
                it.civ == this.civ && it.canGarrison()
            }

    fun hasFlag(flag: CityFlags) = flagsCountdown.containsKey(flag.name)
    fun getFlag(flag: CityFlags) = flagsCountdown[flag.name]!!

    fun isWeLoveTheKingDayActive() = hasFlag(CityFlags.WeLoveTheKing)
    fun isInResistance() = hasFlag(CityFlags.Resistance)
    fun isBlockaded(): Boolean {
        // Coastal cities are blocked if every adjacent water tile is blocked
        if (!isCoastal()) return false
        return getCenterTile().neighbors.filter { it.isWater }.all {
            it.isBlockaded()
        }
    }

    fun getRuleset() = civ.gameInfo.ruleset

    fun getResourcesGeneratedByCity() = CityResources.getResourcesGeneratedByCity(this)
    fun getAvailableResourceAmount(resourceName: String) = CityResources.getAvailableResourceAmount(this, resourceName)

    fun isGrowing() = foodForNextTurn() > 0
    fun isStarving() = foodForNextTurn() < 0

    fun foodForNextTurn() = cityStats.currentCityStats.food.roundToInt()


    fun containsBuildingUnique(uniqueType: UniqueType, state: StateForConditionals = StateForConditionals(this)) =
        cityConstructions.builtBuildingUniqueMap.getMatchingUniques(uniqueType, state).any()

    fun getGreatPersonPercentageBonus() = GreatPersonPointsBreakdown.getGreatPersonPercentageBonus(this)
    fun getGreatPersonPoints() = GreatPersonPointsBreakdown(this).sum()

    fun addStat(stat: Stat, amount: Int) {
        when (stat) {
            Stat.Production -> cityConstructions.addProductionPoints(amount)
            Stat.Food -> population.foodStored += amount
            else -> civ.addStat(stat, amount)
        }
    }

    fun getStatReserve(stat: Stat): Int {
        return when (stat) {
            Stat.Production -> cityConstructions.getWorkDone(cityConstructions.getCurrentConstruction().name)
            Stat.Food -> population.foodStored
            else -> civ.getStatReserve(stat)
        }
    }

    fun hasStatToBuy(stat: Stat, price: Int): Boolean {
        return when {
            civ.gameInfo.gameParameters.godMode -> true
            price == 0 -> true
            else -> getStatReserve(stat) >= price
        }
    }

    internal fun getMaxHealth() =
        200 + cityConstructions.getBuiltBuildings().sumOf { it.cityHealth }

    fun getStrength() = cityConstructions.getBuiltBuildings().sumOf { it.cityStrength }.toFloat()

    override fun toString() = name // for debug

    fun isHolyCity(): Boolean = religion.religionThisIsTheHolyCityOf != null && !religion.isBlockedHolyCity
    fun isHolyCityOf(religionName: String?) = isHolyCity() && religion.religionThisIsTheHolyCityOf == religionName

    fun canBeDestroyed(justCaptured: Boolean = false): Boolean {
        if (civ.gameInfo.gameParameters.noCityRazing) return false

        val allowRazeCapital = civ.gameInfo.ruleset.modOptions.hasUnique(UniqueType.AllowRazeCapital)
        val allowRazeHolyCity = civ.gameInfo.ruleset.modOptions.hasUnique(UniqueType.AllowRazeHolyCity)

        if (isOriginalCapital && !allowRazeCapital) return false
        if (isHolyCity() && !allowRazeHolyCity) return false
        if (isCapital() && !justCaptured && !allowRazeCapital) return false

        return true
    }

    //endregion

    //region state-changing functions
    fun setTransients(civInfo: Civilization) {
        this.civ = civInfo
        tileMap = civInfo.gameInfo.tileMap
        centerTile = tileMap[location]
        tilesInRange = getCenterTile().getTilesInDistance(3).toHashSet()
        population.city = this
        expansion.city = this
        expansion.setTransients()
        cityConstructions.city = this
        religion.setTransients(this)
        cityConstructions.setTransients()
        espionage.setTransients(this)
    }

    fun setFlag(flag: CityFlags, amount: Int) {
        flagsCountdown[flag.name] = amount
    }

    fun removeFlag(flag: CityFlags) {
        flagsCountdown.remove(flag.name)
    }

    fun resetWLTKD() {
        // Removes the flags for we love the king & resource demand
        // The resource demand flag will automatically be readded with 15 turns remaining, see startTurn()
        removeFlag(CityFlags.WeLoveTheKing)
        removeFlag(CityFlags.ResourceDemand)
        demandedResource = ""
    }

    // Reassign all Specialists and Unlock all tiles
    // Mainly for automated cities, Puppets, just captured
    fun reassignAllPopulation() {
        manualSpecialists = false
        reassignPopulation(resetLocked = true)
    }

    /** Apply worked tiles optimization (aka CityFocus) - Expensive!
     *
     *  If the next City.startTurn is soon enough, then use [reassignPopulationDeferred] instead.
     */
    fun reassignPopulation(resetLocked: Boolean = false) {
        if (resetLocked) {
            workedTiles = hashSetOf()
            lockedTiles = hashSetOf()
        } else if(cityAIFocus != CityFocus.Manual.name){
            workedTiles = lockedTiles
        }
        if (!manualSpecialists)
            population.specialistAllocations.clear()
        updateCitizens = false
        population.autoAssignPopulation()
    }

    /** Apply worked tiles optimization (aka CityFocus) -
     *  immediately for a human player whoes turn it is (interactive),
     *  or deferred to the next startTurn while nextTurn is running (for AI)
     *  @see reassignPopulation
     */
    fun reassignPopulationDeferred() {
        // TODO - is this the best (or even correct) way to detect "interactive" UI calls?
        if (GUI.isMyTurn() && GUI.getViewingPlayer() == civ) reassignPopulation()
        else updateCitizens = true
    }

    fun destroyCity(overrideSafeties: Boolean = false) {
        // Original capitals and holy cities cannot be destroyed,
        // unless, of course, they are captured by a one-city-challenger.
        if (!canBeDestroyed() && !overrideSafeties) return

        // Destroy planes stationed in city
        for (airUnit in getCenterTile().airUnits.toList()) airUnit.destroy()

        // The relinquish ownership MUST come before removing the city,
        // because it updates the city stats which assumes there is a capital, so if you remove the capital it crashes
        for (tile in getTiles()) {
            expansion.relinquishOwnership(tile)
        }

        // Move the capital if destroyed (by a nuke or by razing)
        // Must be before removing existing capital because we may be annexing a puppet which means city stats update - see #8337
        if (isCapital()) civ.moveCapitalToNextLargest(null)

        civ.cities = civ.cities.toMutableList().apply { remove(this@City) }
        getCenterTile().changeImprovement("City ruins")

        // Edge case! What if a water unit is in a city, and you raze the city?
        // Well, the water unit has to return to the water!
        for (unit in getCenterTile().getUnits().toList()) {
            if (!unit.movement.canPassThrough(getCenterTile()))
                unit.movement.teleportToClosestMoveableTile()
        }

        espionage.removeAllPresentSpies(SpyFleeReason.CityDestroyed)

        // Update proximity rankings for all civs
        for (otherCiv in civ.gameInfo.getAliveMajorCivs()) {
            civ.updateProximity(otherCiv,
                otherCiv.updateProximity(civ))
        }
        for (otherCiv in civ.gameInfo.getAliveCityStates()) {
            civ.updateProximity(otherCiv,
                otherCiv.updateProximity(civ))
        }

        civ.gameInfo.cityDistances.setDirty()
    }

    fun annexCity() = CityConquestFunctions(this).annexCity()

    /** This happens when we either puppet OR annex, basically whenever we conquer a city and don't liberate it */
    fun puppetCity(conqueringCiv: Civilization) =
        CityConquestFunctions(this).puppetCity(conqueringCiv)

    /* Liberating is returning a city to its founder - makes you LOSE warmongering points **/
    fun liberateCity(conqueringCiv: Civilization) =
        CityConquestFunctions(this).liberateCity(conqueringCiv)

    fun moveToCiv(newCivInfo: Civilization) =
        CityConquestFunctions(this).moveToCiv(newCivInfo)

    internal fun tryUpdateRoadStatus() {
        if (getCenterTile().roadStatus == RoadStatus.None) {
            val roadImprovement = getRuleset().roadImprovement
            if (roadImprovement != null && roadImprovement.techRequired in civ.tech.techsResearched)
                getCenterTile().roadStatus = RoadStatus.Road
        } else if (getCenterTile().roadStatus != RoadStatus.Railroad) {
            val railroadImprovement = getRuleset().railroadImprovement
            if (railroadImprovement != null && railroadImprovement.techRequired in civ.tech.techsResearched)
                getCenterTile().roadStatus = RoadStatus.Railroad
        }
    }

    fun getGoldForSellingBuilding(buildingName: String) =
        getRuleset().buildings[buildingName]!!.cost / 10

    fun sellBuilding(buildingName: String) {
        sellBuilding(getRuleset().buildings[buildingName]!!)
    }

    fun sellBuilding(building: Building) {
        cityConstructions.removeBuilding(building)
        civ.addGold(getGoldForSellingBuilding(building.name))
        hasSoldBuildingThisTurn = true

        population.unassignExtraPopulation() // If the building provided specialists, release them to other work
        population.autoAssignPopulation()
        cityStats.update()
        civ.cache.updateCivResources() // this building could be a resource-requiring one
    }

    fun canPlaceNewUnit(construction: BaseUnit): Boolean {
        val tile = getCenterTile()
        return when {
            construction.isCivilian() -> tile.civilianUnit == null
            construction.movesLikeAirUnits() -> tile.airUnits.count { !it.isTransported } < 6
            else -> tile.militaryUnit == null
        }
    }

    /** Implements [UniqueParameterType.CityFilter][com.unciv.models.ruleset.unique.UniqueParameterType.CityFilter] */
    fun matchesFilter(filter: String, viewingCiv: Civilization? = civ): Boolean {
        return MultiFilter.multiFilter(filter, { matchesSingleFilter(it, viewingCiv) })
    }

    private fun matchesSingleFilter(filter: String, viewingCiv: Civilization? = civ): Boolean {
        return when (filter) {
            "in this city" -> true // Filtered by the way uniques are found
            "in all cities" -> true
            in Constants.all -> true
            "in your cities", "Your" -> viewingCiv == civ
            "in all coastal cities", "Coastal" -> isCoastal()
            "in capital", "Capital" -> isCapital()
            "in all non-occupied cities", "Non-occupied" -> !cityStats.hasExtraAnnexUnhappiness() || isPuppet
            "in all cities with a world wonder" -> cityConstructions.getBuiltBuildings()
                .any { it.isWonder }
            "in all cities connected to capital" -> isConnectedToCapital()
            "in all cities with a garrison", "Garrisoned" -> isGarrisoned()
            "in all cities in which the majority religion is a major religion" ->
                religion.getMajorityReligionName() != null
                && religion.getMajorityReligion()!!.isMajorReligion()
            "in all cities in which the majority religion is an enhanced religion" ->
                religion.getMajorityReligionName() != null
                && religion.getMajorityReligion()!!.isEnhancedReligion()
            "in non-enemy foreign cities" ->
                viewingCiv != null && viewingCiv != civ
                && !civ.isAtWarWith(viewingCiv)
            "in enemy cities", "Enemy" -> civ.isAtWarWith(viewingCiv ?: civ)
            "in foreign cities", "Foreign" -> viewingCiv != null && viewingCiv != civ
            "in annexed cities", "Annexed" -> foundingCiv != civ.civName && !isPuppet
            "in puppeted cities", "Puppeted" -> isPuppet
            "in resisting cities", "Resisting" -> isInResistance()
            "in cities being razed", "Razing" -> isBeingRazed
            "in holy cities", "Holy" -> isHolyCity()
            "in City-State cities" -> civ.isCityState()
            // This is only used in communication to the user indicating that only in cities with this
            // religion a unique is active. However, since religion uniques only come from the city itself,
            // this will always be true when checked.
            "in cities following this religion" -> true
            "in cities following our religion" -> viewingCiv?.religionManager?.religion == religion.getMajorityReligion()
            else -> civ.matchesFilter(filter)
        }
    }

    // So everywhere in the codebase there were continuous calls to either
    // `cityConstructions.builtBuildingUniqueMap.getUniques()` or `cityConstructions.builtBuildingMap.getAllUniques()`,
    // which was fine as long as those were the only uniques that cities could provide.
    // However, with the introduction of religion, cities might also get uniques from the religion the city follows.
    // Adding both calls to `builtBuildingsUniqueMap` and `Religion` every time is not really modular and also ugly, so something had to be done.
    // Looking at all the use cases, the following functions were written to handle all findMatchingUniques() problems.
    // Sadly, due to the large disparity between use cases, there needed to be lots of functions.

    // Finds matching uniques provided from both local and non-local sources.
    fun getMatchingUniques(
        uniqueType: UniqueType,
        stateForConditionals: StateForConditionals = StateForConditionals(this),
        includeCivUniques: Boolean = true
    ): Sequence<Unique> {
        return if (includeCivUniques)
            civ.getMatchingUniques(uniqueType, stateForConditionals) +
                getLocalMatchingUniques(uniqueType, stateForConditionals)
        else (
            cityConstructions.builtBuildingUniqueMap.getUniques(uniqueType)
                + religion.getUniques().filter { it.type == uniqueType }
            ).filter {
                !it.isTimedTriggerable && it.conditionalsApply(stateForConditionals)
            }.flatMap { it.getMultiplied(stateForConditionals) }
    }

    // Uniques special to this city
    fun getLocalMatchingUniques(uniqueType: UniqueType, stateForConditionals: StateForConditionals = StateForConditionals(this)): Sequence<Unique> {
        val uniques = cityConstructions.builtBuildingUniqueMap.getUniques(uniqueType).filter { it.isLocalEffect } +
            religion.getUniques().filter { it.type == uniqueType }
        return if (uniques.any()) uniques.filter { !it.isTimedTriggerable && it.conditionalsApply(stateForConditionals) }
            .flatMap { it.getMultiplied(stateForConditionals) }
        else uniques
    }

    // Uniques coming from this city, but that should be provided globally
    fun getMatchingUniquesWithNonLocalEffects(uniqueType: UniqueType, stateForConditionals: StateForConditionals): Sequence<Unique> {
        val uniques = cityConstructions.builtBuildingUniqueMap.getUniques(uniqueType)
        // Memory performance showed that this function was very memory intensive, thus we only create the filter if needed
        return if (uniques.any()) uniques.filter { !it.isLocalEffect && !it.isTimedTriggerable
            && it.conditionalsApply(stateForConditionals) }.flatMap { it.getMultiplied(stateForConditionals) }
        else uniques
    }

    //endregion
}<|MERGE_RESOLUTION|>--- conflicted
+++ resolved
@@ -88,13 +88,8 @@
     var updateCitizens = false  // flag so that on startTurn() the Governor reassigns Citizens
 
     @delegate:Transient
-<<<<<<< HEAD
     val neighboringCities: List<City> by lazy { 
         civ.gameInfo.getCities().filter { it != this && it.getCenterTile().isExplored(civ) && it.getCenterTile().aerialDistanceTo(getCenterTile()) <= 12 }.toList()
-=======
-    val neighboringCities: List<City> by lazy {
-        civ.gameInfo.getCities().filter { it != this && it.getCenterTile().aerialDistanceTo(getCenterTile()) <= 8 }.toList()
->>>>>>> 1296b16f
     }
 
     var cityAIFocus: String = CityFocus.NoFocus.name
