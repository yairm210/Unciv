--- conflicted
+++ resolved
@@ -112,18 +112,8 @@
         var result = currentConstructionSnapshot.tr()
         if (currentConstructionSnapshot != "") {
             val construction = PerpetualConstruction.perpetualConstructionsMap[currentConstructionSnapshot]
-<<<<<<< HEAD
-            if (construction == null) {
-                val turnsLeft = turnsToConstruction(currentConstructionSnapshot)
-                //result += ("\r\n" + "Cost".tr() + " " + getConstruction(currentConstructionFromQueue).getProductionCost(cityInfo.civInfo).toString()).tr()
-                result += ConstructionInfoTable.turnOrTurns(turnsLeft)
-            } else {
-                result += construction.getProductionTooltip(cityInfo)
-            }
-=======
             if (construction == null) result += getTurnsToConstructionString(currentConstructionSnapshot)
             else result += construction.getProductionTooltip(cityInfo)
->>>>>>> 350f0c48
         }
         return result
     }
@@ -466,5 +456,4 @@
         this[idx1] = this[idx2]
         this[idx2] = tmp
     }
-
 }