--- conflicted
+++ resolved
@@ -1,4 +1,4 @@
-package com.unciv.logic.city
+﻿package com.unciv.logic.city
 
 import com.unciv.Constants
 import com.unciv.UncivGame
@@ -279,13 +279,8 @@
             // Place palace for newCiv if this is the only city they have
             // This needs to happen _before_ free buildings are added, as somtimes these should 
             // only be placed in the capital, and then there needs to be a capital.
-<<<<<<< HEAD
             if (newCivInfo.cities.size == 1) {
-                cityConstructions.addBuilding(capitalCityIndicator)
-=======
-            if (newCivInfo.cities.count() == 1) {
                 newCivInfo.moveCapitalTo(this)
->>>>>>> 07562f23
             }
 
             // Add our free buildings to this city and add free buildings provided by the city to other cities
