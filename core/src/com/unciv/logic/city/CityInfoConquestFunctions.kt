package com.unciv.logic.city

import com.unciv.Constants
import com.unciv.UncivGame
import com.unciv.logic.battle.Battle
import com.unciv.logic.civilization.CivilizationInfo
import com.unciv.logic.civilization.NotificationIcon
import com.unciv.logic.civilization.diplomacy.DiplomaticModifiers
import com.unciv.logic.civilization.diplomacy.DiplomaticStatus
import com.unciv.logic.trade.TradeLogic
import com.unciv.logic.trade.TradeOffer
import com.unciv.logic.trade.TradeType
import com.unciv.ui.utils.withoutItem
import java.util.*
import kotlin.math.max
import kotlin.math.min
import kotlin.math.roundToInt
import kotlin.random.Random

/** Helper class for containing 200 lines of "how to move cities between civs" */
class CityInfoConquestFunctions(val city: CityInfo){
    private val tileBasedRandom = Random(city.getCenterTile().position.toString().hashCode())

    private fun getGoldForCapturingCity(conqueringCiv: CivilizationInfo): Int {
        val baseGold = 20 + 10 * city.population.population + tileBasedRandom.nextInt(40)
        val turnModifier = max(0, min(50, city.civInfo.gameInfo.turns - city.turnAcquired)) / 50f
        val cityModifier = if (city.containsBuildingUnique("Doubles Gold given to enemy if city is captured")) 2f else 1f
        val conqueringCivModifier = if (conqueringCiv.hasUnique("Receive triple Gold from Barbarian encampments and pillaging Cities")) 3f else 1f

        val goldPlundered = baseGold * turnModifier * cityModifier * conqueringCivModifier
        return goldPlundered.toInt()
    }

    private fun destroyBuildingsOnCapture() {
        city.apply {
            // Possibly remove other buildings
            for (building in cityConstructions.getBuiltBuildings()) {
                when {
                    building.hasUnique("Never destroyed when the city is captured") || building.isWonder -> continue
                    building.hasUnique("Indicates the capital city") -> continue // Palace needs to stay a just a bit longer so moveToCiv isn't confused
                    building.hasUnique("Destroyed when the city is captured") ->
                        cityConstructions.removeBuilding(building.name)
                    else -> {
                        if (tileBasedRandom.nextInt(100) < 34) {
                            cityConstructions.removeBuilding(building.name)
                        }
                    }
                }
            }
        }
    }

    private fun removeBuildingsOnMoveToCiv(oldCiv: CivilizationInfo) {
        city.apply {
            // Remove all buildings provided for free to this city
            for (building in civInfo.civConstructions.getFreeBuildings(id)) {
                cityConstructions.removeBuilding(building)
            }

            // Remove all buildings provided for free from here to other cities (e.g. CN Tower)
            println("Removing buildings: ${cityConstructions.freeBuildingsProvidedFromThisCity}")
            for ((cityId, buildings) in cityConstructions.freeBuildingsProvidedFromThisCity) {
                val city = oldCiv.cities.firstOrNull { it.id == cityId } ?: continue
                println("Removing buildings $buildings from city ${city.name}")
                for (building in buildings) {
                    city.cityConstructions.removeBuilding(building)
                }
            }
            cityConstructions.freeBuildingsProvidedFromThisCity.clear()

            // Remove national wonders
            for (building in cityConstructions.getBuiltBuildings()) {
                if (building.isNationalWonder && !building.hasUnique("Never destroyed when the city is captured"))
                    cityConstructions.removeBuilding(building.name)
            }
        }
    }

    /** Function for stuff that should happen on any capture, be it puppet, annex or liberate.
     * Stuff that should happen any time a city is moved between civs, so also when trading,
     * should go in `this.moveToCiv()`, which this function also calls.
     */
    private fun conquerCity(conqueringCiv: CivilizationInfo, conqueredCiv: CivilizationInfo, receivingCiv: CivilizationInfo) {
        val goldPlundered = getGoldForCapturingCity(conqueringCiv)
        city.apply {
            conqueringCiv.addGold(goldPlundered)
            conqueringCiv.addNotification("Received [$goldPlundered] Gold for capturing [$name]", getCenterTile().position, NotificationIcon.Gold)

            val reconqueredCityWhileStillInResistance = previousOwner == conqueringCiv.civName && isInResistance()

            destroyBuildingsOnCapture()

            this@CityInfoConquestFunctions.moveToCiv(receivingCiv)

            Battle.destroyIfDefeated(conqueredCiv, conqueringCiv)

            health = getMaxHealth() / 2 // I think that cities recover to half health when conquered?
            if (population.population > 1) population.addPopulation(-1 - population.population / 4) // so from 2-4 population, remove 1, from 5-8, remove 2, etc.
            reassignPopulation()

<<<<<<< HEAD
            resistanceCounter =
=======
            setFlag(CityFlags.Resistance,
>>>>>>> 6296f691
                if (reconqueredCityWhileStillInResistance || foundingCiv == receivingCiv.civName) 0
                else population.population // I checked, and even if you puppet there's resistance for conquering
            )
        }
        conqueringCiv.updateViewableTiles() // Might see new tiles from this city
    }


    /** This happens when we either puppet OR annex, basically whenever we conquer a city and don't liberate it */
    fun puppetCity(conqueringCiv: CivilizationInfo) {
        // Gain gold for plundering city
        val goldPlundered = getGoldForCapturingCity(conqueringCiv)  // todo: use this val
        city.apply {

            val oldCiv = civInfo

            // must be before moving the city to the conquering civ,
            // so the repercussions are properly checked
            diplomaticRepercussionsForConqueringCity(oldCiv, conqueringCiv)

            conquerCity(conqueringCiv, oldCiv, conqueringCiv)

            isPuppet = true
            cityStats.update()
            // The city could be producing something that puppets shouldn't, like units
            cityConstructions.currentConstructionIsUserSet = false
            cityConstructions.constructionQueue.clear()
            cityConstructions.chooseNextConstruction()
        }
    }

    fun annexCity() {
        city.isPuppet = false
        city.cityConstructions.inProgressConstructions.clear() // undo all progress of the previous civ on units etc.
        city.cityStats.update()
        if (!UncivGame.Current.consoleMode)
            UncivGame.Current.worldScreen.shouldUpdate = true
    }

    private fun diplomaticRepercussionsForConqueringCity(oldCiv: CivilizationInfo, conqueringCiv: CivilizationInfo) {
        val currentPopulation = city.population.population
        val percentageOfCivPopulationInThatCity = currentPopulation * 100f /
                oldCiv.cities.sumOf { it.population.population }
        val aggroGenerated = 10f + percentageOfCivPopulationInThatCity.roundToInt()

        // How can you conquer a city but not know the civ you conquered it from?!
        // I don't know either, but some of our players have managed this, and crashed their game!
        if (!conqueringCiv.knows(oldCiv))
            conqueringCiv.makeCivilizationsMeet(oldCiv)

        oldCiv.getDiplomacyManager(conqueringCiv)
                .addModifier(DiplomaticModifiers.CapturedOurCities, -aggroGenerated)

        for (thirdPartyCiv in conqueringCiv.getKnownCivs().filter { it.isMajorCiv() }) {
            val aggroGeneratedForOtherCivs = (aggroGenerated / 10).roundToInt().toFloat()
            if (thirdPartyCiv.isAtWarWith(oldCiv)) // You annoyed our enemy?
                thirdPartyCiv.getDiplomacyManager(conqueringCiv)
                        .addModifier(DiplomaticModifiers.SharedEnemy, aggroGeneratedForOtherCivs) // Cool, keep at at! =D
            else thirdPartyCiv.getDiplomacyManager(conqueringCiv)
                    .addModifier(DiplomaticModifiers.WarMongerer, -aggroGeneratedForOtherCivs) // Uncool bro.
        }
    }

    fun liberateCity(conqueringCiv: CivilizationInfo) {
        city.apply {
            if (foundingCiv == "") { // this should never happen but just in case...
                this@CityInfoConquestFunctions.puppetCity(conqueringCiv)
                this@CityInfoConquestFunctions.annexCity()
                return
            }

            val foundingCiv = civInfo.gameInfo.civilizations.first { it.civName == foundingCiv }
            if (foundingCiv.isDefeated()) // resurrected civ
                for (diploManager in foundingCiv.diplomacy.values)
                    if (diploManager.diplomaticStatus == DiplomaticStatus.War)
                        diploManager.makePeace()

            val oldCiv = civInfo

            diplomaticRepercussionsForLiberatingCity(conqueringCiv, oldCiv)

            conquerCity(conqueringCiv, oldCiv, foundingCiv)

            if (foundingCiv.cities.size == 1) cityConstructions.addBuilding(capitalCityIndicator()) // Resurrection!
            isPuppet = false
            cityStats.update()

            // Move units out of the city when liberated
            for (unit in getCenterTile().getUnits())
                unit.movement.teleportToClosestMoveableTile()
            for (unit in getTiles().flatMap { it.getUnits() }.toList())
                if (!unit.movement.canPassThrough(unit.currentTile))
                    unit.movement.teleportToClosestMoveableTile()
        }
    }


    private fun diplomaticRepercussionsForLiberatingCity(conqueringCiv: CivilizationInfo, conqueredCiv: CivilizationInfo) {
        val foundingCiv = conqueredCiv.gameInfo.civilizations.first { it.civName == city.foundingCiv }
        val percentageOfCivPopulationInThatCity = city.population.population *
                100f / (foundingCiv.cities.sumOf { it.population.population } + city.population.population)
        val respectForLiberatingOurCity = 10f + percentageOfCivPopulationInThatCity.roundToInt()

        // In order to get "plus points" in Diplomacy, you have to establish diplomatic relations if you haven't yet
        if (!conqueringCiv.knows(foundingCiv))
            conqueringCiv.makeCivilizationsMeet(foundingCiv)

        if (foundingCiv.isMajorCiv()) {
            foundingCiv.getDiplomacyManager(conqueringCiv)
                    .addModifier(DiplomaticModifiers.CapturedOurCities, respectForLiberatingOurCity)
        } else {
            //Liberating a city state gives a large amount of influence, and peace
            foundingCiv.getDiplomacyManager(conqueringCiv).setInfluence(90f)
            if (foundingCiv.isAtWarWith(conqueringCiv)) {
                val tradeLogic = TradeLogic(foundingCiv, conqueringCiv)
                tradeLogic.currentTrade.ourOffers.add(TradeOffer(Constants.peaceTreaty, TradeType.Treaty))
                tradeLogic.currentTrade.theirOffers.add(TradeOffer(Constants.peaceTreaty, TradeType.Treaty))
                tradeLogic.acceptTrade()
            }
        }

        val otherCivsRespectForLiberating = (respectForLiberatingOurCity / 10).roundToInt().toFloat()
        for (thirdPartyCiv in conqueringCiv.getKnownCivs().filter { it.isMajorCiv() && it != conqueredCiv }) {
            thirdPartyCiv.getDiplomacyManager(conqueringCiv)
                    .addModifier(DiplomaticModifiers.LiberatedCity, otherCivsRespectForLiberating) // Cool, keep at at! =D
        }
    }


    fun moveToCiv(newCivInfo: CivilizationInfo) {
        city.apply {
            val oldCiv = civInfo


            // Remove/relocate palace for old Civ - need to do this BEFORE we move the cities between
            //  civs so the capitalCityIndicator recognizes the unique buildings of the conquered civ
            val capitalCityIndicator = capitalCityIndicator()
            if (cityConstructions.isBuilt(capitalCityIndicator)) {
                cityConstructions.removeBuilding(capitalCityIndicator)
                val firstOtherCity = oldCiv.cities.firstOrNull { it != this }
                if (firstOtherCity != null)
                    firstOtherCity.cityConstructions.addBuilding(capitalCityIndicator) // relocate palace
            }

            civInfo.cities = civInfo.cities.toMutableList().apply { remove(city) }
            newCivInfo.cities = newCivInfo.cities.toMutableList().apply { add(city) }
            civInfo = newCivInfo
            hasJustBeenConquered = false
            turnAcquired = civInfo.gameInfo.turns
            previousOwner = oldCiv.civName

            // now that the tiles have changed, we need to reassign population
            for (it in workedTiles.filterNot { tiles.contains(it) }) {
                workedTiles = workedTiles.withoutItem(it)
                population.autoAssignPopulation()
            }


            // Remove their free buildings from this city and remove free buildings provided by the city from their cities
            removeBuildingsOnMoveToCiv(oldCiv)
            // Add our free buildings to this city and add free buildings provided by the city to other cities
            civInfo.civConstructions.tryAddFreeBuildings()

            // Place palace for newCiv if this is the only city they have
            if (newCivInfo.cities.count() == 1) {
                cityConstructions.addBuilding(capitalCityIndicator)
            }

            isBeingRazed = false

            // Transfer unique buildings
            for (building in cityConstructions.getBuiltBuildings()) {
                val civEquivalentBuilding = newCivInfo.getEquivalentBuilding(building.name)
                if (building != civEquivalentBuilding) {
                    cityConstructions.removeBuilding(building.name)
                    cityConstructions.addBuilding(civEquivalentBuilding.name)
                }
            }

            if (civInfo.gameInfo.isReligionEnabled()) religion.removeUnknownPantheons()

            tryUpdateRoadStatus()
            cityStats.update()

            // Update proximity rankings
            civInfo.updateProximity(oldCiv,
                oldCiv.updateProximity(civInfo))
        }
    }

}<|MERGE_RESOLUTION|>--- conflicted
+++ resolved
@@ -98,11 +98,7 @@
             if (population.population > 1) population.addPopulation(-1 - population.population / 4) // so from 2-4 population, remove 1, from 5-8, remove 2, etc.
             reassignPopulation()
 
-<<<<<<< HEAD
-            resistanceCounter =
-=======
             setFlag(CityFlags.Resistance,
->>>>>>> 6296f691
                 if (reconqueredCityWhileStillInResistance || foundingCiv == receivingCiv.civName) 0
                 else population.population // I checked, and even if you puppet there's resistance for conquering
             )
