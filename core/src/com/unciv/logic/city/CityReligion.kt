package com.unciv.logic.city

import com.unciv.Constants
import com.unciv.logic.civilization.NotificationIcon
import com.unciv.models.Counter
import com.unciv.models.Religion
import com.unciv.models.ruleset.unique.Unique
import com.unciv.models.ruleset.unique.UniqueType
import com.unciv.ui.utils.extensions.toPercent

class CityInfoReligionManager {
    @Transient
    lateinit var cityInfo: CityInfo

    // This needs to be kept track of for the
    // "[Stats] when a city adopts this religion for the first time" unique
    val religionsAtSomePointAdopted: HashSet<String> = hashSetOf()

    private val pressures: Counter<String> = Counter()
    // Cached because using `updateNumberOfFollowers` to get this value resulted in many calls
    @Transient
    private val followers: Counter<String> = Counter()

    @delegate:Transient
<<<<<<< HEAD
    private val pressureFromAdjacentCities: Int by lazy { cityInfo.civInfo.gameInfo.getGameSpeed().religiousPressureAdjacentCity }
=======
    private val pressureFromAdjacentCities: Int by lazy {
        when (cityInfo.civInfo.gameInfo.gameParameters.gameSpeed) {
            GameSpeed.Quick -> 9
            GameSpeed.Standard -> 6
            GameSpeed.Epic -> 4
            GameSpeed.Marathon -> 2
        }
    }
>>>>>>> 59e4eb83

    var religionThisIsTheHolyCityOf: String? = null

    init {
        clearAllPressures()
    }

    fun clone(): CityInfoReligionManager {
        val toReturn = CityInfoReligionManager()
        toReturn.cityInfo = cityInfo
        toReturn.religionsAtSomePointAdopted.addAll(religionsAtSomePointAdopted)
        toReturn.pressures.putAll(pressures)
        toReturn.followers.putAll(followers)
        toReturn.religionThisIsTheHolyCityOf = religionThisIsTheHolyCityOf
        return toReturn
    }

    fun setTransients(cityInfo: CityInfo) {
        this.cityInfo = cityInfo
        // We don't need to check for changes in the majority religion, and as this
        // loads in the religion, _of course_ the religion changes, but it shouldn't
        // have any effect
        updateNumberOfFollowers(false)
    }

    fun endTurn() {
        getAffectedBySurroundingCities()
    }

    fun getUniques(): Sequence<Unique> {
        val majorityReligion = getMajorityReligion() ?: return sequenceOf()
        return majorityReligion.getFollowerUniques()
    }


    fun getPressures(): Counter<String> = pressures.clone()

    private fun clearAllPressures() {
        pressures.clear()
        // We add pressure for following no religion
        // Basically used as a failsafe so that there is always some religion,
        // and we don't suddenly divide by 0 somewhere
        // Should be removed when updating the followers so it never becomes the majority religion,
        // `null` is used for that instead.
        pressures.add(Constants.noReligionName, 100)
    }

    fun addPressure(religionName: String, amount: Int, shouldUpdateFollowers: Boolean = true) {
        if (!cityInfo.civInfo.gameInfo.isReligionEnabled()) return // No religion, no pressures
        pressures.add(religionName, amount)

        if (shouldUpdateFollowers) {
            updateNumberOfFollowers(shouldUpdateFollowers)
        }
    }

    fun removeAllPressuresExceptFor(religion: String) {
        val pressureFromThisReligion = pressures[religion]!!
        // Atheism is never removed
        val pressureFromAtheism = pressures[Constants.noReligionName]
        clearAllPressures()
        pressures.add(religion, pressureFromThisReligion)
        if (pressureFromAtheism != null) pressures[Constants.noReligionName] = pressureFromAtheism
        updateNumberOfFollowers()
    }

    fun updatePressureOnPopulationChange(populationChangeAmount: Int) {
        val majorityReligion =
            if (getMajorityReligionName() != null) getMajorityReligionName()!!
            else Constants.noReligionName

        if (populationChangeAmount > 0) {
            addPressure(majorityReligion, 100 * populationChangeAmount)
        } else {
            updateNumberOfFollowers()
        }
    }

    private fun triggerReligionAdoption(newMajorityReligion: String) {
        val newMajorityReligionObject = cityInfo.civInfo.gameInfo.religions[newMajorityReligion]!!
        cityInfo.civInfo.addNotification("Your city [${cityInfo.name}] was converted to [${newMajorityReligionObject.getReligionDisplayName()}]!", cityInfo.location, NotificationIcon.Faith)

        if (newMajorityReligion in religionsAtSomePointAdopted) return

        val religionOwningCiv = newMajorityReligionObject.getFounder()
        if (religionOwningCiv.hasUnique(UniqueType.StatsWhenAdoptingReligionSpeed) || religionOwningCiv.hasUnique(UniqueType.StatsWhenAdoptingReligion)) {
            val statsGranted =
                (
                    religionOwningCiv.getMatchingUniques(UniqueType.StatsWhenAdoptingReligionSpeed)
                    + religionOwningCiv.getMatchingUniques(UniqueType.StatsWhenAdoptingReligion)
                ).map { it.stats }
                .reduce { acc, stats -> acc + stats }

            for ((key, value) in statsGranted)
                religionOwningCiv.addStat(key, value.toInt())
            if (cityInfo.location in religionOwningCiv.exploredTiles)
                religionOwningCiv.addNotification(
                    "You gained [$statsGranted] as your religion was spread to [${cityInfo.name}]",
                    cityInfo.location,
                    NotificationIcon.Faith
                )
            else
                religionOwningCiv.addNotification(
                    "You gained [$statsGranted] as your religion was spread to an unknown city",
                    NotificationIcon.Faith
                )
        }
        religionsAtSomePointAdopted.add(newMajorityReligion)
    }

    private fun updateNumberOfFollowers(checkForReligionAdoption: Boolean = true) {
        val oldMajorityReligion =
            if (checkForReligionAdoption) getMajorityReligionName()
            else null

        followers.clear()
        if (cityInfo.population.population <= 0) return

        val remainders = HashMap<String, Float>()
        val pressurePerFollower = pressures.values.sum() / cityInfo.population.population

        // First give each religion an approximate share based on pressure
        for ((religion, pressure) in pressures) {
            val followersOfThisReligion = (pressure.toFloat() / pressurePerFollower).toInt()
            followers.add(religion, followersOfThisReligion)
            remainders[religion] = pressure.toFloat() - followersOfThisReligion * pressurePerFollower
        }

        var unallocatedPopulation = cityInfo.population.population - followers.values.sum()

        // Divide up the remaining population
        while (unallocatedPopulation > 0) {
            val largestRemainder = remainders.maxByOrNull { it.value }
            if (largestRemainder == null) {
                followers.add(Constants.noReligionName, unallocatedPopulation)
                break
            }
            followers.add(largestRemainder.key, 1)
            remainders[largestRemainder.key] = 0f
            unallocatedPopulation -= 1
        }

        followers.remove(Constants.noReligionName)

        if (checkForReligionAdoption) {
            val newMajorityReligion = getMajorityReligionName()
            if (oldMajorityReligion != newMajorityReligion && newMajorityReligion != null) {
                triggerReligionAdoption(newMajorityReligion)
            }
        }
    }

    fun getNumberOfFollowers(): Counter<String> {
        return followers.clone()
    }

    fun getFollowersOf(religion: String): Int? {
        return followers[religion]
    }

    fun getFollowersOfMajorityReligion(): Int {
        val majorityReligion = getMajorityReligionName() ?: return 0
        return followers[majorityReligion]!!
    }

    fun getFollowersOfOtherReligionsThan(religion: String): Int {
        return followers.filterNot { it.key == religion }.values.sum()
    }

    /** Removes all pantheons except for the one founded by the current owner of the city
     *  Should be called whenever a city changes hands, e.g. conquering and trading
     */
    fun removeUnknownPantheons() {
        for (pressure in pressures.keys.toList()) {  // Copy the keys because we might modify
            if (pressure == Constants.noReligionName) continue
            val correspondingReligion = cityInfo.civInfo.gameInfo.religions[pressure]!!
            if (correspondingReligion.isPantheon()
                && correspondingReligion.foundingCivName != cityInfo.civInfo.civName
            ) {
                pressures.remove(pressure)
            }
        }
        updateNumberOfFollowers()
    }

    fun getMajorityReligionName(): String? {
        if (followers.isEmpty()) return null
        val religionWithMaxPressure = pressures.maxByOrNull { it.value }!!.key
        return when {
            religionWithMaxPressure == Constants.noReligionName -> null
            followers[religionWithMaxPressure]!! >= cityInfo.population.population / 2 -> religionWithMaxPressure
            else -> null
        }
    }

    fun getMajorityReligion(): Religion? {
        return cityInfo.civInfo.gameInfo.religions[getMajorityReligionName()]
    }

    private fun getAffectedBySurroundingCities() {
        if (!cityInfo.civInfo.gameInfo.isReligionEnabled()) return // No religion, no spreading
        // We don't update the amount of followers yet, as only the end result should matter
        // If multiple religions would become the majority religion due to pressure,
        // this will make it so we only receive a notification for the last one.
        // Also, doing it like this increases performance :D
        if (cityInfo.isHolyCity()) {
            addPressure(religionThisIsTheHolyCityOf!!,5 * pressureFromAdjacentCities, false)
        }

        val allCitiesWithinSpreadRange =
            cityInfo.civInfo.gameInfo.getCities()
                .filter {
                    it != cityInfo
                    && it.getCenterTile().aerialDistanceTo(cityInfo.getCenterTile()) <= it.religion.getSpreadRange()
                }
        for (city in allCitiesWithinSpreadRange) {
            val majorityReligionOfCity = city.religion.getMajorityReligionName() ?: continue
            if (!cityInfo.civInfo.gameInfo.religions[majorityReligionOfCity]!!.isMajorReligion()) continue
            addPressure(majorityReligionOfCity, city.religion.pressureAmountToAdjacentCities(cityInfo), false)
        }

        updateNumberOfFollowers()
    }

    private fun getSpreadRange(): Int {
        var spreadRange = 10

        for (unique in cityInfo.getLocalMatchingUniques(UniqueType.ReligionSpreadDistance)) {
            spreadRange += unique.params[0].toInt()
        }

        if (getMajorityReligion() != null) {
            for (unique in getMajorityReligion()!!.getFounder().getMatchingUniques(UniqueType.ReligionSpreadDistance))
                spreadRange += unique.params[0].toInt()
        }

        return spreadRange
    }

    /** Doesn't update the pressures, only returns what they are if the update were to happen right now */
    fun getPressuresFromSurroundingCities(): Counter<String> {
        val addedPressure = Counter<String>()
        if (cityInfo.isHolyCity()) {
            addedPressure[religionThisIsTheHolyCityOf!!] = 5 * pressureFromAdjacentCities
        }
        val allCitiesWithin10Tiles =
            cityInfo.civInfo.gameInfo.getCities()
                .filter {
                    it != cityInfo
                    && it.getCenterTile().aerialDistanceTo(cityInfo.getCenterTile()) <= it.religion.getSpreadRange()
                }
        for (city in allCitiesWithin10Tiles) {
            val majorityReligionOfCity = city.religion.getMajorityReligion() ?: continue
            if (!majorityReligionOfCity.isMajorReligion()) continue
            addedPressure.add(majorityReligionOfCity.name, city.religion.pressureAmountToAdjacentCities(cityInfo))
        }
        return addedPressure
    }

    fun isProtectedByInquisitor(): Boolean {
        for (tile in cityInfo.getCenterTile().neighbors)
            if (tile.civilianUnit?.hasUnique(UniqueType.PreventSpreadingReligion) == true)
                return true
        if (cityInfo.getCenterTile().civilianUnit?.name == "Inquisitor") return true
        return false
    }

    private fun pressureAmountToAdjacentCities(pressuredCity: CityInfo): Int {
        var pressure = pressureFromAdjacentCities.toFloat()

        // Follower beliefs of this religion
        for (unique in cityInfo.getLocalMatchingUniques(UniqueType.NaturalReligionSpreadStrength)) {
            if (pressuredCity.matchesFilter(unique.params[1]))
                pressure *= unique.params[0].toPercent()
        }

        // Founder beliefs of this religion
        if (getMajorityReligion() != null) {
            for (unique in getMajorityReligion()!!.getFounder().getMatchingUniques(UniqueType.NaturalReligionSpreadStrength))
                if (pressuredCity.matchesFilter(unique.params[1]))
                    pressure *= unique.params[0].toPercent()
        }

        return pressure.toInt()
    }
}<|MERGE_RESOLUTION|>--- conflicted
+++ resolved
@@ -22,18 +22,7 @@
     private val followers: Counter<String> = Counter()
 
     @delegate:Transient
-<<<<<<< HEAD
     private val pressureFromAdjacentCities: Int by lazy { cityInfo.civInfo.gameInfo.getGameSpeed().religiousPressureAdjacentCity }
-=======
-    private val pressureFromAdjacentCities: Int by lazy {
-        when (cityInfo.civInfo.gameInfo.gameParameters.gameSpeed) {
-            GameSpeed.Quick -> 9
-            GameSpeed.Standard -> 6
-            GameSpeed.Epic -> 4
-            GameSpeed.Marathon -> 2
-        }
-    }
->>>>>>> 59e4eb83
 
     var religionThisIsTheHolyCityOf: String? = null
 
