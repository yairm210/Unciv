--- conflicted
+++ resolved
@@ -15,7 +15,7 @@
     val religionsAtSomePointAdopted: HashSet<String> = hashSetOf()
 
     private val pressures: Counter<String> = Counter()
-    // `getNumberOfFollowers()` was called a surprisingly large amount of time, so caching it feels useful
+    // Cached because using `updateNumberOfFollowers` to get this value resulted in many calls
     @Transient
     private val followers: Counter<String> = Counter()
     
@@ -200,16 +200,9 @@
     }
 
     fun getMajorityReligion(): String? {
-<<<<<<< HEAD
-        val followersPerReligion = getNumberOfFollowers()
-        if (followersPerReligion.isEmpty()) return null
+        if (followers.isEmpty()) return null
         val religionWithMaxPressure = pressures.maxByOrNull { it.value }!!.key
-        return if (followersPerReligion[religionWithMaxPressure]!! >= cityInfo.population.population / 2) religionWithMaxPressure
-=======
-        if (followers.isEmpty()) return null
-        val religionWithMaxFollowers = followers.maxByOrNull { it.value }!!
-        return if (religionWithMaxFollowers.value >= cityInfo.population.population / 2) religionWithMaxFollowers.key
->>>>>>> 970259a0
+        return if (followers[religionWithMaxPressure]!! >= cityInfo.population.population / 2) religionWithMaxPressure
         else null
     }
 
