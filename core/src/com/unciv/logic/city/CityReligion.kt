--- conflicted
+++ resolved
@@ -169,22 +169,21 @@
         }
     }
     
-<<<<<<< HEAD
     fun getNumberOfFollowers(): Counter<String> {
         return followers.clone()
-=======
+    }
+    
     fun getFollowersOf(religion: String): Int? {
         return followers[religion]
     }
     
     fun getFollowersOfMajorityReligion(): Int {
-        val majorityReligion = getMajorityReligion() ?: return 0
+        val majorityReligion = getMajorityReligionName() ?: return 0
         return followers[majorityReligion]!!
     }
     
     fun getFollowersOfOtherReligionsThan(religion: String): Int {
         return followers.filterNot { it.key == religion }.values.sum()
->>>>>>> 970259a0
     }
     
     /** Removes all pantheons except for the one founded by the current owner of the city
@@ -203,16 +202,9 @@
         updateNumberOfFollowers()
     }
 
-<<<<<<< HEAD
     fun getMajorityReligionName(): String? {
-        val followersPerReligion = getNumberOfFollowers()
-        if (followersPerReligion.isEmpty()) return null
-        val religionWithMaxFollowers = followersPerReligion.maxByOrNull { it.value }!!
-=======
-    fun getMajorityReligion(): String? {
         if (followers.isEmpty()) return null
         val religionWithMaxFollowers = followers.maxByOrNull { it.value }!!
->>>>>>> 970259a0
         return if (religionWithMaxFollowers.value >= cityInfo.population.population / 2) religionWithMaxFollowers.key
         else null
     }
