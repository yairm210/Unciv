--- conflicted
+++ resolved
@@ -182,7 +182,7 @@
 
         var unhappinessFromCitizens = cityInfo.population.population.toFloat()
         var unhappinessFromSpecialists = cityInfo.population.getNumberOfSpecialists().toFloat()
-        
+
         for (unique in civInfo.getMatchingUniques("Specialists only produce []% of normal unhappiness")) {
             unhappinessFromSpecialists *= (1f - unique.params[0].toFloat() / 100f)
         }
@@ -190,8 +190,8 @@
             if (civInfo.hasUnique("Specialists produce half normal unhappiness"))
                 unhappinessFromSpecialists *= 0.5f
         //
-        
-        unhappinessFromCitizens -= cityInfo.population.getNumberOfSpecialists().toFloat() - unhappinessFromSpecialists 
+
+        unhappinessFromCitizens -= cityInfo.population.getNumberOfSpecialists().toFloat() - unhappinessFromSpecialists
 
         if (cityInfo.isPuppet)
             unhappinessFromCitizens *= 1.5f
@@ -306,7 +306,7 @@
         for (unique in uniques.filter { it.placeholderText == "+[]% [] []"})
             if (cityInfo.matchesFilter(unique.params[2]))
                 stats.add(Stat.valueOf(unique.params[1]), unique.params[0].toFloat())
-        
+
         for (unique in uniques.filter { it.placeholderText == "+[]% Production when constructing []" }) {
             if (constructionMatchesFilter(currentConstruction, unique.params[1]))
                 stats.production += unique.params[0].toInt()
@@ -404,11 +404,6 @@
         // If something needs this, we pass this through as a parameter
         val citySpecificUniques = getCitySpecificUniques()
 
-<<<<<<< HEAD
-=======
-        val citySpecificUniques: Sequence<Unique> = cityInfo.cityConstructions.builtBuildingUniqueMap.getAllUniques()
-            .filter { it.params.isNotEmpty() && it.params.last() == "in this city" }
->>>>>>> 772531a3
         // We need to compute Tile yields before happiness
         updateBaseStatList()
         updateCityHappiness()
@@ -502,12 +497,12 @@
             newFinalStatList["Production"] = Stats().apply { production = 1f }
         finalStatList = newFinalStatList
     }
-    
+
     private fun getCitySpecificUniques(): Sequence<Unique> {
         return cityInfo.cityConstructions.builtBuildingUniqueMap.getAllUniques()
         .filter { it.params.isNotEmpty() && it.params.last() == "in this city" }
     }
-    
+
     private fun getUniquesForThisCity(
         unique: String,
         // We might have to cached to avoid concurrency problems, so if we don't, just get it directly
@@ -528,28 +523,28 @@
         for (unique in getUniquesForThisCity("-[]% maintenance cost for buildings []", citySpecificUniques)) {
             buildingsMaintenance *= (1f - unique.params[0].toFloat() / 100)
         }
-        
+
         // Deprecated since 3.15
             for (unique in getUniquesForThisCity("-[]% building maintenance costs []", citySpecificUniques)) {
                 buildingsMaintenance *= (1f - unique.params[0].toFloat() / 100)
             }
         //
-        
+
         return buildingsMaintenance
     }
 
     private fun updateFoodEaten() {
         foodEaten = cityInfo.population.population.toFloat() * 2
         var foodEatenBySpecialists = 2f * cityInfo.population.getNumberOfSpecialists()
-        
-        for (unique in cityInfo.civInfo.getMatchingUniques("-[]% food consumption by specialists")) 
+
+        for (unique in cityInfo.civInfo.getMatchingUniques("-[]% food consumption by specialists"))
             foodEatenBySpecialists *= 1f - unique.params[0].toFloat() / 100f
-        
+
         // Deprecated since 3.15
             if (cityInfo.civInfo.hasUnique("-50% food consumption by specialists"))
                 foodEatenBySpecialists *= 0.5f
         //
-        
+
         foodEaten -= 2f * cityInfo.population.getNumberOfSpecialists() - foodEatenBySpecialists
     }
 }