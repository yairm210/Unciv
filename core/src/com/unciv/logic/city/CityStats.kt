package com.unciv.logic.city

import com.unciv.UncivGame
import com.unciv.logic.civilization.CityStateType
import com.unciv.logic.civilization.diplomacy.RelationshipLevel
import com.unciv.logic.map.RoadStatus
import com.unciv.models.Counter
import com.unciv.models.ruleset.Building
import com.unciv.models.ruleset.GlobalUniques
import com.unciv.models.ruleset.ModOptionsConstants
import com.unciv.models.ruleset.unique.*
import com.unciv.models.ruleset.unit.BaseUnit
import com.unciv.models.stats.Stat
import com.unciv.models.stats.StatMap
import com.unciv.models.stats.Stats
import com.unciv.ui.utils.toPercent
import kotlin.math.min


class StatTreeNode {
    val children = LinkedHashMap<String, StatTreeNode>()
    private var innerStats: Stats? = null

    private fun addInnerStats(stats: Stats) {
        if (innerStats == null) innerStats = stats
        else innerStats!!.add(stats) // What happens if we add 2 stats to the same leaf?
    }

    fun addStats(newStats: Stats, vararg hierarchyList: String) {
        if (hierarchyList.isEmpty()) {
            addInnerStats(newStats)
            return
        }
        val childName = hierarchyList.first()
        if (!children.containsKey(childName))
            children[childName] = StatTreeNode()
        children[childName]!!.addStats(newStats, *hierarchyList.drop(1).toTypedArray())
    }

    fun add(otherTree: StatTreeNode) {
        if (otherTree.innerStats != null) addInnerStats(otherTree.innerStats!!)
        for ((key, value) in otherTree.children) {
            if (!children.containsKey(key)) children[key] = value
            else children[key]!!.add(value)
        }
    }

    val totalStats: Stats
        get() {
            val toReturn = Stats()
            if (innerStats != null) toReturn.add(innerStats!!)
            for (child in children.values) toReturn.add(child.totalStats)
            return toReturn
        }
}

/** Holds and calculates [Stats] for a city.
 * 
 * No field needs to be saved, all are calculated on the fly,
 * so its field in [CityInfo] is @Transient and no such annotation is needed here.
 */
class CityStats(val cityInfo: CityInfo) {
    //region Fields, Transient 

    var baseStatTree = StatTreeNode()

    var statPercentBonusList = LinkedHashMap<String, Stats>()

    var statPercentBonusTree = StatTreeNode()

    // Computed from baseStatList and statPercentBonusList - this is so the players can see a breakdown
    var finalStatList = LinkedHashMap<String, Stats>()

    var happinessList = LinkedHashMap<String, Float>()

    var statsFromTiles = Stats()

    var foodEaten = 0f

    var currentCityStats: Stats = Stats()  // This is so we won't have to calculate this multiple times - takes a lot of time, especially on phones

    //endregion
    //region Pure Functions


    private fun getStatsFromTradeRoute(): Stats {
        val stats = Stats()
        if (!cityInfo.isCapital() && cityInfo.isConnectedToCapital()) {
            val civInfo = cityInfo.civInfo
            stats.gold = civInfo.getCapital().population.population * 0.15f + cityInfo.population.population * 1.1f - 1 // Calculated by http://civilization.wikia.com/wiki/Trade_route_(Civ5)
            for (unique in cityInfo.getMatchingUniques("[] from each Trade Route"))
                stats.add(unique.stats)
            if (civInfo.hasUnique("Gold from all trade routes +25%")) stats.gold *= 1.25f // Machu Picchu speciality
        }
        return stats
    }

    private fun getStatsFromProduction(production: Float): Stats {
        val stats = Stats()

        when (cityInfo.cityConstructions.currentConstructionFromQueue) {
            "Gold" -> stats.gold += production / 4
            "Science" -> stats.science += production * getScienceConversionRate()
        }
        return stats
    }

    fun getScienceConversionRate(): Float {
        var conversionRate = 1 / 4f
        if (cityInfo.civInfo.hasUnique("Production to science conversion in cities increased by 33%"))
            conversionRate *= 1.33f
        return conversionRate
    }

    private fun getStatPercentBonusesFromRailroad(): Stats {
        val stats = Stats()
        val railroadImprovement = RoadStatus.Railroad.improvement(cityInfo.getRuleset())
            ?: return stats // for mods
        val techEnablingRailroad = railroadImprovement.techRequired
        // If we conquered enemy cities connected by railroad, but we don't yet have that tech,
        // we shouldn't get bonuses, it's as if the tracks are laid out but we can't operate them.
        if ( (techEnablingRailroad == null || cityInfo.civInfo.tech.isResearched(techEnablingRailroad))
                && (cityInfo.isCapital() || isConnectedToCapital(RoadStatus.Railroad)))
            stats.production += 25f
        return stats
    }

    private fun addStatPercentBonusesFromBuildings(statPercentBonusTree: StatTreeNode) {
        for (building in cityInfo.cityConstructions.getBuiltBuildings())
            statPercentBonusTree.addStats(building.getStatPercentageBonuses(cityInfo), "Buildings", building.name)
    }



    private fun getStatsFromCityStates(): Stats {
        val stats = Stats()

        for (otherCiv in cityInfo.civInfo.getKnownCivs()) {
            val relationshipLevel = otherCiv.getDiplomacyManager(cityInfo.civInfo).relationshipLevel()
            if (otherCiv.isCityState() && relationshipLevel >= RelationshipLevel.Friend) {
                val eraInfo = cityInfo.civInfo.getEra()

                if (eraInfo.undefinedCityStateBonuses()) {
                    // Deprecated, assume Civ V values for compatibility
                    if (otherCiv.cityStateType == CityStateType.Maritime && relationshipLevel == RelationshipLevel.Ally)
                        stats.food += 1
                    if (otherCiv.cityStateType == CityStateType.Maritime && cityInfo.isCapital())
                        stats.food += 2
                } else {
                    for (bonus in eraInfo.getCityStateBonuses(otherCiv.cityStateType, relationshipLevel)) {
                        if (bonus.isOfType(UniqueType.CityStateStatsPerCity)
                            && cityInfo.matchesFilter(bonus.params[1])
                            && bonus.conditionalsApply(otherCiv, cityInfo)
                        ) stats.add(bonus.stats)
                    }
                }
            }
        }
        
        for (unique in cityInfo.civInfo.getMatchingUniques(UniqueType.BonusStatsFromCityStates)) {
            stats[Stat.valueOf(unique.params[1])] *= unique.params[0].toPercent()
        }

        return stats
    }


    private fun getStatPercentBonusesFromPuppetCity(): Stats {
        val stats = Stats()
        if (cityInfo.isPuppet) {
            stats.science -= 25f
            stats.culture -= 25f
        }
        return stats
    }

    private fun getGrowthBonus(totalFood: Float): StatMap {
        val growthSources = StatMap()
        val stateForConditionals = StateForConditionals(cityInfo.civInfo, cityInfo)
        // "[amount]% growth [cityFilter]"
        for (unique in cityInfo.getMatchingUniques(UniqueType.GrowthPercentBonus, stateForConditionals = stateForConditionals)) {
            if (!cityInfo.matchesFilter(unique.params[1])) continue

            growthSources.add(
                getSourceNameForUnique(unique),
                Stats(food = unique.params[0].toFloat() / 100f * totalFood)
            )
        }
        return growthSources
    }

    fun hasExtraAnnexUnhappiness(): Boolean {
        if (cityInfo.civInfo.civName == cityInfo.foundingCiv || cityInfo.isPuppet) return false
        return !cityInfo.containsBuildingUnique(UniqueType.RemoveAnnexUnhappiness)
    }

    fun getStatsOfSpecialist(specialistName: String): Stats {
        val specialist = cityInfo.getRuleset().specialists[specialistName]
            ?: return Stats()
        val stats = specialist.cloneStats()
        for (unique in cityInfo.getMatchingUniques(UniqueType.StatsFromSpecialist))
            if (cityInfo.matchesFilter(unique.params[1]))
                stats.add(unique.stats)
        for (unique in cityInfo.civInfo.getMatchingUniques(UniqueType.StatsFromObject))
            if (unique.params[1] == specialistName)
                stats.add(unique.stats)
        return stats
    }

    private fun getStatsFromSpecialists(specialists: Counter<String>): Stats {
        val stats = Stats()
        for (entry in specialists.filter { it.value > 0 })
            stats.add(getStatsOfSpecialist(entry.key) * entry.value)
        return stats
    }


    private fun getStatsFromUniquesBySource(): StatTreeNode {
        val sourceToStats = StatTreeNode()
        fun addUniqueStats(unique:Unique) {
            sourceToStats.addStats(unique.stats, getSourceNameForUnique(unique), unique.sourceObjectName ?: "")
        }

        for (unique in cityInfo.getMatchingUniques(UniqueType.Stats))
            addUniqueStats(unique)

        for (unique in cityInfo.getMatchingUniques(UniqueType.StatsPerCity))
            if (cityInfo.matchesFilter(unique.params[1]))
                addUniqueStats(unique)

        // "[stats] per [amount] population [cityFilter]"
        for (unique in cityInfo.getMatchingUniques(UniqueType.StatsPerPopulation))
            if (cityInfo.matchesFilter(unique.params[2])) {
                val amountOfEffects = (cityInfo.population.population / unique.params[1].toInt()).toFloat()
                sourceToStats.addStats(unique.stats.times(amountOfEffects), getSourceNameForUnique(unique), unique.sourceObjectName ?: "")
            }

        for (unique in cityInfo.getMatchingUniques(UniqueType.StatsFromXPopulation))
            if (cityInfo.population.population >= unique.params[1].toInt())
                addUniqueStats(unique)

        for (unique in cityInfo.getMatchingUniques(UniqueType.StatsFromCitiesOnSpecificTiles))
            if (cityInfo.getCenterTile().matchesTerrainFilter(unique.params[1]))
                addUniqueStats(unique)

        // Deprecated since 3.18.14
            for (unique in cityInfo.getMatchingUniques(UniqueType.StatsFromCitiesBefore))
                if (!cityInfo.civInfo.hasTechOrPolicy(unique.params[1]))
                    addUniqueStats(unique)
        //

        return sourceToStats
    }

    private fun getSourceNameForUnique(unique: Unique): String {
        return when (unique.sourceObjectType) {
            null -> ""
            UniqueTarget.Global -> GlobalUniques.getUniqueSourceDescription(unique)
            UniqueTarget.Wonder -> "Wonders"
            UniqueTarget.Building -> "Buildings"
            UniqueTarget.Policy -> "Policies"
            else -> unique.sourceObjectType.name
        }
    }

    private fun getStatPercentBonusesFromGoldenAge(isGoldenAge: Boolean): Stats {
        val stats = Stats()
        if (isGoldenAge) {
            stats.production += 20f
            stats.culture += 20f
        }
        return stats
    }

    private fun getStatsPercentBonusesFromUniquesBySource(currentConstruction: IConstruction): StatTreeNode {
        val sourceToStats = StatTreeNode()

        fun addUniqueStats(unique:Unique, stat:Stat, amount:Float) {
            sourceToStats.addStats(Stats().add(stat, amount), getSourceNameForUnique(unique), unique.sourceObjectName ?: "")
        }

        for (unique in cityInfo.getMatchingUniques(UniqueType.StatPercentBonus)) {
            addUniqueStats(unique, Stat.valueOf(unique.params[1]), unique.params[0].toFloat())
        }


        for (unique in cityInfo.getMatchingUniques(UniqueType.StatPercentBonusCities)) {
            if (cityInfo.matchesFilter(unique.params[2]))
                addUniqueStats(unique, Stat.valueOf(unique.params[1]), unique.params[0].toFloat())
        }

        val uniquesToCheck =
            when {
                currentConstruction is BaseUnit ->
                    cityInfo.getMatchingUniques(UniqueType.PercentProductionUnits)
                currentConstruction is Building && currentConstruction.isAnyWonder() ->
                    cityInfo.getMatchingUniques(UniqueType.PercentProductionWonders)
                currentConstruction is Building && !currentConstruction.isAnyWonder() ->
                    cityInfo.getMatchingUniques(UniqueType.PercentProductionBuildings)
                else -> sequenceOf() // Science/Gold production
            }

        for (unique in uniquesToCheck) {
            if (constructionMatchesFilter(currentConstruction, unique.params[1])
                && cityInfo.matchesFilter(unique.params[2])
            )
                addUniqueStats(unique, Stat.Production, unique.params[0].toFloat())
        }


        for (unique in cityInfo.getMatchingUniques(UniqueType.StatPercentFromReligionFollowers))
            addUniqueStats(unique, Stat.valueOf(unique.params[1]),
                min(
                    unique.params[0].toFloat() * cityInfo.religion.getFollowersOfMajorityReligion(),
                    unique.params[2].toFloat()
                ))

        if (currentConstruction is Building
            && cityInfo.civInfo.cities.isNotEmpty()
            && cityInfo.civInfo.getCapital().cityConstructions.builtBuildings.contains(currentConstruction.name)
        ) {
            for (unique in cityInfo.getMatchingUniques("+25% Production towards any buildings that already exist in the Capital"))
                addUniqueStats(unique, Stat.Production, 25f)
        }

        return sourceToStats
    }

    private fun getStatPercentBonusesFromUnitSupply(): Stats {
        val stats = Stats()
        val supplyDeficit = cityInfo.civInfo.stats().getUnitSupplyDeficit()
        if (supplyDeficit > 0)
            stats.production = cityInfo.civInfo.stats().getUnitSupplyProductionPenalty()
        return stats
    }

    private fun constructionMatchesFilter(construction: IConstruction, filter: String): Boolean {
        if (construction is Building) return construction.matchesFilter(filter)
        if (construction is BaseUnit) return construction.matchesFilter(filter)
        return false
    }

    fun isConnectedToCapital(roadType: RoadStatus): Boolean {
        if (cityInfo.civInfo.cities.count() < 2) return false// first city!

        // Railroad, or harbor from railroad
        return if (roadType == RoadStatus.Railroad)
                cityInfo.isConnectedToCapital {
                    roadTypes ->
                    roadTypes.any { it.contains(RoadStatus.Railroad.name) }
                }
            else cityInfo.isConnectedToCapital()
    }

    private fun getBuildingMaintenanceCosts(): Float {
        // Same here - will have a different UI display.
        var buildingsMaintenance = cityInfo.cityConstructions.getMaintenanceCosts().toFloat() // this is AFTER the bonus calculation!
        if (!cityInfo.civInfo.isPlayerCivilization()) {
            buildingsMaintenance *= cityInfo.civInfo.gameInfo.getDifficulty().aiBuildingMaintenanceModifier
        }

        // e.g. "-[50]% maintenance costs for buildings [in this city]"
        // Deprecated since 3.18.17
            for (unique in cityInfo.getMatchingUniques(UniqueType.DecrasedBuildingMaintenanceDeprecated)) {
                buildingsMaintenance *= (1f - unique.params[0].toFloat() / 100)
            }
        //
        for (unique in cityInfo.getMatchingUniques(UniqueType.BuildingMaintenance)) {
            buildingsMaintenance *= unique.params[0].toPercent()
        }

        return buildingsMaintenance
    }

    //endregion
    //region State-Changing Methods

    fun updateTileStats() {
        val stats = Stats()
        for (cell in cityInfo.tilesInRange
            .filter {
                cityInfo.location == it.position
                        || cityInfo.isWorked(it)
                        || it.owningCity == cityInfo && (it.getTileImprovement()
                    ?.hasUnique(UniqueType.TileProvidesYieldWithoutPopulation) == true
                        || it.hasUnique(UniqueType.TileProvidesYieldWithoutPopulation))
            })
            stats.add(cell.getTileStats(cityInfo, cityInfo.civInfo))
        statsFromTiles = stats
    }


    // needs to be a separate function because we need to know the global happiness state
    // in order to determine how much food is produced in a city!
    fun updateCityHappiness(statsFromBuildings: StatTreeNode) {
        val civInfo = cityInfo.civInfo
        val newHappinessList = LinkedHashMap<String, Float>()
        var unhappinessModifier = civInfo.getDifficulty().unhappinessModifier
        if (!civInfo.isPlayerCivilization())
            unhappinessModifier *= civInfo.gameInfo.getDifficulty().aiUnhappinessModifier

        var unhappinessFromCity = -3f // -3 happiness per city
        if (civInfo.hasUnique("Unhappiness from number of Cities doubled"))
            unhappinessFromCity *= 2f //doubled for the Indian

        newHappinessList["Cities"] = unhappinessFromCity * unhappinessModifier

        var unhappinessFromCitizens = cityInfo.population.population.toFloat()
        var unhappinessFromSpecialists = cityInfo.population.getNumberOfSpecialists().toFloat()

        // Deprecated since 3.16.11
            for (unique in civInfo.getMatchingUniques("Specialists only produce []% of normal unhappiness"))
                unhappinessFromSpecialists *= (1f - unique.params[0].toFloat() / 100f)
        //

        for (unique in cityInfo.getMatchingUniques(UniqueType.UnhappinessFromSpecialistsPercentageChange)) {
            if (cityInfo.matchesFilter(unique.params[1]))
                unhappinessFromSpecialists *= unique.params[0].toPercent()
        }

        unhappinessFromCitizens -= cityInfo.population.getNumberOfSpecialists()
            .toFloat() - unhappinessFromSpecialists

        if (cityInfo.isPuppet)
            unhappinessFromCitizens *= 1.5f
        else if (hasExtraAnnexUnhappiness())
            unhappinessFromCitizens *= 2f

        for (unique in cityInfo.getMatchingUniques(UniqueType.UnhappinessFromPopulationPercentageChange))
            if (cityInfo.matchesFilter(unique.params[1]))
                unhappinessFromCitizens *= unique.params[0].toPercent()

        newHappinessList["Population"] = -unhappinessFromCitizens * unhappinessModifier

        if (hasExtraAnnexUnhappiness()) newHappinessList["Occupied City"] = -2f //annexed city

        val happinessFromSpecialists =
            getStatsFromSpecialists(cityInfo.population.getNewSpecialists()).happiness.toInt()
                .toFloat()
        if (happinessFromSpecialists > 0) newHappinessList["Specialists"] = happinessFromSpecialists

        newHappinessList["Buildings"] = statsFromBuildings.totalStats.happiness.toInt().toFloat()

        newHappinessList["Tile yields"] = statsFromTiles.happiness

        val happinessBySource = getStatsFromUniquesBySource()
        for ((source, stats) in happinessBySource.children)
            if (stats.totalStats.happiness != 0f) {
                if (!newHappinessList.containsKey(source)) newHappinessList[source] = 0f
                newHappinessList[source] = newHappinessList[source]!! + stats.totalStats.happiness
            }

        // we don't want to modify the existing happiness list because that leads
        // to concurrency problems if we iterate on it while changing
        happinessList = newHappinessList
    }

    private fun updateBaseStatList(statsFromBuildings: StatTreeNode) {
        val newBaseStatTree = StatTreeNode()

        // We don't edit the existing baseStatList directly, in order to avoid concurrency exceptions
        val newBaseStatList = StatMap() 

        newBaseStatTree.addStats(Stats(
            science = cityInfo.population.population.toFloat(),
            production = cityInfo.population.getFreePopulation().toFloat()
        ), "Population")
        newBaseStatList["Tile yields"] = statsFromTiles
        newBaseStatList["Specialists"] =
            getStatsFromSpecialists(cityInfo.population.getNewSpecialists())
        newBaseStatList["Trade routes"] = getStatsFromTradeRoute()
        newBaseStatTree.children["Buildings"] = statsFromBuildings
        newBaseStatList["City-States"] = getStatsFromCityStates()

        for ((source, stats) in newBaseStatList)
            newBaseStatTree.addStats(stats, source)

        newBaseStatTree.add(getStatsFromUniquesBySource())
        baseStatTree = newBaseStatTree
    }


    private fun updateStatPercentBonusList(currentConstruction: IConstruction) {
        val newStatsBonusTree = StatTreeNode()

        newStatsBonusTree.addStats(getStatPercentBonusesFromGoldenAge(cityInfo.civInfo.goldenAges.isGoldenAge()),"Golden Age")
        addStatPercentBonusesFromBuildings(newStatsBonusTree)
        newStatsBonusTree.addStats(getStatPercentBonusesFromRailroad(), "Railroad")
        newStatsBonusTree.addStats(getStatPercentBonusesFromPuppetCity(), "Puppet City")
        newStatsBonusTree.addStats(getStatPercentBonusesFromUnitSupply(), "Unit Supply")

        newStatsBonusTree.add(getStatsPercentBonusesFromUniquesBySource(currentConstruction))

        if (UncivGame.Current.superchargedForDebug) {
            val stats = Stats()
            for (stat in Stat.values()) stats[stat] = 10000f
            newStatsBonusTree.addStats(stats, "Supercharged")
        }

        statPercentBonusTree = newStatsBonusTree
    }

    /** Does not update tile stats - instead, updating tile stats updates this */
    fun update(currentConstruction: IConstruction = cityInfo.cityConstructions.getCurrentConstruction(),
               updateTileStats:Boolean = true) {
        if (updateTileStats) updateTileStats()

<<<<<<< HEAD
        // Is This line really necessary? There is only a single unique that actually uses this, 
        // and it is passed to functions at least 3 times for that
        // It's the only reason `cityInfo.getMatchingUniques` has a localUniques parameter,
        // which clutters readability, and also the only reason `CityInfo.getAllLocalUniques()`
        // exists in the first place, though that could be useful for the previous line too.
        val citySpecificUniques = cityInfo.getAllLocalUniques()
=======
        // We calculate this here for concurrency reasons
        // If something needs this, we pass this through as a parameter
        val localBuildingUniques = cityInfo.cityConstructions.builtBuildingUniqueMap.getAllUniques()

>>>>>>> a5687428

        // We need to compute Tile yields before happiness

        val statsFromBuildings = cityInfo.cityConstructions.getStats() // this is performance heavy, so calculate once
        updateBaseStatList(statsFromBuildings)
        updateCityHappiness(statsFromBuildings)
        updateStatPercentBonusList(currentConstruction)

        updateFinalStatList(currentConstruction) // again, we don't edit the existing currentCityStats directly, in order to avoid concurrency exceptions

        val newCurrentCityStats = Stats()
        for (stat in finalStatList.values) newCurrentCityStats.add(stat)
        currentCityStats = newCurrentCityStats

        cityInfo.civInfo.updateStatsForNextTurn()
    }

    private fun updateFinalStatList(currentConstruction: IConstruction) {
        val newFinalStatList = StatMap() // again, we don't edit the existing currentCityStats directly, in order to avoid concurrency exceptions

        for ((key, value) in baseStatTree.children)
            newFinalStatList[key] = value.totalStats.clone()

        val statPercentBonusesSum = statPercentBonusTree.totalStats

        for (entry in newFinalStatList.values)
            entry.production *= statPercentBonusesSum.production.toPercent()

        // We only add the 'extra stats from production' AFTER we calculate the production INCLUDING BONUSES
        val statsFromProduction = getStatsFromProduction(newFinalStatList.values.map { it.production }.sum())
        if (!statsFromProduction.isEmpty()) {
            baseStatTree = StatTreeNode().apply {
                children.putAll(baseStatTree.children)
                addStats(statsFromProduction, "Production")
            } // concurrency-safe addition
            newFinalStatList["Construction"] = statsFromProduction
        }

        for (entry in newFinalStatList.values) {
            entry.gold *= statPercentBonusesSum.gold.toPercent()
            entry.culture *= statPercentBonusesSum.culture.toPercent()
            entry.food *= statPercentBonusesSum.food.toPercent()
        }

        // AFTER we've gotten all the gold stats figured out, only THEN do we plonk that gold into Science
        if (cityInfo.getRuleset().modOptions.uniques.contains(ModOptionsConstants.convertGoldToScience)) {
            val amountConverted = (newFinalStatList.values.sumOf { it.gold.toDouble() }
                    * cityInfo.civInfo.tech.goldPercentConvertedToScience).toInt().toFloat()
            if (amountConverted > 0) // Don't want you converting negative gold to negative science yaknow
                newFinalStatList["Gold -> Science"] = Stats(science = amountConverted, gold = -amountConverted)
        }
        for (entry in newFinalStatList.values) {
            entry.science *= statPercentBonusesSum.science.toPercent()
        }

        for ((unique, statToBeRemoved) in cityInfo.getMatchingUniques(UniqueType.NullifiesStat)
            .map { it to Stat.valueOf(it.params[0]) }
            .distinct()
        ) {
            val removedAmount = newFinalStatList.values.sumOf { it[statToBeRemoved].toDouble() }

            newFinalStatList.add(
                getSourceNameForUnique(unique),
                Stats().apply { this[statToBeRemoved] = -removedAmount.toFloat() }
            )
        }

        /* Okay, food calculation is complicated.
        First we see how much food we generate. Then we apply production bonuses to it.
        Up till here, business as usual.
        Then, we deduct food eaten (from the total produced).
        Now we have the excess food, to which "growth" modifiers apply
        Some policies have bonuses for growth only, not general food production. */

        updateFoodEaten()
        newFinalStatList["Population"]!!.food -= foodEaten

        var totalFood = newFinalStatList.values.map { it.food }.sum()

        // Apply growth modifier only when positive food
        if (totalFood > 0) {
            // Since growth bonuses are special, (applied afterwards) they will be displayed separately in the user interface as well.
            // All bonuses except We Love The King do apply even when unhappy
            val growthBonuses = getGrowthBonus(totalFood)
            for (growthBonus in growthBonuses) {
                newFinalStatList.add("[${growthBonus.key}] ([Growth])", growthBonus.value)
            }
            if (cityInfo.isWeLoveTheKingDayActive() && cityInfo.civInfo.getHappiness() >= 0) {
                // We Love The King Day +25%, only if not unhappy
                val weLoveTheKingFood = Stats(food = totalFood / 4)
                newFinalStatList.add("We Love The King Day", weLoveTheKingFood)
            }
            // recalculate only when all applied - growth bonuses are not multiplicative
            // bonuses can allow a city to grow even with -100% unhappiness penalty, this is intended
            totalFood = newFinalStatList.values.map { it.food }.sum()
        }

        val buildingsMaintenance = getBuildingMaintenanceCosts() // this is AFTER the bonus calculation!
        newFinalStatList["Maintenance"] = Stats(gold = -buildingsMaintenance.toInt().toFloat())

        if (totalFood > 0 
            && currentConstruction is INonPerpetualConstruction 
            && currentConstruction.hasUnique(UniqueType.ConvertFoodToProductionWhenConstructed)
        ) {
            newFinalStatList["Excess food to production"] = Stats(production = totalFood, food = -totalFood)
        }
        
        val growthNullifyingUnique = cityInfo.getMatchingUniques(UniqueType.NullifiesGrowth).firstOrNull()
        if (growthNullifyingUnique != null) {
            val amountToRemove = -newFinalStatList.values.sumOf { it[Stat.Food].toDouble() }
            newFinalStatList[getSourceNameForUnique(growthNullifyingUnique)] =
                Stats().apply { this[Stat.Food] = amountToRemove.toFloat() }
        }

        if (cityInfo.isInResistance())
            newFinalStatList.clear()  // NOPE
        
        if (newFinalStatList.values.map { it.production }.sum() < 1)  // Minimum production for things to progress
            newFinalStatList["Production"] = Stats(production = 1f)
        finalStatList = newFinalStatList
    }

    private fun updateFoodEaten() {
        foodEaten = cityInfo.population.population.toFloat() * 2
        var foodEatenBySpecialists = 2f * cityInfo.population.getNumberOfSpecialists()

        // Deprecated since 3.16.11
            for (unique in cityInfo.civInfo.getMatchingUniques(UniqueType.FoodConsumptionBySpecialistsDeprecated))
                foodEatenBySpecialists *= 1f - unique.params[0].toFloat() / 100f
        //

        for (unique in cityInfo.getMatchingUniques(UniqueType.FoodConsumptionBySpecialists))
            if (cityInfo.matchesFilter(unique.params[1]))
                foodEatenBySpecialists *= unique.params[0].toPercent()

        foodEaten -= 2f * cityInfo.population.getNumberOfSpecialists() - foodEatenBySpecialists
    }

    //endregion
}<|MERGE_RESOLUTION|>--- conflicted
+++ resolved
@@ -504,20 +504,6 @@
     fun update(currentConstruction: IConstruction = cityInfo.cityConstructions.getCurrentConstruction(),
                updateTileStats:Boolean = true) {
         if (updateTileStats) updateTileStats()
-
-<<<<<<< HEAD
-        // Is This line really necessary? There is only a single unique that actually uses this, 
-        // and it is passed to functions at least 3 times for that
-        // It's the only reason `cityInfo.getMatchingUniques` has a localUniques parameter,
-        // which clutters readability, and also the only reason `CityInfo.getAllLocalUniques()`
-        // exists in the first place, though that could be useful for the previous line too.
-        val citySpecificUniques = cityInfo.getAllLocalUniques()
-=======
-        // We calculate this here for concurrency reasons
-        // If something needs this, we pass this through as a parameter
-        val localBuildingUniques = cityInfo.cityConstructions.builtBuildingUniqueMap.getAllUniques()
-
->>>>>>> a5687428
 
         // We need to compute Tile yields before happiness
 
