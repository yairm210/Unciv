package com.unciv.logic.city

import com.badlogic.gdx.math.Vector2
import com.unciv.logic.battle.CityCombatant
import com.unciv.logic.civilization.CivilizationInfo
import com.unciv.logic.civilization.NotificationIcon
import com.unciv.logic.civilization.Proximity
import com.unciv.logic.civilization.ReligionState
import com.unciv.logic.civilization.diplomacy.DiplomacyFlags
import com.unciv.logic.map.RoadStatus
import com.unciv.logic.map.TileInfo
import com.unciv.logic.map.TileMap
import com.unciv.models.Counter
import com.unciv.models.ruleset.Nation
import com.unciv.models.ruleset.unique.Unique
import com.unciv.models.ruleset.unique.UniqueType
import com.unciv.models.ruleset.tile.ResourceSupplyList
import com.unciv.models.ruleset.tile.ResourceType
import com.unciv.models.ruleset.unique.StateForConditionals
import com.unciv.models.ruleset.unit.BaseUnit
import com.unciv.models.stats.Stat
import com.unciv.models.stats.Stats
import java.util.*
import kotlin.collections.ArrayList
import kotlin.collections.HashMap
import kotlin.collections.HashSet
import kotlin.math.ceil
import kotlin.math.min
import kotlin.math.pow
import kotlin.math.roundToInt

enum class CityFlags {
    WeLoveTheKing,
    ResourceDemand,
    Resistance
}

// if tableEnabled == true, then Stat != null
enum class CityFocus(val label: String, val tableEnabled: Boolean, val stat: Stat? = null) {
    NoFocus("Default Focus", true, null) {
        override fun getStatMultiplier(stat: Stat) = 1f  // actually redundant, but that's two steps to see
    },
    FoodFocus("[${Stat.Food.name}] Focus", true, Stat.Food),
    ProductionFocus("[${Stat.Production.name}] Focus", true, Stat.Production),
    GoldFocus("[${Stat.Gold.name}] Focus", true, Stat.Gold),
    ScienceFocus("[${Stat.Science.name}] Focus", true, Stat.Science),
    CultureFocus("[${Stat.Culture.name}] Focus", true, Stat.Culture),
    GoldGrowthFocus("Gold Growth Focus", false) {
        override fun getStatMultiplier(stat: Stat) = when (stat) {
            Stat.Gold, Stat.Food -> 2f
            else -> 1f
        }
    },
    ProductionGrowthFocus("Production Growth Focus", false) {
        override fun getStatMultiplier(stat: Stat) = when (stat) {
            Stat.Production, Stat.Food -> 2f
            else -> 1f
        }
    },
    FaithFocus("[${Stat.Faith.name}] Focus", true, Stat.Faith),
    HappinessFocus("[${Stat.Happiness.name}] Focus", false, Stat.Happiness);
    //GreatPersonFocus;

    open fun getStatMultiplier(stat: Stat) = when (this.stat) {
        stat -> 3f
        else -> 1f
    }

    fun applyWeightTo(stats: Stats) {
        for (stat in Stat.values()) {
            stats[stat] *= getStatMultiplier(stat)
        }
    }

    fun safeValueOf(stat: Stat): CityFocus {
        return values().firstOrNull { it.stat == stat } ?: NoFocus
    }
}


class CityInfo {
    @Suppress("JoinDeclarationAndAssignment")
    @Transient
    lateinit var civInfo: CivilizationInfo

    @Transient
    private lateinit var centerTileInfo: TileInfo  // cached for better performance

    @Transient
    val range = 2

    @Transient
    lateinit var tileMap: TileMap

    @Transient
    lateinit var tilesInRange: HashSet<TileInfo>

    @Transient
    // This is so that military units can enter the city, even before we decide what to do with it
    var hasJustBeenConquered = false

    var location: Vector2 = Vector2.Zero
    var id: String = UUID.randomUUID().toString()
    var name: String = ""
    var foundingCiv = ""
    // This is so that cities in resistance that are recaptured aren't in resistance anymore
    var previousOwner = ""
    var turnAcquired = 0
    var health = 200


    var religion = CityInfoReligionManager()
    var population = PopulationManager()
    var cityConstructions = CityConstructions()
    var expansion = CityExpansionManager()

    @Transient  // CityStats has no serializable fields
    var cityStats = CityStats(this)

    /** All tiles that this city controls */
    var tiles = HashSet<Vector2>()

    /** Tiles that have population assigned to them */
    var workedTiles = HashSet<Vector2>()

    /** Tiles that the population in them won't be reassigned */
    var lockedTiles = HashSet<Vector2>()
    var manualSpecialists = false
    var isBeingRazed = false
    var attackedThisTurn = false
    var hasSoldBuildingThisTurn = false
    var isPuppet = false
    var updateCitizens = false  // flag so that on endTurn() the Governor reassigns Citizens
    var cityAIFocus: CityFocus = CityFocus.NoFocus
    var avoidGrowth: Boolean = false
    @Transient var currentGPPBonus: Int = 0  // temporary variable saved for rankSpecialist()

    /** The very first found city is the _original_ capital,
     * while the _current_ capital can be any other city after the original one is captured.
     * It is important to distinguish them since the original cannot be razed and defines the Domination Victory. */
    var isOriginalCapital = false

    /** For We Love the King Day */
    var demandedResource = ""

    private var flagsCountdown = HashMap<String, Int>()

    constructor()   // for json parsing, we need to have a default constructor
    constructor(civInfo: CivilizationInfo, cityLocation: Vector2) {  // new city!
        this.civInfo = civInfo
        foundingCiv = civInfo.civName
        turnAcquired = civInfo.gameInfo.turns
        location = cityLocation
        setTransients()

        name = generateNewCityName(
            civInfo,
            civInfo.gameInfo.civilizations.asSequence().filter { civ -> civ.isAlive() }.toSet(),
            arrayListOf("New ", "Neo ", "Nova ", "Altera ")
        ) ?: "City Without A Name"

        isOriginalCapital = civInfo.citiesCreated == 0
        if (isOriginalCapital) civInfo.hasEverOwnedOriginalCapital = true
        civInfo.citiesCreated++

        civInfo.cities = civInfo.cities.toMutableList().apply { add(this@CityInfo) }

        val startingEra = civInfo.gameInfo.gameParameters.startingEra

        addStartingBuildings(civInfo, startingEra)

        expansion.reset()

        tryUpdateRoadStatus()

        val tile = getCenterTile()
        for (terrainFeature in tile.terrainFeatures.filter {
            getRuleset().tileImprovements.containsKey(
                "Remove $it"
            )
        })
            tile.removeTerrainFeature(terrainFeature)

        tile.improvement = null
        tile.improvementInProgress = null

        val ruleset = civInfo.gameInfo.ruleSet
        workedTiles = hashSetOf() //reassign 1st working tile

        population.setPopulation(ruleset.eras[startingEra]!!.settlerPopulation)

        if (civInfo.religionManager.religionState == ReligionState.Pantheon) {
            religion.addPressure(
                civInfo.religionManager.religion!!.name,
                200 * population.population
            )
        }

        population.autoAssignPopulation()

        // Update proximity rankings for all civs
        for (otherCiv in civInfo.gameInfo.getAliveMajorCivs()) {
            if (civInfo.getProximity(otherCiv) != Proximity.Neighbors) // unless already neighbors
                civInfo.updateProximity(otherCiv,
                otherCiv.updateProximity(civInfo))
        }
        for (otherCiv in civInfo.gameInfo.getAliveCityStates()) {
            if (civInfo.getProximity(otherCiv) != Proximity.Neighbors) // unless already neighbors
                civInfo.updateProximity(otherCiv,
                    otherCiv.updateProximity(civInfo))
        }

        triggerCitiesSettledNearOtherCiv()
    }

    private fun addStartingBuildings(civInfo: CivilizationInfo, startingEra: String) {
        val ruleset = civInfo.gameInfo.ruleSet
        if (civInfo.cities.size == 1) cityConstructions.addBuilding(capitalCityIndicator())

        // Add buildings and pop we get from starting in this era
        for (buildingName in ruleset.eras[startingEra]!!.settlerBuildings) {
            val building = ruleset.buildings[buildingName] ?: continue
            val uniqueBuilding = civInfo.getEquivalentBuilding(building)
            if (uniqueBuilding.isBuildable(cityConstructions))
                cityConstructions.addBuilding(uniqueBuilding.name)
        }

        civInfo.civConstructions.tryAddFreeBuildings()
        cityConstructions.addFreeBuildings()
    }

    /**
     * Generates and returns a new city name for the [foundingCiv].
     *
     * This method attempts to return the first unused city name of the [foundingCiv], taking used
     * city names into consideration (including foreign cities). If that fails, it then checks
     * whether the civilization has [UniqueType.BorrowsCityNames] and, if true, returns a borrowed
     * name. Else, it repeatedly attaches one of the given [prefixes] to the list of names up to ten
     * times until an unused name is successfully generated. If all else fails, null is returned.
     *
     * @param foundingCiv The civilization that founded this city.
     * @param aliveCivs Every civilization currently alive.
     * @param prefixes Prefixes to add when every base name is taken, ordered.
     * @return A new city name in [String]. Null if failed to generate a name.
     */
    private fun generateNewCityName(
        foundingCiv: CivilizationInfo,
        aliveCivs: Set<CivilizationInfo>,
        prefixes: List<String>
    ): String? {
        val usedCityNames: Set<String> =
            aliveCivs.asSequence().flatMap { civilization ->
                civilization.cities.asSequence().map { city -> city.name }
            }.toSet()

        // Attempt to return the first missing name from the list of city names
        for (cityName in foundingCiv.nation.cities) {
            if (cityName !in usedCityNames) return cityName
        }

        // If all names are taken and this nation borrows city names,
        // return a random borrowed city name
        if (foundingCiv.hasUnique(UniqueType.BorrowsCityNames)) {
            return borrowCityName(foundingCiv, aliveCivs, usedCityNames)
        }

        // If the nation doesn't have the unique above,
        // return the first missing name with an increasing number of prefixes attached
        // TODO: Make prefixes moddable per nation? Support suffixes?
        var candidate: String?
        for (number in (1..10)) {
            for (prefix in prefixes) {
                val currentPrefix: String = prefix.repeat(number)
                candidate = foundingCiv.nation.cities.firstOrNull { cityName ->
                    (currentPrefix + cityName) !in usedCityNames
                }
                if (candidate != null) return currentPrefix + candidate
            }
        }

        // If all else fails (by using some sort of rule set mod without city names),
        return null
    }

    /**
     * Borrows a city name from another major civilization.
     *
     * @param foundingCiv The civilization that founded this city.
     * @param aliveCivs Every civilization currently alive.
     * @param usedCityNames Every city name that have already been taken.
     * @return A new city named in [String]. Null if failed to generate a name.
     */
    private fun borrowCityName(
        foundingCiv: CivilizationInfo,
        aliveCivs: Set<CivilizationInfo>,
        usedCityNames: Set<String>
    ): String? {
        val aliveMajorNations: Sequence<Nation> =
            aliveCivs.asSequence().filter { civ -> civ.isMajorCiv() }.map { civ -> civ.nation }

        /*
        We take the last unused city name for each other major nation in this game,
        skipping nations whose names are exhausted,
        and choose a random one from that pool if it's not empty.
        */
        val otherMajorNations: Sequence<Nation> =
            aliveMajorNations.filter { nation -> nation != foundingCiv.nation }
        var newCityNames: Set<String> =
            otherMajorNations.mapNotNull { nation ->
                nation.cities.lastOrNull { city -> city !in usedCityNames }
            }.toSet()
        if (newCityNames.isNotEmpty()) return newCityNames.random()

        // As per fandom wiki, once the names from the other nations in the game are exhausted,
        // names are taken from the rest of the major nations in the rule set
        val absentMajorNations: Sequence<Nation> =
            getRuleset().nations.values.asSequence().filter { nation ->
                nation.isMajorCiv() && nation !in aliveMajorNations
            }
        newCityNames =
            absentMajorNations.flatMap { nation ->
                nation.cities.asSequence().filter { city -> city !in usedCityNames }
            }.toSet()
        if (newCityNames.isNotEmpty()) return newCityNames.random()

        // If for some reason we have used every single city name in the game,
        // (are we using some sort of rule set mod without city names?)
        return null
    }

    //region pure functions
    fun clone(): CityInfo {
        val toReturn = CityInfo()
        toReturn.location = location
        toReturn.id = id
        toReturn.name = name
        toReturn.health = health
        toReturn.population = population.clone()
        toReturn.cityConstructions = cityConstructions.clone()
        toReturn.expansion = expansion.clone()
        toReturn.religion = religion.clone()
        toReturn.tiles = tiles
        toReturn.workedTiles = workedTiles
        toReturn.lockedTiles = lockedTiles
        toReturn.isBeingRazed = isBeingRazed
        toReturn.attackedThisTurn = attackedThisTurn
        toReturn.foundingCiv = foundingCiv
        toReturn.turnAcquired = turnAcquired
        toReturn.isPuppet = isPuppet
        toReturn.isOriginalCapital = isOriginalCapital
        toReturn.flagsCountdown.putAll(flagsCountdown)
        toReturn.demandedResource = demandedResource
        toReturn.updateCitizens = updateCitizens
        toReturn.cityAIFocus = cityAIFocus
        toReturn.avoidGrowth = avoidGrowth
        toReturn.manualSpecialists = manualSpecialists
        return toReturn
    }

    fun canBombard() = !attackedThisTurn && !isInResistance()
    fun getCenterTile(): TileInfo = centerTileInfo
    fun getTiles(): Sequence<TileInfo> = tiles.asSequence().map { tileMap[it] }
    fun getWorkableTiles() = tilesInRange.asSequence().filter { it.getOwner() == civInfo }
    fun isWorked(tileInfo: TileInfo) = workedTiles.contains(tileInfo.position)

    fun isCapital(): Boolean = cityConstructions.builtBuildings.contains(capitalCityIndicator())
    fun isCoastal(): Boolean = centerTileInfo.isCoastalTile()
    fun capitalCityIndicator(): String {
        val indicatorBuildings = getRuleset().buildings.values
            .asSequence()
            .filter { it.hasUnique(UniqueType.IndicatesCapital) }

        val civSpecificBuilding = indicatorBuildings.firstOrNull { it.uniqueTo == civInfo.civName }
        return civSpecificBuilding?.name ?: indicatorBuildings.first().name
    }

    fun isConnectedToCapital(connectionTypePredicate: (Set<String>) -> Boolean = { true }): Boolean {
        val mediumTypes = civInfo.citiesConnectedToCapitalToMediums[this] ?: return false
        return connectionTypePredicate(mediumTypes)

    }

    fun hasFlag(flag: CityFlags) = flagsCountdown.containsKey(flag.name)
    fun getFlag(flag: CityFlags) = flagsCountdown[flag.name]!!

    fun isWeLoveTheKingDayActive() = hasFlag(CityFlags.WeLoveTheKing)
    fun isInResistance() = hasFlag(CityFlags.Resistance)

    /** @return the number of tiles 4 (un-modded) out from this city that could hold a city, ie how lonely this city is */
    fun getFrontierScore() = getCenterTile()
        .getTilesAtDistance(civInfo.gameInfo.ruleSet.modOptions.constants.minimalCityDistance + 1)
        .count { it.canBeSettled() && (it.getOwner() == null || it.getOwner() == civInfo ) }

    fun getRuleset() = civInfo.gameInfo.ruleSet

    fun getCityResources(): ResourceSupplyList {
        val newResourceSupplyList = ResourceSupplyList()

        for (tileInfo in getTiles().filter { it.resource != null }) {
            val resource = tileInfo.tileResource
            val amount = getTileResourceAmount(tileInfo) * civInfo.getResourceModifier(resource)
            if (amount > 0) newResourceSupplyList.add(resource, "Tiles", amount)
        }

<<<<<<< HEAD
=======


>>>>>>> b710f8f6
        for (tileInfo in getTiles()) {
            val stateForConditionals = StateForConditionals(civInfo, this@CityInfo, tile = tileInfo)
            if (tileInfo.improvement == null) continue
            val tileImprovement = tileInfo.getTileImprovement()
            for (unique in tileImprovement!!.getMatchingUniques(UniqueType.ProvidesResources, stateForConditionals)) {
                val resource = getRuleset().tileResources[unique.params[1]] ?: continue
                newResourceSupplyList.add(
                    resource, "Improvements",
                    unique.params[0].toInt() * civInfo.getResourceModifier(resource)
                )
            }
            for (unique in tileImprovement.getMatchingUniques(UniqueType.ConsumesResources, stateForConditionals)) {
                val resource = getRuleset().tileResources[unique.params[1]] ?: continue
                newResourceSupplyList.add(
                    resource, "Improvements",
                    -1 * unique.params[0].toInt()
                )
            }
        }

        val freeBuildings = civInfo.civConstructions.getFreeBuildings(id)
        for (building in cityConstructions.getBuiltBuildings()) {
            // Free buildings cost no resources
            if (building.name in freeBuildings) continue
            newResourceSupplyList.subtractResourceRequirements(building.getResourceRequirements(), getRuleset(), "Buildings")
        }

        for (unique in getLocalMatchingUniques(UniqueType.ProvidesResources, StateForConditionals(civInfo, this@CityInfo))) { // E.G "Provides [1] [Iron]"
            if (!unique.conditionalsApply(civInfo, this@CityInfo)) continue
            val resource = getRuleset().tileResources[unique.params[1]]
            if (resource != null) {
<<<<<<< HEAD
                newResourceSupplyList.add(
                    resource, "Buildings+",
                    unique.params[0].toInt() * civInfo.getResourceModifier(resource)
=======
                cityResources.add(
                    resource,
                    unique.params[0].toInt() * civInfo.getResourceModifier(resource),
                    "Buildings+"
>>>>>>> b710f8f6
                )
            }
        }

        if (civInfo.isCityState() && isCapital() && civInfo.cityStateResource != null) {
            newResourceSupplyList.add(
                getRuleset().tileResources[civInfo.cityStateResource]!!,
                "Mercantile City-State"
            )
        }

        return newResourceSupplyList
    }

    fun getTileResourceAmount(tileInfo: TileInfo): Int {
        if (tileInfo.resource == null) return 0
        val resource = tileInfo.tileResource
        if (resource.revealedBy != null && !civInfo.tech.isResearched(resource.revealedBy!!)) return 0

        // Even if the improvement exists (we conquered an enemy city or somesuch) or we have a city on it, we won't get the resource until the correct tech is researched
        if (resource.getImprovements().any()) {
            if (!resource.getImprovements().any { improvementString ->
                val improvement = getRuleset().tileImprovements[improvementString]!!
                improvement.techRequired == null || civInfo.tech.isResearched(improvement.techRequired!!)
            }) return 0
        }

        if ((tileInfo.improvement != null && resource.isImprovedBy(tileInfo.improvement!!)) || tileInfo.isCityCenter()
            // Per https://gaming.stackexchange.com/questions/53155/do-manufactories-and-customs-houses-sacrifice-the-strategic-or-luxury-resources
            || resource.resourceType == ResourceType.Strategic && tileInfo.containsGreatImprovement()
        ) {
            var amountToAdd = if (resource.resourceType == ResourceType.Strategic) tileInfo.resourceAmount
                else 1
            if (resource.resourceType == ResourceType.Luxury
                && containsBuildingUnique(UniqueType.ProvidesExtraLuxuryFromCityResources)
            )
                amountToAdd += 1

            return amountToAdd
        }
        return 0
    }

    fun isGrowing() = foodForNextTurn() > 0
    fun isStarving() = foodForNextTurn() < 0

    fun foodForNextTurn() = cityStats.currentCityStats.food.roundToInt()

    /** Take null to mean infinity. */
    fun getNumTurnsToNewPopulation(): Int? {
        if (!isGrowing()) return null
        val roundedFoodPerTurn = foodForNextTurn().toFloat()
        val remainingFood = population.getFoodToNextPopulation() - population.foodStored
        var turnsToGrowth = ceil(remainingFood / roundedFoodPerTurn).toInt()
        if (turnsToGrowth < 1) turnsToGrowth = 1
        return turnsToGrowth
    }

    /** Take null to mean infinity. */
    fun getNumTurnsToStarvation(): Int? {
        if (!isStarving()) return null
        return population.foodStored / -foodForNextTurn() + 1
    }

    fun containsBuildingUnique(uniqueType: UniqueType) =
        cityConstructions.getBuiltBuildings().flatMap { it.uniqueObjects }.any { it.isOfType(uniqueType) }

    fun getGreatPersonPercentageBonus(): Int{
        var allGppPercentageBonus = 0
        for (unique in getMatchingUniques(UniqueType.GreatPersonPointPercentage)
            + getMatchingUniques(UniqueType.GreatPersonPointPercentageDeprecated)
        ) {
            if (!matchesFilter(unique.params[1])) continue
            allGppPercentageBonus += unique.params[0].toInt()
        }

        // Sweden UP
        for (otherCiv in civInfo.getKnownCivs()) {
            if (!civInfo.getDiplomacyManager(otherCiv).hasFlag(DiplomacyFlags.DeclarationOfFriendship))
                continue

            for (ourUnique in civInfo.getMatchingUniques(UniqueType.GreatPersonBoostWithFriendship))
                allGppPercentageBonus += ourUnique.params[0].toInt()
            for (theirUnique in otherCiv.getMatchingUniques(UniqueType.GreatPersonBoostWithFriendship))
                allGppPercentageBonus += theirUnique.params[0].toInt()
        }
        return allGppPercentageBonus
    }

    fun getGreatPersonPointsForNextTurn(): HashMap<String, Counter<String>> {
        val sourceToGPP = HashMap<String, Counter<String>>()

        val specialistsCounter = Counter<String>()
        for ((specialistName, amount) in population.getNewSpecialists())
            if (getRuleset().specialists.containsKey(specialistName)) { // To solve problems in total remake mods
                val specialist = getRuleset().specialists[specialistName]!!
                specialistsCounter.add(specialist.greatPersonPoints.times(amount))
            }
        sourceToGPP["Specialists"] = specialistsCounter

        val buildingsCounter = Counter<String>()
        for (building in cityConstructions.getBuiltBuildings())
            buildingsCounter.add(building.greatPersonPoints)
        sourceToGPP["Buildings"] = buildingsCounter

        val stateForConditionals = StateForConditionals(civInfo = civInfo, cityInfo = this)
        for ((_, gppCounter) in sourceToGPP) {
            for (unique in civInfo.getMatchingUniques(UniqueType.GreatPersonEarnedFaster, stateForConditionals)) {
                val unitName = unique.params[0]
                if (!gppCounter.containsKey(unitName)) continue
                gppCounter.add(unitName, gppCounter[unitName]!! * unique.params[1].toInt() / 100)
            }

            val allGppPercentageBonus = getGreatPersonPercentageBonus()

            for (unitName in gppCounter.keys)
                gppCounter.add(unitName, gppCounter[unitName]!! * allGppPercentageBonus / 100)
        }

        return sourceToGPP
    }

    fun getGreatPersonPoints(): Counter<String> {
        val gppCounter = Counter<String>()
        for (entry in getGreatPersonPointsForNextTurn().values)
            gppCounter.add(entry)
        return gppCounter
    }

    fun addStat(stat: Stat, amount: Int) {
        when (stat) {
            Stat.Production -> cityConstructions.addProductionPoints(amount)
            Stat.Food -> population.foodStored += amount
            else -> civInfo.addStat(stat, amount)
        }
    }

    fun getStatReserve(stat: Stat): Int {
        return when (stat) {
            Stat.Food -> population.foodStored
            else -> civInfo.getStatReserve(stat)
        }
    }

    internal fun getMaxHealth() =
        200 + cityConstructions.getBuiltBuildings().sumOf { it.cityHealth }

    override fun toString() = name // for debug

    fun isHolyCity(): Boolean = religion.religionThisIsTheHolyCityOf != null

    fun canBeDestroyed(justCaptured: Boolean = false): Boolean {
        return !isOriginalCapital && !isHolyCity() && (!isCapital() || justCaptured)
    }

    fun getForceEvaluation(): Int {
        // Same as for units, so higher values count more
        return CityCombatant(this).getDefendingStrength().toFloat().pow(1.5f).toInt()
    }

    fun getNeighbouringCivs(): Set<String> {
        val tilesList: HashSet<TileInfo> = getTiles().toHashSet()
        val cityPositionList: ArrayList<TileInfo> = arrayListOf()

        for (tiles in tilesList)
            for (tile in tiles.neighbors)
                if (!tilesList.contains(tile))
                    cityPositionList.add(tile)

        return cityPositionList
            .asSequence()
            .mapNotNull { it.getOwner()?.civName }
            .toSet()
    }

    //endregion

    //region state-changing functions
    fun setTransients() {
        tileMap = civInfo.gameInfo.tileMap
        centerTileInfo = tileMap[location]
        tilesInRange = getCenterTile().getTilesInDistance(3).toHashSet()
        population.cityInfo = this
        expansion.cityInfo = this
        expansion.setTransients()
        cityConstructions.cityInfo = this
        cityConstructions.setTransients()
        religion.setTransients(this)
    }

    fun startTurn() {
        // Construct units at the beginning of the turn,
        // so they won't be generated out in the open and vulnerable to enemy attacks before you can control them
        cityConstructions.constructIfEnough()
        cityConstructions.addFreeBuildings()

        cityStats.update()
        tryUpdateRoadStatus()
        attackedThisTurn = false

        if (isPuppet) reassignAllPopulation()
        else if (updateCitizens){
            reassignPopulation()
            updateCitizens = false
        }

        // The ordering is intentional - you get a turn without WLTKD even if you have the next resource already
        if (!hasFlag(CityFlags.WeLoveTheKing))
            tryWeLoveTheKing()
        nextTurnFlags()

        // Seed resource demand countdown
        if(demandedResource == "" && !hasFlag(CityFlags.ResourceDemand)) {
            setFlag(CityFlags.ResourceDemand,
                    (if (isCapital()) 25 else 15) + Random().nextInt(10))
        }
    }

    // cf DiplomacyManager nextTurnFlags
    private fun nextTurnFlags() {
        for (flag in flagsCountdown.keys.toList()) {
            if (flagsCountdown[flag]!! > 0)
                flagsCountdown[flag] = flagsCountdown[flag]!! - 1

            if (flagsCountdown[flag] == 0) {
                flagsCountdown.remove(flag)

                when (flag) {
                    CityFlags.ResourceDemand.name -> {
                        demandNewResource()
                    }
                    CityFlags.WeLoveTheKing.name -> {
                        civInfo.addNotification(
                                "We Love The King Day in [$name] has ended.",
                                location, NotificationIcon.City)
                        demandNewResource()
                    }
                    CityFlags.Resistance.name -> {
                        civInfo.addNotification(
                                "The resistance in [$name] has ended!",
                                location,"StatIcons/Resistance")
                    }
                }
            }
        }
    }

    fun setFlag(flag: CityFlags, amount: Int) {
        flagsCountdown[flag.name] = amount
    }

    fun removeFlag(flag: CityFlags) {
        flagsCountdown.remove(flag.name)
    }

    fun resetWLTKD() {
        // Removes the flags for we love the king & resource demand
        // The resource demand flag will automatically be readded with 15 turns remaining, see startTurn()
        removeFlag(CityFlags.WeLoveTheKing)
        removeFlag(CityFlags.ResourceDemand)
        demandedResource = ""
    }

    // Reassign all Specialists and Unlock all tiles
    // Mainly for automated cities, Puppets, just captured
    fun reassignAllPopulation() {
        manualSpecialists = false
        reassignPopulation(resetLocked = true)
    }

    fun reassignPopulation(resetLocked: Boolean = false) {
        if (resetLocked) {
            workedTiles = hashSetOf()
            lockedTiles = hashSetOf()
        } else {
            workedTiles = lockedTiles
        }
        if (!manualSpecialists)
            population.specialistAllocations.clear()
        population.autoAssignPopulation()
    }

    fun endTurn() {
        val stats = cityStats.currentCityStats

        cityConstructions.endTurn(stats)
        expansion.nextTurn(stats.culture)
        if (isBeingRazed) {
            val removedPopulation =
                1 + civInfo.getMatchingUniques(UniqueType.CitiesAreRazedXTimesFaster)
                    .sumOf { it.params[0].toInt() - 1 }
            population.addPopulation(-1 * removedPopulation)
            if (population.population <= 0) {
                civInfo.addNotification(
                    "[$name] has been razed to the ground!",
                    location,
                    "OtherIcons/Fire"
                )
                destroyCity()
            } else { //if not razed yet:
                if (population.foodStored >= population.getFoodToNextPopulation()) { //if surplus in the granary...
                    population.foodStored =
                        population.getFoodToNextPopulation() - 1 //...reduce below the new growth threshold
                }
            }
        } else population.nextTurn(foodForNextTurn())

        // This should go after the population change, as that might impact the amount of followers in this city
        if (civInfo.gameInfo.isReligionEnabled()) religion.endTurn()

        if (this in civInfo.cities) { // city was not destroyed
            health = min(health + 20, getMaxHealth())
            population.unassignExtraPopulation()
        }
    }

    fun destroyCity(overrideSafeties: Boolean = false) {
        // Original capitals and holy cities cannot be destroyed,
        // unless, of course, they are captured by a one-city-challenger.
        if (!canBeDestroyed() && !overrideSafeties) return

        for (airUnit in getCenterTile().airUnits.toList()) airUnit.destroy() //Destroy planes stationed in city

        // The relinquish ownership MUST come before removing the city,
        // because it updates the city stats which assumes there is a capital, so if you remove the capital it crashes
        for (tile in getTiles()) {
            expansion.relinquishOwnership(tile)
        }
        civInfo.cities = civInfo.cities.toMutableList().apply { remove(this@CityInfo) }
        getCenterTile().improvement = "City ruins"

        // Edge case! What if a water unit is in a city, and you raze the city?
        // Well, the water unit has to return to the water!
        for (unit in getCenterTile().getUnits().toList()) {
            if (!unit.movement.canPassThrough(getCenterTile()))
                unit.movement.teleportToClosestMoveableTile()
        }

        if (isCapital() && civInfo.cities.isNotEmpty()) { // Move the capital if destroyed (by a nuke or by razing)
            civInfo.moveCapitalToNextLargest()
        }

        // Update proximity rankings for all civs
        for (otherCiv in civInfo.gameInfo.getAliveMajorCivs()) {
            civInfo.updateProximity(otherCiv,
                otherCiv.updateProximity(civInfo))
        }
        for (otherCiv in civInfo.gameInfo.getAliveCityStates()) {
            civInfo.updateProximity(otherCiv,
                otherCiv.updateProximity(civInfo))
        }
    }

    fun annexCity() = CityInfoConquestFunctions(this).annexCity()

    /** This happens when we either puppet OR annex, basically whenever we conquer a city and don't liberate it */
    fun puppetCity(conqueringCiv: CivilizationInfo) =
        CityInfoConquestFunctions(this).puppetCity(conqueringCiv)

    /* Liberating is returning a city to its founder - makes you LOSE warmongering points **/
    fun liberateCity(conqueringCiv: CivilizationInfo) =
        CityInfoConquestFunctions(this).liberateCity(conqueringCiv)

    fun moveToCiv(newCivInfo: CivilizationInfo) =
        CityInfoConquestFunctions(this).moveToCiv(newCivInfo)

    internal fun tryUpdateRoadStatus() {
        if (getCenterTile().roadStatus == RoadStatus.None) {
            val roadImprovement = RoadStatus.Road.improvement(getRuleset())
            if (roadImprovement != null && roadImprovement.techRequired in civInfo.tech.techsResearched)
                getCenterTile().roadStatus = RoadStatus.Road
        } else if (getCenterTile().roadStatus != RoadStatus.Railroad) {
            val railroadImprovement = RoadStatus.Railroad.improvement(getRuleset())
            if (railroadImprovement != null && railroadImprovement.techRequired in civInfo.tech.techsResearched)
                getCenterTile().roadStatus = RoadStatus.Railroad
        }
    }

    fun getGoldForSellingBuilding(buildingName: String) =
        getRuleset().buildings[buildingName]!!.cost / 10

    fun sellBuilding(buildingName: String) {
        cityConstructions.removeBuilding(buildingName)
        civInfo.addGold(getGoldForSellingBuilding(buildingName))
        hasSoldBuildingThisTurn = true

        population.unassignExtraPopulation() // If the building provided specialists, release them to other work
        population.autoAssignPopulation()
        cityStats.update()
        civInfo.updateDetailedCivResources() // this building could be a resource-requiring one
    }

    private fun demandNewResource() {
        val candidates = getRuleset().tileResources.values.filter {
            it.resourceType == ResourceType.Luxury && // Must be luxury
            !it.hasUnique(UniqueType.CityStateOnlyResource) && // Not a city-state only resource eg jewelry
            it.name != demandedResource && // Not same as last time
            !civInfo.hasResource(it.name) && // Not one we already have
            it.name in tileMap.resources && // Must exist somewhere on the map
            getCenterTile().getTilesInDistance(3).none { nearTile -> nearTile.resource == it.name } // Not in this city's radius
        }

        val chosenResource = candidates.randomOrNull()
        /* What if we had a WLTKD before but now the player has every resource in the game? We can't
           pick a new resource, so the resource will stay stay the same and the city will demand it
           again even if the player still has it. But we shouldn't punish success. */
        if (chosenResource != null)
            demandedResource = chosenResource.name
        if (demandedResource == "") // Failed to get a valid resource, try again some time later
            setFlag(CityFlags.ResourceDemand, 15 + Random().nextInt(10))
        else
            civInfo.addNotification("[$name] demands [$demandedResource]!", location, NotificationIcon.City, "ResourceIcons/$demandedResource")
    }

    private fun tryWeLoveTheKing() {
        if (demandedResource == "") return
        if (civInfo.getCivResourcesByName()[demandedResource]!! > 0) {
            setFlag(CityFlags.WeLoveTheKing, 20 + 1) // +1 because it will be decremented by 1 in the same startTurn()
            civInfo.addNotification(
                    "Because they have [$demandedResource], the citizens of [$name] are celebrating We Love The King Day!",
                    location, NotificationIcon.City, NotificationIcon.Happiness)
        }
    }

    /*
     When someone settles a city within 6 tiles of another civ, this makes the AI unhappy and it starts a rolling event.
     The SettledCitiesNearUs flag gets added to the AI so it knows this happened,
        and on its turn it asks the player to stop (with a DemandToStopSettlingCitiesNear alert type)
     If the player says "whatever, I'm not promising to stop", they get a -10 modifier which gradually disappears in 40 turns
     If they DO agree, then if they keep their promise for ~100 turns they get a +10 modifier for keeping the promise,
     But if they don't keep their promise they get a -20 that will only fully disappear in 160 turns.
     There's a lot of triggering going on here.
     */
    private fun triggerCitiesSettledNearOtherCiv() {
        val citiesWithin6Tiles =
            civInfo.gameInfo.civilizations.asSequence()
                .filter { it.isMajorCiv() && it != civInfo }
                .flatMap { it.cities }
                .filter { it.getCenterTile().aerialDistanceTo(getCenterTile()) <= 6 }
        val civsWithCloseCities =
            citiesWithin6Tiles
                .map { it.civInfo }
                .distinct()
                .filter { it.knows(civInfo) && it.exploredTiles.contains(location) }
        for (otherCiv in civsWithCloseCities)
            otherCiv.getDiplomacyManager(civInfo).setFlag(DiplomacyFlags.SettledCitiesNearUs, 30)
    }

    fun canPlaceNewUnit(construction: BaseUnit): Boolean {
        val tile = getCenterTile()
        return when {
            construction.isCivilian() -> tile.civilianUnit == null
            construction.movesLikeAirUnits() -> tile.airUnits.count { !it.isTransported } < 6
            else -> tile.militaryUnit == null
        }
    }

    /** Implements [UniqueParameterType.CityFilter][com.unciv.models.ruleset.unique.UniqueParameterType.CityFilter] */
    fun matchesFilter(filter: String, viewingCiv: CivilizationInfo = civInfo): Boolean {
        return when (filter) {
            "in this city" -> true
            "in all cities" -> true // Filtered by the way uniques are found
            "in other cities" -> true // Filtered by the way uniques are found
            "in all coastal cities" -> isCoastal()
            "in capital" -> isCapital()
            "in all non-occupied cities" -> !cityStats.hasExtraAnnexUnhappiness() || isPuppet
            "in all cities with a world wonder" -> cityConstructions.getBuiltBuildings()
                .any { it.isWonder }
            "in all cities connected to capital" -> isConnectedToCapital()
            "in all cities with a garrison" -> getCenterTile().militaryUnit != null
            "in all cities in which the majority religion is a major religion" ->
                religion.getMajorityReligionName() != null
                && religion.getMajorityReligion()!!.isMajorReligion()
            "in all cities in which the majority religion is an enhanced religion" ->
                religion.getMajorityReligionName() != null
                && religion.getMajorityReligion()!!.isEnhancedReligion()
            "in non-enemy foreign cities" ->
                viewingCiv != civInfo
                && !civInfo.isAtWarWith(viewingCiv)
            "in foreign cities" -> viewingCiv != civInfo
            "in annexed cities" -> foundingCiv != civInfo.civName && !isPuppet
            "in puppeted cities" -> isPuppet
            "in holy cities" -> religion.religionThisIsTheHolyCityOf != null
            "in City-State cities" -> civInfo.isCityState()
            // This is only used in communication to the user indicating that only in cities with this
            // religion a unique is active. However, since religion uniques only come from the city itself,
            // this will always be true when checked.
            "in cities following this religion" -> true
            else -> false
        }
    }

    // So everywhere in the codebase there were continuous calls to either
    // `cityConstructions.builtBuildingUniqueMap.getUniques()` or `cityConstructions.builtBuildingMap.getAllUniques()`,
    // which was fine as long as those were the only uniques that cities could provide.
    // However, with the introduction of religion, cities might also get uniques from the religion the city follows.
    // Adding both calls to `builtBuildingsUniqueMap` and `Religion` every time is not really modular and also ugly, so something had to be done.
    // Looking at all the use cases, the following functions were written to handle all findMatchingUniques() problems.
    // Sadly, due to the large disparity between use cases, there needed to be lots of functions.

    // Finds matching uniques provided from both local and non-local sources.
    fun getMatchingUniques(
        uniqueType: UniqueType,
        stateForConditionals: StateForConditionals = StateForConditionals(civInfo, this)
    ): Sequence<Unique> {
        return civInfo.getMatchingUniques(uniqueType, stateForConditionals, this) +
                getLocalMatchingUniques(uniqueType, stateForConditionals)
    }

    fun getLocalMatchingUniques(uniqueType: UniqueType, stateForConditionals: StateForConditionals? = null): Sequence<Unique> {
        return (
            cityConstructions.builtBuildingUniqueMap.getUniques(uniqueType)
                .filter { !it.isAntiLocalEffect }
            + religion.getUniques().filter { it.isOfType(uniqueType) }
        ).filter {
            it.conditionalsApply(stateForConditionals)
        }
    }


    fun getMatchingUniquesWithNonLocalEffects(uniqueType: UniqueType, stateForConditionals: StateForConditionals): Sequence<Unique> {
        val uniques = cityConstructions.builtBuildingUniqueMap.getUniques(uniqueType)
        // Memory performance showed that this function was very memory intensive, thus we only create the filter if needed
        return if (uniques.any()) uniques.filter { !it.isLocalEffect && it.conditionalsApply(stateForConditionals) }
        else uniques
    }

    //endregion
}<|MERGE_RESOLUTION|>--- conflicted
+++ resolved
@@ -394,33 +394,28 @@
     fun getRuleset() = civInfo.gameInfo.ruleSet
 
     fun getCityResources(): ResourceSupplyList {
-        val newResourceSupplyList = ResourceSupplyList()
+        val cityResources = ResourceSupplyList()
 
         for (tileInfo in getTiles().filter { it.resource != null }) {
             val resource = tileInfo.tileResource
             val amount = getTileResourceAmount(tileInfo) * civInfo.getResourceModifier(resource)
-            if (amount > 0) newResourceSupplyList.add(resource, "Tiles", amount)
-        }
-
-<<<<<<< HEAD
-=======
-
-
->>>>>>> b710f8f6
+            if (amount > 0) cityResources.add(resource, "Tiles", amount)
+        }
+
         for (tileInfo in getTiles()) {
-            val stateForConditionals = StateForConditionals(civInfo, this@CityInfo, tile = tileInfo)
+            val stateForConditionals = StateForConditionals(civInfo, this, tile = tileInfo)
             if (tileInfo.improvement == null) continue
             val tileImprovement = tileInfo.getTileImprovement()
             for (unique in tileImprovement!!.getMatchingUniques(UniqueType.ProvidesResources, stateForConditionals)) {
                 val resource = getRuleset().tileResources[unique.params[1]] ?: continue
-                newResourceSupplyList.add(
+                cityResources.add(
                     resource, "Improvements",
                     unique.params[0].toInt() * civInfo.getResourceModifier(resource)
                 )
             }
             for (unique in tileImprovement.getMatchingUniques(UniqueType.ConsumesResources, stateForConditionals)) {
                 val resource = getRuleset().tileResources[unique.params[1]] ?: continue
-                newResourceSupplyList.add(
+                cityResources.add(
                     resource, "Improvements",
                     -1 * unique.params[0].toInt()
                 )
@@ -431,35 +426,26 @@
         for (building in cityConstructions.getBuiltBuildings()) {
             // Free buildings cost no resources
             if (building.name in freeBuildings) continue
-            newResourceSupplyList.subtractResourceRequirements(building.getResourceRequirements(), getRuleset(), "Buildings")
-        }
-
-        for (unique in getLocalMatchingUniques(UniqueType.ProvidesResources, StateForConditionals(civInfo, this@CityInfo))) { // E.G "Provides [1] [Iron]"
-            if (!unique.conditionalsApply(civInfo, this@CityInfo)) continue
+            cityResources.subtractResourceRequirements(building.getResourceRequirements(), getRuleset(), "Buildings")
+        }
+
+        for (unique in getLocalMatchingUniques(UniqueType.ProvidesResources, StateForConditionals(civInfo, this))) { // E.G "Provides [1] [Iron]"
             val resource = getRuleset().tileResources[unique.params[1]]
-            if (resource != null) {
-<<<<<<< HEAD
-                newResourceSupplyList.add(
-                    resource, "Buildings+",
-                    unique.params[0].toInt() * civInfo.getResourceModifier(resource)
-=======
-                cityResources.add(
-                    resource,
-                    unique.params[0].toInt() * civInfo.getResourceModifier(resource),
-                    "Buildings+"
->>>>>>> b710f8f6
-                )
-            }
+                ?: continue
+            cityResources.add(
+                resource, "Buildings+",
+                unique.params[0].toInt() * civInfo.getResourceModifier(resource)
+            )
         }
 
         if (civInfo.isCityState() && isCapital() && civInfo.cityStateResource != null) {
-            newResourceSupplyList.add(
+            cityResources.add(
                 getRuleset().tileResources[civInfo.cityStateResource]!!,
                 "Mercantile City-State"
             )
         }
 
-        return newResourceSupplyList
+        return cityResources
     }
 
     fun getTileResourceAmount(tileInfo: TileInfo): Int {
