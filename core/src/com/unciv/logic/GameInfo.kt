package com.unciv.logic

import com.unciv.Constants
import com.unciv.UncivGame
import com.unciv.UncivGame.Version
import com.unciv.logic.BackwardCompatibility.convertFortify
import com.unciv.logic.BackwardCompatibility.convertOldGameSpeed
import com.unciv.logic.BackwardCompatibility.guaranteeUnitPromotions
import com.unciv.logic.BackwardCompatibility.migrateBarbarianCamps
import com.unciv.logic.BackwardCompatibility.migrateCurrentCivName
import com.unciv.logic.BackwardCompatibility.migrateSeenImprovements
import com.unciv.logic.BackwardCompatibility.removeMissingModReferences
import com.unciv.logic.BackwardCompatibility.updateGreatGeneralUniques
import com.unciv.logic.GameInfo.Companion.CURRENT_COMPATIBILITY_NUMBER
import com.unciv.logic.GameInfo.Companion.FIRST_WITHOUT
import com.unciv.logic.automation.NextTurnAutomation
import com.unciv.logic.city.CityInfo
import com.unciv.logic.civilization.CivilizationInfo
import com.unciv.logic.civilization.CivilizationInfoPreview
import com.unciv.logic.civilization.LocationAction
import com.unciv.logic.civilization.NotificationIcon
import com.unciv.logic.civilization.PlayerType
import com.unciv.logic.civilization.TechManager
import com.unciv.logic.map.TileInfo
import com.unciv.logic.map.TileMap
import com.unciv.models.Religion
import com.unciv.models.metadata.GameParameters
import com.unciv.models.ruleset.Difficulty
import com.unciv.models.ruleset.ModOptionsConstants
import com.unciv.models.ruleset.Ruleset
import com.unciv.models.ruleset.RulesetCache
import com.unciv.models.ruleset.Speed
import com.unciv.models.ruleset.unique.UniqueType
import com.unciv.ui.audio.MusicMood
import com.unciv.ui.audio.MusicTrackChooserFlags
import com.unciv.utils.debug
import java.util.*

interface HasGameId {
    val gameId: String
}

interface HasGameTurnData {
    val turns: Int
    /** The civ whose turn it is currently. */
    val currentCivName: String
    /** The playerId whose turn it is currently, the empty String in a single-player game. */
    val currentPlayerId: String
    /** Start of the current turn in milliseconds since epoch. */
    val currentTurnStartTime: Long

    /**
     * Checks if this has the same turn as [latestGameState].
     */
    fun hasLatestGameState(latestGameState: HasGameTurnData): Boolean {
        return currentCivName == latestGameState.currentCivName && turns == latestGameState.turns
    }
}

/**
 * A class that implements this interface is part of [GameInfo] serialization, i.e. save files.
 *
 * Take care with `lateinit` and `by lazy` fields - both are **never** serialized.
 *
 * When you change the structure of any class with this interface in a way which makes it impossible
 * to load the new saves from an older game version, increment [CURRENT_COMPATIBILITY_NUMBER]! And don't forget
 * to add backwards compatibility for the previous format.
 */
interface IsPartOfGameInfoSerialization

interface HasGameInfoSerializationVersion {
    val version: CompatibilityVersion
}

data class CompatibilityVersion(
    /** Contains the current serialization version of [GameInfo], i.e. when this number is not equal to [CURRENT_COMPATIBILITY_NUMBER], it means
     * this instance has been loaded from a save file json that was made with another version of the game. */
    val number: Int,
    val createdWith: Version
) : IsPartOfGameInfoSerialization {
    @Suppress("unused") // used by json serialization
    private constructor() : this(-1, Version("", -1))

    operator fun compareTo(other: CompatibilityVersion) = number.compareTo(other.number)

}

class GameInfo : IsPartOfGameInfoSerialization, HasGameInfoSerializationVersion, HasGameId, HasGameTurnData {
    companion object {
        /** The current compatibility version of [GameInfo]. This number is incremented whenever changes are made to the save file structure that guarantee that
         * previous versions of the game will not be able to load or play a game normally. */
        const val CURRENT_COMPATIBILITY_NUMBER = 1

        val CURRENT_COMPATIBILITY_VERSION = CompatibilityVersion(CURRENT_COMPATIBILITY_NUMBER, UncivGame.VERSION)

        /** This is the version just before this field was introduced, i.e. all saves without any version will be from this version */
        val FIRST_WITHOUT = CompatibilityVersion(1, Version("4.1.14", 731))
    }
    //region Fields - Serialized

    override var version = FIRST_WITHOUT

    var civilizations = mutableListOf<CivilizationInfo>()
    var barbarians = BarbarianManager()
    var religions: HashMap<String, Religion> = hashMapOf()
    var difficulty = "Chieftain" // difficulty is game-wide, think what would happen if 2 human players could play on different difficulties?
    var tileMap: TileMap = TileMap()
    var gameParameters = GameParameters()
    override var turns = 0
    @Deprecated("Remove this completely once users migrated their saves.", ReplaceWith("currentCivName"))
    var currentPlayer = ""
    override var currentCivName = ""
    override var currentTurnStartTime = 0L
    override val currentPlayerId: String get() = getCivilization(currentCivName).playerId
    var oneMoreTurnMode = false
    override var gameId = UUID.randomUUID().toString() // random string

    // Maps a civ to the civ they voted for
    var diplomaticVictoryVotesCast = HashMap<String, String>()
    // Set to false whenever the results still need te be processed
    var diplomaticVictoryVotesProcessed = false

    /**
     * Keep track of a custom location this game was saved to _or_ loaded from, using it as the default custom location for any further save/load attempts.
     */
    @Volatile
    var customSaveLocation: String? = null

    //endregion
    //region Fields - Transient

    @Transient
    lateinit var difficultyObject: Difficulty // Since this is static game-wide, and was taking a large part of nextTurn

    @Transient
    lateinit var speed: Speed

    @Transient
    lateinit var currentCiv: CivilizationInfo // this is called thousands of times, no reason to search for it with a find{} every time

    /** This is used in multiplayer games, where I may have a saved game state on my phone
     * that is inconsistent with the saved game on the cloud */
    @Transient
    var isUpToDate = false

    @Transient
    lateinit var ruleSet: Ruleset

    /** Simulate until any player wins,
     *  or turns exceeds indicated number
     *  Does not update World View until finished.
     *  Should be set manually on each new game start.
     */
    @Transient
    var simulateMaxTurns: Int = 1000
    @Transient
    var simulateUntilWin = false

    @Transient
    var spaceResources = HashSet<String>()

    //endregion
    //region Pure functions

    fun clone(): GameInfo {
        val toReturn = GameInfo()
        toReturn.tileMap = tileMap.clone()
        toReturn.civilizations.addAll(civilizations.map { it.clone() })
        toReturn.barbarians = barbarians.clone()
        toReturn.religions.putAll(religions.map { Pair(it.key, it.value.clone()) })
        toReturn.currentCivName = currentCivName
        toReturn.currentTurnStartTime = currentTurnStartTime
        toReturn.turns = turns
        toReturn.difficulty = difficulty
        toReturn.gameParameters = gameParameters
        toReturn.gameId = gameId
        toReturn.diplomaticVictoryVotesCast.putAll(diplomaticVictoryVotesCast)
        toReturn.oneMoreTurnMode = oneMoreTurnMode
        toReturn.customSaveLocation = customSaveLocation
        return toReturn
    }

    fun getPlayerToViewAs(): CivilizationInfo {
<<<<<<< HEAD
        if (!isOnlineMultiplayer()) return currentCiv // non-online, play as human player
=======
        if (!gameParameters.isOnlineMultiplayer) return currentCiv // non-online, play as human player
>>>>>>> 9b56e51f
        val userId = UncivGame.Current.settings.multiplayer.userId

        // Iterating on all civs, starting from the the current player, gives us the one that will have the next turn
        // This allows multiple civs from the same UserID
        if (civilizations.any { it.playerId == userId }) {
            var civIndex = civilizations.map { it.civName }.indexOf(currentCivName)
            while (true) {
                val civToCheck = civilizations[civIndex % civilizations.size]
                if (civToCheck.playerId == userId) return civToCheck
                civIndex++
            }
        } else {
            // you aren't anyone. How did you even get this game? Can you spectate?
            return getSpectator(userId)
        }
    }

    /** Get a civ by name
     *  @throws NoSuchElementException if no civ of that name is in the game (alive or dead)! */
    fun getCivilization(civName: String) = civilizations.first { it.civName == civName }
    fun getCurrentPlayerCivilization() = currentCiv
    /** Get barbarian civ
     *  @throws NoSuchElementException in no-barbarians games! */
    fun getBarbarianCivilization() = getCivilization(Constants.barbarians)
    fun getDifficulty() = difficultyObject
    fun getCities() = civilizations.asSequence().flatMap { it.cities }
    fun getAliveCityStates() = civilizations.filter { it.isAlive() && it.isCityState() }
    fun getAliveMajorCivs() = civilizations.filter { it.isAlive() && it.isMajorCiv() }

    /** Returns the first spectator for a [playerId] or creates one if none found */
    fun getSpectator(playerId: String): CivilizationInfo {
        val gameSpectatorCiv = civilizations.firstOrNull {
            it.isSpectator() && it.playerId == playerId
        }
        return gameSpectatorCiv ?: createTemporarySpectatorCiv(playerId)

    }

    private fun createTemporarySpectatorCiv(playerId: String) = CivilizationInfo(Constants.spectator).also {
        it.playerType = PlayerType.Human
        it.playerId = playerId
        civilizations.add(it)
        it.gameInfo = this
        it.setNationTransient()
        it.setTransients()
    }

    fun isReligionEnabled(): Boolean {
        val religionDisabledByRuleset = (ruleSet.eras[gameParameters.startingEra]!!.hasUnique(UniqueType.DisablesReligion)
                || ruleSet.modOptions.uniques.contains(ModOptionsConstants.disableReligion))
        return !religionDisabledByRuleset && gameParameters.religionEnabled
    }

    private fun getEquivalentTurn(): Int {
        val totalTurns = speed.numTotalTurns()
        val startPercent = ruleSet.eras[gameParameters.startingEra]!!.startPercent
        return turns + (totalTurns * startPercent / 100)
    }

    fun getYear(turnOffset: Int = 0): Int {
        val turn = getEquivalentTurn() + turnOffset
        val yearsToTurn = speed.yearsPerTurn
        var year = speed.startYear
        var i = 0
        var yearsPerTurn: Float

        while (i < turn) {
            yearsPerTurn = (yearsToTurn.firstOrNull { i < it.untilTurn }?.yearInterval ?: yearsToTurn.last().yearInterval)
            year += yearsPerTurn
            ++i
        }

        return year.toInt()
    }

    fun isOnlineMultiplayer() = gameParameters.isOnlineMultiplayerEnabled()

    //endregion
    //region State changing functions

    fun nextTurn() {
        val previousHumanPlayer = getCurrentPlayerCivilization()!!
        var thisPlayer = previousHumanPlayer // not calling it currentPlayer because that's already taken and I can't think of a better name
        var currentPlayerIndex = civilizations.indexOf(thisPlayer)


        fun endTurn() {
            thisPlayer.endTurn()
            currentPlayerIndex = (currentPlayerIndex + 1) % civilizations.size
            if (currentPlayerIndex == 0) {
                turns++
                if (UncivGame.Current.simulateUntilTurnForDebug != 0)
                    debug("Starting simulation of turn %s", turns)
            }
            thisPlayer = civilizations[currentPlayerIndex]
        }

        //check is important or else switchTurn
        //would skip a turn if an AI civ calls nextTurn
        //this happens when resigning a multiplayer game
        if (thisPlayer.isPlayerCivilization()) {
            endTurn()
        }

        while (thisPlayer.playerType == PlayerType.AI
                || turns < UncivGame.Current.simulateUntilTurnForDebug
                || turns < simulateMaxTurns && simulateUntilWin
                // For multiplayer, if there are 3+ players and one is defeated or spectator,
                // we'll want to skip over their turn
                || isOnlineMultiplayer() && (thisPlayer.isDefeated() || thisPlayer.isSpectator() && thisPlayer.playerId != UncivGame.Current.settings.multiplayer.userId)
        ) {
            thisPlayer.startTurn()
            if (!thisPlayer.isDefeated() || thisPlayer.isBarbarian()) {
                NextTurnAutomation.automateCivMoves(thisPlayer)

                // Placing barbarians after their turn
                if (thisPlayer.isBarbarian() && !gameParameters.noBarbarians)
                    barbarians.updateEncampments()

                // exit simulation mode when player wins
                if (thisPlayer.victoryManager.hasWon() && simulateUntilWin) {
                    // stop simulation
                    simulateUntilWin = false
                    break
                }
            }
            endTurn()
        }
        if (turns == UncivGame.Current.simulateUntilTurnForDebug)
            UncivGame.Current.simulateUntilTurnForDebug = 0

        currentTurnStartTime = System.currentTimeMillis()
        currentCivName = thisPlayer.civName
        currentCiv = getCivilization(currentCivName)
        thisPlayer.startTurn()
        if (currentCiv.isSpectator()) currentCiv.popupAlerts.clear() // no popups for spectators

        if (turns % 10 == 0) //todo measuring actual play time might be nicer
            UncivGame.Current.musicController.chooseTrack(
                currentCiv.civName,
                MusicMood.peaceOrWar(currentCiv.isAtWar()), MusicTrackChooserFlags.setNextTurn
            )

        // Start our turn immediately before the player can make decisions - affects
        // whether our units can commit automated actions and then be attacked immediately etc.
        notifyOfCloseEnemyUnits(thisPlayer)
    }

    private fun notifyOfCloseEnemyUnits(thisPlayer: CivilizationInfo) {
        val viewableInvisibleTiles = thisPlayer.viewableInvisibleUnitsTiles.map { it.position }
        val enemyUnitsCloseToTerritory = thisPlayer.viewableTiles
            .filter {
                it.militaryUnit != null && it.militaryUnit!!.civInfo != thisPlayer
                        && thisPlayer.isAtWarWith(it.militaryUnit!!.civInfo)
                        && (it.getOwner() == thisPlayer || it.neighbors.any { neighbor -> neighbor.getOwner() == thisPlayer }
                        && (!it.militaryUnit!!.isInvisible(thisPlayer) || viewableInvisibleTiles.contains(it.position)))
            }

        // enemy units IN our territory
        addEnemyUnitNotification(
            thisPlayer,
            enemyUnitsCloseToTerritory.filter { it.getOwner() == thisPlayer },
            "in"
        )
        // enemy units NEAR our territory
        addEnemyUnitNotification(
            thisPlayer,
            enemyUnitsCloseToTerritory.filter { it.getOwner() != thisPlayer },
            "near"
        )

        addBombardNotification(
            thisPlayer,
            thisPlayer.cities.filter { city ->
                city.canBombard() &&
                        enemyUnitsCloseToTerritory.any { tile -> tile.aerialDistanceTo(city.getCenterTile()) <= city.range }
            }
        )
    }

    fun getEnabledVictories() = ruleSet.victories.filter { !it.value.hiddenInVictoryScreen && gameParameters.victoryTypes.contains(it.key) }

    fun processDiplomaticVictory() {
        if (diplomaticVictoryVotesProcessed) return
        for (civInfo in civilizations) {
            if (civInfo.victoryManager.hasEnoughVotesForDiplomaticVictory()) {
                civInfo.victoryManager.hasEverWonDiplomaticVote = true
            }
        }
        diplomaticVictoryVotesProcessed = true
    }

    private fun addEnemyUnitNotification(thisPlayer: CivilizationInfo, tiles: List<TileInfo>, inOrNear: String) {
        // don't flood the player with similar messages. instead cycle through units by clicking the message multiple times.
        if (tiles.size < 3) {
            for (tile in tiles) {
                val unitName = tile.militaryUnit!!.name
                thisPlayer.addNotification("An enemy [$unitName] was spotted $inOrNear our territory", tile.position, NotificationIcon.War, unitName)
            }
        } else {
            val positions = tiles.asSequence().map { it.position }
            thisPlayer.addNotification("[${tiles.size}] enemy units were spotted $inOrNear our territory", LocationAction(positions), NotificationIcon.War)
        }
    }

    private fun addBombardNotification(thisPlayer: CivilizationInfo, cities: List<CityInfo>) {
        if (cities.size < 3) {
            for (city in cities)
                thisPlayer.addNotification("Your city [${city.name}] can bombard the enemy!", city.location, NotificationIcon.City, NotificationIcon.Crosshair)
        } else {
            val positions = cities.asSequence().map { it.location }
            thisPlayer.addNotification("[${cities.size}] of your cities can bombard the enemy!", LocationAction(positions), NotificationIcon.City, NotificationIcon.Crosshair)
        }
    }

    /** Generate a notification pointing out resources.
     *  Used by [addTechnology][TechManager.addTechnology] and [ResourcesOverviewTab][com.unciv.ui.overviewscreen.ResourcesOverviewTab]
     * @param maxDistance from next City, 0 removes distance limitation.
     * @param showForeign Disables filter to exclude foreign territory.
     * @return `false` if no resources were found and no notification was added.
     */
    fun notifyExploredResources(
        civInfo: CivilizationInfo,
        resourceName: String,
        maxDistance: Int,
        showForeign: Boolean
    ): Boolean {
        data class CityTileAndDistance(val city: CityInfo, val tile: TileInfo, val distance: Int)

        val exploredRevealTiles: Sequence<TileInfo> =
                if (ruleSet.tileResources[resourceName]!!.hasUnique(UniqueType.CityStateOnlyResource)) {
                    // Look for matching mercantile CS centers
                    getAliveCityStates()
                        .asSequence()
                        .filter { it.cityStateResource == resourceName }
                        .map { it.getCapital()!!.getCenterTile() }
                } else {
                    tileMap.values
                        .asSequence()
                        .filter { it.resource == resourceName }
                }

        val exploredRevealInfo = exploredRevealTiles
            .filter { it.position in civInfo.exploredTiles }
            .flatMap { tile ->
                civInfo.cities.asSequence()
                    .map {
                        // build a full cross join all revealed tiles * civ's cities (should rarely surpass a few hundred)
                        // cache distance for each pair as sort will call it ~ 2n log n times
                        // should still be cheaper than looking up 'the' closest city per reveal tile before sorting
                            city ->
                        CityTileAndDistance(city, tile, tile.aerialDistanceTo(city.getCenterTile()))
                    }
            }
            .filter { (maxDistance == 0 || it.distance <= maxDistance) && (showForeign || it.tile.getOwner() == null || it.tile.getOwner() == civInfo) }
            .sortedWith(compareBy { it.distance })
            .distinctBy { it.tile }

        val chosenCity = exploredRevealInfo.firstOrNull()?.city ?: return false
        val positions = exploredRevealInfo
            // re-sort to a more pleasant display order
            .sortedWith(compareBy { it.tile.aerialDistanceTo(chosenCity.getCenterTile()) })
            .map { it.tile.position }

        val positionsCount = positions.count()
        val text = if (positionsCount == 1)
            "[$resourceName] revealed near [${chosenCity.name}]"
        else
            "[$positionsCount] sources of [$resourceName] revealed, e.g. near [${chosenCity.name}]"

        civInfo.addNotification(
            text,
            LocationAction(positions),
            "ResourceIcons/$resourceName"
        )
        return true
    }

    // All cross-game data which needs to be altered (e.g. when removing or changing a name of a building/tech)
    // will be done here, and not in CivInfo.setTransients or CityInfo
    fun setTransients() {
        migrateCurrentCivName()

        tileMap.gameInfo = this

        // [TEMPORARY] Convert old saves to newer ones by moving base rulesets from the mod list to the base ruleset field
        val baseRulesetInMods = gameParameters.mods.firstOrNull { RulesetCache[it]?.modOptions?.isBaseRuleset == true }
        if (baseRulesetInMods != null) {
            gameParameters.baseRuleset = baseRulesetInMods
            gameParameters.mods = LinkedHashSet(gameParameters.mods.filter { it != baseRulesetInMods })
        }
        // [TEMPORARY] Convert old saves to remove json workaround
        for (civInfo in civilizations) civInfo.migrateSeenImprovements()
        barbarians.migrateBarbarianCamps()

        ruleSet = RulesetCache.getComplexRuleset(gameParameters)

        // any mod the saved game lists that is currently not installed causes null pointer
        // exceptions in this routine unless it contained no new objects or was very simple.
        // Player's fault, so better complain early:
        val missingMods = (gameParameters.mods + gameParameters.baseRuleset)
            .filterNot { it in ruleSet.mods }
            .joinToString(limit = 120) { it }
        if (missingMods.isNotEmpty()) {
            throw MissingModsException(missingMods)
        }

        removeMissingModReferences()

        updateGreatGeneralUniques()

        convertOldGameSpeed()

        for (baseUnit in ruleSet.units.values)
            baseUnit.ruleset = ruleSet

        // This needs to go before tileMap.setTransients, as units need to access
        // the nation of their civilization when setting transients
        for (civInfo in civilizations) civInfo.gameInfo = this
        for (civInfo in civilizations) civInfo.setNationTransient()

        tileMap.setTransients(ruleSet)

        if (currentCivName == "") currentCivName = civilizations.first { it.isPlayerCivilization() }.civName
        currentCiv = getCivilization(currentCivName)

        difficultyObject = ruleSet.difficulties[difficulty]!!

        speed = ruleSet.speeds[gameParameters.speed]!!

        for (religion in religions.values) religion.setTransients(this)

        for (civInfo in civilizations) civInfo.setTransients()

        convertFortify()

        for (civInfo in civilizations) {
            for (unit in civInfo.getCivUnits())
                unit.updateVisibleTiles(false) // this needs to be done after all the units are assigned to their civs and all other transients are set
            civInfo.updateSightAndResources() // only run ONCE and not for each unit - this is a huge performance saver!

            // Since this depends on the cities of ALL civilizations,
            // we need to wait until we've set the transients of all the cities before we can run this.
            // Hence why it's not in CivInfo.setTransients().
            civInfo.initialSetCitiesConnectedToCapitalTransients()

            // We need to determine the GLOBAL happiness state in order to determine the city stats
            for (cityInfo in civInfo.cities) cityInfo.cityStats.updateCityHappiness(
                cityInfo.cityConstructions.getStats()
            )

            for (cityInfo in civInfo.cities) {
                /** We remove constructions from the queue that aren't defined in the ruleset.
                 * This can lead to situations where the city is puppeted and had its construction removed, and there's no way to user-set it
                 * So for cities like those, we'll auto-set the construction
                 * Also set construction for human players who have automate production turned on
                 */
                if (cityInfo.cityConstructions.constructionQueue.isEmpty())
                    cityInfo.cityConstructions.chooseNextConstruction()

                // We also remove resources that the city may be demanding but are no longer in the ruleset
                if (!ruleSet.tileResources.containsKey(cityInfo.demandedResource))
                    cityInfo.demandedResource = ""

                cityInfo.cityStats.update()
            }

            if (civInfo.hasEverOwnedOriginalCapital == null) {
                civInfo.hasEverOwnedOriginalCapital = civInfo.cities.any { it.isOriginalCapital }
            }
        }

        spaceResources.clear()
        spaceResources.addAll(ruleSet.buildings.values.filter { it.hasUnique(UniqueType.SpaceshipPart) }
            .flatMap { it.getResourceRequirements().keys })
        spaceResources.addAll(ruleSet.victories.values.flatMap { it.requiredSpaceshipParts })

        barbarians.setTransients(this)

        guaranteeUnitPromotions()
    }

    //endregion
}

/**
 * Reduced variant of [GameInfo] used for load preview.
 */
class GameInfoPreview private constructor() : HasGameTurnData { // constructor only for serialization
    var civilizations = mutableListOf<CivilizationInfoPreview>()
    var difficulty = "Chieftain"
    var gameParameters = GameParameters()
    override var turns = 0
    @Deprecated("Remove this once players have migrated their saves", ReplaceWith("currentCivName"))
    var currentPlayer = ""
    override var currentCivName = ""
    override var currentTurnStartTime = 0L
    override val currentPlayerId get() = getCivilization(currentCivName).playerId

    fun getCivilization(civName: String) = civilizations.first { it.civName == civName }
}

/** Class to use when parsing jsons if you only want the serialization [version]. */
class GameInfoSerializationVersion : HasGameInfoSerializationVersion {
    override var version = FIRST_WITHOUT
}<|MERGE_RESOLUTION|>--- conflicted
+++ resolved
@@ -181,11 +181,7 @@
     }
 
     fun getPlayerToViewAs(): CivilizationInfo {
-<<<<<<< HEAD
         if (!isOnlineMultiplayer()) return currentCiv // non-online, play as human player
-=======
-        if (!gameParameters.isOnlineMultiplayer) return currentCiv // non-online, play as human player
->>>>>>> 9b56e51f
         val userId = UncivGame.Current.settings.multiplayer.userId
 
         // Iterating on all civs, starting from the the current player, gives us the one that will have the next turn
