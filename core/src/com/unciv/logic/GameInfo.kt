package com.unciv.logic

import com.unciv.Constants
import com.unciv.UncivGame
import com.unciv.UncivGame.Version
import com.unciv.logic.BackwardCompatibility.convertFortify
import com.unciv.logic.BackwardCompatibility.convertOldGameSpeed
import com.unciv.logic.BackwardCompatibility.guaranteeUnitPromotions
import com.unciv.logic.BackwardCompatibility.migrateBarbarianCamps
import com.unciv.logic.BackwardCompatibility.migrateSeenImprovements
import com.unciv.logic.BackwardCompatibility.removeMissingModReferences
import com.unciv.logic.BackwardCompatibility.updateGreatGeneralUniques
import com.unciv.logic.GameInfo.Companion.CURRENT_COMPATIBILITY_NUMBER
import com.unciv.logic.GameInfo.Companion.FIRST_WITHOUT
import com.unciv.logic.automation.NextTurnAutomation
import com.unciv.logic.city.CityInfo
import com.unciv.logic.civilization.CivilizationInfo
import com.unciv.logic.civilization.CivilizationInfoPreview
import com.unciv.logic.civilization.LocationAction
import com.unciv.logic.civilization.NotificationIcon
import com.unciv.logic.civilization.PlayerType
import com.unciv.logic.civilization.TechManager
import com.unciv.logic.map.TileInfo
import com.unciv.logic.map.TileMap
import com.unciv.models.Religion
import com.unciv.models.metadata.GameParameters
import com.unciv.models.ruleset.Difficulty
import com.unciv.models.ruleset.ModOptionsConstants
import com.unciv.models.ruleset.Ruleset
import com.unciv.models.ruleset.RulesetCache
import com.unciv.models.ruleset.Speed
import com.unciv.models.ruleset.unique.UniqueType
import com.unciv.ui.audio.MusicMood
import com.unciv.ui.audio.MusicTrackChooserFlags
import com.unciv.utils.debug
import java.util.*


/**
 * A class that implements this interface is part of [GameInfo] serialization, i.e. save files.
 *
 * Take care with `lateinit` and `by lazy` fields - both are **never** serialized.
 *
 * When you change the structure of any class with this interface in a way which makes it impossible
 * to load the new saves from an older game version, increment [CURRENT_COMPATIBILITY_NUMBER]! And don't forget
 * to add backwards compatibility for the previous format.
 */
interface IsPartOfGameInfoSerialization

interface HasGameInfoSerializationVersion {
    val version: CompatibilityVersion
}

data class CompatibilityVersion(
    /** Contains the current serialization version of [GameInfo], i.e. when this number is not equal to [CURRENT_COMPATIBILITY_NUMBER], it means
     * this instance has been loaded from a save file json that was made with another version of the game. */
    val number: Int,
    val createdWith: Version
) : IsPartOfGameInfoSerialization {
    @Suppress("unused") // used by json serialization
    constructor() : this(-1, Version())

    operator fun compareTo(other: CompatibilityVersion) = number.compareTo(other.number)

}

class GameInfo : IsPartOfGameInfoSerialization, HasGameInfoSerializationVersion {
    companion object {
        /** The current compatibility version of [GameInfo]. This number is incremented whenever changes are made to the save file structure that guarantee that
         * previous versions of the game will not be able to load or play a game normally. */
        const val CURRENT_COMPATIBILITY_NUMBER = 1

        val CURRENT_COMPATIBILITY_VERSION = CompatibilityVersion(CURRENT_COMPATIBILITY_NUMBER, UncivGame.VERSION)

        /** This is the version just before this field was introduced, i.e. all saves without any version will be from this version */
        val FIRST_WITHOUT = CompatibilityVersion(1, Version("4.1.14", 731))
    }
    //region Fields - Serialized

    override var version = FIRST_WITHOUT

    var civilizations = mutableListOf<CivilizationInfo>()
    var barbarians = BarbarianManager()
    var religions: HashMap<String, Religion> = hashMapOf()
    var difficulty = "Chieftain" // difficulty is game-wide, think what would happen if 2 human players could play on different difficulties?
    var tileMap: TileMap = TileMap()
    var gameParameters = GameParameters()
    var turns = 0
    var oneMoreTurnMode = false
    var currentPlayer = ""
    var currentTurnStartTime = 0L
    var gameId = UUID.randomUUID().toString() // random string

    // Maps a civ to the civ they voted for
    var diplomaticVictoryVotesCast = HashMap<String, String>()
    // Set to false whenever the results still need te be processed
    var diplomaticVictoryVotesProcessed = false

    /**
     * Keep track of a custom location this game was saved to _or_ loaded from, using it as the default custom location for any further save/load attempts.
     */
    @Volatile
    var customSaveLocation: String? = null

    //endregion
    //region Fields - Transient

    @Transient
    lateinit var difficultyObject: Difficulty // Since this is static game-wide, and was taking a large part of nextTurn

    @Transient
    lateinit var speed: Speed

    @Transient
    var currentPlayerCiv: CivilizationInfo? = null // this is called thousands of times, no reason to search for it with a find{} every time

    /** This is used in multiplayer games, where I may have a saved game state on my phone
     * that is inconsistent with the saved game on the cloud */
    @Transient
    var isUpToDate = false

    @Transient
    lateinit var ruleSet: Ruleset

    /** Simulate until any player wins,
     *  or turns exceeds indicated number
     *  Does not update World View until finished.
     *  Should be set manually on each new game start.
     */
    @Transient
    var simulateMaxTurns: Int = 1000
    @Transient
    var simulateUntilWin = false
    @Transient
    var achievementsEnabled = true

    @Transient
    var spaceResources = HashSet<String>()

    //endregion
    //region Pure functions

    fun clone(): GameInfo {
        val toReturn = GameInfo()
        toReturn.tileMap = tileMap.clone()
        toReturn.civilizations.addAll(civilizations.map { it.clone() })
        toReturn.barbarians = barbarians.clone()
        toReturn.religions.putAll(religions.map { Pair(it.key, it.value.clone()) })
        toReturn.currentPlayer = currentPlayer
        toReturn.currentTurnStartTime = currentTurnStartTime
        toReturn.turns = turns
        toReturn.difficulty = difficulty
        toReturn.gameParameters = gameParameters
        toReturn.gameId = gameId
        toReturn.diplomaticVictoryVotesCast.putAll(diplomaticVictoryVotesCast)
        toReturn.oneMoreTurnMode = oneMoreTurnMode
        toReturn.customSaveLocation = customSaveLocation
        return toReturn
    }

    fun getPlayerToViewAs(): CivilizationInfo {
        if (!gameParameters.isOnlineMultiplayer) return currentPlayerCiv!! // non-online, play as human player
        val userId = UncivGame.Current.settings.multiplayer.userId

        // Iterating on all civs, starting from the the current player, gives us the one that will have the next turn
        // This allows multiple civs from the same UserID
        if (civilizations.any { it.playerId == userId }) {
            var civIndex = civilizations.map { it.civName }.indexOf(currentPlayer)
            while (true) {
                val civToCheck = civilizations[civIndex % civilizations.size]
                if (civToCheck.playerId == userId) return civToCheck
                civIndex++
            }
        } else {
            // you aren't anyone. How did you even get this game? Can you spectate?
            return getSpectator(userId)
        }
    }

    /** Get a civ by name
     *  @throws NoSuchElementException if no civ of that name is in the game (alive or dead)! */
    fun getCivilization(civName: String) = civilizations.first { it.civName == civName }
    fun getCurrentPlayerCivilization() = currentPlayerCiv!!
    fun getCivilizationsAsPreviews() = civilizations.map { it.asPreview() }.toMutableList()
    /** Get barbarian civ
     *  @throws NoSuchElementException in no-barbarians games! */
    fun getBarbarianCivilization() = getCivilization(Constants.barbarians)
    fun getDifficulty() = difficultyObject
    fun getCities() = civilizations.asSequence().flatMap { it.cities }
    fun getAliveCityStates() = civilizations.filter { it.isAlive() && it.isCityState() }
    fun getAliveMajorCivs() = civilizations.filter { it.isAlive() && it.isMajorCiv() }

    /** Returns the first spectator for a [playerId] or creates one if none found */
    fun getSpectator(playerId: String): CivilizationInfo {
        val gameSpectatorCiv = civilizations.firstOrNull {
            it.isSpectator() && it.playerId == playerId
        }
        return gameSpectatorCiv ?: createTemporarySpectatorCiv(playerId)

    }

    private fun createTemporarySpectatorCiv(playerId: String) = CivilizationInfo(Constants.spectator).also {
        it.playerType = PlayerType.Human
        it.playerId = playerId
        civilizations.add(it)
        it.gameInfo = this
        it.setNationTransient()
        it.setTransients()
    }

    fun isReligionEnabled(): Boolean {
        val religionDisabledByRuleset = (ruleSet.eras[gameParameters.startingEra]!!.hasUnique(UniqueType.DisablesReligion)
                || ruleSet.modOptions.uniques.contains(ModOptionsConstants.disableReligion))
        return !religionDisabledByRuleset && gameParameters.religionEnabled
    }

    private fun getEquivalentTurn(): Int {
        val totalTurns = speed.numTotalTurns()
        val startPercent = ruleSet.eras[gameParameters.startingEra]!!.startPercent
        return turns + (totalTurns * startPercent / 100)
    }

    fun getYear(turnOffset: Int = 0): Int {
        val turn = getEquivalentTurn() + turnOffset
        val yearsToTurn = speed.yearsPerTurn
        var year = speed.startYear
        var i = 0
        var yearsPerTurn: Float

        while (i < turn) {
            yearsPerTurn = (yearsToTurn.firstOrNull { i < it.untilTurn }?.yearInterval ?: yearsToTurn.last().yearInterval)
            year += yearsPerTurn
            ++i
        }

        return year.toInt()
    }

    //endregion
    //region State changing functions

    fun nextTurn() {
        val previousHumanPlayer = getCurrentPlayerCivilization()!!
        var thisPlayer = previousHumanPlayer // not calling it currentPlayer because that's already taken and I can't think of a better name
        var currentPlayerIndex = civilizations.indexOf(thisPlayer)


        fun endTurn() {
            thisPlayer.endTurn()
            currentPlayerIndex = (currentPlayerIndex + 1) % civilizations.size
            if (currentPlayerIndex == 0) {
                turns++
                if (UncivGame.Current.simulateUntilTurnForDebug != 0)
                    debug("Starting simulation of turn %s", turns)
            }
            thisPlayer = civilizations[currentPlayerIndex]
        }

        //check is important or else switchTurn
        //would skip a turn if an AI civ calls nextTurn
        //this happens when resigning a multiplayer game
        if (thisPlayer.isPlayerCivilization()) {
            endTurn()
        }

        while (thisPlayer.playerType == PlayerType.AI
                || turns < UncivGame.Current.simulateUntilTurnForDebug
                || turns < simulateMaxTurns && simulateUntilWin
                // For multiplayer, if there are 3+ players and one is defeated or spectator,
                // we'll want to skip over their turn
                || gameParameters.isOnlineMultiplayer && (thisPlayer.isDefeated() || thisPlayer.isSpectator() && thisPlayer.playerId != UncivGame.Current.settings.multiplayer.userId)
        ) {
            thisPlayer.startTurn()
            if (!thisPlayer.isDefeated() || thisPlayer.isBarbarian()) {
                NextTurnAutomation.automateCivMoves(thisPlayer)

                // Placing barbarians after their turn
                if (thisPlayer.isBarbarian() && !gameParameters.noBarbarians)
                    barbarians.updateEncampments()

                // exit simulation mode when player wins
                if (thisPlayer.victoryManager.hasWon() && simulateUntilWin) {
                    // stop simulation
                    simulateUntilWin = false
                    break
                }
            }
            endTurn()
        }
        if (turns == UncivGame.Current.simulateUntilTurnForDebug)
            UncivGame.Current.simulateUntilTurnForDebug = 0

        currentTurnStartTime = System.currentTimeMillis()
        currentPlayer = thisPlayer.civName
        currentPlayerCiv = getCivilization(currentPlayer)
<<<<<<< HEAD
        if (currentPlayerCiv!!.isSpectator()) currentPlayerCiv!!.popupAlerts.clear() // no popups for spectators
=======
        thisPlayer.startTurn()
        if (currentPlayerCiv.isSpectator()) currentPlayerCiv.popupAlerts.clear() // no popups for spectators
>>>>>>> 72b0bc5d

        if (turns % 10 == 0) //todo measuring actual play time might be nicer
            UncivGame.Current.musicController.chooseTrack(
                currentPlayerCiv!!.civName,
                MusicMood.peaceOrWar(currentPlayerCiv!!.isAtWar()), MusicTrackChooserFlags.setNextTurn
            )

        // Start our turn immediately before the player can make decisions - affects
        // whether our units can commit automated actions and then be attacked immediately etc.
        notifyOfCloseEnemyUnits(thisPlayer)
    }

    private fun notifyOfCloseEnemyUnits(thisPlayer: CivilizationInfo) {
        val viewableInvisibleTiles = thisPlayer.viewableInvisibleUnitsTiles.map { it.position }
        val enemyUnitsCloseToTerritory = thisPlayer.viewableTiles
            .filter {
                it.militaryUnit != null && it.militaryUnit!!.civInfo != thisPlayer
                        && thisPlayer.isAtWarWith(it.militaryUnit!!.civInfo)
                        && (it.getOwner() == thisPlayer || it.neighbors.any { neighbor -> neighbor.getOwner() == thisPlayer }
                        && (!it.militaryUnit!!.isInvisible(thisPlayer) || viewableInvisibleTiles.contains(it.position)))
            }

        // enemy units IN our territory
        addEnemyUnitNotification(
            thisPlayer,
            enemyUnitsCloseToTerritory.filter { it.getOwner() == thisPlayer },
            "in"
        )
        // enemy units NEAR our territory
        addEnemyUnitNotification(
            thisPlayer,
            enemyUnitsCloseToTerritory.filter { it.getOwner() != thisPlayer },
            "near"
        )

        addBombardNotification(
            thisPlayer,
            thisPlayer.cities.filter { city ->
                city.canBombard() &&
                        enemyUnitsCloseToTerritory.any { tile -> tile.aerialDistanceTo(city.getCenterTile()) <= city.range }
            }
        )
    }

    fun getEnabledVictories() = ruleSet.victories.filter { !it.value.hiddenInVictoryScreen && gameParameters.victoryTypes.contains(it.key) }

    fun processDiplomaticVictory() {
        if (diplomaticVictoryVotesProcessed) return
        for (civInfo in civilizations) {
            if (civInfo.victoryManager.hasEnoughVotesForDiplomaticVictory()) {
                civInfo.victoryManager.hasEverWonDiplomaticVote = true
            }
        }
        diplomaticVictoryVotesProcessed = true
    }

    private fun addEnemyUnitNotification(thisPlayer: CivilizationInfo, tiles: List<TileInfo>, inOrNear: String) {
        // don't flood the player with similar messages. instead cycle through units by clicking the message multiple times.
        if (tiles.size < 3) {
            for (tile in tiles) {
                val unitName = tile.militaryUnit!!.name
                thisPlayer.addNotification("An enemy [$unitName] was spotted $inOrNear our territory", tile.position, NotificationIcon.War, unitName)
            }
        } else {
            val positions = tiles.asSequence().map { it.position }
            thisPlayer.addNotification("[${tiles.size}] enemy units were spotted $inOrNear our territory", LocationAction(positions), NotificationIcon.War)
        }
    }

    private fun addBombardNotification(thisPlayer: CivilizationInfo, cities: List<CityInfo>) {
        if (cities.size < 3) {
            for (city in cities)
                thisPlayer.addNotification("Your city [${city.name}] can bombard the enemy!", city.location, NotificationIcon.City, NotificationIcon.Crosshair)
        } else {
            val positions = cities.asSequence().map { it.location }
            thisPlayer.addNotification("[${cities.size}] of your cities can bombard the enemy!", LocationAction(positions), NotificationIcon.City, NotificationIcon.Crosshair)
        }
    }

    /** Generate a notification pointing out resources.
     *  Used by [addTechnology][TechManager.addTechnology] and [ResourcesOverviewTab][com.unciv.ui.overviewscreen.ResourcesOverviewTab]
     * @param maxDistance from next City, 0 removes distance limitation.
     * @param showForeign Disables filter to exclude foreign territory.
     * @return `false` if no resources were found and no notification was added.
     */
    fun notifyExploredResources(
        civInfo: CivilizationInfo,
        resourceName: String,
        maxDistance: Int,
        showForeign: Boolean
    ): Boolean {
        data class CityTileAndDistance(val city: CityInfo, val tile: TileInfo, val distance: Int)

        val exploredRevealTiles: Sequence<TileInfo> =
                if (ruleSet.tileResources[resourceName]!!.hasUnique(UniqueType.CityStateOnlyResource)) {
                    // Look for matching mercantile CS centers
                    getAliveCityStates()
                        .asSequence()
                        .filter { it.cityStateResource == resourceName }
                        .map { it.getCapital()!!.getCenterTile() }
                } else {
                    tileMap.values
                        .asSequence()
                        .filter { it.resource == resourceName }
                }

        val exploredRevealInfo = exploredRevealTiles
            .filter { it.position in civInfo.exploredTiles }
            .flatMap { tile ->
                civInfo.cities.asSequence()
                    .map {
                        // build a full cross join all revealed tiles * civ's cities (should rarely surpass a few hundred)
                        // cache distance for each pair as sort will call it ~ 2n log n times
                        // should still be cheaper than looking up 'the' closest city per reveal tile before sorting
                            city ->
                        CityTileAndDistance(city, tile, tile.aerialDistanceTo(city.getCenterTile()))
                    }
            }
            .filter { (maxDistance == 0 || it.distance <= maxDistance) && (showForeign || it.tile.getOwner() == null || it.tile.getOwner() == civInfo) }
            .sortedWith(compareBy { it.distance })
            .distinctBy { it.tile }

        val chosenCity = exploredRevealInfo.firstOrNull()?.city ?: return false
        val positions = exploredRevealInfo
            // re-sort to a more pleasant display order
            .sortedWith(compareBy { it.tile.aerialDistanceTo(chosenCity.getCenterTile()) })
            .map { it.tile.position }

        val positionsCount = positions.count()
        val text = if (positionsCount == 1)
            "[$resourceName] revealed near [${chosenCity.name}]"
        else
            "[$positionsCount] sources of [$resourceName] revealed, e.g. near [${chosenCity.name}]"

        civInfo.addNotification(
            text,
            LocationAction(positions),
            "ResourceIcons/$resourceName"
        )
        return true
    }

    // All cross-game data which needs to be altered (e.g. when removing or changing a name of a building/tech)
    // will be done here, and not in CivInfo.setTransients or CityInfo
    fun setTransients() {
        tileMap.gameInfo = this

        // [TEMPORARY] Convert old saves to newer ones by moving base rulesets from the mod list to the base ruleset field
        val baseRulesetInMods = gameParameters.mods.firstOrNull { RulesetCache[it]?.modOptions?.isBaseRuleset == true }
        if (baseRulesetInMods != null) {
            gameParameters.baseRuleset = baseRulesetInMods
            gameParameters.mods = LinkedHashSet(gameParameters.mods.filter { it != baseRulesetInMods })
        }
        // [TEMPORARY] Convert old saves to remove json workaround
        for (civInfo in civilizations) civInfo.migrateSeenImprovements()
        barbarians.migrateBarbarianCamps()

        ruleSet = RulesetCache.getComplexRuleset(gameParameters)

        // any mod the saved game lists that is currently not installed causes null pointer
        // exceptions in this routine unless it contained no new objects or was very simple.
        // Player's fault, so better complain early:
        val missingMods = (gameParameters.mods + gameParameters.baseRuleset)
            .filterNot { it in ruleSet.mods }
            .joinToString(limit = 120) { it }
        if (missingMods.isNotEmpty()) {
            throw MissingModsException(missingMods)
        }

        removeMissingModReferences()

        updateGreatGeneralUniques()

        convertOldGameSpeed()

        for (baseUnit in ruleSet.units.values)
            baseUnit.ruleset = ruleSet

        // This needs to go before tileMap.setTransients, as units need to access
        // the nation of their civilization when setting transients
        for (civInfo in civilizations) civInfo.gameInfo = this
        for (civInfo in civilizations) civInfo.setNationTransient()

        tileMap.setTransients(ruleSet)

        if (currentPlayer == "") currentPlayer = civilizations.first { it.isPlayerCivilization() }.civName
        currentPlayerCiv = getCivilization(currentPlayer)

        difficultyObject = ruleSet.difficulties[difficulty]!!

        speed = ruleSet.speeds[gameParameters.speed]!!

        for (religion in religions.values) religion.setTransients(this)

        for (civInfo in civilizations) civInfo.setTransients()
        for (civInfo in civilizations) civInfo.updateSightAndResources()

        convertFortify()

        for (civInfo in civilizations) {
            for (unit in civInfo.getCivUnits())
                unit.updateVisibleTiles(false) // this needs to be done after all the units are assigned to their civs and all other transients are set
            civInfo.updateViewableTiles() // only run ONCE and not for each unit - this is a huge performance saver!

            // Since this depends on the cities of ALL civilizations,
            // we need to wait until we've set the transients of all the cities before we can run this.
            // Hence why it's not in CivInfo.setTransients().
            civInfo.initialSetCitiesConnectedToCapitalTransients()

            // We need to determine the GLOBAL happiness state in order to determine the city stats
            for (cityInfo in civInfo.cities) cityInfo.cityStats.updateCityHappiness(
                cityInfo.cityConstructions.getStats()
            )

            for (cityInfo in civInfo.cities) {
                /** We remove constructions from the queue that aren't defined in the ruleset.
                 * This can lead to situations where the city is puppeted and had its construction removed, and there's no way to user-set it
                 * So for cities like those, we'll auto-set the construction
                 * Also set construction for human players who have automate production turned on
                 */
                if (cityInfo.cityConstructions.constructionQueue.isEmpty())
                    cityInfo.cityConstructions.chooseNextConstruction()

                // We also remove resources that the city may be demanding but are no longer in the ruleset
                if (!ruleSet.tileResources.containsKey(cityInfo.demandedResource))
                    cityInfo.demandedResource = ""

                cityInfo.cityStats.update()
            }

            if (civInfo.hasEverOwnedOriginalCapital == null) {
                civInfo.hasEverOwnedOriginalCapital = civInfo.cities.any { it.isOriginalCapital }
            }
        }

        spaceResources.clear()
        spaceResources.addAll(ruleSet.buildings.values.filter { it.hasUnique(UniqueType.SpaceshipPart) }
            .flatMap { it.getResourceRequirements().keys })
        spaceResources.addAll(ruleSet.victories.values.flatMap { it.requiredSpaceshipParts })

        barbarians.setTransients(this)

        guaranteeUnitPromotions()
    }

    //endregion

    fun asPreview() = GameInfoPreview(this)
}

/**
 * Reduced variant of GameInfo used for load preview and multiplayer saves.
 * Contains additional data for multiplayer settings.
 */
class GameInfoPreview() {
    var civilizations = mutableListOf<CivilizationInfoPreview>()
    var difficulty = "Chieftain"
    var gameParameters = GameParameters()
    var turns = 0
    var gameId = ""
    var currentPlayer = ""
    var currentTurnStartTime = 0L

    /**
     * Converts a GameInfo object (can be uninitialized) into a GameInfoPreview object.
     * Sets all multiplayer settings to default.
     */
    constructor(gameInfo: GameInfo) : this() {
        civilizations = gameInfo.getCivilizationsAsPreviews()
        difficulty = gameInfo.difficulty
        gameParameters = gameInfo.gameParameters
        turns = gameInfo.turns
        gameId = gameInfo.gameId
        currentPlayer = gameInfo.currentPlayer
        currentTurnStartTime = gameInfo.currentTurnStartTime
    }

    fun getCivilization(civName: String) = civilizations.first { it.civName == civName }
}

/** Class to use when parsing jsons if you only want the serialization [version]. */
class GameInfoSerializationVersion : HasGameInfoSerializationVersion {
    override var version = FIRST_WITHOUT
}<|MERGE_RESOLUTION|>--- conflicted
+++ resolved
@@ -293,12 +293,8 @@
         currentTurnStartTime = System.currentTimeMillis()
         currentPlayer = thisPlayer.civName
         currentPlayerCiv = getCivilization(currentPlayer)
-<<<<<<< HEAD
+        thisPlayer.startTurn()
         if (currentPlayerCiv!!.isSpectator()) currentPlayerCiv!!.popupAlerts.clear() // no popups for spectators
-=======
-        thisPlayer.startTurn()
-        if (currentPlayerCiv.isSpectator()) currentPlayerCiv.popupAlerts.clear() // no popups for spectators
->>>>>>> 72b0bc5d
 
         if (turns % 10 == 0) //todo measuring actual play time might be nicer
             UncivGame.Current.musicController.chooseTrack(
