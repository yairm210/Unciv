package com.unciv.logic

import com.unciv.Constants
import com.unciv.UncivGame
import com.unciv.logic.BackwardCompatibility.removeMissingModReferences
import com.unciv.logic.BackwardCompatibility.replaceDiplomacyFlag
import com.unciv.logic.automation.NextTurnAutomation
import com.unciv.logic.civilization.*
import com.unciv.logic.civilization.diplomacy.DiplomacyFlags
import com.unciv.logic.map.TileInfo
import com.unciv.logic.map.TileMap
import com.unciv.models.Religion
import com.unciv.models.metadata.GameParameters
import com.unciv.models.metadata.GameSpeed
import com.unciv.models.ruleset.Difficulty
import com.unciv.models.ruleset.ModOptionsConstants
import com.unciv.models.ruleset.Ruleset
import com.unciv.models.ruleset.RulesetCache
import com.unciv.ui.audio.MusicMood
import com.unciv.ui.audio.MusicTrackChooserFlags
import com.unciv.models.ruleset.unit.BaseUnit
import java.util.*
import kotlin.math.min
import kotlin.math.pow

class UncivShowableException(missingMods: String) : Exception(missingMods)

class GameInfo {
    //region Fields - Serialized
    var civilizations = mutableListOf<CivilizationInfo>()
    var barbarians = BarbarianManager()
    var religions: HashMap<String, Religion> = hashMapOf()
    var difficulty = "Chieftain" // difficulty is game-wide, think what would happen if 2 human players could play on different difficulties?
    var tileMap: TileMap = TileMap()
    var gameParameters = GameParameters()
    var turns = 0
    var oneMoreTurnMode = false
    var currentPlayer = ""
    var gameId = UUID.randomUUID().toString() // random string

    // Maps a civ to the civ they voted for
    var diplomaticVictoryVotesCast = HashMap<String, String>()

    /**Keep track of a custom location this game was saved to _or_ loaded from
     *
     * Note this was used as silent autosave destination, but it was decided (#3898) to
     * make the custom location feature a one-shot import/export kind of operation.
     * The tracking is left in place, however [GameSaver.autoSaveSingleThreaded] no longer uses it
     */
    @Volatile
    var customSaveLocation: String? = null

    //endregion
    //region Fields - Transient

    @Transient
    lateinit var difficultyObject: Difficulty // Since this is static game-wide, and was taking a large part of nextTurn

    @Transient
    lateinit var currentPlayerCiv: CivilizationInfo // this is called thousands of times, no reason to search for it with a find{} every time

    /** This is used in multiplayer games, where I may have a saved game state on my phone
     * that is inconsistent with the saved game on the cloud */
    @Transient
    var isUpToDate = false

    @Transient
    lateinit var ruleSet: Ruleset

    /** Simulate until any player wins,
     *  or turns exceeds indicated number
     *  Does not update World View until finished.
     *  Should be set manually on each new game start.
     */
    @Transient
    var simulateMaxTurns: Int = 1000
    @Transient
    var simulateUntilWin = false

    @Transient
    var spaceResources = HashSet<String>()

    //endregion
    //region Pure functions

    fun clone(): GameInfo {
        val toReturn = GameInfo()
        toReturn.tileMap = tileMap.clone()
        toReturn.civilizations.addAll(civilizations.map { it.clone() })
        toReturn.barbarians = barbarians.clone()
        toReturn.religions.putAll(religions.map { Pair(it.key, it.value.clone()) })
        toReturn.currentPlayer = currentPlayer
        toReturn.turns = turns
        toReturn.difficulty = difficulty
        toReturn.gameParameters = gameParameters
        toReturn.gameId = gameId
        toReturn.diplomaticVictoryVotesCast.putAll(diplomaticVictoryVotesCast)
        toReturn.oneMoreTurnMode = oneMoreTurnMode
        toReturn.customSaveLocation = customSaveLocation
        return toReturn
    }

    fun getPlayerToViewAs(): CivilizationInfo {
        if (!gameParameters.isOnlineMultiplayer) return currentPlayerCiv // non-online, play as human player
        val userId = UncivGame.Current.settings.userId

        // Iterating on all civs, starting from the the current player, gives us the one that will have the next turn
        // This allows multiple civs from the same UserID
        if (civilizations.any { it.playerId == userId }) {
            var civIndex = civilizations.map { it.civName }.indexOf(currentPlayer)
            while (true) {
                val civToCheck = civilizations[civIndex % civilizations.size]
                if (civToCheck.playerId == userId) return civToCheck
                civIndex++
            }
        }
        else return getSpectator(userId)// you aren't anyone. How did you even get this game? Can you spectate?
    }

    /** Get a civ by name
     *  @throws NoSuchElementException if no civ of than name is in the game (alive or dead)! */
    fun getCivilization(civName: String) = civilizations.first { it.civName == civName }
    fun getCurrentPlayerCivilization() = currentPlayerCiv
    /** Get barbarian civ
     *  @throws NoSuchElementException in no-barbarians games! */
    fun getBarbarianCivilization() = getCivilization(Constants.barbarians)
    fun getDifficulty() = difficultyObject
    fun getCities() = civilizations.asSequence().flatMap { it.cities }
    fun getAliveCityStates() = civilizations.filter { it.isAlive() && it.isCityState() }
    fun getAliveMajorCivs() = civilizations.filter { it.isAlive() && it.isMajorCiv() }

    /** Returns the first spectator for a [playerId] or creates one if none found */
    fun getSpectator(playerId: String) =
        civilizations.firstOrNull {
            it.isSpectator() && it.playerId == playerId
        } ?:
        CivilizationInfo(Constants.spectator).also { 
            it.playerType = PlayerType.Human
            it.playerId = playerId
            civilizations.add(it)
            it.gameInfo = this
            it.setNationTransient()
            it.setTransients()
        }

    fun isReligionEnabled(): Boolean {
        if (ruleSet.eras[gameParameters.startingEra]!!.hasUnique("Starting in this era disables religion")
            || ruleSet.modOptions.uniques.contains(ModOptionsConstants.disableReligion)
        ) return false
        return gameParameters.religionEnabled
    }

    //endregion
    //region State changing functions

    fun nextTurn() {
        val previousHumanPlayer = getCurrentPlayerCivilization()
        var thisPlayer = previousHumanPlayer // not calling it currentPlayer because that's already taken and I can't think of a better name
        var currentPlayerIndex = civilizations.indexOf(thisPlayer)


        fun switchTurn() {
            thisPlayer.endTurn()
            currentPlayerIndex = (currentPlayerIndex + 1) % civilizations.size
            if (currentPlayerIndex == 0) {
                turns++
            }
            thisPlayer = civilizations[currentPlayerIndex]
            thisPlayer.startTurn()
        }

        //check is important or else switchTurn
        //would skip a turn if an AI civ calls nextTurn
        //this happens when resigning a multiplayer game
        if (thisPlayer.isPlayerCivilization()){
            switchTurn()
        }

        while (thisPlayer.playerType == PlayerType.AI
                || turns < UncivGame.Current.simulateUntilTurnForDebug
                || turns < simulateMaxTurns && simulateUntilWin
                // For multiplayer, if there are 3+ players and one is defeated or spectator,
                // we'll want to skip over their turn
                || gameParameters.isOnlineMultiplayer && (thisPlayer.isDefeated() || thisPlayer.isSpectator())
        ) {
            if (!thisPlayer.isDefeated() || thisPlayer.isBarbarian()) {
                NextTurnAutomation.automateCivMoves(thisPlayer)

                // Placing barbarians after their turn
                if (thisPlayer.isBarbarian() && !gameParameters.noBarbarians)
                    barbarians.updateEncampments()

                // exit simulation mode when player wins
                if (thisPlayer.victoryManager.hasWon() && simulateUntilWin) {
                    // stop simulation
                    simulateUntilWin = false
                    break
                }
            }
            switchTurn()
        }

        currentPlayer = thisPlayer.civName
        currentPlayerCiv = getCivilization(currentPlayer)
        if (currentPlayerCiv.isSpectator()) currentPlayerCiv.popupAlerts.clear() // no popups for spectators

        if (turns % 10 == 0) //todo measuring actual play time might be nicer
            UncivGame.Current.musicController.chooseTrack(currentPlayerCiv.civName,
                MusicMood.peaceOrWar(currentPlayerCiv.isAtWar()), MusicTrackChooserFlags.setNextTurn)

        // Start our turn immediately before the player can make decisions - affects
        // whether our units can commit automated actions and then be attacked immediately etc.
        notifyOfCloseEnemyUnits(thisPlayer)
    }

    private fun notifyOfCloseEnemyUnits(thisPlayer: CivilizationInfo) {
        val viewableInvisibleTiles = thisPlayer.viewableInvisibleUnitsTiles.map { it.position }
        val enemyUnitsCloseToTerritory = thisPlayer.viewableTiles
                .filter {
                    it.militaryUnit != null && it.militaryUnit!!.civInfo != thisPlayer
                            && thisPlayer.isAtWarWith(it.militaryUnit!!.civInfo)
                            && (it.getOwner() == thisPlayer || it.neighbors.any { neighbor -> neighbor.getOwner() == thisPlayer }
                            && (!it.militaryUnit!!.isInvisible(thisPlayer) || viewableInvisibleTiles.contains(it.position)))
                }

        // enemy units ON our territory
        addEnemyUnitNotification(thisPlayer,
                enemyUnitsCloseToTerritory.filter { it.getOwner() == thisPlayer },
                "in"
        )
        // enemy units NEAR our territory
        addEnemyUnitNotification(thisPlayer,
                enemyUnitsCloseToTerritory.filter { it.getOwner() != thisPlayer },
                "near"
        )
    }

    private fun addEnemyUnitNotification(thisPlayer: CivilizationInfo, tiles: List<TileInfo>, inOrNear: String) {
        // don't flood the player with similar messages. instead cycle through units by clicking the message multiple times.
        if (tiles.size < 3) {
            for (tile in tiles) {
                val unitName = tile.militaryUnit!!.name
                thisPlayer.addNotification("An enemy [$unitName] was spotted $inOrNear our territory", tile.position, NotificationIcon.War, unitName)
            }
        } else {
            val positions = tiles.map { it.position }
            thisPlayer.addNotification("[${positions.size}] enemy units were spotted $inOrNear our territory", LocationAction(positions), NotificationIcon.War)
        }
    }

    // All cross-game data which needs to be altered (e.g. when removing or changing a name of a building/tech)
    // will be done here, and not in CivInfo.setTransients or CityInfo
    fun setTransients() {
        tileMap.gameInfo = this
        ruleSet = RulesetCache.getComplexRuleset(gameParameters.mods)
        // any mod the saved game lists that is currently not installed causes null pointer
        // exceptions in this routine unless it contained no new objects or was very simple.
        // Player's fault, so better complain early:
        val missingMods = gameParameters.mods
                .filterNot { it in ruleSet.mods }
                .joinToString(limit = 120) { it }
        if (missingMods.isNotEmpty()) {
            throw UncivShowableException("Missing mods: [$missingMods]")
        }

        removeMissingModReferences()

        replaceDiplomacyFlag(DiplomacyFlags.Denunceation, DiplomacyFlags.Denunciation)

        for (baseUnit in ruleSet.units.values)
            baseUnit.ruleset = ruleSet

        // This needs to go before tileMap.setTransients, as units need to access 
        // the nation of their civilization when setting transients
        for (civInfo in civilizations) civInfo.gameInfo = this
        for (civInfo in civilizations) civInfo.setNationTransient()

        tileMap.setTransients(ruleSet)

        if (currentPlayer == "") currentPlayer = civilizations.first { it.isPlayerCivilization() }.civName
        currentPlayerCiv = getCivilization(currentPlayer)

        difficultyObject = ruleSet.difficulties[difficulty]!!

        for (religion in religions.values) religion.setTransients(this)

        for (civInfo in civilizations) civInfo.setTransients()
        for (civInfo in civilizations) civInfo.updateSightAndResources()

        for (civInfo in civilizations) {
            for (unit in civInfo.getCivUnits())
                unit.updateVisibleTiles() // this needs to be done after all the units are assigned to their civs and all other transients are set

            // Since this depends on the cities of ALL civilizations,
            // we need to wait until we've set the transients of all the cities before we can run this.
            // Hence why it's not in CivInfo.setTransients().
            civInfo.initialSetCitiesConnectedToCapitalTransients()

            // We need to determine the GLOBAL happiness state in order to determine the city stats
            for (cityInfo in civInfo.cities) cityInfo.cityStats.updateCityHappiness()

            for (cityInfo in civInfo.cities) {
                /** We remove constructions from the queue that aren't defined in the ruleset.
                 * This can lead to situations where the city is puppeted and had its construction removed, and there's no way to user-set it
                 * So for cities like those, we'll auto-set the construction
                 */
                if (cityInfo.isPuppet && cityInfo.cityConstructions.constructionQueue.isEmpty())
                    cityInfo.cityConstructions.chooseNextConstruction()

                cityInfo.cityStats.update()
            }

            if (civInfo.hasEverOwnedOriginalCapital == null) {
                civInfo.hasEverOwnedOriginalCapital = civInfo.cities.any { it.isOriginalCapital }
            }
        }

<<<<<<< HEAD
        spaceResources.addAll(ruleSet.buildings.values.filter { it.hasUnique("Spaceship part") }
            .flatMap { it.getResourceRequirements().keys } )
=======
        barbarians.setTransients(this)
>>>>>>> c9f23b64
    }

    //endregion
}

// reduced variant only for load preview
class GameInfoPreview {
    var civilizations = mutableListOf<CivilizationInfoPreview>()
    var difficulty = "Chieftain"
    var gameParameters = GameParameters()
    var turns = 0
    var gameId = ""
    var currentPlayer = ""
    fun getCivilization(civName: String) = civilizations.first { it.civName == civName }
}<|MERGE_RESOLUTION|>--- conflicted
+++ resolved
@@ -315,12 +315,10 @@
             }
         }
 
-<<<<<<< HEAD
         spaceResources.addAll(ruleSet.buildings.values.filter { it.hasUnique("Spaceship part") }
             .flatMap { it.getResourceRequirements().keys } )
-=======
+        
         barbarians.setTransients(this)
->>>>>>> c9f23b64
     }
 
     //endregion
