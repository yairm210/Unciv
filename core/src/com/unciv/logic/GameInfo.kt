--- conflicted
+++ resolved
@@ -279,8 +279,7 @@
      * [CivilizationInfo.addNotification][Add a notification] to every civilization that have
      * adopted Honor policy and have explored the [tile] where the Barbarian Encampment has spawned.
      */
-<<<<<<< HEAD
-    fun notifyCivsOfBarbarianEncampment(tile: TileInfo) {
+    private fun notifyCivsOfBarbarianEncampment(tile: TileInfo) {
         for (civ in civilizations
             .filter {
                 it.hasApplyingUnique("Notified of new Barbarian encampments")
@@ -288,12 +287,6 @@
             }
         ) {
             civ.addNotification("A new barbarian encampment has spawned!", tile.position, NotificationIcon.War)
-=======
-    private fun notifyCivsOfBarbarianEncampment(tile: TileInfo) {
-        civilizations.filter {
-            it.hasUnique("Notified of new Barbarian encampments")
-                    && it.exploredTiles.contains(tile.position)
->>>>>>> ec7897dc
         }
     }
 
