--- conflicted
+++ resolved
@@ -90,14 +90,13 @@
 
         switchTurn()
 
-<<<<<<< HEAD
         fun automateTurn(){
             while (thisPlayer.playerType == PlayerType.AI
                     || turns < UncivGame.Current.simulateUntilTurnForDebug
                     || (turns < simulateMaxTurns && simulateUntilWin)
-                    // For multiplayer, if there are 3+ players and one is defeated,
+                    // For multiplayer, if there are 3+ players and one is defeated or spectator,
                     // we'll want to skip over their turn
-                    || (thisPlayer.isDefeated() && gameParameters.isOnlineMultiplayer)
+                    || ((thisPlayer.isDefeated() || thisPlayer.isSpectator()) && gameParameters.isOnlineMultiplayer)
             ) {
                 if (!thisPlayer.isDefeated() || thisPlayer.isBarbarian()) {
                     NextTurnAutomation.automateCivMoves(thisPlayer)
@@ -113,28 +112,6 @@
                         simulateUntilWin = false
                         break
                     }
-=======
-        while (thisPlayer.playerType == PlayerType.AI
-            || turns < UncivGame.Current.simulateUntilTurnForDebug
-                || (turns < simulateMaxTurns && simulateUntilWin)
-                // For multiplayer, if there are 3+ players and one is defeated or spectator,
-                // we'll want to skip over their turn
-                || ((thisPlayer.isDefeated() || thisPlayer.isSpectator()) && gameParameters.isOnlineMultiplayer)
-        ) {
-            if (!thisPlayer.isDefeated() || thisPlayer.isBarbarian()) {
-                NextTurnAutomation.automateCivMoves(thisPlayer)
-
-                // Placing barbarians after their turn
-                if (thisPlayer.isBarbarian()
-                        && !gameParameters.noBarbarians
-                        && turns % 10 == 0) placeBarbarians()
-
-                // exit simulation mode when player wins
-                if (thisPlayer.victoryManager.hasWon() && simulateUntilWin) {
-                    // stop simulation
-                    simulateUntilWin = false
-                    break
->>>>>>> 56052884
                 }
                 switchTurn()
             }
