package com.unciv.logic

import com.unciv.Constants
import com.unciv.UncivGame
import com.unciv.UncivGame.Version
import com.unciv.logic.BackwardCompatibility.convertFortify
import com.unciv.logic.BackwardCompatibility.convertOldGameSpeed
import com.unciv.logic.BackwardCompatibility.guaranteeUnitPromotions
import com.unciv.logic.BackwardCompatibility.migrateBarbarianCamps
import com.unciv.logic.BackwardCompatibility.migrateCurrentCivName
import com.unciv.logic.BackwardCompatibility.migrateSeenImprovements
import com.unciv.logic.BackwardCompatibility.removeMissingModReferences
import com.unciv.logic.BackwardCompatibility.updateGreatGeneralUniques
import com.unciv.logic.GameInfo.Companion.CURRENT_COMPATIBILITY_NUMBER
import com.unciv.logic.GameInfo.Companion.FIRST_WITHOUT
import com.unciv.logic.automation.NextTurnAutomation
import com.unciv.logic.city.CityInfo
import com.unciv.logic.civilization.CivilizationInfo
import com.unciv.logic.civilization.CivilizationInfoPreview
import com.unciv.logic.civilization.LocationAction
import com.unciv.logic.civilization.NotificationIcon
import com.unciv.logic.civilization.PlayerType
import com.unciv.logic.civilization.TechManager
import com.unciv.logic.map.TileInfo
import com.unciv.logic.map.TileMap
import com.unciv.models.Religion
import com.unciv.models.metadata.GameParameters
import com.unciv.models.ruleset.Difficulty
import com.unciv.models.ruleset.ModOptionsConstants
import com.unciv.models.ruleset.Ruleset
import com.unciv.models.ruleset.RulesetCache
import com.unciv.models.ruleset.Speed
import com.unciv.models.ruleset.unique.UniqueType
import com.unciv.ui.audio.MusicMood
import com.unciv.ui.audio.MusicTrackChooserFlags
import com.unciv.utils.debug
import java.util.*

interface HasGameId {
    val gameId: String
}

interface HasGameTurnData {
    val turns: Int
    /** The civ whose turn it is currently. */
    val currentCivName: String
    /** The playerId whose turn it is currently, the empty String in a single-player game. */
    val currentPlayerId: String
    /** Start of the current turn in milliseconds since epoch. */
    val currentTurnStartTime: Long

    /**
     * Checks if this has the same turn as [latestGameState].
     */
    fun hasLatestGameState(latestGameState: HasGameTurnData): Boolean {
        return currentCivName == latestGameState.currentCivName && turns == latestGameState.turns
    }
}

/**
 * A class that implements this interface is part of [GameInfo] serialization, i.e. save files.
 *
 * Take care with `lateinit` and `by lazy` fields - both are **never** serialized.
 *
 * When you change the structure of any class with this interface in a way which makes it impossible
 * to load the new saves from an older game version, increment [CURRENT_COMPATIBILITY_NUMBER]! And don't forget
 * to add backwards compatibility for the previous format.
 */
interface IsPartOfGameInfoSerialization

interface HasGameInfoSerializationVersion {
    val version: CompatibilityVersion
}

data class CompatibilityVersion(
    /** Contains the current serialization version of [GameInfo], i.e. when this number is not equal to [CURRENT_COMPATIBILITY_NUMBER], it means
     * this instance has been loaded from a save file json that was made with another version of the game. */
    val number: Int,
    val createdWith: Version
) : IsPartOfGameInfoSerialization {
    @Suppress("unused") // used by json serialization
    constructor() : this(-1, Version())

    operator fun compareTo(other: CompatibilityVersion) = number.compareTo(other.number)

}

class GameInfo : IsPartOfGameInfoSerialization, HasGameInfoSerializationVersion, HasGameId, HasGameTurnData {
    companion object {
        /** The current compatibility version of [GameInfo]. This number is incremented whenever changes are made to the save file structure that guarantee that
         * previous versions of the game will not be able to load or play a game normally. */
        const val CURRENT_COMPATIBILITY_NUMBER = 1

        val CURRENT_COMPATIBILITY_VERSION = CompatibilityVersion(CURRENT_COMPATIBILITY_NUMBER, UncivGame.VERSION)

        /** This is the version just before this field was introduced, i.e. all saves without any version will be from this version */
        val FIRST_WITHOUT = CompatibilityVersion(1, Version("4.1.14", 731))
    }
    //region Fields - Serialized

    override var version = FIRST_WITHOUT

    var civilizations = mutableListOf<CivilizationInfo>()
    var barbarians = BarbarianManager()
    var religions: HashMap<String, Religion> = hashMapOf()
    var difficulty = "Chieftain" // difficulty is game-wide, think what would happen if 2 human players could play on different difficulties?
    var tileMap: TileMap = TileMap()
    var gameParameters = GameParameters()
    override var turns = 0
    @Deprecated("Remove this completely once users migrated their saves.", ReplaceWith("currentCivName"))
    var currentPlayer = ""
    override var currentCivName = ""
    override var currentTurnStartTime = 0L
    override val currentPlayerId: String get() = getCivilization(currentCivName).playerId
    var oneMoreTurnMode = false
    override var gameId = UUID.randomUUID().toString() // random string

    // Maps a civ to the civ they voted for
    var diplomaticVictoryVotesCast = HashMap<String, String>()
    // Set to false whenever the results still need te be processed
    var diplomaticVictoryVotesProcessed = false

    /**
     * Keep track of a custom location this game was saved to _or_ loaded from, using it as the default custom location for any further save/load attempts.
     */
    @Volatile
    var customSaveLocation: String? = null

    //endregion
    //region Fields - Transient

    @Transient
    lateinit var difficultyObject: Difficulty // Since this is static game-wide, and was taking a large part of nextTurn

    @Transient
    lateinit var speed: Speed

    @Transient
    lateinit var currentCiv: CivilizationInfo // this is called thousands of times, no reason to search for it with a find{} every time

    /** This is used in multiplayer games, where I may have a saved game state on my phone
     * that is inconsistent with the saved game on the cloud */
    @Transient
    var isUpToDate = false

    @Transient
    lateinit var ruleSet: Ruleset

    /** Simulate until any player wins,
     *  or turns exceeds indicated number
     *  Does not update World View until finished.
     *  Should be set manually on each new game start.
     */
    @Transient
    var simulateMaxTurns: Int = 1000
    @Transient
    var simulateUntilWin = false

    @Transient
    var spaceResources = HashSet<String>()

    //endregion
    //region Pure functions

    fun clone(): GameInfo {
        val toReturn = GameInfo()
        toReturn.tileMap = tileMap.clone()
        toReturn.civilizations.addAll(civilizations.map { it.clone() })
        toReturn.barbarians = barbarians.clone()
        toReturn.religions.putAll(religions.map { Pair(it.key, it.value.clone()) })
        toReturn.currentCivName = currentCivName
        toReturn.currentTurnStartTime = currentTurnStartTime
        toReturn.turns = turns
        toReturn.difficulty = difficulty
        toReturn.gameParameters = gameParameters
        toReturn.gameId = gameId
        toReturn.diplomaticVictoryVotesCast.putAll(diplomaticVictoryVotesCast)
        toReturn.oneMoreTurnMode = oneMoreTurnMode
        toReturn.customSaveLocation = customSaveLocation
        return toReturn
    }

    fun getPlayerToViewAs(): CivilizationInfo {
<<<<<<< HEAD
        if (!gameParameters.isOnlineMultiplayer) return currentCiv // non-online, play as human player
=======
        if (!gameParameters.isOnlineMultiplayer) return getCurrentPlayerCivilization() // non-online, play as human player
>>>>>>> 160b51d5
        val userId = UncivGame.Current.settings.multiplayer.userId

        // Iterating on all civs, starting from the the current player, gives us the one that will have the next turn
        // This allows multiple civs from the same UserID
        if (civilizations.any { it.playerId == userId }) {
            var civIndex = civilizations.map { it.civName }.indexOf(currentCivName)
            while (true) {
                val civToCheck = civilizations[civIndex % civilizations.size]
                if (civToCheck.playerId == userId) return civToCheck
                civIndex++
            }
        } else {
            // you aren't anyone. How did you even get this game? Can you spectate?
            return getSpectator(userId)
        }
    }

    /** Get a civ by name
     *  @throws NoSuchElementException if no civ of that name is in the game (alive or dead)! */
    fun getCivilization(civName: String) = civilizations.first { it.civName == civName }
    fun getCurrentPlayerCivilization() = currentCiv
    /** Get barbarian civ
     *  @throws NoSuchElementException in no-barbarians games! */
    fun getBarbarianCivilization() = getCivilization(Constants.barbarians)
    fun getDifficulty() = difficultyObject
    fun getCities() = civilizations.asSequence().flatMap { it.cities }
    fun getAliveCityStates() = civilizations.filter { it.isAlive() && it.isCityState() }
    fun getAliveMajorCivs() = civilizations.filter { it.isAlive() && it.isMajorCiv() }

    /** Returns the first spectator for a [playerId] or creates one if none found */
    fun getSpectator(playerId: String): CivilizationInfo {
        val gameSpectatorCiv = civilizations.firstOrNull {
            it.isSpectator() && it.playerId == playerId
        }
        return gameSpectatorCiv ?: createTemporarySpectatorCiv(playerId)

    }

    private fun createTemporarySpectatorCiv(playerId: String) = CivilizationInfo(Constants.spectator).also {
        it.playerType = PlayerType.Human
        it.playerId = playerId
        civilizations.add(it)
        it.gameInfo = this
        it.setNationTransient()
        it.setTransients()
    }

    fun isReligionEnabled(): Boolean {
        val religionDisabledByRuleset = (ruleSet.eras[gameParameters.startingEra]!!.hasUnique(UniqueType.DisablesReligion)
                || ruleSet.modOptions.uniques.contains(ModOptionsConstants.disableReligion))
        return !religionDisabledByRuleset && gameParameters.religionEnabled
    }

    private fun getEquivalentTurn(): Int {
        val totalTurns = speed.numTotalTurns()
        val startPercent = ruleSet.eras[gameParameters.startingEra]!!.startPercent
        return turns + (totalTurns * startPercent / 100)
    }

    fun getYear(turnOffset: Int = 0): Int {
        val turn = getEquivalentTurn() + turnOffset
        val yearsToTurn = speed.yearsPerTurn
        var year = speed.startYear
        var i = 0
        var yearsPerTurn: Float

        while (i < turn) {
            yearsPerTurn = (yearsToTurn.firstOrNull { i < it.untilTurn }?.yearInterval ?: yearsToTurn.last().yearInterval)
            year += yearsPerTurn
            ++i
        }

        return year.toInt()
    }

    //endregion
    //region State changing functions

    fun nextTurn() {
        val previousHumanPlayer = getCurrentPlayerCivilization()!!
        var thisPlayer = previousHumanPlayer // not calling it currentPlayer because that's already taken and I can't think of a better name
        var currentPlayerIndex = civilizations.indexOf(thisPlayer)


        fun endTurn() {
            thisPlayer.endTurn()
            currentPlayerIndex = (currentPlayerIndex + 1) % civilizations.size
            if (currentPlayerIndex == 0) {
                turns++
                if (UncivGame.Current.simulateUntilTurnForDebug != 0)
                    debug("Starting simulation of turn %s", turns)
            }
            thisPlayer = civilizations[currentPlayerIndex]
        }

        //check is important or else switchTurn
        //would skip a turn if an AI civ calls nextTurn
        //this happens when resigning a multiplayer game
        if (thisPlayer.isPlayerCivilization()) {
            endTurn()
        }

        while (thisPlayer.playerType == PlayerType.AI
                || turns < UncivGame.Current.simulateUntilTurnForDebug
                || turns < simulateMaxTurns && simulateUntilWin
                // For multiplayer, if there are 3+ players and one is defeated or spectator,
                // we'll want to skip over their turn
                || gameParameters.isOnlineMultiplayer && (thisPlayer.isDefeated() || thisPlayer.isSpectator() && thisPlayer.playerId != UncivGame.Current.settings.multiplayer.userId)
        ) {
            thisPlayer.startTurn()
            if (!thisPlayer.isDefeated() || thisPlayer.isBarbarian()) {
                NextTurnAutomation.automateCivMoves(thisPlayer)

                // Placing barbarians after their turn
                if (thisPlayer.isBarbarian() && !gameParameters.noBarbarians)
                    barbarians.updateEncampments()

                // exit simulation mode when player wins
                if (thisPlayer.victoryManager.hasWon() && simulateUntilWin) {
                    // stop simulation
                    simulateUntilWin = false
                    break
                }
            }
            endTurn()
        }
        if (turns == UncivGame.Current.simulateUntilTurnForDebug)
            UncivGame.Current.simulateUntilTurnForDebug = 0

        currentTurnStartTime = System.currentTimeMillis()
<<<<<<< HEAD
        currentCivName = thisPlayer.civName
        currentCiv = getCivilization(currentCivName)
        if (currentCiv.isSpectator()) currentCiv.popupAlerts.clear() // no popups for spectators
=======
        currentPlayer = thisPlayer.civName
        currentPlayerCiv = getCivilization(currentPlayer)
        thisPlayer.startTurn()
        if (currentPlayerCiv.isSpectator()) currentPlayerCiv.popupAlerts.clear() // no popups for spectators
>>>>>>> 160b51d5

        if (turns % 10 == 0) //todo measuring actual play time might be nicer
            UncivGame.Current.musicController.chooseTrack(
                currentCiv.civName,
                MusicMood.peaceOrWar(currentCiv.isAtWar()), MusicTrackChooserFlags.setNextTurn
            )

        // Start our turn immediately before the player can make decisions - affects
        // whether our units can commit automated actions and then be attacked immediately etc.
        notifyOfCloseEnemyUnits(thisPlayer)
    }

    private fun notifyOfCloseEnemyUnits(thisPlayer: CivilizationInfo) {
        val viewableInvisibleTiles = thisPlayer.viewableInvisibleUnitsTiles.map { it.position }
        val enemyUnitsCloseToTerritory = thisPlayer.viewableTiles
            .filter {
                it.militaryUnit != null && it.militaryUnit!!.civInfo != thisPlayer
                        && thisPlayer.isAtWarWith(it.militaryUnit!!.civInfo)
                        && (it.getOwner() == thisPlayer || it.neighbors.any { neighbor -> neighbor.getOwner() == thisPlayer }
                        && (!it.militaryUnit!!.isInvisible(thisPlayer) || viewableInvisibleTiles.contains(it.position)))
            }

        // enemy units IN our territory
        addEnemyUnitNotification(
            thisPlayer,
            enemyUnitsCloseToTerritory.filter { it.getOwner() == thisPlayer },
            "in"
        )
        // enemy units NEAR our territory
        addEnemyUnitNotification(
            thisPlayer,
            enemyUnitsCloseToTerritory.filter { it.getOwner() != thisPlayer },
            "near"
        )

        addBombardNotification(
            thisPlayer,
            thisPlayer.cities.filter { city ->
                city.canBombard() &&
                        enemyUnitsCloseToTerritory.any { tile -> tile.aerialDistanceTo(city.getCenterTile()) <= city.range }
            }
        )
    }

    fun getEnabledVictories() = ruleSet.victories.filter { !it.value.hiddenInVictoryScreen && gameParameters.victoryTypes.contains(it.key) }

    fun processDiplomaticVictory() {
        if (diplomaticVictoryVotesProcessed) return
        for (civInfo in civilizations) {
            if (civInfo.victoryManager.hasEnoughVotesForDiplomaticVictory()) {
                civInfo.victoryManager.hasEverWonDiplomaticVote = true
            }
        }
        diplomaticVictoryVotesProcessed = true
    }

    private fun addEnemyUnitNotification(thisPlayer: CivilizationInfo, tiles: List<TileInfo>, inOrNear: String) {
        // don't flood the player with similar messages. instead cycle through units by clicking the message multiple times.
        if (tiles.size < 3) {
            for (tile in tiles) {
                val unitName = tile.militaryUnit!!.name
                thisPlayer.addNotification("An enemy [$unitName] was spotted $inOrNear our territory", tile.position, NotificationIcon.War, unitName)
            }
        } else {
            val positions = tiles.asSequence().map { it.position }
            thisPlayer.addNotification("[${tiles.size}] enemy units were spotted $inOrNear our territory", LocationAction(positions), NotificationIcon.War)
        }
    }

    private fun addBombardNotification(thisPlayer: CivilizationInfo, cities: List<CityInfo>) {
        if (cities.size < 3) {
            for (city in cities)
                thisPlayer.addNotification("Your city [${city.name}] can bombard the enemy!", city.location, NotificationIcon.City, NotificationIcon.Crosshair)
        } else {
            val positions = cities.asSequence().map { it.location }
            thisPlayer.addNotification("[${cities.size}] of your cities can bombard the enemy!", LocationAction(positions), NotificationIcon.City, NotificationIcon.Crosshair)
        }
    }

    /** Generate a notification pointing out resources.
     *  Used by [addTechnology][TechManager.addTechnology] and [ResourcesOverviewTab][com.unciv.ui.overviewscreen.ResourcesOverviewTab]
     * @param maxDistance from next City, 0 removes distance limitation.
     * @param showForeign Disables filter to exclude foreign territory.
     * @return `false` if no resources were found and no notification was added.
     */
    fun notifyExploredResources(
        civInfo: CivilizationInfo,
        resourceName: String,
        maxDistance: Int,
        showForeign: Boolean
    ): Boolean {
        data class CityTileAndDistance(val city: CityInfo, val tile: TileInfo, val distance: Int)

        val exploredRevealTiles: Sequence<TileInfo> =
                if (ruleSet.tileResources[resourceName]!!.hasUnique(UniqueType.CityStateOnlyResource)) {
                    // Look for matching mercantile CS centers
                    getAliveCityStates()
                        .asSequence()
                        .filter { it.cityStateResource == resourceName }
                        .map { it.getCapital()!!.getCenterTile() }
                } else {
                    tileMap.values
                        .asSequence()
                        .filter { it.resource == resourceName }
                }

        val exploredRevealInfo = exploredRevealTiles
            .filter { it.position in civInfo.exploredTiles }
            .flatMap { tile ->
                civInfo.cities.asSequence()
                    .map {
                        // build a full cross join all revealed tiles * civ's cities (should rarely surpass a few hundred)
                        // cache distance for each pair as sort will call it ~ 2n log n times
                        // should still be cheaper than looking up 'the' closest city per reveal tile before sorting
                            city ->
                        CityTileAndDistance(city, tile, tile.aerialDistanceTo(city.getCenterTile()))
                    }
            }
            .filter { (maxDistance == 0 || it.distance <= maxDistance) && (showForeign || it.tile.getOwner() == null || it.tile.getOwner() == civInfo) }
            .sortedWith(compareBy { it.distance })
            .distinctBy { it.tile }

        val chosenCity = exploredRevealInfo.firstOrNull()?.city ?: return false
        val positions = exploredRevealInfo
            // re-sort to a more pleasant display order
            .sortedWith(compareBy { it.tile.aerialDistanceTo(chosenCity.getCenterTile()) })
            .map { it.tile.position }

        val positionsCount = positions.count()
        val text = if (positionsCount == 1)
            "[$resourceName] revealed near [${chosenCity.name}]"
        else
            "[$positionsCount] sources of [$resourceName] revealed, e.g. near [${chosenCity.name}]"

        civInfo.addNotification(
            text,
            LocationAction(positions),
            "ResourceIcons/$resourceName"
        )
        return true
    }

    // All cross-game data which needs to be altered (e.g. when removing or changing a name of a building/tech)
    // will be done here, and not in CivInfo.setTransients or CityInfo
    fun setTransients() {
        migrateCurrentCivName()

        tileMap.gameInfo = this

        // [TEMPORARY] Convert old saves to newer ones by moving base rulesets from the mod list to the base ruleset field
        val baseRulesetInMods = gameParameters.mods.firstOrNull { RulesetCache[it]?.modOptions?.isBaseRuleset == true }
        if (baseRulesetInMods != null) {
            gameParameters.baseRuleset = baseRulesetInMods
            gameParameters.mods = LinkedHashSet(gameParameters.mods.filter { it != baseRulesetInMods })
        }
        // [TEMPORARY] Convert old saves to remove json workaround
        for (civInfo in civilizations) civInfo.migrateSeenImprovements()
        barbarians.migrateBarbarianCamps()

        ruleSet = RulesetCache.getComplexRuleset(gameParameters)

        // any mod the saved game lists that is currently not installed causes null pointer
        // exceptions in this routine unless it contained no new objects or was very simple.
        // Player's fault, so better complain early:
        val missingMods = (gameParameters.mods + gameParameters.baseRuleset)
            .filterNot { it in ruleSet.mods }
            .joinToString(limit = 120) { it }
        if (missingMods.isNotEmpty()) {
            throw MissingModsException(missingMods)
        }

        removeMissingModReferences()

        updateGreatGeneralUniques()

        convertOldGameSpeed()

        for (baseUnit in ruleSet.units.values)
            baseUnit.ruleset = ruleSet

        // This needs to go before tileMap.setTransients, as units need to access
        // the nation of their civilization when setting transients
        for (civInfo in civilizations) civInfo.gameInfo = this
        for (civInfo in civilizations) civInfo.setNationTransient()

        tileMap.setTransients(ruleSet)

        if (currentCivName == "") currentCivName = civilizations.first { it.isPlayerCivilization() }.civName
        currentCiv = getCivilization(currentCivName)

        difficultyObject = ruleSet.difficulties[difficulty]!!

        speed = ruleSet.speeds[gameParameters.speed]!!

        for (religion in religions.values) religion.setTransients(this)

        for (civInfo in civilizations) civInfo.setTransients()
        for (civInfo in civilizations) civInfo.updateSightAndResources()

        convertFortify()

        for (civInfo in civilizations) {
            for (unit in civInfo.getCivUnits())
                unit.updateVisibleTiles(false) // this needs to be done after all the units are assigned to their civs and all other transients are set
            civInfo.updateViewableTiles() // only run ONCE and not for each unit - this is a huge performance saver!

            // Since this depends on the cities of ALL civilizations,
            // we need to wait until we've set the transients of all the cities before we can run this.
            // Hence why it's not in CivInfo.setTransients().
            civInfo.initialSetCitiesConnectedToCapitalTransients()

            // We need to determine the GLOBAL happiness state in order to determine the city stats
            for (cityInfo in civInfo.cities) cityInfo.cityStats.updateCityHappiness(
                cityInfo.cityConstructions.getStats()
            )

            for (cityInfo in civInfo.cities) {
                /** We remove constructions from the queue that aren't defined in the ruleset.
                 * This can lead to situations where the city is puppeted and had its construction removed, and there's no way to user-set it
                 * So for cities like those, we'll auto-set the construction
                 * Also set construction for human players who have automate production turned on
                 */
                if (cityInfo.cityConstructions.constructionQueue.isEmpty())
                    cityInfo.cityConstructions.chooseNextConstruction()

                // We also remove resources that the city may be demanding but are no longer in the ruleset
                if (!ruleSet.tileResources.containsKey(cityInfo.demandedResource))
                    cityInfo.demandedResource = ""

                cityInfo.cityStats.update()
            }

            if (civInfo.hasEverOwnedOriginalCapital == null) {
                civInfo.hasEverOwnedOriginalCapital = civInfo.cities.any { it.isOriginalCapital }
            }
        }

        spaceResources.clear()
        spaceResources.addAll(ruleSet.buildings.values.filter { it.hasUnique(UniqueType.SpaceshipPart) }
            .flatMap { it.getResourceRequirements().keys })
        spaceResources.addAll(ruleSet.victories.values.flatMap { it.requiredSpaceshipParts })

        barbarians.setTransients(this)

        guaranteeUnitPromotions()
    }

    //endregion
}

/**
 * Reduced variant of [GameInfo] used for load preview.
 */
class GameInfoPreview private constructor() : HasGameTurnData { // constructor only for serialization
    var civilizations = mutableListOf<CivilizationInfoPreview>()
    var difficulty = "Chieftain"
    var gameParameters = GameParameters()
    override var turns = 0
    @Deprecated("Remove this once players have migrated their saves", ReplaceWith("currentCivName"))
    var currentPlayer = ""
    override var currentCivName = ""
    override var currentTurnStartTime = 0L
    override val currentPlayerId get() = getCivilization(currentCivName).playerId

    fun getCivilization(civName: String) = civilizations.first { it.civName == civName }
}

/** Class to use when parsing jsons if you only want the serialization [version]. */
class GameInfoSerializationVersion : HasGameInfoSerializationVersion {
    override var version = FIRST_WITHOUT
}<|MERGE_RESOLUTION|>--- conflicted
+++ resolved
@@ -181,11 +181,7 @@
     }
 
     fun getPlayerToViewAs(): CivilizationInfo {
-<<<<<<< HEAD
         if (!gameParameters.isOnlineMultiplayer) return currentCiv // non-online, play as human player
-=======
-        if (!gameParameters.isOnlineMultiplayer) return getCurrentPlayerCivilization() // non-online, play as human player
->>>>>>> 160b51d5
         val userId = UncivGame.Current.settings.multiplayer.userId
 
         // Iterating on all civs, starting from the the current player, gives us the one that will have the next turn
@@ -316,16 +312,10 @@
             UncivGame.Current.simulateUntilTurnForDebug = 0
 
         currentTurnStartTime = System.currentTimeMillis()
-<<<<<<< HEAD
         currentCivName = thisPlayer.civName
         currentCiv = getCivilization(currentCivName)
+        thisPlayer.startTurn()
         if (currentCiv.isSpectator()) currentCiv.popupAlerts.clear() // no popups for spectators
-=======
-        currentPlayer = thisPlayer.civName
-        currentPlayerCiv = getCivilization(currentPlayer)
-        thisPlayer.startTurn()
-        if (currentPlayerCiv.isSpectator()) currentPlayerCiv.popupAlerts.clear() // no popups for spectators
->>>>>>> 160b51d5
 
         if (turns % 10 == 0) //todo measuring actual play time might be nicer
             UncivGame.Current.musicController.chooseTrack(
