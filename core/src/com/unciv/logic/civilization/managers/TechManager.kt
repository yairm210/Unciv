package com.unciv.logic.civilization.managers

import com.unciv.Constants
import com.unciv.logic.IsPartOfGameInfoSerialization
import com.unciv.logic.city.City
import com.unciv.logic.civilization.AlertType
import com.unciv.logic.civilization.Civilization
import com.unciv.logic.civilization.LocationAction
import com.unciv.logic.civilization.MayaLongCountAction
import com.unciv.logic.civilization.NotificationCategory
import com.unciv.logic.civilization.NotificationIcon
import com.unciv.logic.civilization.PlayerType
import com.unciv.logic.civilization.PolicyAction
import com.unciv.logic.civilization.PopupAlert
import com.unciv.logic.civilization.TechAction
import com.unciv.logic.map.MapSize
import com.unciv.logic.map.tile.RoadStatus
import com.unciv.models.ruleset.INonPerpetualConstruction
import com.unciv.models.ruleset.tech.Era
import com.unciv.models.ruleset.tech.Technology
import com.unciv.models.ruleset.unique.UniqueMap
import com.unciv.models.ruleset.unique.UniqueTriggerActivation
import com.unciv.models.ruleset.unique.UniqueType
import com.unciv.models.ruleset.unit.BaseUnit
import com.unciv.ui.components.MayaCalendar
import com.unciv.ui.components.extensions.toPercent
import com.unciv.ui.components.extensions.withItem
import kotlin.math.ceil
import kotlin.math.max
import kotlin.math.min

class TechManager : IsPartOfGameInfoSerialization {
    @Transient
    var era: Era = Era()

    @Transient
    lateinit var civInfo: Civilization
    /** This is the Transient list of Technologies */
    @Transient
    var researchedTechnologies = ArrayList<Technology>()
    @Transient
    internal var techUniques = UniqueMap()

    // MapUnit.canPassThrough is the most called function in the game, and having these extremely specific booleans is one way of improving the time cost
    @Transient
    var unitsCanEmbark = false
    @Transient
    var embarkedUnitsCanEnterOcean = false
    @Transient
    var allUnitsCanEnterOcean = false
    @Transient
    var specificUnitsCanEnterOcean = false

    // UnitMovementAlgorithms.getMovementCostBetweenAdjacentTiles is a close second =)
    @Transient
    var movementSpeedOnRoads = 1f
    @Transient
    var roadsConnectAcrossRivers = false

    var freeTechs = 0
    // For calculating score
    var repeatingTechsResearched = 0

    /** For calculating Great Scientist yields - see https://civilization.fandom.com/wiki/Great_Scientist_(Civ5)  */
    var scienceOfLast8Turns = IntArray(8) { 0 }
    var scienceFromResearchAgreements = 0
    /** This is the list of strings, which is serialized */
    var techsResearched = HashSet<String>()

    /** When moving towards a certain tech, the user doesn't have to manually pick every one. */
    var techsToResearch = ArrayList<String>()
    private var overflowScience = 0
    var techsInProgress = HashMap<String, Int>()

    /** In civ IV, you can auto-convert a certain percentage of gold in cities to science */
    var goldPercentConvertedToScience = 0.6f

    //region state-changing functions
    fun clone(): TechManager {
        val toReturn = TechManager()
        toReturn.techsResearched.addAll(techsResearched)
        toReturn.freeTechs = freeTechs
        toReturn.repeatingTechsResearched = repeatingTechsResearched
        toReturn.techsInProgress.putAll(techsInProgress)
        toReturn.techsToResearch.addAll(techsToResearch)
        toReturn.scienceOfLast8Turns = scienceOfLast8Turns.clone()
        toReturn.scienceFromResearchAgreements = scienceFromResearchAgreements
        toReturn.overflowScience = overflowScience
        toReturn.goldPercentConvertedToScience = goldPercentConvertedToScience
        return toReturn
    }

    fun getNumberOfTechsResearched(): Int = techsResearched.size

    fun getOverflowScience(techName: String): Int {
        return if (overflowScience == 0) 0
            else (getScienceModifier(techName) * overflowScience).toInt()
    }

    private fun getScienceModifier(techName: String): Float { // https://forums.civfanatics.com/threads/the-mechanics-of-overflow-inflation.517970/
        val techsResearchedKnownCivs = civInfo.getKnownCivs()
            .count { it.isMajorCiv() && it.tech.isResearched(techName) }
        val undefeatedCivs = civInfo.gameInfo.civilizations
            .count { it.isMajorCiv() && !it.isDefeated() }
        return 1 + techsResearchedKnownCivs / undefeatedCivs.toFloat() * 0.3f
    }

    private fun getRuleset() = civInfo.gameInfo.ruleset

    fun costOfTech(techName: String): Int {
        var techCost = getRuleset().technologies[techName]!!.cost.toFloat()
        if (civInfo.isHuman())
            techCost *= civInfo.getDifficulty().researchCostModifier
        techCost *= civInfo.gameInfo.speed.scienceCostModifier
        techCost /= getScienceModifier(techName)
        // https://civilization.fandom.com/wiki/Map_(Civ5)
        val worldSizeModifier = with (civInfo.gameInfo.tileMap.mapParameters.mapSize) {
            when {
                radius >= MapSize.Huge.radius -> floatArrayOf(1.3f, 0.025f)
                radius >= MapSize.Large.radius -> floatArrayOf(1.2f, 0.0375f)
                radius >= MapSize.Medium.radius -> floatArrayOf(1.1f, 0.05f)
                else -> floatArrayOf(1f, 0.05f)
            }
        }
        techCost *= worldSizeModifier[0]
        techCost *= 1 + (civInfo.cities.size - 1) * worldSizeModifier[1]
        return techCost.toInt()
    }

    fun currentTechnology(): Technology? {
        val currentTechnologyName = currentTechnologyName() ?: return null
        return getRuleset().technologies[currentTechnologyName]
    }

    fun currentTechnologyName(): String? {
        return if (techsToResearch.isEmpty()) null else techsToResearch[0]
    }

    fun researchOfTech(techName: String?) = techsInProgress[techName] ?: 0
    // Was once duplicated as fun scienceSpentOnTech(tech: String): Int

    fun remainingScienceToTech(techName: String): Int {
        val spareScience = if (canBeResearched(techName)) getOverflowScience(techName) else 0
        return costOfTech(techName) - researchOfTech(techName) - spareScience
    }

    fun turnsToTech(techName: String): String {
        val remainingCost = remainingScienceToTech(techName).toDouble()
        return when {
            remainingCost <= 0f -> "0"
            civInfo.stats.statsForNextTurn.science <= 0f -> "∞"
            else -> max(1, ceil(remainingCost / civInfo.stats.statsForNextTurn.science).toInt()).toString()
        }
    }

    fun isResearched(techName: String): Boolean = techsResearched.contains(techName)

    fun isResearched(construction: INonPerpetualConstruction): Boolean = construction.requiredTechs().all{ requiredTech -> isResearched(requiredTech) }

    fun canBeResearched(techName: String): Boolean {
        val tech = getRuleset().technologies[techName]!!
        if (tech.uniqueObjects.any { it.type == UniqueType.OnlyAvailableWhen && !it.conditionalsApply(civInfo) })
            return false

        if (isResearched(tech.name) && !tech.isContinuallyResearchable())
            return false

        return tech.prerequisites.all { isResearched(it) }
    }

    //endregion

    fun getRequiredTechsToDestination(destinationTech: Technology): List<Technology> {
        val prerequisites = mutableListOf<Technology>()

        val checkPrerequisites = ArrayDeque<Technology>()
        checkPrerequisites.add(destinationTech)

        while (!checkPrerequisites.isEmpty()) {
            val techToCheck = checkPrerequisites.removeFirst()
            // future tech can have been researched even when we're researching it,
            // so...if we skip it we'll end up with 0 techs in the "required techs", which will mean that we don't have anything to research. Yeah.
            if (!techToCheck.isContinuallyResearchable() &&
                    (isResearched(techToCheck.name) || prerequisites.contains(techToCheck)))
                continue //no need to add or check prerequisites
            for (prerequisite in techToCheck.prerequisites)
                checkPrerequisites.add(getRuleset().technologies[prerequisite]!!)
            prerequisites.add(techToCheck)
        }

        return prerequisites.sortedBy { it.column!!.columnNumber }
    }

    fun getScienceFromGreatScientist(): Int {
        // https://civilization.fandom.com/wiki/Great_Scientist_(Civ5)
        return (scienceOfLast8Turns.sum() * civInfo.gameInfo.speed.scienceCostModifier).toInt()
    }

    private fun addCurrentScienceToScienceOfLast8Turns() {
        // The Science the Great Scientist generates does not include Science from Policies, Trade routes and City-States.
        var allCitiesScience = 0f
        civInfo.cities.forEach {
            val totalBaseScience = it.cityStats.baseStatTree.totalStats.science
            val totalBonusPercents = it.cityStats.statPercentBonusTree.children.asSequence()
                .filter { it2 -> it2.key != "Policies" }.map { it2 ->  it2.value.totalStats.science }.sum()
            allCitiesScience += totalBaseScience * totalBonusPercents.toPercent()
        }
        scienceOfLast8Turns[civInfo.gameInfo.turns % 8] = allCitiesScience.toInt()
    }

    private fun limitOverflowScience(overflowScience: Int): Int {
        // http://www.civclub.net/bbs/forum.php?mod=viewthread&tid=123976
        // Apparently yes, we care about the absolute tech cost, not the actual calculated-for-this-player tech cost,
        //  so don't change to costOfTech()
        return min(overflowScience, max(civInfo.stats.statsForNextTurn.science.toInt() * 5,
                getRuleset().technologies[currentTechnologyName()]!!.cost))
    }

    private fun scienceFromResearchAgreements(): Int {
        // https://forums.civfanatics.com/resources/research-agreements-bnw.25568/
        var researchAgreementModifier = 0.5f
        for (unique in civInfo.getMatchingUniques(UniqueType.ScienceFromResearchAgreements)) {
            researchAgreementModifier += unique.params[0].toFloat() / 200f
        }
        return (scienceFromResearchAgreements / 3 * researchAgreementModifier).toInt()
    }

    fun endTurn(scienceForNewTurn: Int) {
        addCurrentScienceToScienceOfLast8Turns()
        if (currentTechnologyName() == null) return

        var finalScienceToAdd = scienceForNewTurn

        if (scienceFromResearchAgreements != 0) {
            val scienceBoost = scienceFromResearchAgreements()
            finalScienceToAdd += scienceBoost
            scienceFromResearchAgreements = 0
            civInfo.addNotification("We gained [$scienceBoost] Science from Research Agreement",
                NotificationCategory.General,
                NotificationIcon.Science)
        }
        if (overflowScience != 0) {
            finalScienceToAdd += getOverflowScience(currentTechnologyName()!!)
            overflowScience = 0
        }

        addScience(finalScienceToAdd)
    }

    fun addScience(scienceGet: Int) {
        val currentTechnology = currentTechnologyName() ?: return
        techsInProgress[currentTechnology] = researchOfTech(currentTechnology) + scienceGet
        if (techsInProgress[currentTechnology]!! < costOfTech(currentTechnology))
            return

        // We finished it!
        // http://www.civclub.net/bbs/forum.php?mod=viewthread&tid=123976
        val extraScienceLeftOver = techsInProgress[currentTechnology]!! - costOfTech(currentTechnology)
        overflowScience += limitOverflowScience(extraScienceLeftOver)
        addTechnology(currentTechnology)
    }

    /**
     * Checks whether the research on the current technology can be completed
     * and, if so, completes the research.
     */
    fun updateResearchProgress() {
        val currentTechnology = currentTechnologyName() ?: return
        val realOverflow = getOverflowScience(currentTechnology)
        val scienceSpent = researchOfTech(currentTechnology) + realOverflow
        if (scienceSpent >= costOfTech(currentTechnology)) {
            overflowScience = 0
            addScience(realOverflow)
        }
    }

    fun getFreeTechnology(techName: String) {
        freeTechs--
        addTechnology(techName)
    }

    fun addTechnology(techName: String, showNotification: Boolean = true) {
        val isNewTech = techsResearched.add(techName)

        // this is to avoid concurrent modification problems
        val newTech = getRuleset().technologies[techName]!!
        if (!newTech.isContinuallyResearchable())
            techsToResearch.remove(techName)
        else
            repeatingTechsResearched++
        techsInProgress.remove(techName)
        researchedTechnologies = researchedTechnologies.withItem(newTech)
        addTechToTransients(newTech)

        val triggerNotificationText = "due to researching [$techName]"
        for (unique in newTech.uniqueObjects)
            if (!unique.hasTriggerConditional())
                UniqueTriggerActivation.triggerCivwideUnique(unique, civInfo, triggerNotificationText = triggerNotificationText)

        for (unique in civInfo.getTriggeredUniques(UniqueType.TriggerUponResearch))
            if (unique.conditionals.any {it.type == UniqueType.TriggerUponResearch && it.params[0] == techName})
                UniqueTriggerActivation.triggerCivwideUnique(unique, civInfo, triggerNotificationText = triggerNotificationText)


        updateTransientBooleans()
        for (city in civInfo.cities) {
            city.reassignPopulationDeferred()
        }

        if (!civInfo.isSpectator() && showNotification)
            civInfo.addNotification("Research of [$techName] has completed!", TechAction(techName),
                NotificationCategory.General,
                NotificationIcon.Science)
        if (isNewTech)
            civInfo.popupAlerts.add(PopupAlert(AlertType.TechResearched, techName))

        val revealedResources = getRuleset().tileResources.values.filter { techName == it.revealedBy }
        if (civInfo.playerType == PlayerType.Human) {
            for (revealedResource in revealedResources) {
                civInfo.gameInfo.notifyExploredResources(civInfo, revealedResource.name, 5)
            }
        }
        // In the case of a player hurrying research, this civ's resource availability may now be out of date
        // - e.g. when an owned tile by luck already has an appropriate improvement or when a tech provides a resource.
        // That can be seen on WorldScreenTopBar, so better update.
        civInfo.cache.updateCivResources()

        obsoleteOldUnits(techName)

        for (unique in civInfo.getMatchingUniques(UniqueType.ReceiveFreeUnitWhenDiscoveringTech)) {
            if (unique.params[1] != techName) continue
            civInfo.units.addUnit(unique.params[0])
        }
        for (unique in civInfo.getMatchingUniques(UniqueType.MayanGainGreatPerson)) {
            if (unique.params[1] != techName) continue
            civInfo.addNotification("You have unlocked [The Long Count]!",
                MayaLongCountAction(), NotificationCategory.General, MayaCalendar.notificationIcon)
        }

        moveToNewEra(showNotification)
        updateResearchProgress()
    }

    private fun obsoleteOldUnits(techName: String) {
        // First build a map with obsoleted units to their (nation-specific) upgrade
        val ruleset = getRuleset()
        fun BaseUnit.getEquivalentUpgradeOrNull(): BaseUnit? {
            if (upgradesTo !in ruleset.units) return null  // also excludes upgradesTo==null
            return civInfo.getEquivalentUnit(upgradesTo!!)
        }
        val obsoleteUnits = getRuleset().units.asSequence()
<<<<<<< HEAD
            .filter { it.value.obsoletingTechs().contains(techName) }
=======
            .filter { it.value.isObsoletedBy(techName) }
>>>>>>> 662c4c21
            .map { it.key to it.value.getEquivalentUpgradeOrNull() }
            .toMap()
        if (obsoleteUnits.isEmpty()) return

        // Apply each to all cities - and remember which cities had which obsoleted unit
        //  in their construction queues in this Map<String, MutableSet<City>>:
        val unitUpgrades = obsoleteUnits.keys.associateWith { mutableSetOf<City>() }
        fun transformConstruction(old: String, city: City): String? {
            val entry = unitUpgrades[old] ?: return old  // Entry OK, not obsolete
            entry.add(city)  // Remember city has updated its queue
            return obsoleteUnits[old]?.name  // Replacement, or pass through null to remove from queue
        }
        for (city in civInfo.cities) {
            // Replace queue - the sequence iteration and finalization happens before the result
            // is reassigned, therefore no concurrent modification worries
            city.cityConstructions.constructionQueue =
                city.cityConstructions.constructionQueue
                .asSequence()
                .mapNotNull { transformConstruction(it, city) }
                .toMutableList()
        }

        // As long as TurnManager does cities after tech, we don't need to clean up
        // inProgressConstructions - CityConstructions.validateInProgressConstructions does it.

        // Add notifications for obsolete units/constructions
        for ((unit, cities) in unitUpgrades) {
            if (cities.isEmpty()) continue
            val locationAction = LocationAction(cities.asSequence().map { it.location })
            val cityText = if (cities.size == 1) "[${cities.first().name}]"
                else "[${cities.size}] cities"
            val newUnit = obsoleteUnits[unit]?.name
            val text = if (newUnit == null)
                "[$unit] has become obsolete and was removed from the queue in $cityText!"
                else "$cityText changed production from [$unit] to [$newUnit]"
            val icons = if (newUnit == null)
                arrayOf(NotificationIcon.Construction)
                else arrayOf(unit, NotificationIcon.Construction, newUnit)
            civInfo.addNotification(text, locationAction, NotificationCategory.Production, *icons)
        }
    }

    private fun moveToNewEra(showNotification: Boolean = true) {
        val previousEra = civInfo.getEra()
        updateEra()
        val currentEra = civInfo.getEra()
        if (previousEra != currentEra) {
            if(showNotification) {
                if(!civInfo.isSpectator())
                    civInfo.addNotification(
                        "You have entered the [$currentEra]!",
                        NotificationCategory.General,
                        NotificationIcon.Science
                    )
                if (civInfo.isMajorCiv()) {
                    for (knownCiv in civInfo.getKnownCivs()) {
                        knownCiv.addNotification(
                            "[${civInfo.civName}] has entered the [$currentEra]!",
                            NotificationCategory.General, civInfo.civName, NotificationIcon.Science
                        )
                    }
                }
                for (policyBranch in getRuleset().policyBranches.values.filter {
                    it.era == currentEra.name && civInfo.policies.isAdoptable(it)
                }) {
                    if (!civInfo.isSpectator())
                        civInfo.addNotification(
                            "[${policyBranch.name}] policy branch unlocked!",
                            PolicyAction(policyBranch.name),
                            NotificationCategory.General,
                            NotificationIcon.Culture
                        )
                }
            }

            val erasPassed = getRuleset().eras.values
                .filter { it.eraNumber > previousEra.eraNumber && it.eraNumber <= currentEra.eraNumber }
                .sortedBy { it.eraNumber }


            for (era in erasPassed)
                for (unique in era.uniqueObjects)
                    if (!unique.hasTriggerConditional())
                        UniqueTriggerActivation.triggerCivwideUnique(
                            unique,
                            civInfo,
                            triggerNotificationText = "due to entering the [${era.name}]"
                        )

            val eraNames = erasPassed.map { it.name }.toHashSet()
            for (unique in civInfo.getTriggeredUniques(UniqueType.TriggerUponEnteringEra))
                for (eraName in eraNames)
                    if (unique.conditionals.any { it.type == UniqueType.TriggerUponEnteringEra && it.params[0] == eraName })
                        UniqueTriggerActivation.triggerCivwideUnique(
                            unique,
                            civInfo,
                            triggerNotificationText = "due to entering the [$eraName]"
                        )
        }
    }

    private fun updateEra() {
        val ruleset = civInfo.gameInfo.ruleset
        if (ruleset.technologies.isEmpty() || researchedTechnologies.isEmpty())
            return

        val maxEraOfResearchedTechs = researchedTechnologies
            .asSequence()
            .map { it.column!! }
            .maxByOrNull { it.columnNumber }!!
            .era
        val maxEra = ruleset.eras[maxEraOfResearchedTechs]!!

        val minEraOfNonResearchedTechs = ruleset.technologies.values
            .asSequence()
            .filter { it !in researchedTechnologies }
            .map { it.column!! }
            .minByOrNull { it.columnNumber }
            ?.era
        if (minEraOfNonResearchedTechs == null) {
            era = maxEra
            return
        }

        val minEra = ruleset.eras[minEraOfNonResearchedTechs]!!

        era = if (minEra.eraNumber <= maxEra.eraNumber) maxEra
        else minEra
    }

    private fun addTechToTransients(tech: Technology) {
        techUniques.addUniques(tech.uniqueObjects)
    }

    fun setTransients(civInfo: Civilization) {
        this.civInfo = civInfo
        researchedTechnologies.addAll(techsResearched.map { getRuleset().technologies[it]!! })
        researchedTechnologies.forEach { addTechToTransients(it) }
        updateEra()  // before updateTransientBooleans so era-based conditionals can work
        updateTransientBooleans()
    }

    private fun updateTransientBooleans() {
        unitsCanEmbark = civInfo.hasUnique(UniqueType.LandUnitEmbarkation)
        val enterOceanUniques = civInfo.getMatchingUniques(UniqueType.UnitsMayEnterOcean)
        allUnitsCanEnterOcean = enterOceanUniques.any { it.params[0] == "All" }
        embarkedUnitsCanEnterOcean = allUnitsCanEnterOcean ||
                enterOceanUniques.any { it.params[0] == Constants.embarked }
        specificUnitsCanEnterOcean = enterOceanUniques.any { it.params[0] != "All" && it.params[0] != Constants.embarked }

        movementSpeedOnRoads = if (civInfo.hasUnique(UniqueType.RoadMovementSpeed))
            RoadStatus.Road.movementImproved else RoadStatus.Road.movement
        roadsConnectAcrossRivers = civInfo.hasUnique(UniqueType.RoadsConnectAcrossRivers)
    }

    fun getBestRoadAvailable(): RoadStatus {
        val railroadImprovement = RoadStatus.Railroad.improvement(getRuleset())  // May not exist in mods
        if (railroadImprovement != null && (railroadImprovement.techRequired==null || isResearched(railroadImprovement.techRequired!!)))
            return RoadStatus.Railroad

        val roadImprovement = RoadStatus.Road.improvement(getRuleset())
        if (roadImprovement != null && (roadImprovement.techRequired==null || isResearched(roadImprovement.techRequired!!)))
            return RoadStatus.Road

        return RoadStatus.None
    }

    fun canResearchTech(): Boolean {
        return getRuleset().technologies.values.any { canBeResearched(it.name) }
    }
}<|MERGE_RESOLUTION|>--- conflicted
+++ resolved
@@ -349,11 +349,7 @@
             return civInfo.getEquivalentUnit(upgradesTo!!)
         }
         val obsoleteUnits = getRuleset().units.asSequence()
-<<<<<<< HEAD
-            .filter { it.value.obsoletingTechs().contains(techName) }
-=======
             .filter { it.value.isObsoletedBy(techName) }
->>>>>>> 662c4c21
             .map { it.key to it.value.getEquivalentUpgradeOrNull() }
             .toMap()
         if (obsoleteUnits.isEmpty()) return
