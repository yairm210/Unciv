--- conflicted
+++ resolved
@@ -349,13 +349,8 @@
             return civInfo.getEquivalentUnit(upgradesTo!!)
         }
         val obsoleteUnits = getRuleset().units.asSequence()
-<<<<<<< HEAD
-            .filter { it.value.obsoleteTech == techName || it.value.getEquivalentAutoUpgradeOrNull(civInfo, techName) != null }
+            .filter { it.value.getEquivalentAutoUpgradeOrNull(civInfo, techName) != null }
             .map { it.key to it.value.getEquivalentAutoUpgradeOrNull(civInfo, techName) }
-=======
-            .filter { it.value.isObsoletedBy(techName) }
-            .map { it.key to it.value.getEquivalentUpgradeOrNull() }
->>>>>>> 662c4c21
             .toMap()
         if (obsoleteUnits.isEmpty()) return
 
