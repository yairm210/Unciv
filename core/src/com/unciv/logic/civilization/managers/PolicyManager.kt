package com.unciv.logic.civilization.managers

import com.unciv.logic.IsPartOfGameInfoSerialization
import com.unciv.logic.civilization.Civilization
import com.unciv.logic.civilization.NotificationCategory
import com.unciv.logic.civilization.NotificationIcon
import com.unciv.models.ruleset.Policy
import com.unciv.models.ruleset.Policy.PolicyBranchType
import com.unciv.models.ruleset.PolicyBranch
import com.unciv.models.ruleset.unique.GameContext
import com.unciv.models.ruleset.unique.UniqueMap
import com.unciv.models.ruleset.unique.UniqueTriggerActivation
import com.unciv.models.ruleset.unique.UniqueType
import com.unciv.ui.components.extensions.toPercent
import kotlin.math.pow
import kotlin.math.roundToInt


class PolicyManager : IsPartOfGameInfoSerialization {

    @Transient
    lateinit var civInfo: Civilization

    // Needs to be separate from the actual adopted policies, so that
    //  in different game versions, policies can have different effects
    @Transient
    internal val policyUniques = UniqueMap()

    var freePolicies = 0
    var storedCulture = 0
    internal val adoptedPolicies = HashSet<String>()
    private var numberOfAdoptedPolicies = 0

    private var cultureOfLast8Turns = IntArray(8) { 0 }

    /** Indicates whether we should *check* if policy is adoptible, and if so open */
    var shouldOpenPolicyPicker = false

    /** Used by NextTurnAction.PickPolicy.isChoice */
    fun shouldShowPolicyPicker() = (shouldOpenPolicyPicker || freePolicies > 0) && canAdoptPolicy()

    /** A [Map] pairing each [PolicyBranch] to its priority ([Int]). */
    val priorityMap: Map<PolicyBranch, Int>
        get() {
            val value = HashMap<PolicyBranch, Int>()
            for (branch in branches) {
                val victoryPriority = civInfo.getPreferredVictoryTypes().sumOf { branch.priorities[it] ?: 0}
                val personalityPriority = civInfo.getPersonality().priorities[branch.name] ?: 0
                val branchPriority = (victoryPriority + personalityPriority) * 
                        branch.getWeightForAiDecision(civInfo.state)
                value[branch] = branchPriority.roundToInt()
            }
            return value
        }
    /** A [Set] of newly adoptable [PolicyBranch]es. */
    val adoptableBranches: Set<PolicyBranch>
        get() = branches.filter { isAdoptable(it) }.toSet()
    /** A [Set] of incomplete [PolicyBranch]es including newly adoptable ones. */
    val incompleteBranches: Set<PolicyBranch>
        get() {
            val value = HashSet<PolicyBranch>()
            for (branch in branches) {
                if (branch.policies.any { isAdoptable(it) }) value.add(branch)
            }
            return value
        }
    /** A [Set] of completed [PolicyBranch]es. */
    val completedBranches: Set<PolicyBranch>
        get() {
            val value = HashSet<PolicyBranch>()
            for (branch in branches) {
                if (branch.policies.all { isAdopted(it.name) }) value.add(branch)
            }
            return value
        }
    /** A [Map] pairing each [PolicyBranch] to how many of its child branches are adopted ([Int]). */
    val branchCompletionMap: Map<PolicyBranch, Int>
        get() {
            val value = HashMap<PolicyBranch, Int>()
            for (branch in branches) {
                value[branch] = adoptedPolicies.count {
                    branch.policies.contains(getPolicyByName(it))
                }
            }
            return value
        }

    /** A [Set] of all [PolicyBranch]es. */
    val branches: Set<PolicyBranch>
        get() = civInfo.gameInfo.ruleset.policyBranches.values.toSet()

    fun clone(): PolicyManager {
        val toReturn = PolicyManager()
        toReturn.numberOfAdoptedPolicies = numberOfAdoptedPolicies
        toReturn.adoptedPolicies.addAll(adoptedPolicies)
        toReturn.freePolicies = freePolicies
        toReturn.shouldOpenPolicyPicker = shouldOpenPolicyPicker
        toReturn.storedCulture = storedCulture
        toReturn.cultureOfLast8Turns = cultureOfLast8Turns.clone()
        return toReturn
    }

    private fun getRulesetPolicies() = civInfo.gameInfo.ruleset.policies

    @Suppress("MemberVisibilityCanBePrivate")
    fun getPolicyByName(name: String): Policy = getRulesetPolicies()[name]!!

    fun setTransients(civInfo: Civilization) {
        this.civInfo = civInfo
        for (policyName in adoptedPolicies) addPolicyToTransients(
            getPolicyByName(policyName)
        )
    }

    private fun addPolicyToTransients(policy: Policy) {
        for (unique in policy.uniqueObjects) {
            policyUniques.addUnique(unique)
        }
    }

    private fun removePolicyFromTransients(policy: Policy) {
        for (unique in policy.uniqueObjects) {
            policyUniques.removeUnique(unique)
        }
    }

    fun addCulture(culture: Int) {
        val couldAdoptPolicyBefore = canAdoptPolicy()
        storedCulture += culture
        if (!couldAdoptPolicyBefore && canAdoptPolicy()) {
            shouldOpenPolicyPicker = true
        }
    }

    fun endTurn(culture: Int) {
        addCulture(culture)
        addCurrentCultureToCultureOfLast8Turns(culture)
    }

    // from https://forums.civfanatics.com/threads/the-number-crunching-thread.389702/
    // round down to nearest 5
    fun getCultureNeededForNextPolicy(): Int {
        return getPolicyCultureCost(numberOfAdoptedPolicies)
    }

    fun getCultureRefundMap(policiesToRemove: List<Policy>, refundPercentage: Int): Map<Policy, Int> {
        var policyCostInput = numberOfAdoptedPolicies

        val policyMap = mutableMapOf<Policy, Int>()

        for (policy in policiesToRemove) {
            policyCostInput--
            policyMap[policy] = (getPolicyCultureCost(policyCostInput) * refundPercentage/100f).roundToInt()
        }

        return policyMap.toMap()
    }

    fun getPolicyCultureCost(numberOfAdoptedPolicies: Int): Int {
        var policyCultureCost = 25 + (numberOfAdoptedPolicies * 6).toDouble().pow(1.7)
        val worldSizeModifier = civInfo.gameInfo.tileMap.mapParameters.mapSize.getPredefinedOrNextSmaller().policyCostPerCityModifier
        var cityModifier = worldSizeModifier * (civInfo.cities.count { !it.isPuppet } - 1)

        for (unique in civInfo.getMatchingUniques(UniqueType.LessPolicyCostFromCities)) cityModifier *= 1 - unique.params[0].toFloat() / 100
        for (unique in civInfo.getMatchingUniques(UniqueType.LessPolicyCost)) policyCultureCost *= unique.params[0].toPercent()
        if (civInfo.isHuman()) policyCultureCost *= civInfo.getDifficulty().policyCostModifier
        policyCultureCost *= civInfo.gameInfo.speed.cultureCostModifier
        val cost: Int = (policyCultureCost * (1 + cityModifier)).roundToInt()
        return cost - (cost % 5)
    }

    fun getAdoptedPolicies(): HashSet<String> = adoptedPolicies

    /** Uncached, use carefully */
    fun getAdoptedPoliciesMatching(policyFilter: String, gameContext: GameContext) =
        adoptedPolicies.asSequence()
            .mapNotNull { getRulesetPolicies()[it] }
            .filter { it.matchesFilter(policyFilter, gameContext) }
            .toList()

    fun isAdopted(policyName: String): Boolean = adoptedPolicies.contains(policyName)

    /**
     * Test whether a policy is adoptable according to the RuleSet (ignoring cost).
     * Note: branch completion policies are automatic and therefore not adoptable in this test.
     * @param policy The Policy to check
     * @param checkEra Include era test (with false the function returns whether the policy is adoptable now or in the future)
     * @return `true` if the policy can be adopted, `false` if some rule prevents it (including when it's already adopted)
     */
    fun isAdoptable(policy: Policy, checkEra: Boolean = true): Boolean {
        if (isAdopted(policy.name)) return false
        if (policy.policyBranchType == PolicyBranchType.BranchComplete) return false
        if (!getAdoptedPolicies().containsAll(policy.requires!!)) return false
        if (checkEra && civInfo.gameInfo.ruleset.eras[policy.branch.era]!!.eraNumber > civInfo.getEraNumber()) return false
        if (policy.getMatchingUniques(UniqueType.OnlyAvailable, GameContext.IgnoreConditionals)
                .any { !it.conditionalsApply(civInfo.state) }) return false
        if (policy.hasUnique(UniqueType.Unavailable, civInfo.state)) return false
        return true
    }

    fun canAdoptPolicy(): Boolean {
        if (civInfo.isSpectator()) return false
        if (freePolicies == 0 && storedCulture < getCultureNeededForNextPolicy()) return false
        if (allPoliciesAdopted(true)) return false
        return true
    }


    fun adopt(policy: Policy, branchCompletion: Boolean = false) {

        if (!branchCompletion) {
            if (freePolicies > 0) freePolicies--
            else if (!civInfo.gameInfo.gameParameters.godMode) {
                val cultureNeededForNextPolicy = getCultureNeededForNextPolicy()
                if (cultureNeededForNextPolicy > storedCulture) throw Exception(
                    "Trying to adopt a policy without enough culture????"
                )
                storedCulture -= cultureNeededForNextPolicy
                numberOfAdoptedPolicies++
            }
        }

        adoptedPolicies.add(policy.name)
        addPolicyToTransients(policy)

        if (!branchCompletion) {
            val branch = policy.branch
            if (branch.policies.count { isAdopted(it.name) } == branch.policies.size - 1) { // All done apart from branch completion
                adopt(branch.policies.last(), true) // add branch completion!
            }
        }

        //todo Can this be mapped downstream to a PolicyAction:NotificationAction?
        val triggerNotificationText = "due to adopting [${policy.name}]"
        for (unique in policy.uniqueObjects)
            if (!unique.hasTriggerConditional() && unique.conditionalsApply(civInfo.state))
                UniqueTriggerActivation.triggerUnique(unique, civInfo, triggerNotificationText = triggerNotificationText)

        for (unique in civInfo.getTriggeredUniques(UniqueType.TriggerUponAdoptingPolicyOrBelief) {it.params[0] == policy.name})
            UniqueTriggerActivation.triggerUnique(unique, civInfo, triggerNotificationText = triggerNotificationText)

        civInfo.cache.updateCivResources()

        // This ALSO has the side-effect of updating the CivInfo statForNextTurn so we don't need to call it explicitly
        for (city in civInfo.cities) {
            city.cityStats.update()
            city.reassignPopulationDeferred()
        }

        if (!canAdoptPolicy()) shouldOpenPolicyPicker = false
    }

    /**
     * @param branchCompletion Internal! Do not use in normal calls (used to recursively remove the "complete" object too)
     * @param assumeWasFree If set, removal does not touch culture progression (numberOfAdoptedPolicies not decremented)
     * @throws IllegalStateException when the given Policy is not adopted or when the removal would leave numberOfAdoptedPolicies negative
     */
    // Note: A policy gained as a free one is not marked as such, therefore we need the parameter
    // Note: a negative numberOfAdoptedPolicies would later throw in getCultureNeededForNextPolicy: -1.pow() gives NaN, which throws on toInt... Autosaved!
    fun removePolicy(policy: Policy, branchCompletion: Boolean = false, assumeWasFree: Boolean = false) {
        if (!adoptedPolicies.remove(policy.name))
            throw IllegalStateException("Attempt to remove non-adopted Policy ${policy.name}")

        if (!assumeWasFree && numberOfAdoptedPolicies > 0) {
            numberOfAdoptedPolicies -= 1
        }

        removePolicyFromTransients(policy)

        // if a branch is already marked as complete, revert it to incomplete
        if (!branchCompletion) {
            val branch = policy.branch
            if (branch.policies.count { isAdopted(it.name) } == branch.policies.size - 1) {
                removePolicy(branch.policies.last(), true)
            }
        }

        civInfo.cache.updateCivResources()

        // This ALSO has the side-effect of updating the CivInfo statForNextTurn so we don't need to call it explicitly
        for (city in civInfo.cities) {
            city.cityStats.update()
            city.reassignPopulationDeferred()
        }
    }

    /**
     * Return the highest priority ([Int]) among the given [Set] of [PolicyBranch]es.
     * Would return null if the given [Set] is empty.
     */
    fun getMaxPriority(branchesToCompare: Set<PolicyBranch>): Int? {
        val filteredMap = priorityMap.filterKeys { branch -> branch in branchesToCompare }
        return filteredMap.values.maxOrNull()
    }

<<<<<<< HEAD
=======
    private fun triggerGlobalAlerts(
        policy: Policy, extraNotificationText: String = ""
    ) {
        for (civ in civInfo.gameInfo.civilizations.filter { it.isMajorCiv() }) {
            if (civ == civInfo) continue
            val defaultNotificationText = if (civ.getKnownCivs().contains(civInfo)) {
                "[${civInfo.civName}] has adopted the [${policy.name}] policy"
            } else {
                "[An unknown civilization] has adopted the [${policy.name}] policy"
            }
            civ.addNotification(
                "{${defaultNotificationText}} {${extraNotificationText}}",
                NotificationCategory.General,
                NotificationIcon.Culture
            )
        }
    }


>>>>>>> 3f782180
    fun getCultureFromGreatWriter(): Int {
        return (cultureOfLast8Turns.sum() * civInfo.gameInfo.speed.cultureCostModifier).toInt()
    }

    private fun addCurrentCultureToCultureOfLast8Turns(culture: Int) {
        cultureOfLast8Turns[civInfo.gameInfo.turns % 8] = culture
    }

    fun allPoliciesAdopted(checkEra: Boolean) =
        getRulesetPolicies().values.none { isAdoptable(it, checkEra) }
}<|MERGE_RESOLUTION|>--- conflicted
+++ resolved
@@ -293,28 +293,6 @@
         return filteredMap.values.maxOrNull()
     }
 
-<<<<<<< HEAD
-=======
-    private fun triggerGlobalAlerts(
-        policy: Policy, extraNotificationText: String = ""
-    ) {
-        for (civ in civInfo.gameInfo.civilizations.filter { it.isMajorCiv() }) {
-            if (civ == civInfo) continue
-            val defaultNotificationText = if (civ.getKnownCivs().contains(civInfo)) {
-                "[${civInfo.civName}] has adopted the [${policy.name}] policy"
-            } else {
-                "[An unknown civilization] has adopted the [${policy.name}] policy"
-            }
-            civ.addNotification(
-                "{${defaultNotificationText}} {${extraNotificationText}}",
-                NotificationCategory.General,
-                NotificationIcon.Culture
-            )
-        }
-    }
-
-
->>>>>>> 3f782180
     fun getCultureFromGreatWriter(): Int {
         return (cultureOfLast8Turns.sum() * civInfo.gameInfo.speed.cultureCostModifier).toInt()
     }
