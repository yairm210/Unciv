--- conflicted
+++ resolved
@@ -782,26 +782,10 @@
     }
 
     private fun getWonderToBuildForQuest(challenger: Civilization): Building? {
-<<<<<<< HEAD
-        val startingEra = ruleset.eras[civ.gameInfo.gameParameters.startingEra]!!
-=======
->>>>>>> d41a18ec
         fun isMoreThanAQuarterDone(city: City, buildingName: String) =
             city.cityConstructions.getWorkDone(buildingName) * 3 > city.cityConstructions.getRemainingWork(buildingName)
         val wonders = ruleset.buildings.values
                 .filter { building ->
-<<<<<<< HEAD
-                            // Buildable wonder
-                            building.isWonder
-                            && challenger.tech.isResearched(building)
-                            // Can't be disabled
-                            && building.name !in startingEra.startingObsoleteWonders
-                            && (civ.gameInfo.isReligionEnabled() || !building.hasUnique(UniqueType.HiddenWithoutReligion))
-                            // Can't be a unique wonder
-                            && building.uniqueTo == null
-                            // Big loop last: Exists or more than 25% built anywhere
-                            && civ.gameInfo.getCities().none { it.cityConstructions.isBuilt(building.name) || isMoreThanAQuarterDone(it, building.name) }
-=======
                     // Buildable wonder
                     building.isWonder
                     && challenger.tech.isResearched(building)
@@ -811,7 +795,6 @@
                     && building.uniqueTo == null
                     // Big loop last: Exists or more than 25% built anywhere
                     && civ.gameInfo.getCities().none { it.cityConstructions.isBuilt(building.name) || isMoreThanAQuarterDone(it, building.name) }
->>>>>>> d41a18ec
                 }
 
         return wonders.randomOrNull()
