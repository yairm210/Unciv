@file:Suppress("ConvertArgumentToSet")  // Flags all assignedQuests.removeAll(List) - not worth it

package com.unciv.logic.civilization.managers

import com.badlogic.gdx.math.Vector2
import com.unciv.Constants
import com.unciv.GUI
import com.unciv.logic.GameInfo
import com.unciv.logic.IsPartOfGameInfoSerialization
import com.unciv.logic.civilization.CivFlags
import com.unciv.logic.civilization.Civilization
import com.unciv.logic.civilization.DiplomacyAction
import com.unciv.logic.civilization.LocationAction
import com.unciv.logic.civilization.Notification  // for Kdoc
import com.unciv.logic.civilization.NotificationAction
import com.unciv.logic.civilization.NotificationCategory
import com.unciv.logic.civilization.NotificationIcon
import com.unciv.logic.civilization.PlayerType
import com.unciv.logic.civilization.Proximity
import com.unciv.logic.civilization.diplomacy.CityStatePersonality
import com.unciv.logic.civilization.diplomacy.DiplomacyFlags
import com.unciv.logic.civilization.diplomacy.DiplomaticStatus
import com.unciv.logic.map.tile.Tile
import com.unciv.models.ruleset.Building
import com.unciv.models.ruleset.Quest
import com.unciv.models.ruleset.QuestName
import com.unciv.models.ruleset.tile.ResourceType
import com.unciv.models.ruleset.tile.TileResource
import com.unciv.models.ruleset.unique.UniqueType
import com.unciv.models.ruleset.unit.BaseUnit
import com.unciv.models.translations.fillPlaceholders
import com.unciv.models.translations.getPlaceholderParameters
import com.unciv.ui.components.extensions.randomWeighted
import com.unciv.ui.components.extensions.toPercent
import kotlin.math.max
import kotlin.random.Random

class QuestManager : IsPartOfGameInfoSerialization {

    companion object {
        const val UNSET = -1

        const val GLOBAL_QUEST_FIRST_POSSIBLE_TURN = 30
        const val INDIVIDUAL_QUEST_FIRST_POSSIBLE_TURN = 30

        const val GLOBAL_QUEST_FIRST_POSSIBLE_TURN_RAND = 20
        const val INDIVIDUAL_QUEST_FIRST_POSSIBLE_TURN_RAND = 20

        const val GLOBAL_QUEST_MIN_TURNS_BETWEEN = 40
        const val INDIVIDUAL_QUEST_MIN_TURNS_BETWEEN = 20

        const val GLOBAL_QUEST_RAND_TURNS_BETWEEN = 25
        const val INDIVIDUAL_QUEST_RAND_TURNS_BETWEEN = 25

        const val GLOBAL_QUEST_MAX_ACTIVE = 1
        const val INDIVIDUAL_QUEST_MAX_ACTIVE = 2
    }

    /** Civilization object holding and dispatching quests */
    @Transient
    lateinit var civInfo: Civilization

    /** List of active quests, both global and individual ones*/
    var assignedQuests: ArrayList<AssignedQuest> = ArrayList()

    /**  Number of turns left before starting new global quest */
    private var globalQuestCountdown: Int = UNSET

    /** Number of turns left before this city state can start a new individual quest.
     * Key is major civ name, value is turns to quest */
    private var individualQuestCountdown: HashMap<String, Int> = HashMap()

    /** Target number of units to kill for this war, for war with major pseudo-quest */
    private var unitsToKillForCiv: HashMap<String, Int> = HashMap()

    /** For this attacker, number of units killed by each civ */
    private var unitsKilledFromCiv: HashMap<String, HashMap<String, Int>> = HashMap()

    /** Returns true if [civInfo] have active quests for [challenger] */
    fun haveQuestsFor(challenger: Civilization): Boolean = assignedQuests.any { it.assignee == challenger.civName }

    /** Returns true if [civInfo] has asked anyone to conquer [target] */
    fun wantsDead(target: String): Boolean = assignedQuests.any { it.questName == QuestName.ConquerCityState.value && it.data1 == target }

    /** Returns the influence multiplier for [donor] from a Investment quest that [civInfo] might have (assumes only one) */
    fun getInvestmentMultiplier(donor: String): Float {
        val investmentQuest = assignedQuests.firstOrNull { it.questName == QuestName.Invest.value && it.assignee == donor }
            ?: return 1f
        return investmentQuest.data1.toPercent()
    }

    fun clone(): QuestManager {
        val toReturn = QuestManager()
        toReturn.globalQuestCountdown = globalQuestCountdown
        toReturn.individualQuestCountdown.putAll(individualQuestCountdown)
        toReturn.assignedQuests.addAll(assignedQuests)
        toReturn.unitsToKillForCiv.putAll(unitsToKillForCiv)
        for ((attacker, unitsKilled) in unitsKilledFromCiv) {
            toReturn.unitsKilledFromCiv[attacker] = HashMap()
            toReturn.unitsKilledFromCiv[attacker]!!.putAll(unitsKilled)
        }
        return toReturn
    }

    fun setTransients(civInfo: Civilization) {
        this.civInfo = civInfo
        for (quest in assignedQuests)
            quest.gameInfo = civInfo.gameInfo
    }

    fun endTurn() {

        if (civInfo.isDefeated()) {
            assignedQuests.clear()
            individualQuestCountdown.clear()
            globalQuestCountdown = UNSET
            return
        }

        if (civInfo.cities.none()) return // don't assign quests until we have a city

        seedGlobalQuestCountdown()
        seedIndividualQuestsCountdown()

        decrementQuestCountdowns()

        handleGlobalQuests()
        handleIndividualQuests()

        tryStartNewGlobalQuest()
        tryStartNewIndividualQuests()

        tryBarbarianInvasion()
        tryEndWarWithMajorQuests()
    }

    private fun decrementQuestCountdowns() {
        if (globalQuestCountdown > 0)
            globalQuestCountdown -= 1

        for (entry in individualQuestCountdown)
            if (entry.value > 0)
                entry.setValue(entry.value - 1)
    }

    private fun seedGlobalQuestCountdown() {
        if (civInfo.gameInfo.turns < GLOBAL_QUEST_FIRST_POSSIBLE_TURN)
            return

        if (globalQuestCountdown != UNSET)
            return

        val countdown =
                if (civInfo.gameInfo.turns == GLOBAL_QUEST_FIRST_POSSIBLE_TURN)
                    Random.nextInt(GLOBAL_QUEST_FIRST_POSSIBLE_TURN_RAND)
                else
                    GLOBAL_QUEST_MIN_TURNS_BETWEEN + Random.nextInt(GLOBAL_QUEST_RAND_TURNS_BETWEEN)

        globalQuestCountdown = (countdown * civInfo.gameInfo.speed.modifier).toInt()
    }

    private fun seedIndividualQuestsCountdown() {
        if (civInfo.gameInfo.turns < INDIVIDUAL_QUEST_FIRST_POSSIBLE_TURN)
            return

        val majorCivs = civInfo.gameInfo.getAliveMajorCivs()
        for (majorCiv in majorCivs)
            if (!individualQuestCountdown.containsKey(majorCiv.civName) || individualQuestCountdown[majorCiv.civName] == UNSET)
                seedIndividualQuestsCountdown(majorCiv)
    }

    private fun seedIndividualQuestsCountdown(challenger: Civilization) {
        val countdown: Int =
                if (civInfo.gameInfo.turns == INDIVIDUAL_QUEST_FIRST_POSSIBLE_TURN)
                    Random.nextInt(INDIVIDUAL_QUEST_FIRST_POSSIBLE_TURN_RAND)
                else
                    INDIVIDUAL_QUEST_MIN_TURNS_BETWEEN + Random.nextInt(
                        INDIVIDUAL_QUEST_RAND_TURNS_BETWEEN
                    )

        individualQuestCountdown[challenger.civName] = (countdown * civInfo.gameInfo.speed.modifier).toInt()
    }

    private fun tryStartNewGlobalQuest() {
        if (globalQuestCountdown != 0)
            return
        if (assignedQuests.count { it.isGlobal() } >= GLOBAL_QUEST_MAX_ACTIVE)
            return

        val globalQuests = civInfo.gameInfo.ruleset.quests.values.filter { it.isGlobal() }
        val majorCivs = civInfo.getKnownCivs().filter { it.isMajorCiv() && !it.isAtWarWith(civInfo) }

        val assignableQuests = ArrayList<Quest>()
        for (quest in globalQuests) {
            val numberValidMajorCivs = majorCivs.count { civ -> isQuestValid(quest, civ) }
            if (numberValidMajorCivs >= quest.minimumCivs)
                assignableQuests.add(quest)
        }
        val weights = assignableQuests.map { getQuestWeight(it.name) }

        if (assignableQuests.isNotEmpty()) {
            val quest = assignableQuests.randomWeighted(weights)
            val assignees = civInfo.gameInfo.getAliveMajorCivs().filter { !it.isAtWarWith(civInfo) && isQuestValid(quest, it) }

            assignNewQuest(quest, assignees)
            globalQuestCountdown = UNSET
        }
    }

    private fun tryStartNewIndividualQuests() {
        for ((challengerName, countdown) in individualQuestCountdown) {
            val challenger = civInfo.gameInfo.getCivilization(challengerName)

            if (countdown != 0)
                continue

            if (assignedQuests.count { it.assignee == challenger.civName && it.isIndividual() } >= INDIVIDUAL_QUEST_MAX_ACTIVE)
                continue

            val assignableQuests = civInfo.gameInfo.ruleset.quests.values.filter { it.isIndividual() && isQuestValid(it, challenger) }
            val weights = assignableQuests.map { getQuestWeight(it.name) }

            if (assignableQuests.isNotEmpty()) {
                val quest = assignableQuests.randomWeighted(weights)
                val assignees = arrayListOf(challenger)

                assignNewQuest(quest, assignees)
            }
        }
    }

    private fun tryBarbarianInvasion() {
        if ((civInfo.getTurnsTillCallForBarbHelp() == null || civInfo.getTurnsTillCallForBarbHelp() == 0)
            && civInfo.cityStateFunctions.getNumThreateningBarbarians() >= 2) {

            for (otherCiv in civInfo.getKnownCivs().filter {
                    it.isMajorCiv()
                    && it.isAlive()
                    && !it.isAtWarWith(civInfo)
                    && it.getProximity(civInfo) <= Proximity.Far
            }) {
                otherCiv.addNotification("[${civInfo.civName}] is being invaded by Barbarians! Destroy Barbarians near their territory to earn Influence.",
                    civInfo.getCapital()!!.location,
                    NotificationCategory.Diplomacy, civInfo.civName,
                    NotificationIcon.War
                )
            }
            civInfo.addFlag(CivFlags.TurnsTillCallForBarbHelp.name, 30)
        }
    }

    private fun handleGlobalQuests() {
        // Remove any participants that are no longer valid because of being dead or at war with the CS
        assignedQuests.removeAll { it.isGlobal() &&
            !canAssignAQuestTo(civInfo.gameInfo.getCivilization(it.assignee)) }
        val globalQuestsExpired = assignedQuests.filter { it.isGlobal() && it.isExpired() }.map { it.questName }.distinct()
        for (globalQuestName in globalQuestsExpired)
            handleGlobalQuest(globalQuestName)
    }

    private fun handleGlobalQuest(questName: String) {
        val quests = assignedQuests.filter { it.questName == questName }
        if (quests.isEmpty())
            return

        val topScore = quests.maxOf { getScoreForQuest(it) }
        val winners = quests.filter { getScoreForQuest(it) == topScore }
        winners.forEach { giveReward(it) }
        for (loser in quests.filterNot { it in winners })
            notifyExpired(loser, winners)

        assignedQuests.removeAll(quests)
    }

    private fun handleIndividualQuests() {
        assignedQuests.removeAll { it.isIndividual() && handleIndividualQuest(it) }
    }

    /** If quest is complete, it gives the influence reward to the player.
     *  Returns true if the quest can be removed (is either complete, obsolete or expired) */
    private fun handleIndividualQuest(assignedQuest: AssignedQuest): Boolean {
        val assignee = civInfo.gameInfo.getCivilization(assignedQuest.assignee)

        // One of the civs is defeated, or they started a war: remove quest
        if (!canAssignAQuestTo(assignee))
            return true

        if (isComplete(assignedQuest)) {
            giveReward(assignedQuest)
            return true
        }

        if (isObsolete(assignedQuest)) {
            notifyExpired(assignedQuest)
            return true
        }

        if (assignedQuest.isExpired()) {
            notifyExpired(assignedQuest)
            return true
        }

        return false
    }

    private fun assignNewQuest(quest: Quest, assignees: Iterable<Civilization>) {

        val turn = civInfo.gameInfo.turns

        for (assignee in assignees) {

            val playerReligion = civInfo.gameInfo.religions.values.firstOrNull { it.foundingCivName == assignee.civName && it.isMajorReligion() }

            var data1 = ""
            var data2 = ""
            var notificationActions: List<NotificationAction> = listOf(DiplomacyAction(civInfo.civName))

            when (quest.name) {
                QuestName.ClearBarbarianCamp.value -> {
                    val camp = getBarbarianEncampmentForQuest()!!
                    data1 = camp.position.x.toInt().toString()
                    data2 = camp.position.y.toInt().toString()
                    notificationActions = listOf(LocationAction(camp.position), notificationActions.first())
                }
                QuestName.ConnectResource.value -> data1 = getResourceForQuest(assignee)!!.name
                QuestName.ConstructWonder.value -> data1 = getWonderToBuildForQuest(assignee)!!.name
                QuestName.GreatPerson.value -> data1 = getGreatPersonForQuest(assignee)!!.name
                QuestName.FindPlayer.value -> data1 = getCivilizationToFindForQuest(assignee)!!.civName
                QuestName.FindNaturalWonder.value -> data1 = getNaturalWonderToFindForQuest(assignee)!!
                QuestName.ConquerCityState.value -> data1 = getCityStateTarget(assignee)!!.civName
                QuestName.BullyCityState.value -> data1 = getCityStateTarget(assignee)!!.civName
                QuestName.PledgeToProtect.value -> data1 = getMostRecentBully()!!
                QuestName.GiveGold.value -> data1 = getMostRecentBully()!!
                QuestName.DenounceCiv.value -> data1 = getMostRecentBully()!!
                QuestName.SpreadReligion.value -> {
                    data1 = playerReligion!!.getReligionDisplayName() // For display
                    data2 = playerReligion.name // To check completion
                }
                QuestName.ContestCulture.value -> data1 = assignee.totalCultureForContests.toString()
                QuestName.ContestFaith.value -> data1 = assignee.totalFaithForContests.toString()
                QuestName.ContestTech.value -> data1 = assignee.tech.getNumberOfTechsResearched().toString()
                QuestName.Invest.value -> data1 = quest.description.getPlaceholderParameters().first()
            }

            val newQuest = AssignedQuest(
                    questName = quest.name,
                    assigner = civInfo.civName,
                    assignee = assignee.civName,
                    assignedOnTurn = turn,
                    data1 = data1,
                    data2 = data2
            )
            newQuest.gameInfo = civInfo.gameInfo

            assignedQuests.add(newQuest)
            assignee.addNotification("[${civInfo.civName}] assigned you a new quest: [${quest.name}].",
                notificationActions,
                NotificationCategory.Diplomacy, civInfo.civName, "OtherIcons/Quest")

            if (quest.isIndividual())
                individualQuestCountdown[assignee.civName] = UNSET
        }
    }

    /** Returns true if [civInfo] can assign a quest to [challenger] */
    private fun canAssignAQuestTo(challenger: Civilization): Boolean {
        return !challenger.isDefeated() && challenger.isMajorCiv() &&
                civInfo.knows(challenger) && !civInfo.isAtWarWith(challenger)
    }

    /** Returns true if the [quest] can be assigned to [challenger] */
    private fun isQuestValid(quest: Quest, challenger: Civilization): Boolean {
        if (!canAssignAQuestTo(challenger))
            return false
        if (assignedQuests.any { it.assignee == challenger.civName && it.questName == quest.name })
            return false
        if (quest.isIndividual() && civInfo.getDiplomacyManager(challenger).hasFlag(DiplomacyFlags.Bullied))
            return false

        val mostRecentBully = getMostRecentBully()
        val playerReligion = civInfo.gameInfo.religions.values.firstOrNull { it.foundingCivName == challenger.civName && it.isMajorReligion() }?.name

        return when (quest.name) {
            QuestName.ClearBarbarianCamp.value -> getBarbarianEncampmentForQuest() != null
            QuestName.Route.value -> !challenger.cities.none()
                    && !challenger.isCapitalConnectedToCity(civInfo.getCapital()!!)
                    // Need to have a city within 7 tiles on the same continent
                    && challenger.cities.any { it.getCenterTile().aerialDistanceTo(civInfo.getCapital()!!.getCenterTile()) <= 7
                        && it.getCenterTile().getContinent() == civInfo.getCapital()!!.getCenterTile().getContinent() }
            QuestName.ConnectResource.value -> getResourceForQuest(challenger) != null
            QuestName.ConstructWonder.value -> getWonderToBuildForQuest(challenger) != null
            QuestName.GreatPerson.value -> getGreatPersonForQuest(challenger) != null
            QuestName.FindPlayer.value -> getCivilizationToFindForQuest(challenger) != null
            QuestName.FindNaturalWonder.value -> getNaturalWonderToFindForQuest(challenger) != null
            QuestName.PledgeToProtect.value -> mostRecentBully != null && challenger !in civInfo.cityStateFunctions.getProtectorCivs()
            QuestName.GiveGold.value -> mostRecentBully != null
            QuestName.DenounceCiv.value -> mostRecentBully != null && challenger.knows(mostRecentBully)
                                            && !challenger.getDiplomacyManager(mostRecentBully).hasFlag(DiplomacyFlags.Denunciation)
                                            && challenger.getDiplomacyManager(mostRecentBully).diplomaticStatus != DiplomaticStatus.War
                                            && !( challenger.playerType == PlayerType.Human && civInfo.gameInfo.getCivilization(mostRecentBully).playerType == PlayerType.Human)
            QuestName.SpreadReligion.value -> playerReligion != null && civInfo.getCapital()!!.religion.getMajorityReligion()?.name != playerReligion
            QuestName.ConquerCityState.value -> getCityStateTarget(challenger) != null && civInfo.cityStatePersonality != CityStatePersonality.Friendly
            QuestName.BullyCityState.value -> getCityStateTarget(challenger) != null
            QuestName.ContestFaith.value -> civInfo.gameInfo.isReligionEnabled()
            else -> true
        }
    }

    /** Returns true if the [assignedQuest] is successfully completed */
    private fun isComplete(assignedQuest: AssignedQuest): Boolean {
        val assignee = civInfo.gameInfo.getCivilization(assignedQuest.assignee)
        return when (assignedQuest.questName) {
            QuestName.Route.value -> assignee.isCapitalConnectedToCity(civInfo.getCapital()!!)
            QuestName.ConnectResource.value -> assignee.detailedCivResources.map { it.resource }.contains(civInfo.gameInfo.ruleset.tileResources[assignedQuest.data1])
            QuestName.ConstructWonder.value -> assignee.cities.any { it.cityConstructions.isBuilt(assignedQuest.data1) }
            QuestName.GreatPerson.value -> assignee.units.getCivGreatPeople().any { it.baseUnit.getReplacedUnit(civInfo.gameInfo.ruleset).name == assignedQuest.data1 }
            QuestName.FindPlayer.value -> assignee.hasMetCivTerritory(civInfo.gameInfo.getCivilization(assignedQuest.data1))
            QuestName.FindNaturalWonder.value -> assignee.naturalWonders.contains(assignedQuest.data1)
            QuestName.PledgeToProtect.value -> assignee in civInfo.cityStateFunctions.getProtectorCivs()
            QuestName.DenounceCiv.value -> assignee.getDiplomacyManager(assignedQuest.data1).hasFlag(DiplomacyFlags.Denunciation)
            QuestName.SpreadReligion.value -> civInfo.getCapital()!!.religion.getMajorityReligion() == civInfo.gameInfo.religions[assignedQuest.data2]
            else -> false
        }
    }

    /** Returns true if the [assignedQuest] request cannot be fulfilled anymore */
    private fun isObsolete(assignedQuest: AssignedQuest): Boolean {
        val assignee = civInfo.gameInfo.getCivilization(assignedQuest.assignee)
        return when (assignedQuest.questName) {
            QuestName.ClearBarbarianCamp.value -> civInfo.gameInfo.tileMap[assignedQuest.data1.toInt(), assignedQuest.data2.toInt()].improvement != Constants.barbarianEncampment
            QuestName.ConstructWonder.value -> civInfo.gameInfo.getCities().any { it.civ != assignee && it.cityConstructions.isBuilt(assignedQuest.data1) }
            QuestName.FindPlayer.value -> civInfo.gameInfo.getCivilization(assignedQuest.data1).isDefeated()
            QuestName.ConquerCityState.value ->  civInfo.gameInfo.getCivilization(assignedQuest.data1).isDefeated()
            QuestName.BullyCityState.value ->  civInfo.gameInfo.getCivilization(assignedQuest.data1).isDefeated()
            QuestName.DenounceCiv.value ->  civInfo.gameInfo.getCivilization(assignedQuest.data1).isDefeated()
            else -> false
        }
    }

    /** Increments [assignedQuest.assignee][AssignedQuest.assignee] influence on [civInfo] and adds a [Notification] */
    private fun giveReward(assignedQuest: AssignedQuest) {
        val rewardInfluence = civInfo.gameInfo.ruleset.quests[assignedQuest.questName]!!.influence
        val assignee = civInfo.gameInfo.getCivilization(assignedQuest.assignee)

        civInfo.getDiplomacyManager(assignedQuest.assignee).addInfluence(rewardInfluence)
        if (rewardInfluence > 0)
            assignee.addNotification(
                "[${civInfo.civName}] rewarded you with [${rewardInfluence.toInt()}] influence for completing the [${assignedQuest.questName}] quest.",
                civInfo.getCapital()!!.location, NotificationCategory.Diplomacy, civInfo.civName, "OtherIcons/Quest"
            )

        // We may have received bonuses from city-state friend-ness or ally-ness
        for (city in civInfo.cities)
            city.cityStats.update()
    }

    /** Notifies the assignee of [assignedQuest] that the quest is now obsolete or expired.
     *  Optionally displays the [winners] of global quests. */
    private fun notifyExpired(assignedQuest: AssignedQuest, winners: List<AssignedQuest> = emptyList()) {
        val assignee = civInfo.gameInfo.getCivilization(assignedQuest.assignee)
        if (winners.isEmpty()) {
            assignee.addNotification(
                    "[${civInfo.civName}] no longer needs your help with the [${assignedQuest.questName}] quest.",
                    civInfo.getCapital()!!.location,
                NotificationCategory.Diplomacy, civInfo.civName, "OtherIcons/Quest")
        } else {
            assignee.addNotification(
                    "The [${assignedQuest.questName}] quest for [${civInfo.civName}] has ended. It was won by [${winners.joinToString { "{${it.assignee}}" }}].",
                    civInfo.getCapital()!!.location,
                NotificationCategory.Diplomacy, civInfo.civName, "OtherIcons/Quest")
        }
    }

    /** Returns the score for the [assignedQuest] */
    private fun getScoreForQuest(assignedQuest: AssignedQuest): Int {
        val assignee = civInfo.gameInfo.getCivilization(assignedQuest.assignee)
        return when (assignedQuest.questName) {
            QuestName.ContestCulture.value -> assignee.totalCultureForContests - assignedQuest.data1.toInt()
            QuestName.ContestFaith.value -> assignee.totalFaithForContests - assignedQuest.data1.toInt()
            QuestName.ContestTech.value -> assignee.tech.getNumberOfTechsResearched() - assignedQuest.data1.toInt()
            else -> 0
        }
    }

    /** Returns a string with the leading civ and their score for [questName] */
    fun getLeaderStringForQuest(questName: String): String {
        val leadingQuest = assignedQuests.filter { it.questName == questName }.maxByOrNull { getScoreForQuest(it) }
            ?: return ""

        return when (questName) {
            QuestName.ContestCulture.value -> "Current leader is [${leadingQuest.assignee}] with [${getScoreForQuest(leadingQuest)}] [Culture] generated."
            QuestName.ContestFaith.value -> "Current leader is [${leadingQuest.assignee}] with [${getScoreForQuest(leadingQuest)}] [Faith] generated."
            QuestName.ContestTech.value -> "Current leader is [${leadingQuest.assignee}] with [${getScoreForQuest(leadingQuest)}] Technologies discovered."
            else -> ""
        }
    }

    /**
     * Gets notified a barbarian camp in [location] has been cleared by [civInfo].
     * Since [QuestName.ClearBarbarianCamp] is a global quest, it could have been assigned to
     * multiple civilizations, so after this notification all matching quests are removed.
     */
    fun barbarianCampCleared(civInfo: Civilization, location: Vector2) {
        val matchingQuests = assignedQuests.asSequence()
                .filter { it.questName == QuestName.ClearBarbarianCamp.value }
                .filter { it.data1.toInt() == location.x.toInt() && it.data2.toInt() == location.y.toInt() }

        val winningQuest = matchingQuests.filter { it.assignee == civInfo.civName }.firstOrNull()
        if (winningQuest != null)
            giveReward(winningQuest)

        assignedQuests.removeAll(matchingQuests)
    }

    /**
     * Gets notified the city state [cityState] was just conquered by [attacker].
     */
    fun cityStateConquered(cityState: Civilization, attacker: Civilization) {
        val matchingQuests = assignedQuests.asSequence()
            .filter { it.questName == QuestName.ConquerCityState.value }
            .filter { it.data1 == cityState.civName && it.assignee == attacker.civName }

        for (quest in matchingQuests)
            giveReward(quest)

        assignedQuests.removeAll(matchingQuests)
    }

    /**
     * Gets notified the city state [cityState] was just bullied by [bully].
     */
    fun cityStateBullied(cityState: Civilization, bully: Civilization) {
        val matchingQuests = assignedQuests.asSequence()
            .filter { it.questName == QuestName.BullyCityState.value }
            .filter { it.data1 == cityState.civName && it.assignee == bully.civName}

        for (quest in matchingQuests)
            giveReward(quest)

        assignedQuests.removeAll(matchingQuests)

        // What idiots haha oh wait that's us
        if (civInfo == cityState) {
            // Revoke most quest types from the bully
            val revokedQuests = assignedQuests.asSequence()
                .filter { it.assignee == bully.civName && (it.isIndividual() || it.questName == QuestName.Invest.value) }
            assignedQuests.removeAll(revokedQuests)
            if (revokedQuests.count() > 0)
                bully.addNotification("[${civInfo.civName}] cancelled the quests they had given you because you demanded tribute from them.",
                    DiplomacyAction(civInfo.civName),
                    NotificationCategory.Diplomacy, civInfo.civName, "OtherIcons/Quest")
        }
    }

    /** Gets notified when we are attacked, for war with major pseudo-quest */
    fun wasAttackedBy(attacker: Civilization) {
        // Set target number units to kill
        val totalMilitaryUnits = attacker.units.getCivUnits().count { !it.isCivilian() }
        val unitsToKill = max(3, totalMilitaryUnits / 4)
        unitsToKillForCiv[attacker.civName] = unitsToKill

        // Ask for assistance
        val location = civInfo.getCapital(firstCityIfNoCapital = true)?.location
        for (thirdCiv in civInfo.getKnownCivs()) {
            if (!thirdCiv.isMajorCiv() || thirdCiv.isDefeated() || thirdCiv.isAtWarWith(civInfo))
                continue
            notifyAskForAssistance(thirdCiv, attacker.civName, unitsToKill, location)
        }
    }

    private fun notifyAskForAssistance(assignee: Civilization, attackerName: String, unitsToKill: Int, location: Vector2?) {
        if (attackerName == assignee.civName) return  // No "Hey Bob help us against Bob"
        val message = "[${civInfo.civName}] is being attacked by [$attackerName]!" +
            // Space relevant in template!
            " Kill [$unitsToKill] of the attacker's military units and they will be immensely grateful."
        // Note: that LocationAction pseudo-constructor is able to filter out null location(s), no need for `if`
        assignee.addNotification(message, LocationAction(location), NotificationCategory.Diplomacy, civInfo.civName, "OtherIcons/Quest")
    }

    /** Gets notified when [killed]'s military unit was killed by [killer], for war with major pseudo-quest */
    fun militaryUnitKilledBy(killer: Civilization, killed: Civilization) {
        if (!warWithMajorActive(killed)) return

        // No credit if we're at war or haven't met
        if (!civInfo.knows(killer) || civInfo.isAtWarWith(killer))  return

        // Make the map if we haven't already
        if (unitsKilledFromCiv[killed.civName] == null)
            unitsKilledFromCiv[killed.civName] = HashMap()

        // Update kill count
        val updatedKillCount = 1 + (unitsKilledFromCiv[killed.civName]!![killer.civName] ?: 0)
        unitsKilledFromCiv[killed.civName]!![killer.civName] = updatedKillCount

        // Quest complete?
        if (updatedKillCount >= unitsToKillForCiv[killed.civName]!!) {
            killer.addNotification("[${civInfo.civName}] is deeply grateful for your assistance in the war against [${killed.civName}]!",
                DiplomacyAction(civInfo.civName), NotificationCategory.Diplomacy, civInfo.civName, "OtherIcons/Quest")
            civInfo.getDiplomacyManager(killer).addInfluence(100f) // yikes
            endWarWithMajorQuest(killed)
        }
    }

    /** Called when a major civ meets the city-state for the first time. Mainly for war with major pseudo-quest. */
    fun justMet(otherCiv: Civilization) {
        if (unitsToKillForCiv.isEmpty()) return
        val location = civInfo.getCapital(firstCityIfNoCapital = true)?.location
        for ((attackerName, unitsToKill) in unitsToKillForCiv)
            notifyAskForAssistance(otherCiv, attackerName, unitsToKill, location)
    }

    /** Ends War with Major pseudo-quests that aren't relevant any longer */
    private fun tryEndWarWithMajorQuests() {
        for (attacker in unitsToKillForCiv.keys.map { civInfo.gameInfo.getCivilization(it) }) {
            if (civInfo.isDefeated()
                || attacker.isDefeated()
                || !civInfo.isAtWarWith(attacker)) {
                    endWarWithMajorQuest(attacker)
            }
        }
    }

    private fun endWarWithMajorQuest(attacker: Civilization) {
        for (thirdCiv in civInfo.getKnownCivs().filterNot { it.isDefeated() || it == attacker || it.isAtWarWith(civInfo) }) {
            if (unitsKilledSoFar(attacker, thirdCiv) >= unitsToKill(attacker)) // Don't show the notification to the one who won the quest
                continue
            thirdCiv.addNotification("[${civInfo.civName}] no longer needs your assistance against [${attacker.civName}].",
                DiplomacyAction(civInfo.civName), NotificationCategory.Diplomacy, civInfo.civName, "OtherIcons/Quest")
        }
        unitsToKillForCiv.remove(attacker.civName)
        unitsKilledFromCiv.remove(attacker.civName)
    }

    fun warWithMajorActive(target: Civilization): Boolean {
        return unitsToKillForCiv.containsKey(target.civName)
    }

    fun unitsToKill(target: Civilization): Int {
        return unitsToKillForCiv[target.civName] ?: 0
    }

    fun unitsKilledSoFar(target: Civilization, viewingCiv: Civilization): Int {
        val killMap = unitsKilledFromCiv[target.civName] ?: return 0
        return killMap[viewingCiv.civName] ?: 0
    }

    /**
     * Gets notified when given gold by [donorCiv].
     */
    fun receivedGoldGift(donorCiv: Civilization) {
        val matchingQuests = assignedQuests.asSequence()
            .filter { it.questName == QuestName.GiveGold.value }
            .filter { it.assignee == donorCiv.civName}

        for (quest in matchingQuests)
            giveReward(quest)

        assignedQuests.removeAll(matchingQuests)
    }

    /**
     * Returns the weight of the [questName], depends on city state trait and personality
     */
    private fun getQuestWeight(questName: String): Float {
        var weight = 1f
        val quest = civInfo.gameInfo.ruleset.quests[questName] ?: return 0f

        val personalityWeight = quest.weightForCityStateType[civInfo.cityStatePersonality.name]
        if (personalityWeight != null) weight *= personalityWeight

        val traitWeight = quest.weightForCityStateType[civInfo.cityStateType.name]
        if (traitWeight != null) weight *= traitWeight
        return weight
    }

    //region get-quest-target
    /**
     * Returns a random [Tile] containing a Barbarian encampment within 8 tiles of [civInfo]
     * to be destroyed
     */
    private fun getBarbarianEncampmentForQuest(): Tile? {
        val encampments = civInfo.getCapital()!!.getCenterTile().getTilesInDistance(8)
                .filter { it.improvement == Constants.barbarianEncampment }.toList()

        if (encampments.isNotEmpty())
            return encampments.random()

        return null
    }

    /**
     * Returns a random resource to be connected to the [challenger]'s trade route as a quest.
     * The resource must be a [ResourceType.Luxury] or [ResourceType.Strategic], must not be owned
     * by the [civInfo] and the [challenger], and must be viewable by the [challenger];
     * if none exists, it returns null.
     */
    private fun getResourceForQuest(challenger: Civilization): TileResource? {
        val ownedByCityStateResources = civInfo.detailedCivResources.map { it.resource }
        val ownedByMajorResources = challenger.detailedCivResources.map { it.resource }

        val resourcesOnMap = civInfo.gameInfo.tileMap.values.asSequence().mapNotNull { it.resource }.distinct()
        val viewableResourcesForChallenger = resourcesOnMap.map { civInfo.gameInfo.ruleset.tileResources[it]!! }
                .filter { it.revealedBy == null || challenger.tech.isResearched(it.revealedBy!!) }

        val notOwnedResources = viewableResourcesForChallenger.filter {
            it.resourceType != ResourceType.Bonus &&
                    !ownedByCityStateResources.contains(it) &&
                    !ownedByMajorResources.contains(it)
        }.toList()

        if (notOwnedResources.isNotEmpty())
            return notOwnedResources.random()

        return null
    }

    private fun getWonderToBuildForQuest(challenger: Civilization): Building? {
        val startingEra = civInfo.gameInfo.ruleset.eras[civInfo.gameInfo.gameParameters.startingEra]!!
        val wonders = civInfo.gameInfo.ruleset.buildings.values
                .filter { building ->
                            // Buildable wonder
                            building.isWonder
<<<<<<< HEAD
                            && (challenger.tech.isResearched(building))
=======
                            && challenger.tech.isResearched(building)
>>>>>>> 1f47fff0
                            && civInfo.gameInfo.getCities().none { it.cityConstructions.isBuilt(building.name) }
                            // Can't be disabled
                            && building.name !in startingEra.startingObsoleteWonders
                            && (civInfo.gameInfo.isReligionEnabled() || !building.hasUnique(UniqueType.HiddenWithoutReligion))
                            // Can't be more than 25% built anywhere
                            && civInfo.gameInfo.getCities().none {
                        it.cityConstructions.getWorkDone(building.name) * 3 > it.cityConstructions.getRemainingWork(building.name) }
                            // Can't be a unique wonder
                            && building.uniqueTo == null
                }

        if (wonders.isNotEmpty())
            return wonders.random()

        return null
    }

    /**
     * Returns a random Natural Wonder not yet discovered by [challenger].
     */
    private fun getNaturalWonderToFindForQuest(challenger: Civilization): String? {
        val naturalWondersToFind = civInfo.gameInfo.tileMap.naturalWonders.subtract(challenger.naturalWonders)

        if (naturalWondersToFind.isNotEmpty())
            return naturalWondersToFind.random()

        return null
    }

    /**
     * Returns a Great Person [BaseUnit] that is not owned by both the [challenger] and the [civInfo]
     */
    private fun getGreatPersonForQuest(challenger: Civilization): BaseUnit? {
        val ruleSet = civInfo.gameInfo.ruleset

        val challengerGreatPeople = challenger.units.getCivGreatPeople().map { it.baseUnit.getReplacedUnit(ruleSet) }
        val cityStateGreatPeople = civInfo.units.getCivGreatPeople().map { it.baseUnit.getReplacedUnit(ruleSet) }

        val greatPeople = challenger.greatPeople.getGreatPeople()
                .map { it.getReplacedUnit(ruleSet) }
                .distinct()
                .filterNot { challengerGreatPeople.contains(it)
                        || cityStateGreatPeople.contains(it)
                        || (it.hasUnique(UniqueType.HiddenWithoutReligion) && !civInfo.gameInfo.isReligionEnabled()) }
                .toList()

        if (greatPeople.isNotEmpty())
            return greatPeople.random()

        return null
    }

    /**
     * Returns a random [Civilization] (major) that [challenger] has met, but whose territory he
     * cannot see; if none exists, it returns null.
     */
    private fun getCivilizationToFindForQuest(challenger: Civilization): Civilization? {
        val civilizationsToFind = challenger.getKnownCivs()
                .filter { it.isAlive() && it.isMajorCiv() && !challenger.hasMetCivTerritory(it) }

        if (civilizationsToFind.any())
            return civilizationsToFind.toList().random()

        return null
    }

    /**
     * Returns a city-state [Civilization] that [civInfo] wants to target for hostile quests
     */
    private fun getCityStateTarget(challenger: Civilization): Civilization? {
        val closestProximity = civInfo.gameInfo.getAliveCityStates()
            .mapNotNull { civInfo.proximity[it.civName] }.filter { it != Proximity.None }.minByOrNull { it.ordinal }

        if (closestProximity == null || closestProximity == Proximity.Distant) // None close enough
            return null

        val validTargets = civInfo.getKnownCivs().filter { it.isCityState() && challenger.knows(it)
                && civInfo.proximity[it.civName] == closestProximity }

        return validTargets.toList().randomOrNull()
    }

    /** Returns a [Civilization] of the civ that most recently bullied [civInfo].
     *  Note: forgets after 20 turns has passed! */
    private fun getMostRecentBully(): String? {
        val bullies = civInfo.diplomacy.values.filter { it.hasFlag(DiplomacyFlags.Bullied)}
        return bullies.maxByOrNull { it.getFlag(DiplomacyFlags.Bullied) }?.otherCivName
    }
    //endregion
}


class AssignedQuest(val questName: String = "",
                    val assigner: String = "",
                    val assignee: String = "",
                    val assignedOnTurn: Int = 0,
                    val data1: String = "",
                    val data2: String = "") : IsPartOfGameInfoSerialization {

    @Transient
    lateinit var gameInfo: GameInfo

    fun isIndividual(): Boolean = !isGlobal()
    fun isGlobal(): Boolean = gameInfo.ruleset.quests[questName]!!.isGlobal()
    @Suppress("MemberVisibilityCanBePrivate")
    fun doesExpire(): Boolean = gameInfo.ruleset.quests[questName]!!.duration > 0
    fun isExpired(): Boolean = doesExpire() && getRemainingTurns() == 0
    @Suppress("MemberVisibilityCanBePrivate")
    fun getDuration(): Int = (gameInfo.speed.modifier * gameInfo.ruleset.quests[questName]!!.duration).toInt()
    fun getRemainingTurns(): Int = max(0, (assignedOnTurn + getDuration()) - gameInfo.turns)

    fun getDescription(): String {
        val quest = gameInfo.ruleset.quests[questName]!!
        return quest.description.fillPlaceholders(data1)
    }

    fun onClickAction() {
        when (questName) {
            QuestName.ClearBarbarianCamp.value -> {
                GUI.resetToWorldScreen()
                GUI.getMap().setCenterPosition(Vector2(data1.toFloat(), data2.toFloat()), selectUnit = false)
            }
            QuestName.Route.value -> {
                GUI.resetToWorldScreen()
                GUI.getMap().setCenterPosition(gameInfo.getCivilization(assigner).getCapital()!!.location, selectUnit = false)
            }
        }
    }
}<|MERGE_RESOLUTION|>--- conflicted
+++ resolved
@@ -720,11 +720,7 @@
                 .filter { building ->
                             // Buildable wonder
                             building.isWonder
-<<<<<<< HEAD
-                            && (challenger.tech.isResearched(building))
-=======
                             && challenger.tech.isResearched(building)
->>>>>>> 1f47fff0
                             && civInfo.gameInfo.getCities().none { it.cityConstructions.isBuilt(building.name) }
                             // Can't be disabled
                             && building.name !in startingEra.startingObsoleteWonders
