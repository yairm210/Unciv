package com.unciv.logic.civilization

<<<<<<< HEAD
enum class CityStateType(val color: String = "") {
    Cultured("#8b60ff"),
    Maritime("#38ff70"),
    Mercantile("#ffd800"),
    Militaristic("#ff0000"),
    Religious("#FFFFFF")
=======
enum class CityStateType(val color: String = "", val icon: String) {
    Cultured("#8b60ff", "OtherIcons/Cultured"),
    Maritime("#38ff70", "OtherIcons/Maritime"),
    Mercantile("#ffd800", "OtherIcons/Mercantile"),
    Militaristic("#ff0000", "OtherIcons/Militaristic"),
    //Religious("#FFFFFF", "OtherIcons/Religious")
>>>>>>> ec7897dc
}

enum class CityStatePersonality {
    Friendly,
    Neutral,
    Hostile,
    Irrational
}<|MERGE_RESOLUTION|>--- conflicted
+++ resolved
@@ -1,20 +1,11 @@
 package com.unciv.logic.civilization
 
-<<<<<<< HEAD
-enum class CityStateType(val color: String = "") {
-    Cultured("#8b60ff"),
-    Maritime("#38ff70"),
-    Mercantile("#ffd800"),
-    Militaristic("#ff0000"),
-    Religious("#FFFFFF")
-=======
 enum class CityStateType(val color: String = "", val icon: String) {
     Cultured("#8b60ff", "OtherIcons/Cultured"),
     Maritime("#38ff70", "OtherIcons/Maritime"),
     Mercantile("#ffd800", "OtherIcons/Mercantile"),
     Militaristic("#ff0000", "OtherIcons/Militaristic"),
-    //Religious("#FFFFFF", "OtherIcons/Religious")
->>>>>>> ec7897dc
+    Religious("#FFFFFF", "OtherIcons/Religious")
 }
 
 enum class CityStatePersonality {
