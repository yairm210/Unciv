--- conflicted
+++ resolved
@@ -182,15 +182,7 @@
         if (freePolicies == 0 && storedCulture < getCultureNeededForNextPolicy()) return false
 
         //Return true if there is a policy to adopt, else return false
-<<<<<<< HEAD
-        return civInfo.gameInfo.ruleSet.policies.values.any {
-            civInfo.policies.isAdoptable(
-                it
-            )
-        }
-=======
         return getRulesetPolicies().values.any { civInfo.policies.isAdoptable(it) }
->>>>>>> 2f035e55
     }
 
     fun adopt(policy: Policy, branchCompletion: Boolean = false) {
