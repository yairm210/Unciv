--- conflicted
+++ resolved
@@ -594,13 +594,8 @@
         return when (filter) {
             "Human player" -> isHuman()
             "AI player" -> isAI()
-<<<<<<< HEAD
-            "Open Borders" -> state?.civInfo?.diplomacy[civID]?.hasOpenBorders ?: false
+            "Open Borders" -> state?.civInfo?.diplomacy?.get(civID)?.hasOpenBorders ?: false
             "Friendly" -> state?.civInfo?.let { it.civID == civID || (it.diplomacy[civID]?.isRelationshipLevelGE(RelationshipLevel.Friend) == true) } ?: false
-=======
-            "Open Borders" -> state?.civInfo?.diplomacy?.get(civName)?.hasOpenBorders ?: false
-            "Friendly" -> state?.civInfo?.let { it.civName == civName || (it.diplomacy[civName]?.isRelationshipLevelGE(RelationshipLevel.Friend) == true) } ?: false
->>>>>>> 719c39e9
             "Hostile" -> state?.civInfo?.let { isAtWarWith(it) } ?: false
             else -> nation.matchesFilter(filter, state, false)
         }
