package com.unciv.logic.civilization

import com.unciv.Constants
import com.unciv.UncivGame
import com.unciv.logic.map.TileInfo
import com.unciv.models.ruleset.tile.ResourceSupplyList
import com.unciv.models.ruleset.unique.UniqueType

/** CivInfo class was getting too crowded */
class CivInfoTransientUpdater(val civInfo: CivilizationInfo) {

    // This is a big performance
    fun updateViewableTiles() {
        setNewViewableTiles()

        updateViewableInvisibleTiles()

        updateLastSeenImprovements()

        // updating the viewable tiles also affects the explored tiles, obviously.
        // So why don't we play switcharoo with the explored tiles as well?
        // Well, because it gets REALLY LARGE so it's a lot of memory space,
        // and we never actually iterate on the explored tiles (only check contains()),
        // so there's no fear of concurrency problems.
        val newlyExploredTiles = civInfo.viewableTiles.asSequence().map { it.position }
                .filterNot { civInfo.exploredTiles.contains(it) }
        civInfo.exploredTiles.addAll(newlyExploredTiles)


        val viewedCivs = HashMap<CivilizationInfo, TileInfo>()
        for (tile in civInfo.viewableTiles) {
            val tileOwner = tile.getOwner()
            if (tileOwner != null) viewedCivs[tileOwner] = tile
            for (unit in tile.getUnits()) viewedCivs[unit.civInfo] = tile
        }

        if (!civInfo.isBarbarian()) {
            for (entry in viewedCivs) {
                val metCiv = entry.key
                if (metCiv == civInfo || metCiv.isBarbarian() || civInfo.diplomacy.containsKey(metCiv.civName)) continue
                civInfo.makeCivilizationsMeet(metCiv)
                civInfo.addNotification("We have encountered [" + metCiv.civName + "]!", entry.value.position, metCiv.civName, NotificationIcon.Diplomacy)
                metCiv.addNotification("We have encountered [" + civInfo.civName + "]!", entry.value.position, civInfo.civName, NotificationIcon.Diplomacy)
            }

            discoverNaturalWonders()
        }
    }

    private fun updateViewableInvisibleTiles() {
        val newViewableInvisibleTiles = HashSet<TileInfo>()
        for (unit in civInfo.getCivUnits()) {
            val invisibleUnitUniques = unit.getMatchingUniques(UniqueType.CanSeeInvisibleUnits)
            if (invisibleUnitUniques.none()) continue
            val visibleUnitTypes = invisibleUnitUniques.map { it.params[0] }
                .toList() // save this, it'll be seeing a lot of use
            for (tile in unit.viewableTiles) {
                if (tile.militaryUnit == null) continue
                if (visibleUnitTypes.any { tile.militaryUnit!!.matchesFilter(it) })
                    newViewableInvisibleTiles.add(tile)
            }
        }

        civInfo.viewableInvisibleUnitsTiles = newViewableInvisibleTiles
    }

    private fun setNewViewableTiles() {
        val newViewableTiles = HashSet<TileInfo>()

        // while spectating all map is visible
        if (civInfo.isSpectator() || UncivGame.Current.viewEntireMapForDebug) {
            val allTiles = civInfo.gameInfo.tileMap.values.toSet()
            civInfo.viewableTiles = allTiles
            civInfo.exploredTiles = allTiles.map { it.position }.toHashSet()
            civInfo.viewableInvisibleUnitsTiles = allTiles
            return
        }

        // There are a LOT of tiles usually.
        // And making large lists of them just as intermediaries before we shove them into the hashset is very space-inefficient.
        // And so, sequences to the rescue!
        val ownedTiles = civInfo.cities.asSequence().flatMap { it.getTiles() }
        newViewableTiles.addAll(ownedTiles)
        val neighboringUnownedTiles = ownedTiles.flatMap { tile -> tile.neighbors.filter { it.getOwner() != civInfo } }
        newViewableTiles.addAll(neighboringUnownedTiles)
        newViewableTiles.addAll(civInfo.getCivUnits().flatMap { unit -> unit.viewableTiles.asSequence().filter { it.getOwner() != civInfo } })

        for (otherCiv in civInfo.getKnownCivs()) {
            if (otherCiv.getAllyCiv() == civInfo.civName || otherCiv.civName ==civInfo.getAllyCiv()) {
                newViewableTiles.addAll(otherCiv.cities.asSequence().flatMap { it.getTiles() })
            }
        }

        civInfo.viewableTiles = newViewableTiles // to avoid concurrent modification problems
    }

    private fun updateLastSeenImprovements() {
        if (civInfo.playerType == PlayerType.AI) return // don't bother for AI, they don't really use the info anyway

        for (tile in civInfo.viewableTiles) {
            if (tile.improvement == null)
                civInfo.lastSeenImprovement.remove(tile.position)
            else
                civInfo.lastSeenImprovement[tile.position] = tile.improvement!!
        }
    }

    private fun discoverNaturalWonders() {
        val newlyViewedNaturalWonders = HashSet<TileInfo>()
        for (tile in civInfo.viewableTiles) {
            if (tile.naturalWonder != null && !civInfo.naturalWonders.contains(tile.naturalWonder!!))
                newlyViewedNaturalWonders += tile
        }

        for (tile in newlyViewedNaturalWonders) {
            // GBR could be discovered twice otherwise!
            if (civInfo.naturalWonders.contains(tile.naturalWonder))
                continue
            civInfo.discoverNaturalWonder(tile.naturalWonder!!)
            civInfo.addNotification("We have discovered [${tile.naturalWonder}]!", tile.position, "StatIcons/Happiness")

            var goldGained = 0
            val discoveredNaturalWonders = civInfo.gameInfo.civilizations.filter { it != civInfo && it.isMajorCiv() }
                    .flatMap { it.naturalWonders }
            if (tile.terrainHasUnique(UniqueType.GrantsGoldToFirstToDiscover)
                    && !discoveredNaturalWonders.contains(tile.naturalWonder!!)) {
                goldGained += 500
            }

            if (civInfo.hasUnique(UniqueType.GoldWhenDiscoveringNaturalWonder)) {
                goldGained += if (discoveredNaturalWonders.contains(tile.naturalWonder!!)) 100 else 500
            }

            if (goldGained > 0) {
                civInfo.addGold(goldGained)
                civInfo.addNotification("We have received [$goldGained] Gold for discovering [${tile.naturalWonder}]", NotificationIcon.Gold)
            }

        }
    }

    fun updateHasActiveGreatWall() {
        civInfo.hasActiveGreatWall = !civInfo.tech.isResearched("Dynamite") &&
                civInfo.hasUnique(UniqueType.EnemyLandUnitsSpendExtraMovement)
    }

    fun updateCitiesConnectedToCapital(initialSetup: Boolean = false) {
        if (civInfo.cities.isEmpty() || civInfo.getCapital() == null) return // eg barbarians

        val citiesReachedToMediums = CapitalConnectionsFinder(civInfo).find()

        if (!initialSetup) { // In the initial setup we're loading an old game state, so it doesn't really count
            for (city in citiesReachedToMediums.keys)
                if (city !in civInfo.citiesConnectedToCapitalToMediums && city.civInfo == civInfo && city != civInfo.getCapital()!!)
                    civInfo.addNotification("[${city.name}] has been connected to your capital!", city.location, NotificationIcon.Gold)

            // This may still contain cities that have just been destroyed by razing - thus the population test
            for (city in civInfo.citiesConnectedToCapitalToMediums.keys)
                if (!citiesReachedToMediums.containsKey(city) && city.civInfo == civInfo && city.population.population > 0)
                    civInfo.addNotification("[${city.name}] has been disconnected from your capital!", city.location, NotificationIcon.Gold)
        }

        civInfo.citiesConnectedToCapitalToMediums = citiesReachedToMediums
    }

    fun updateCivResources() {
        val newDetailedCivResources = ResourceSupplyList()
        for (city in civInfo.cities) newDetailedCivResources.add(city.getCityResources())

        if (!civInfo.isCityState()) {
            // First we get all these resources of each city state separately
            val cityStateProvidedResources = ResourceSupplyList()
            var resourceBonusPercentage = 1f
            for (unique in civInfo.getMatchingUniques(UniqueType.CityStateResources))
                resourceBonusPercentage += unique.params[0].toFloat() / 100
            for (cityStateAlly in civInfo.getKnownCivs().filter { it.getAllyCiv() == civInfo.civName }) {
                for (resourceSupply in cityStateAlly.cityStateFunctions.getCityStateResourcesForAlly()) {
                    cityStateProvidedResources.add(
                        resourceSupply.apply { amount = (amount * resourceBonusPercentage).toInt() }
                    )
                }
            }
            // Then we combine these into one
            newDetailedCivResources.addByResource(cityStateProvidedResources, Constants.cityStates)
        }

        for (diplomacyManager in civInfo.diplomacy.values)
            newDetailedCivResources.add(diplomacyManager.resourcesFromTrade())

        for (unit in civInfo.getCivUnits())
<<<<<<< HEAD
            newDetailedCivResources.subtractResourceRequirements(
                unit.baseUnit.getResourceRequirements(), civInfo.gameInfo.ruleSet, "Units")

        // Check if anything has actually changed so we don't update stats for no reason - this uses List equality which means it checks the elements
        if (civInfo.detailedCivResources == newDetailedCivResources) return
=======
            for ((resource, amount) in unit.baseUnit.getResourceRequirements())
                newDetailedCivResources.add(civInfo.gameInfo.ruleSet.tileResources[resource]!!, -amount, "Units")

        // Check if anything has actually changed so we don't update stats for no reason - this uses List equality which means it checks the elements
        if (civInfo.detailedCivResources == newDetailedCivResources) return

        civInfo.detailedCivResources = newDetailedCivResources
>>>>>>> fc9668f2

        civInfo.detailedCivResources = newDetailedCivResources
        civInfo.summarizedCivResources = newDetailedCivResources.sumByResource("All")

        civInfo.updateStatsForNextTurn() // More or less resources = more or less happiness, with potential domino effects
    }
}<|MERGE_RESOLUTION|>--- conflicted
+++ resolved
@@ -176,7 +176,7 @@
             for (cityStateAlly in civInfo.getKnownCivs().filter { it.getAllyCiv() == civInfo.civName }) {
                 for (resourceSupply in cityStateAlly.cityStateFunctions.getCityStateResourcesForAlly()) {
                     cityStateProvidedResources.add(
-                        resourceSupply.apply { amount = (amount * resourceBonusPercentage).toInt() }
+                        resourceSupply.copy(amount = amount * resourceBonusPercentage).toInt())
                     )
                 }
             }
@@ -188,21 +188,11 @@
             newDetailedCivResources.add(diplomacyManager.resourcesFromTrade())
 
         for (unit in civInfo.getCivUnits())
-<<<<<<< HEAD
             newDetailedCivResources.subtractResourceRequirements(
                 unit.baseUnit.getResourceRequirements(), civInfo.gameInfo.ruleSet, "Units")
 
         // Check if anything has actually changed so we don't update stats for no reason - this uses List equality which means it checks the elements
         if (civInfo.detailedCivResources == newDetailedCivResources) return
-=======
-            for ((resource, amount) in unit.baseUnit.getResourceRequirements())
-                newDetailedCivResources.add(civInfo.gameInfo.ruleSet.tileResources[resource]!!, -amount, "Units")
-
-        // Check if anything has actually changed so we don't update stats for no reason - this uses List equality which means it checks the elements
-        if (civInfo.detailedCivResources == newDetailedCivResources) return
-
-        civInfo.detailedCivResources = newDetailedCivResources
->>>>>>> fc9668f2
 
         civInfo.detailedCivResources = newDetailedCivResources
         civInfo.summarizedCivResources = newDetailedCivResources.sumByResource("All")
