--- conflicted
+++ resolved
@@ -10,53 +10,6 @@
 import com.unciv.ui.images.ImageGetter
 import com.unciv.ui.screens.worldscreen.WorldScreen
 
-<<<<<<< HEAD
-=======
-object NotificationIcon {
-    // Remember: The typical white-on-transparency icon will not be visible on Notifications
-
-    const val Barbarians = "ImprovementIcons/Barbarian encampment"
-    const val Citadel = "ImprovementIcons/Citadel"
-    const val City = "ImprovementIcons/City center"
-    const val CityState = "OtherIcons/CityState"
-    const val Crosshair = "OtherIcons/CrosshairB"
-    const val Culture = "StatIcons/Culture"
-    const val Construction = "StatIcons/Production"
-    const val Death = "OtherIcons/DisbandUnit"
-    const val Diplomacy = "OtherIcons/Diplomacy"
-    const val Faith = "StatIcons/Faith"
-    const val Food = "StatIcons/Food"
-    const val Gold = "StatIcons/Gold"
-    const val Growth = "StatIcons/Population"
-    const val Happiness = "StatIcons/Happiness"
-    const val Population = "StatIcons/Population"
-    const val Production = "StatIcons/Production"
-    const val Question = "OtherIcons/Question"
-    const val Ruins = "ImprovementIcons/Ancient ruins"
-    const val Science = "StatIcons/Science"
-    const val Scout = "UnitIcons/Scout"
-    const val Spy = "OtherIcons/Spy"
-    const val Trade = "StatIcons/Acquire"
-    const val War = "OtherIcons/Pillage"
-}
-
-enum class NotificationCategory {
-    General,
-    Trade,
-    Diplomacy,
-    Production,
-    Units,
-    War,
-    Religion,
-    Espionage,
-    Cities
-    ;
-    companion object {
-        fun safeValueOf(name: String): NotificationCategory? =
-                values().firstOrNull { it.name == name }
-    }
-}
->>>>>>> a246baa3
 
 typealias NotificationCategory = Notification.NotificationCategory
 
@@ -71,7 +24,6 @@
 
     /** Icons to be shown */
     var icons: ArrayList<String> = ArrayList() // Must be ArrayList and not List so it can be deserialized
-<<<<<<< HEAD
         private set
 
     /** Actions on clicking a Notification - will be activated round-robin style */
@@ -85,12 +37,6 @@
         category: NotificationCategory = NotificationCategory.General
     ) : this() {
         this.category = category
-=======
-    var action: NotificationAction? = null
-    var category: String = NotificationCategory.General.name
-
-    constructor(text: String, notificationIcons: ArrayList<String>, action: NotificationAction?, category: NotificationCategory) : this() {
->>>>>>> a246baa3
         this.text = text
         if (notificationIcons.isNotEmpty()) {
             this.icons = notificationIcons.toCollection(ArrayList())
@@ -106,8 +52,10 @@
         Units,
         War,
         Religion,
+        Espionage,
         Cities
         ;
+
         companion object {
             fun safeValueOf(name: String): NotificationCategory? =
                 values().firstOrNull { it.name == name }
