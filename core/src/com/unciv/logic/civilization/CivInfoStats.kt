--- conflicted
+++ resolved
@@ -43,19 +43,11 @@
         cost = cost.pow(1 + gameProgress / 3) // Why 3? To spread 1 to 1.33
         if (!civInfo.isPlayerCivilization())
             cost *= civInfo.gameInfo.getDifficulty().aiUnitMaintenanceModifier
-<<<<<<< HEAD
 
         for (unique in civInfo.getMatchingUniques("-[]% unit upkeep costs")) {
             cost *= 1f - unique.params[0].toFloat() / 100f
         }
 
-=======
-        
-        for (unique in civInfo.getMatchingUniques("-[]% unit upkeep costs")) {
-            cost *= 1f - unique.params[0].toFloat() / 100f
-        }
-        
->>>>>>> 1d18c418
         // Deprecated since 3.15
             if (civInfo.hasUnique("-33% unit upkeep costs")) cost *= 0.67f
         //
