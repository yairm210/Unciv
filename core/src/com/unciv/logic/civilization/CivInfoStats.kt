--- conflicted
+++ resolved
@@ -45,23 +45,15 @@
         }
         // Apply global discounts
         for (unique in civInfo.getMatchingUniques(UniqueType.UnitMaintenanceDiscountGlobal, StateForConditionals(civInfo))) {
-<<<<<<< HEAD
-            for (unit in unitsToPayFor.filter{it.matchesFilter(unique.params[1])}){
-=======
             for (unit in unitsToPayFor.filter { it.matchesFilter(unique.params[1]) }) {
->>>>>>> 40cb6514
                 unit.maintenance *= unique.params[0].toPercent()
             }
         }
         // Sort by descending maintenance, then drop most expensive X units to make them free
         // If more free than units left, returns empty sequence
-<<<<<<< HEAD
-        unitsToPayFor = unitsToPayFor.sortedByDescending { it.maintenance }.drop(freeUnits)
-=======
         // There's something here that causes a bug and I'm not sure where, so let's try taking this apart piece by piece
         unitsToPayFor = unitsToPayFor.sortedByDescending { it.maintenance }.toList().asSequence()
         unitsToPayFor = unitsToPayFor.drop(freeUnits)
->>>>>>> 40cb6514
         val numberOfUnitsToPayFor = max(0.0, unitsToPayFor.sumOf { it.maintenance.toDouble() }).toFloat()
 
         val turnLimit =
