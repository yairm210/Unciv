--- conflicted
+++ resolved
@@ -28,8 +28,8 @@
 
     var religionState = ReligionState.None
         private set
-    
-    private var foundingCityId: String? = null 
+
+    private var foundingCityId: String? = null
     // Only used for keeping track of the city a prophet was used when founding a religion
 
     fun clone(): ReligionManager {
@@ -89,21 +89,21 @@
         civInfo.getCapital().religion[belief.name] = 100 // Capital is religious, other cities are not
         religionState = ReligionState.Pantheon
     }
-    
+
     private fun generateProphet() {
         val prophetSpawnChange = (5f + storedFaith - faithForNextGreatProphet()) / 100f
-        
+
         if (Random(civInfo.gameInfo.turns).nextFloat() < prophetSpawnChange) {
             val birthCities =
                 civInfo.cities.filter { it.religion.getMajorityReligion() == religion!!.name }
-            val birthCity: CityInfo = 
+            val birthCity: CityInfo =
                 if (birthCities.isEmpty()) {
                     if (religionState == ReligionState.Pantheon)  civInfo.getCapital()
                     else civInfo.cities.first { it.id == religion!!.holyCityId }
-                } else { 
+                } else {
                     birthCities.random()
                 }
-            
+
             val prophet = civInfo.addUnit("Great Prophet", birthCity)
             if (prophet == null) return
             prophet.religion = religion!!.name
@@ -121,17 +121,16 @@
             }
                 >= civInfo.gameInfo.civilizations.count { it.isMajorCiv() } / 2 + 1
             ) return false // Too bad, too many religions have already been founded.
-        
+
         return true
     }
-<<<<<<< HEAD
-    
+
     fun mayUseGreatProphetNow(prophet: MapUnit): Boolean {
         if (!mayUseGreatProphetAtAll(prophet)) return false
         if (prophet.getTile().getCity() == null) return false
         return true
     }
-    
+
     fun useGreatProphet(prophet: MapUnit) {
         if (!mayUseGreatProphetNow(prophet)) return // How did you do this?
         religionState = ReligionState.FoundingReligion
@@ -151,12 +150,12 @@
         newReligion.holyCityId = foundingCityId
         religion = newReligion
         civInfo.gameInfo.religions[name] = newReligion
-        
+
         religionState = ReligionState.Religion
         val holyCity = civInfo.cities.firstOrNull { it.id == newReligion.holyCityId }!!
         holyCity.religion.clear()
         holyCity.religion[name] = 100
-        
+
         foundingCityId = null
     }
 
@@ -166,12 +165,6 @@
         (200 + 100 * greatProphetsEarned * (greatProphetsEarned + 1) / 2) *
         civInfo.gameInfo.gameParameters.gameSpeed.modifier
     ).toInt()
-=======
-
-    // https://www.reddit.com/r/civ/comments/2m82wu/can_anyone_detail_the_finer_points_of_great/
-    // Game files (globaldefines.xml)
-    fun faithForNextGreatProphet() = ((200 + 100 * greatProphetsEarned * (greatProphetsEarned + 1)/2) * civInfo.gameInfo.gameParameters.gameSpeed.modifier).toInt()
->>>>>>> 07e3a222
 
     fun canGenerateProphet(): Boolean {
         if (religion == null || religionState == ReligionState.None) return false // First get a pantheon, then we'll talk about a real religion
