package com.unciv.logic.civilization

import com.unciv.logic.map.MapUnit
import com.unciv.models.Religion
import com.unciv.models.ruleset.Belief
import com.unciv.models.ruleset.BeliefType
import kotlin.random.Random

class ReligionManager {
    @Transient
    lateinit var civInfo: CivilizationInfo

    var storedFaith = 0

    @Transient
    var religion: Religion? = null
    // You might ask why this is the transient variable, and not the one in GameInfo.
    // After all, filling a hashmap is much easier than later distributing its contents over multiple classes.
    // There is, however, a problem.
    // When founding a religion, the religion of your pantheon doesn't immediately disappear.
    // It just stops growing. Your new religion will then have to spread out from your holy city
    // and convert these cities. This means, that civilizations can have multiple active religions
    // in some cases. We only save one of them in this class to reduce the amount of logic necessary.
    // But the other one should still be _somewhere_. So our only option is to have the GameInfo
    // contain the master list, and the ReligionManagers retrieve it from there every time the game loads.

    var greatProphetsEarned = 0
        private set

    var religionState = ReligionState.None
        private set

    private var foundingCityId: String? = null
    // Only used for keeping track of the city a prophet was used when founding a religion

    fun clone(): ReligionManager {
        val clone = ReligionManager()
        clone.foundingCityId = foundingCityId
        clone.storedFaith = storedFaith
        clone.religionState = religionState
        clone.greatProphetsEarned = greatProphetsEarned
        return clone
    }

    fun setTransients() {
        // Find our religion from the map of founded religions.
        // First check if there is any major religion
        religion = civInfo.gameInfo.religions.values.firstOrNull {
            it.foundingCivName == civInfo.civName && it.isMajorReligion()
        }
        // If there isn't, check for just pantheons.
        if (religion != null) return
        religion = civInfo.gameInfo.religions.values.firstOrNull {
            it.foundingCivName == civInfo.civName
        }
    }

    fun startTurn() {
        if (canGenerateProphet()) generateProphet()
    }

    fun endTurn(faithFromNewTurn: Int) {
        storedFaith += faithFromNewTurn
    }

    fun faithForPantheon(additionalCivs: Int = 0) =
        10 + (civInfo.gameInfo.civilizations.count { it.isMajorCiv() && it.religionManager.religion != null } + additionalCivs) * 5
        
    fun canFoundPantheon(): Boolean {
        if (!civInfo.gameInfo.hasReligionEnabled()) return false
        if (religionState != ReligionState.None) return false
        if (!civInfo.isMajorCiv()) return false
        if (civInfo.gameInfo.ruleSet.beliefs.values.none { isPickablePantheonBelief(it) })
            return false
        return storedFaith >= faithForPantheon()
    }

    fun isPickablePantheonBelief(belief: Belief): Boolean {
        if (belief.type != BeliefType.Pantheon) return false
        if (civInfo.gameInfo.civilizations.any { it.religionManager.religion != null && it.religionManager.religion!!.followerBeliefs.contains(belief.name)})
            return false
        return true
    }

    fun choosePantheonBelief(belief: Belief) {
        storedFaith -= faithForPantheon()
        religion = Religion(belief.name, civInfo.gameInfo, civInfo.civName)
        religion!!.followerBeliefs.add(belief.name)
        civInfo.gameInfo.religions[belief.name] = religion!!
        for (city in civInfo.cities)
            city.religion.addPressure(belief.name, 200 * city.population.population) 
        religionState = ReligionState.Pantheon
    }
    
    // https://www.reddit.com/r/civ/comments/2m82wu/can_anyone_detail_the_finer_points_of_great/
    // Game files (globaldefines.xml)
    fun faithForNextGreatProphet() = (
            (200 + 100 * greatProphetsEarned * (greatProphetsEarned + 1) / 2) *
                    civInfo.gameInfo.gameParameters.gameSpeed.modifier
            ).toInt()

    private fun canGenerateProphet(): Boolean {
        if (religion == null || religionState == ReligionState.None) return false // First get a pantheon, then we'll talk about a real religion
        if (storedFaith < faithForNextGreatProphet()) return false
        if (!civInfo.isMajorCiv()) return false
        // In the base game, great prophets shouldn't generate anymore starting from the industrial era
        // This is difficult to implement in the current codebase, probably requires an additional variable in eras.json
        return true
    }

    private fun generateProphet() {
        val prophetSpawnChange = (5f + storedFaith - faithForNextGreatProphet()) / 100f

        if (Random(civInfo.gameInfo.turns).nextFloat() < prophetSpawnChange) {
            val birthCity =
<<<<<<< HEAD
                if (religionState == ReligionState.Pantheon) civInfo.getCapital()
                else civInfo.cities.firstOrNull { it.id == religion!!.holyCityId }
            val prophet = civInfo.addUnit("Great Prophet", birthCity)
            if (prophet == null) return
            /** ToDo: Put this line somewhere in `CivilizationInfo.addUnit()` as well, so that prophets gained
             *  via policies and the like also are of the major religion 
             */
            prophet.religion = religion!!.name 
=======
                if (religionState <= ReligionState.Pantheon) civInfo.getCapital()
                else civInfo.cities.firstOrNull { it.religion.religionThisIsTheHolyCityOf == religion!!.name }
            val prophet = civInfo.addUnit("Great Prophet", birthCity) ?: return
            prophet.religion = religion!!.name
            prophet.abilityUsedCount["Religion Spread"] = 0
>>>>>>> df31fb2f
            storedFaith -= faithForNextGreatProphet()
            greatProphetsEarned += 1
        }
    }

    fun mayFoundReligionAtAll(prophet: MapUnit): Boolean {
        if (religion == null) return false // First found a pantheon
        if (religion!!.isMajorReligion()) return false // Already created a major religion
        if (prophet.abilityUsedCount["Religion Spread"] != 0) return false // Already used its power for other things
        if (!civInfo.isMajorCiv()) return false // Only major civs may use religion
        
        val foundedReligionsCount = civInfo.gameInfo.civilizations.count {
            it.religionManager.religion != null && it.religionManager.religion!!.isMajorReligion()
        }
        
        if (foundedReligionsCount >= civInfo.gameInfo.civilizations.count { it.isMajorCiv() } / 2 + 1) 
            return false // Too bad, too many religions have already been founded
        
        if (foundedReligionsCount >= civInfo.gameInfo.ruleSet.religions.count())
            return false // Mod maker did not provide enough religions for the amount of civs present
        
        if (foundedReligionsCount >= civInfo.gameInfo.ruleSet.beliefs.values.count { it.type == BeliefType.Follower })
            return false // Mod maker did not provide enough follower beliefs
        
        if (foundedReligionsCount >= civInfo.gameInfo.ruleSet.beliefs.values.count { it.type == BeliefType.Founder })
            return false // Mod maker did not provide enough founder beliefs
        
        return true
    }

    fun mayFoundReligionNow(prophet: MapUnit): Boolean {
        if (!mayFoundReligionAtAll(prophet)) return false
        if (!prophet.getTile().isCityCenter()) return false
        return true
    }

    fun useGreatProphet(prophet: MapUnit) {
        if (!mayFoundReligionNow(prophet)) return // How did you do this?
        religionState = ReligionState.FoundingReligion
        foundingCityId = prophet.getTile().getCity()!!.id
    }

    fun foundReligion(iconName: String, name: String, founderBelief: List<String>, followerBeliefs: List<String>) {
        val newReligion = Religion(name, civInfo.gameInfo, civInfo.civName)
        newReligion.iconName = iconName
        if (religion != null) {
            newReligion.followerBeliefs.addAll(religion!!.followerBeliefs)
        }
        newReligion.followerBeliefs.addAll(followerBeliefs)
        newReligion.founderBeliefs.addAll(founderBelief)
        religion = newReligion
        civInfo.gameInfo.religions[name] = newReligion

        religionState = ReligionState.Religion

        val holyCity = civInfo.cities.first { it.id == foundingCityId }
        holyCity.religion.religionThisIsTheHolyCityOf = newReligion.name
        holyCity.religion.addPressure(name, holyCity.population.population * 500)

        foundingCityId = null
    }
    
    fun numberOfCitiesFollowingThisReligion(): Int {
        if (religion == null) return 0
        return civInfo.gameInfo.getCities()
            .count { it.religion.getMajorityReligion() == religion!!.name }
    }
}

enum class ReligionState {
    None,
    Pantheon,
    FoundingReligion, // Great prophet used, but religion has not yet been founded
    Religion,
    EnhancingReligion, // Great prophet used, but religion has not yet been enhanced
    EnhancedReligion
}<|MERGE_RESOLUTION|>--- conflicted
+++ resolved
@@ -113,22 +113,10 @@
 
         if (Random(civInfo.gameInfo.turns).nextFloat() < prophetSpawnChange) {
             val birthCity =
-<<<<<<< HEAD
-                if (religionState == ReligionState.Pantheon) civInfo.getCapital()
-                else civInfo.cities.firstOrNull { it.id == religion!!.holyCityId }
-            val prophet = civInfo.addUnit("Great Prophet", birthCity)
-            if (prophet == null) return
-            /** ToDo: Put this line somewhere in `CivilizationInfo.addUnit()` as well, so that prophets gained
-             *  via policies and the like also are of the major religion 
-             */
-            prophet.religion = religion!!.name 
-=======
                 if (religionState <= ReligionState.Pantheon) civInfo.getCapital()
                 else civInfo.cities.firstOrNull { it.religion.religionThisIsTheHolyCityOf == religion!!.name }
             val prophet = civInfo.addUnit("Great Prophet", birthCity) ?: return
             prophet.religion = religion!!.name
-            prophet.abilityUsedCount["Religion Spread"] = 0
->>>>>>> df31fb2f
             storedFaith -= faithForNextGreatProphet()
             greatProphetsEarned += 1
         }
