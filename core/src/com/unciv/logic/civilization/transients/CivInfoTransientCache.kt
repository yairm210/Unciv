package com.unciv.logic.civilization.transients

import com.badlogic.gdx.math.Vector2
import com.unciv.Constants
import com.unciv.logic.city.City
import com.unciv.logic.civilization.Civilization
import com.unciv.logic.civilization.Notification
import com.unciv.logic.civilization.NotificationCategory
import com.unciv.logic.civilization.NotificationIcon
import com.unciv.logic.civilization.PlayerType
import com.unciv.logic.civilization.Proximity
import com.unciv.logic.civilization.transients.CapitalConnectionsFinder.CapitalConnectionMedium
import com.unciv.logic.map.MapShape
import com.unciv.logic.map.tile.Tile
import com.unciv.models.ruleset.Building
import com.unciv.models.ruleset.tile.ResourceSupplyList
import com.unciv.models.ruleset.tile.ResourceType
import com.unciv.models.ruleset.tile.TileImprovement
import com.unciv.models.ruleset.unique.*
import com.unciv.models.ruleset.unit.BaseUnit
import com.unciv.models.stats.Stats
import com.unciv.utils.DebugUtils
import java.util.EnumSet

/** CivInfo class was getting too crowded */
class CivInfoTransientCache(val civInfo: Civilization) {

    @Transient
    var lastEraResourceUsedForBuilding = java.util.HashMap<String, Int>()

    @Transient
    val lastEraResourceUsedForUnit = java.util.HashMap<String, Int>()

    /** Easy way to look up a Civilization's unique units and buildings */
    @Transient
    val uniqueUnits = hashSetOf<BaseUnit>()

    @Transient
    val uniqueImprovements = hashSetOf<TileImprovement>()

    @Transient
    val uniqueBuildings = hashSetOf<Building>()

    /** Contains mapping of cities to travel mediums from ALL civilizations connected by trade routes to the capital */
    @Transient
    var citiesConnectedToCapitalToMediums = mapOf<City, EnumSet<CapitalConnectionMedium>>()

    fun updateState() {
        civInfo.state = GameContext(civInfo)
    }

    fun setTransients() {
        val ruleset = civInfo.gameInfo.ruleset

        val state = civInfo.state
        val buildingsToRequiredResources = ruleset.buildings.values
                .filter { civInfo.getEquivalentBuilding(it) == it }
                .associateWith { it.requiredResources(state) }

        val unitsToRequiredResources = ruleset.units.values
                .filter { civInfo.getEquivalentUnit(it) == it }
                .associateWith { it.requiredResources(state) }

        for (resource in ruleset.tileResources.values.asSequence().filter { it.resourceType == ResourceType.Strategic }.map { it.name }) {
            val applicableBuildings = buildingsToRequiredResources.filter { it.value.contains(resource) }.map { it.key }
            val applicableUnits = unitsToRequiredResources.filter { it.value.contains(resource) }.map { it.key }

            val lastEraForBuilding = applicableBuildings.maxOfOrNull { it.era(ruleset)?.eraNumber ?: 0 }
            val lastEraForUnit = applicableUnits.maxOfOrNull { it.era(ruleset)?.eraNumber ?: 0 }

            if (lastEraForBuilding != null)
                lastEraResourceUsedForBuilding[resource] = lastEraForBuilding
            if (lastEraForUnit != null)
                lastEraResourceUsedForUnit[resource] = lastEraForUnit
        }

        for (building in ruleset.buildings.values) {
            if (building.uniqueTo != null && civInfo.matchesFilter(building.uniqueTo!!)) {
                uniqueBuildings.add(building)
            }
        }

        for (improvement in ruleset.tileImprovements.values)
            if (improvement.uniqueTo != null && civInfo.matchesFilter(improvement.uniqueTo!!))
                uniqueImprovements.add(improvement)

        for (unit in ruleset.units.values) {
            if (unit.uniqueTo != null && civInfo.matchesFilter(unit.uniqueTo!!)) {
                uniqueUnits.add(unit)
            }
        }
    }

    fun updateSightAndResources() {
        updateViewableTiles()
        updateHasActiveEnemyMovementPenalty()
        updateCivResources()
    }

    // This is a big performance
    fun updateViewableTiles(explorerPosition: Vector2? = null) {
        setNewViewableTiles()

        updateViewableInvisibleTiles()

        updateLastSeenImprovements()

        // updating the viewable tiles also affects the explored tiles, obviously.
        // So why don't we play switcharoo with the explored tiles as well?
        // Well, because it gets REALLY LARGE so it's a lot of memory space,
        // and we never actually iterate on the explored tiles (only check contains()),
        // so there's no fear of concurrency problems.
        civInfo.viewableTiles.asSequence().forEach { tile ->
            tile.setExplored(civInfo, true, explorerPosition)
        }


        val viewedCivs = HashMap<Civilization, Tile>()
        for (tile in civInfo.viewableTiles) {
            val tileOwner = tile.getOwner()
            if (tileOwner != null) viewedCivs[tileOwner] = tile
            val unitOwner = tile.getFirstUnit()?.civ
            if (unitOwner != null) viewedCivs[unitOwner] = tile
        }

        if (!civInfo.isBarbarian) {
            for (entry in viewedCivs) {
                val metCiv = entry.key
                if (metCiv == civInfo || metCiv.isBarbarian || civInfo.diplomacy.containsKey(metCiv.civName)) continue
                civInfo.diplomacyFunctions.makeCivilizationsMeet(metCiv)
                if(!civInfo.isSpectator())
                    civInfo.addNotification("We have encountered [${metCiv.civName}]!",
                        entry.value.position,
                        NotificationCategory.Diplomacy, metCiv.civName,
                        NotificationIcon.Diplomacy
                    )
                metCiv.addNotification("We have encountered [${civInfo.civName}]!",
                    entry.value.position,
                    NotificationCategory.Diplomacy, civInfo.civName,
                    NotificationIcon.Diplomacy
                )
            }

            discoverNaturalWonders()
        }
    }

    private fun updateViewableInvisibleTiles() {
        val newViewableInvisibleTiles = HashSet<Tile>()
        for (unit in civInfo.units.getCivUnits()) {
            val invisibleUnitUniques = unit.getMatchingUniques(UniqueType.CanSeeInvisibleUnits)
            if (invisibleUnitUniques.none()) continue
            val visibleUnitTypes = invisibleUnitUniques.map { it.params[0] }
                .toList() // save this, it'll be seeing a lot of use
            for (tile in unit.viewableTiles) {
                if (tile.militaryUnit == null) continue
                if (tile in newViewableInvisibleTiles) continue
                if (visibleUnitTypes.any { tile.militaryUnit!!.matchesFilter(it) })
                    newViewableInvisibleTiles.add(tile)
            }
        }

        civInfo.viewableInvisibleUnitsTiles = newViewableInvisibleTiles
    }

    var ourTilesAndNeighboringTiles: Set<Tile> = HashSet()

    /** Our tiles update pretty infrequently - most 'viewable tile' changes are due to unit movements,
     * which means we can store this separately and use it 'as is' so we don't need to find the neighboring tiles every time
     * a unit moves */
    fun updateOurTiles() {
        ourTilesAndNeighboringTiles = civInfo.cities.asSequence()
            .flatMap { it.getTiles() } // our owned tiles, still distinct
            .flatMap { sequenceOf(it) + it.neighbors }
            // now we got a mix of owned, unowned and competitor-owned tiles, and **duplicates**
            // but Sequence.toSet is just as good at making them distinct as any other operation
            .toSet()

        updateViewableTiles()
        updateCivResources()
    }

    private fun setNewViewableTiles() {
        if (civInfo.isDefeated()) {
            // Avoid meeting dead city states when entering a tile owned by their former ally (#9245)
            // In that case ourTilesAndNeighboringTiles and getCivUnits will be empty, but the for
            // loop getKnownCivs/getAllyCiv would add tiles.
            civInfo.viewableTiles = emptySet()
            return
        }

        // while spectating all map is visible
        if (civInfo.isSpectator() || DebugUtils.VISIBLE_MAP) {
            val allTiles = civInfo.gameInfo.tileMap.values.toSet()
            civInfo.viewableTiles = allTiles
            civInfo.viewableInvisibleUnitsTiles = allTiles
            return
        }

        val newViewableTiles = HashSet<Tile>(ourTilesAndNeighboringTiles)
        newViewableTiles.addAll(civInfo.units.getCivUnits().flatMap { unit -> unit.viewableTiles.asSequence().filter { it.getOwner() != civInfo } })

        for (otherCiv in civInfo.getKnownCivs()) {
            if (otherCiv.getAllyCivName() == civInfo.civName || otherCiv.civName == civInfo.getAllyCivName()) {
                newViewableTiles.addAll(otherCiv.cities.asSequence().flatMap { it.getTiles() })
            }
        }

        newViewableTiles.addAll(civInfo.espionageManager.getTilesVisibleViaSpies())

        civInfo.viewableTiles = newViewableTiles // to avoid concurrent modification problems
    }

    private fun updateLastSeenImprovements() {
        if (civInfo.playerType == PlayerType.AI) return // don't bother for AI, they don't really use the info anyway

        for (tile in civInfo.viewableTiles)
            civInfo.setLastSeenImprovement(tile.position, tile.improvement)
    }

    /** Visible for DevConsole use only */
    fun discoverNaturalWonders() {
        val newlyViewedNaturalWonders = HashSet<Tile>()
        for (tile in civInfo.viewableTiles) {
            if (tile.naturalWonder != null && !civInfo.naturalWonders.contains(tile.naturalWonder!!))
                newlyViewedNaturalWonders += tile
        }

        for (tile in newlyViewedNaturalWonders) {
            // GBR could be discovered twice otherwise!
            if (civInfo.naturalWonders.contains(tile.naturalWonder))
                continue
            civInfo.naturalWonders.add(tile.naturalWonder!!)
            if (civInfo.isSpectator()) continue // don't trigger anything

            civInfo.addNotification("We have discovered [${tile.naturalWonder}]!",
                tile.position, NotificationCategory.General, "StatIcons/Happiness")

            val statsGained = Stats()

            val discoveredNaturalWonders = civInfo.gameInfo.civilizations.filter { it != civInfo && it.isMajorCiv() }
                    .flatMap { it.naturalWonders }
            if (tile.terrainHasUnique(UniqueType.GrantsStatsToFirstToDiscover)
                    && !discoveredNaturalWonders.contains(tile.naturalWonder!!)) {

                for (unique in tile.getTerrainMatchingUniques(UniqueType.GrantsStatsToFirstToDiscover)) {
                    statsGained.add(unique.stats)
                }
            }

            for (unique in civInfo.getMatchingUniques(UniqueType.StatBonusWhenDiscoveringNaturalWonder)) {

                val normalBonus = Stats.parse(unique.params[0])
                val firstDiscoveredBonus = Stats.parse(unique.params[1])

                if (discoveredNaturalWonders.contains(tile.naturalWonder!!))
                    statsGained.add(normalBonus)
                else
                    statsGained.add(firstDiscoveredBonus)
            }

            var naturalWonder: String? = null

            if (!statsGained.isEmpty()) {
                naturalWonder = tile.naturalWonder!!
            }

            if (!statsGained.isEmpty() && naturalWonder != null) {
                civInfo.addStats(statsGained)
                civInfo.addNotification("We have received [${statsGained}] for discovering [${naturalWonder}]",
                    Notification.NotificationCategory.General, statsGained.toString()
                    )
            }

            for (unique in civInfo.getTriggeredUniques(UniqueType.TriggerUponDiscoveringNaturalWonder,
                GameContext(civInfo, tile = tile)
            ))
                UniqueTriggerActivation.triggerUnique(unique, civInfo, tile=tile, triggerNotificationText = "due to discovering a Natural Wonder")
        }
    }

    fun updateHasActiveEnemyMovementPenalty() {
        civInfo.hasActiveEnemyMovementPenalty = civInfo.hasUnique(UniqueType.EnemyUnitsSpendExtraMovement)
        civInfo.enemyMovementPenaltyUniques =
                civInfo.getMatchingUniques(UniqueType.EnemyUnitsSpendExtraMovement)
    }

    fun updateCitiesConnectedToCapital(initialSetup: Boolean = false) {
        if (civInfo.cities.isEmpty()) return // No cities to connect

<<<<<<< HEAD
        val oldConnectedCities = if (initialSetup)
            civInfo.cities.filterTo(mutableSetOf()) { it.connectedToCapitalStatus }
            else citiesConnectedToCapitalToMediums.keys
=======
        fun getOldConnectedCities(predicate: (City) -> Boolean) =
            if (initialSetup) civInfo.cities.filterTo(mutableSetOf(), predicate)
            else citiesConnectedToCapitalToMediums.keys
        //TODO Replacing the [connectedToCapitalStatus] tristate with a normal Boolean is overdue
        //     (2023-06-12: #9545), then this can be simplified
        val oldConnectedCities = getOldConnectedCities { it.connectedToCapitalStatus == City.ConnectedToCapitalStatus.`true` }
        val oldMaybeConnectedCities = getOldConnectedCities { it.connectedToCapitalStatus != City.ConnectedToCapitalStatus.`false` }
>>>>>>> 3746fbd9

        citiesConnectedToCapitalToMediums = CapitalConnectionsFinder(civInfo).find()

        val newConnectedCities = citiesConnectedToCapitalToMediums.keys

        for (city in newConnectedCities)
            if (city !in oldConnectedCities && city.civ == civInfo && city != civInfo.getCapital())
                civInfo.addNotification("[${city.name}] has been connected to your capital!",
                    city.location, NotificationCategory.Cities, NotificationIcon.Gold
                )

        // This may still contain cities that have just been destroyed by razing - thus the population test
        for (city in oldConnectedCities)
            if (city !in newConnectedCities && city.civ == civInfo && city.population.population > 0)
                civInfo.addNotification("[${city.name}] has been disconnected from your capital!",
                    city.location, NotificationCategory.Cities, NotificationIcon.Gold
                )

        for (city in civInfo.cities)
            city.connectedToCapitalStatus = city in newConnectedCities
    }

    fun updateCivResources() {
        val newDetailedCivResources = ResourceSupplyList()
        val resourceModifers = civInfo.getResourceModifiers()
        for (city in civInfo.cities) newDetailedCivResources.add(city.getResourcesGeneratedByCity(resourceModifers))

        if (!civInfo.isCityState) {
            // First we get all these resources of each city state separately
            val cityStateProvidedResources = ResourceSupplyList()
            var resourceBonusPercentage = 1f
            for (unique in civInfo.getMatchingUniques(UniqueType.CityStateResources))
                resourceBonusPercentage += unique.params[0].toFloat() / 100
            for (cityStateAlly in civInfo.getKnownCivs().filter { it.getAllyCivName() == civInfo.civName }) {
                for (resourceSupply in cityStateAlly.cityStateFunctions.getCityStateResourcesForAlly()) {
                    if (resourceSupply.resource.hasUnique(UniqueType.CannotBeTraded, cityStateAlly.state)) continue
                    val newAmount = (resourceSupply.amount * resourceBonusPercentage).toInt()
                    cityStateProvidedResources.add(resourceSupply.copy(amount = newAmount))
                }
            }
            // Then we combine these into one
            newDetailedCivResources.addByResource(cityStateProvidedResources, Constants.cityStates)
        }

        for (unique in civInfo.getMatchingUniques(UniqueType.ProvidesResources)) {
            if (unique.sourceObjectType == UniqueTarget.Building || unique.sourceObjectType == UniqueTarget.Wonder) continue // already calculated in city
            val resource = civInfo.gameInfo.ruleset.tileResources[unique.params[1]]!!
            newDetailedCivResources.add(
                resource,
                unique.getSourceNameForUser(),
                (unique.params[0].toFloat() * civInfo.getResourceModifier(resource)).toInt()
            )
        }

        for (diplomacyManager in civInfo.diplomacy.values)
            newDetailedCivResources.add(diplomacyManager.resourcesFromTrade())

        for (unit in civInfo.units.getCivUnits())
            newDetailedCivResources.subtractResourceRequirements(
                unit.getResourceRequirementsPerTurn(), civInfo.gameInfo.ruleset, "Units")

        newDetailedCivResources.removeAll { it.resource.isCityWide }

        // Check if anything has actually changed so we don't update stats for no reason - this uses List equality which means it checks the elements
        if (civInfo.detailedCivResources == newDetailedCivResources) return

        val summarizedResourceSupply = newDetailedCivResources.sumByResource("All")

        val newResourceUniqueMap = UniqueMap()
        for (resource in summarizedResourceSupply)
            if (resource.amount > 0)
                newResourceUniqueMap.addUniques(resource.resource.uniqueObjects)
        
        civInfo.detailedCivResources = newDetailedCivResources
        civInfo.summarizedCivResourceSupply = summarizedResourceSupply
        civInfo.civResourcesUniqueMap = newResourceUniqueMap

        civInfo.updateStatsForNextTurn() // More or less resources = more or less happiness, with potential domino effects
    }


    fun updateProximity(otherCiv: Civilization, preCalculated: Proximity? = null): Proximity {
        if (otherCiv == civInfo)   return Proximity.None
        if (preCalculated != null) {
            // We usually want to update this for a pair of civs at the same time
            // Since this function *should* be symmetrical for both civs, we can just do it once
            civInfo.proximity[otherCiv.civName] = preCalculated
            return preCalculated
        }
        if (civInfo.cities.isEmpty() || otherCiv.cities.isEmpty()) {
            civInfo.proximity[otherCiv.civName] = Proximity.None
            return Proximity.None
        }

        val mapParams = civInfo.gameInfo.tileMap.mapParameters
        var minDistance = 100000 // a long distance
        var totalDistance = 0
        var connections = 0

        var proximity = Proximity.None

        for (ourCity in civInfo.cities) {
            for (theirCity in otherCiv.cities) {
                val distance = ourCity.getCenterTile().aerialDistanceTo(theirCity.getCenterTile())
                totalDistance += distance
                connections++
                if (minDistance > distance) minDistance = distance
            }
        }

        if (minDistance <= 7) {
            proximity = Proximity.Neighbors
        } else if (connections > 0) {
            val averageDistance = totalDistance / connections
            val mapFactor = if (mapParams.shape == MapShape.rectangular)
                (mapParams.mapSize.height + mapParams.mapSize.width) / 2
            else  (mapParams.mapSize.radius * 3) / 2 // slightly less area than equal size rect

            val closeDistance = ((mapFactor * 25) / 100).coerceIn(10, 20)
            val farDistance = ((mapFactor * 45) / 100).coerceIn(20, 50)

            proximity = if (minDistance <= 11 && averageDistance <= closeDistance)
                Proximity.Close
            else if (averageDistance <= farDistance)
                Proximity.Far
            else
                Proximity.Distant
        }

        // Check if different continents (unless already max distance, or water map)
        if (connections > 0 && proximity != Proximity.Distant && !civInfo.gameInfo.tileMap.isWaterMap()
                && civInfo.getCapital()!!.getCenterTile().getContinent() != otherCiv.getCapital()!!.getCenterTile().getContinent()
        ) {
            // Different continents - increase separation by one step
            proximity = when (proximity) {
                Proximity.Far -> Proximity.Distant
                Proximity.Close -> Proximity.Far
                Proximity.Neighbors -> Proximity.Close
                else -> proximity
            }
        }

        // If there aren't many players (left) we can't be that far
        val numMajors = civInfo.gameInfo.getAliveMajorCivs().size
        if (numMajors <= 2 && proximity > Proximity.Close)
            proximity = Proximity.Close
        if (numMajors <= 4 && proximity > Proximity.Far)
            proximity = Proximity.Far

        civInfo.proximity[otherCiv.civName] = proximity

        return proximity
    }

}<|MERGE_RESOLUTION|>--- conflicted
+++ resolved
@@ -288,19 +288,9 @@
     fun updateCitiesConnectedToCapital(initialSetup: Boolean = false) {
         if (civInfo.cities.isEmpty()) return // No cities to connect
 
-<<<<<<< HEAD
         val oldConnectedCities = if (initialSetup)
             civInfo.cities.filterTo(mutableSetOf()) { it.connectedToCapitalStatus }
             else citiesConnectedToCapitalToMediums.keys
-=======
-        fun getOldConnectedCities(predicate: (City) -> Boolean) =
-            if (initialSetup) civInfo.cities.filterTo(mutableSetOf(), predicate)
-            else citiesConnectedToCapitalToMediums.keys
-        //TODO Replacing the [connectedToCapitalStatus] tristate with a normal Boolean is overdue
-        //     (2023-06-12: #9545), then this can be simplified
-        val oldConnectedCities = getOldConnectedCities { it.connectedToCapitalStatus == City.ConnectedToCapitalStatus.`true` }
-        val oldMaybeConnectedCities = getOldConnectedCities { it.connectedToCapitalStatus != City.ConnectedToCapitalStatus.`false` }
->>>>>>> 3746fbd9
 
         citiesConnectedToCapitalToMediums = CapitalConnectionsFinder(civInfo).find()
 
