package com.unciv.logic.civilization

import com.badlogic.gdx.math.Vector2
import com.unciv.Constants
import com.unciv.UncivGame
import com.unciv.logic.GameInfo
import com.unciv.logic.UncivShowableException
import com.unciv.logic.automation.NextTurnAutomation
import com.unciv.logic.city.CityInfo
import com.unciv.logic.civilization.diplomacy.DiplomacyFlags
import com.unciv.logic.civilization.diplomacy.DiplomacyManager
import com.unciv.logic.civilization.diplomacy.DiplomaticStatus
import com.unciv.logic.map.MapUnit
import com.unciv.logic.map.TileInfo
import com.unciv.logic.trade.TradeEvaluation
import com.unciv.logic.trade.TradeRequest
import com.unciv.models.Counter
import com.unciv.models.metadata.GameSpeed
import com.unciv.models.ruleset.*
import com.unciv.models.ruleset.tile.ResourceSupplyList
import com.unciv.models.ruleset.tile.ResourceType
import com.unciv.models.ruleset.tile.TileResource
import com.unciv.models.ruleset.unit.BaseUnit
import com.unciv.models.stats.Stat
import com.unciv.models.stats.Stats
import com.unciv.models.translations.tr
import com.unciv.ui.victoryscreen.RankingType
import java.util.*
import kotlin.collections.ArrayList
import kotlin.collections.HashMap
import kotlin.math.min
import kotlin.math.pow
import kotlin.math.roundToInt

class CivilizationInfo {

    @Transient
    lateinit var gameInfo: GameInfo

    @Transient
    lateinit var nation: Nation

    /**
     * We never add or remove from here directly, could cause comodification problems.
     * Instead, we create a copy list with the change, and replace this list.
     * The other solution, casting toList() every "get", has a performance cost
     */
    @Transient
    private var units = listOf<MapUnit>()

    @Transient
    var viewableTiles = setOf<TileInfo>()

    @Transient
    var viewableInvisibleUnitsTiles = setOf<TileInfo>()

    /** Contains mapping of cities to travel mediums from ALL civilizations connected by trade routes to the capital */
    @Transient
    var citiesConnectedToCapitalToMediums = mapOf<CityInfo, Set<String>>()

    /** This is for performance since every movement calculation depends on this, see MapUnit comment */
    @Transient
    var hasActiveGreatWall = false

    @Transient
    var statsForNextTurn = Stats()

    @Transient
    var happinessForNextTurn = 0

    @Transient
    var detailedCivResources = ResourceSupplyList()

    var playerType = PlayerType.AI

    /** Used in online multiplayer for human players */
    var playerId = ""
    /** The Civ's gold reserves. Public get, private set - please use [addGold] method to modify. */
    var gold = 0
        private set
    var civName = ""
    var tech = TechManager()
    var policies = PolicyManager()
    var questManager = QuestManager()
    var religionManager = ReligionManager()
    var goldenAges = GoldenAgeManager()
    var greatPeople = GreatPersonManager()
    var victoryManager = VictoryManager()
    var diplomacy = HashMap<String, DiplomacyManager>()
    var notifications = ArrayList<Notification>()
    val popupAlerts = ArrayList<PopupAlert>()
    private var allyCivName: String? = null
    var naturalWonders = ArrayList<String>()

    /** for trades here, ourOffers is the current civ's offers, and theirOffers is what the requesting civ offers  */
    val tradeRequests = ArrayList<TradeRequest>()

    /** See DiplomacyManager.flagsCountdown for why this does not map Enums to ints */
    private var flagsCountdown = HashMap<String, Int>()
    /** Arraylist instead of HashMap as there might be doubles
     * Pairs of Uniques and the amount of turns they are still active
     * If the counter reaches 0 at the end of a turn, it is removed immediately
     */
    var temporaryUniques = ArrayList<Pair<Unique, Int>>()

    // if we only use lists, and change the list each time the cities are changed,
    // we won't get concurrent modification exceptions.
    // This is basically a way to ensure our lists are immutable.
    var cities = listOf<CityInfo>()
    var citiesCreated = 0
    var exploredTiles = HashSet<Vector2>()

    constructor()

    constructor(civName: String) {
        this.civName = civName
    }

    fun clone(): CivilizationInfo {
        val toReturn = CivilizationInfo()
        toReturn.gold = gold
        toReturn.playerType = playerType
        toReturn.playerId = playerId
        toReturn.civName = civName
        toReturn.tech = tech.clone()
        toReturn.policies = policies.clone()
        toReturn.religionManager = religionManager.clone()
        toReturn.questManager = questManager.clone()
        toReturn.goldenAges = goldenAges.clone()
        toReturn.greatPeople = greatPeople.clone()
        toReturn.victoryManager = victoryManager.clone()
        toReturn.allyCivName = allyCivName
        for (diplomacyManager in diplomacy.values.map { it.clone() })
            toReturn.diplomacy[diplomacyManager.otherCivName] = diplomacyManager
        toReturn.cities = cities.map { it.clone() }

        // This is the only thing that is NOT switched out, which makes it a source of ConcurrentModification errors.
        // Cloning it by-pointer is a horrific move, since the serialization would go over it ANYWAY and still lead to concurrency problems.
        // Cloning it by iterating on the tilemap values may seem ridiculous, but it's a perfectly thread-safe way to go about it, unlike the other solutions.
        toReturn.exploredTiles.addAll(gameInfo.tileMap.values.asSequence().map { it.position }.filter { it in exploredTiles })
        toReturn.notifications.addAll(notifications)
        toReturn.citiesCreated = citiesCreated
        toReturn.popupAlerts.addAll(popupAlerts)
        toReturn.tradeRequests.addAll(tradeRequests)
        toReturn.naturalWonders.addAll(naturalWonders)
        toReturn.cityStatePersonality = cityStatePersonality
        toReturn.cityStateResource = cityStateResource
        toReturn.flagsCountdown.putAll(flagsCountdown)
        toReturn.temporaryUniques.addAll(temporaryUniques)
        return toReturn
    }

    //region pure functions
    fun getDifficulty(): Difficulty {
        if (isPlayerCivilization()) return gameInfo.getDifficulty()
        return gameInfo.ruleSet.difficulties["Chieftain"]!!
    }

    fun getDiplomacyManager(civInfo: CivilizationInfo) = getDiplomacyManager(civInfo.civName)
    fun getDiplomacyManager(civName: String) = diplomacy[civName]!!

    /** Returns only undefeated civs, aka the ones we care about */
    fun getKnownCivs() = diplomacy.values.map { it.otherCiv() }.filter { !it.isDefeated() }
    fun knows(otherCivName: String) = diplomacy.containsKey(otherCivName)
    fun knows(otherCiv: CivilizationInfo) = knows(otherCiv.civName)

    fun getCapital() = cities.first { it.isCapital() }
    fun isPlayerCivilization() = playerType == PlayerType.Human
    fun isOneCityChallenger() = (
            playerType == PlayerType.Human &&
                    gameInfo.gameParameters.oneCityChallenge)

    fun isCurrentPlayer() = gameInfo.getCurrentPlayerCivilization() == this
    fun isBarbarian() = nation.isBarbarian()
    fun isSpectator() = nation.isSpectator()
    fun isCityState(): Boolean = nation.isCityState()
    val cityStateType: CityStateType get() = nation.cityStateType!!
    var cityStatePersonality: CityStatePersonality = CityStatePersonality.Neutral
    var cityStateResource: String? = null
    fun isMajorCiv() = nation.isMajorCiv()
    fun isAlive(): Boolean = !isDefeated()
    fun hasEverBeenFriendWith(otherCiv: CivilizationInfo): Boolean = getDiplomacyManager(otherCiv).everBeenFriends()
    fun hasMetCivTerritory(otherCiv: CivilizationInfo): Boolean = otherCiv.getCivTerritory().any { it in exploredTiles }
    fun getCompletedPolicyBranchesCount(): Int = policies.adoptedPolicies.count { it.endsWith("Complete") }
    private fun getCivTerritory() = cities.asSequence().flatMap { it.tiles.asSequence() }

    fun victoryType(): VictoryType {
        val victoryTypes = gameInfo.gameParameters.victoryTypes
        if (victoryTypes.size == 1)
            return victoryTypes.first() // That is the most relevant one
        val victoryType = nation.preferredVictoryType
        return if (victoryType in victoryTypes) victoryType
               else VictoryType.Neutral
    }

    fun stats() = CivInfoStats(this)
    fun transients() = CivInfoTransientUpdater(this)

    fun updateStatsForNextTurn() {
        happinessForNextTurn = stats().getHappinessBreakdown().values.sum().roundToInt()
        statsForNextTurn = stats().getStatMapForNextTurn().values.reduce { a, b -> a + b }
    }

    fun getHappiness() = happinessForNextTurn


    fun getCivResources(): ResourceSupplyList {
        val newResourceSupplyList = ResourceSupplyList()
        for (resourceSupply in detailedCivResources)
            newResourceSupplyList.add(resourceSupply.resource, resourceSupply.amount, "All")
        return newResourceSupplyList
    }

    fun isCapitalConnectedToCity(city: CityInfo): Boolean = citiesConnectedToCapitalToMediums.keys.contains(city)


    /**
     * Returns a dictionary of ALL resource names, and the amount that the civ has of each
     */
    fun getCivResourcesByName(): HashMap<String, Int> {
        val hashMap = HashMap<String, Int>(gameInfo.ruleSet.tileResources.size)
        for (resource in gameInfo.ruleSet.tileResources.keys) hashMap[resource] = 0
        for (entry in getCivResources())
            hashMap[entry.resource.name] = entry.amount
        return hashMap
    }

    fun getResourceModifier(resource: TileResource): Int {
        var resourceModifier = 1f
        for (unique in getMatchingUniques("Double quantity of [] produced"))
            if (unique.params[0] == resource.name)
                resourceModifier *= 2f
        if (resource.resourceType == ResourceType.Strategic) {
            resourceModifier *= 1f + getMatchingUniques("Quantity of strategic resources produced by the empire +[]%")
                .map { it.params[0].toFloat() / 100f }.sum()

        }
        return resourceModifier.toInt()
    }

    fun hasResource(resourceName: String): Boolean = getCivResourcesByName()[resourceName]!! > 0

    fun getCivWideBuildingUniques(): Sequence<Unique> = cities.asSequence().flatMap {
        city -> city.getAllUniquesWithNonLocalEffects()
    }

    fun hasUnique(unique: String) = getMatchingUniques(unique).any()

    // Does not return local uniques, only global ones.
    fun getMatchingUniques(uniqueTemplate: String, cityToIgnore: CityInfo? = null): Sequence<Unique> {
        return nation.uniqueObjects.asSequence().filter { it.placeholderText == uniqueTemplate } +
                cities.asSequence().filter { it != cityToIgnore}.flatMap {
                    city -> city.getMatchingUniquesWithNonLocalEffects(uniqueTemplate)
                } +
                policies.policyUniques.getUniques(uniqueTemplate) +
                tech.getTechUniques().filter { it.placeholderText == uniqueTemplate } +
                temporaryUniques.asSequence().filter { it.first.placeholderText == uniqueTemplate }.map { it.first }
    }

    //region Units
    fun getCivUnits(): Sequence<MapUnit> = units.asSequence()
    fun getCivGreatPeople(): Sequence<MapUnit> = getCivUnits().filter { mapUnit -> mapUnit.isGreatPerson() }

    fun addUnit(mapUnit: MapUnit, updateCivInfo: Boolean = true) {
        val newList = ArrayList(units)
        newList.add(mapUnit)
        units = newList

        if (updateCivInfo) {
            // Not relevant when updating TileInfo transients, since some info of the civ itself isn't yet available,
            // and in any case it'll be updated once civ info transients are
            updateStatsForNextTurn() // unit upkeep
            updateDetailedCivResources()
        }
    }

    fun removeUnit(mapUnit: MapUnit) {
        val newList = ArrayList(units)
        newList.remove(mapUnit)
        units = newList
        updateStatsForNextTurn() // unit upkeep
        updateDetailedCivResources()
    }

    fun getIdleUnits() = getCivUnits().filter { it.isIdle() }

    private fun getDueUnits() = getCivUnits().filter { it.due && it.isIdle() }

    fun shouldGoToDueUnit() = UncivGame.Current.settings.checkForDueUnits && getDueUnits().any()

    fun getNextDueUnit(): MapUnit? {
        val dueUnits = getDueUnits()
        if (dueUnits.any()) {
            val unit = dueUnits.first()
            unit.due = false
            return unit
        }
        return null
    }
    //endregion

    fun shouldOpenTechPicker(): Boolean {
        if (!tech.canResearchTech()) return false
        if (tech.freeTechs != 0) return true
        return tech.currentTechnology() == null && cities.isNotEmpty()
    }


    fun getEquivalentBuilding(buildingName: String): Building {
        val baseBuilding = gameInfo.ruleSet.buildings[buildingName]!!.getBaseBuilding(gameInfo.ruleSet)

        for (building in gameInfo.ruleSet.buildings.values)
            if (building.replaces == baseBuilding.name && building.uniqueTo == civName)
                return building
        return baseBuilding
    }

    fun getEquivalentUnit(baseUnitName: String): BaseUnit {
        val baseUnit = gameInfo.ruleSet.units[baseUnitName]
        @Suppress("FoldInitializerAndIfToElvis")
        if (baseUnit == null) throw UncivShowableException("Unit $baseUnitName doesn't seem to exist!")
        if (baseUnit.replaces != null) return getEquivalentUnit(baseUnit.replaces!!) // Equivalent of unique unit is the equivalent of the replaced unit

        for (unit in gameInfo.ruleSet.units.values)
            if (unit.replaces == baseUnitName && unit.uniqueTo == civName)
                return unit
        return baseUnit
    }

    fun makeCivilizationsMeet(otherCiv: CivilizationInfo) {
        meetCiv(otherCiv)
        otherCiv.meetCiv(this)
    }
    
    private fun meetCiv(otherCiv: CivilizationInfo) {
        diplomacy[otherCiv.civName] = DiplomacyManager(this, otherCiv.civName)
            .apply { diplomaticStatus = DiplomaticStatus.Peace }

        otherCiv.popupAlerts.add(PopupAlert(AlertType.FirstContact, civName))

        if (isCurrentPlayer())
            UncivGame.Current.settings.addCompletedTutorialTask("Meet another civilization")
        
        if (!(isCityState() && otherCiv.isMajorCiv())) return

        val cityStateLocation = if (cities.isEmpty()) null else getCapital().location

        val giftAmount = Stats().add(Stat.Gold, 15f)
        // Later, religious city-states will also gift gold, making this the better implementation
        // For now, it might be overkill though.
        var meetString = "[${civName}] has given us [${giftAmount}] as a token of goodwill for meeting us"
        if (diplomacy.filter { it.value.otherCiv().isMajorCiv() }.count() == 1) {
            giftAmount.timesInPlace(2f)
            meetString = "[${civName}] has given us [${giftAmount}] as we are the first major civ to meet them"
        }
        if (cityStateLocation != null)
            otherCiv.addNotification(meetString, cityStateLocation, NotificationIcon.Gold)
        else
            otherCiv.addNotification(meetString, NotificationIcon.Gold)
        for (stat in giftAmount.toHashMap().filter { it.value != 0f })
            otherCiv.addStat(stat.key, stat.value.toInt())
            
            
    }

    fun discoverNaturalWonder(naturalWonderName: String) {
        naturalWonders.add(naturalWonderName)
    }

    override fun toString(): String {
        return civName
    } // for debug

    /** Returns true if the civ was fully initialized and has no cities remaining */
    fun isDefeated(): Boolean {
        // Dirty hack: exploredTiles are empty only before starting units are placed
        return if (exploredTiles.isEmpty() || isBarbarian() || isSpectator()) false
        else cities.isEmpty() // No cities
                && (citiesCreated > 0 || !getCivUnits().any { it.hasUnique(Constants.settlerUnique) })
    }

    fun getEra(): String {
        if (gameInfo.ruleSet.technologies.isEmpty()) return "None"
        if (tech.researchedTechnologies.isEmpty())
            return gameInfo.ruleSet.getEras().first()
        return tech.researchedTechnologies
                .asSequence()
                .map { it.column!! }
                .maxByOrNull { it.columnNumber }!!
                .era
    }

    fun getEraNumber(): Int = gameInfo.ruleSet.getEraNumber(getEra())

    fun isAtWarWith(otherCiv: CivilizationInfo): Boolean {
        if (otherCiv.civName == civName) return false // never at war with itself
        if (otherCiv.isBarbarian() || isBarbarian()) return true
        val diplomacyManager = diplomacy[otherCiv.civName]
                ?: return false // not encountered yet
        return diplomacyManager.diplomaticStatus == DiplomaticStatus.War
    }

    fun isAtWar() = diplomacy.values.any { it.diplomaticStatus == DiplomaticStatus.War && !it.otherCiv().isDefeated() }

    /**
     * Returns a civilization caption suitable for greetings including player type info:
     * Like "Milan" if the nation is a city state, "Caesar of Rome" otherwise, with an added
     * " (AI)", " (Human - Hotseat)", or " (Human - Multiplayer)" if the game is multiplayer.
     */
    fun getLeaderDisplayName(): String {
        val severalHumans = gameInfo.civilizations.count { it.playerType == PlayerType.Human } > 1
        val online = gameInfo.gameParameters.isOnlineMultiplayer
        return nation.getLeaderDisplayName().tr() +
            when {
                !online && !severalHumans ->
                    ""                      // offline single player will know everybody else is AI
                playerType == PlayerType.AI ->
                    " (" + "AI".tr() + ")"
                online ->
                    " (" + "Human".tr() + " - " + "Multiplayer".tr() + ")"
                else ->
                    " (" + "Human".tr() + " - " + "Hotseat".tr() + ")"
            }
    }

    fun canSignResearchAgreement(): Boolean {
        if (!isMajorCiv()) return false
        if (!hasUnique("Enables Research agreements")) return false
        if (gameInfo.ruleSet.technologies.values
                        .none { tech.canBeResearched(it.name) && !tech.isResearched(it.name) }) return false
        return true
    }

    fun canSignResearchAgreementsWith(otherCiv: CivilizationInfo): Boolean {
        val diplomacyManager = getDiplomacyManager(otherCiv)
        val cost = getResearchAgreementCost()
        return canSignResearchAgreement() && otherCiv.canSignResearchAgreement()
                && diplomacyManager.hasFlag(DiplomacyFlags.DeclarationOfFriendship)
                && !diplomacyManager.hasFlag(DiplomacyFlags.ResearchAgreement)
                && !diplomacyManager.otherCivDiplomacy().hasFlag(DiplomacyFlags.ResearchAgreement)
                && gold >= cost && otherCiv.gold >= cost
    }

    fun getStatForRanking(category: RankingType): Int {
        return when (category) {
            RankingType.Population -> cities.sumBy { it.population.population }
            RankingType.Crop_Yield -> statsForNextTurn.food.roundToInt()
            RankingType.Production -> statsForNextTurn.production.roundToInt()
            RankingType.Gold -> gold
            RankingType.Territory -> cities.sumBy { it.tiles.size }
            RankingType.Force -> units.sumBy { it.baseUnit.strength }
            RankingType.Happiness -> getHappiness()
            RankingType.Technologies -> tech.researchedTechnologies.size
            RankingType.Culture -> policies.adoptedPolicies.count { !it.endsWith("Complete") }
        }
    }


    fun getGreatPeople(): HashSet<BaseUnit> {
        val greatPeople = gameInfo.ruleSet.units.values.asSequence()
            .filter { it.isGreatPerson() }.map { getEquivalentUnit(it.name) }
        return if (!gameInfo.hasReligionEnabled()) greatPeople.filter { !it.uniques.contains("Great Person - [Faith]")}.toHashSet()
        else greatPeople.toHashSet()
    }

    //endregion

    //region state-changing functions

    /** This is separate because the REGULAR setTransients updates the viewable ties,
     *  and updateVisibleTiles tries to meet civs...
     *  And if the civs don't yet know who they are then they don't know if they're barbarians =\
     *  */
    fun setNationTransient() {
        nation = gameInfo.ruleSet.nations[civName]
                ?: throw java.lang.Exception("Nation $civName is not found!")
    }

    fun setTransients() {
        goldenAges.civInfo = this

        policies.civInfo = this
        if (policies.adoptedPolicies.size > 0 && policies.numberOfAdoptedPolicies == 0)
            policies.numberOfAdoptedPolicies = policies.adoptedPolicies.count { !it.endsWith("Complete") }
        policies.setTransients()

        questManager.civInfo = this
        questManager.setTransients()

        if (citiesCreated == 0 && cities.any())
            citiesCreated = cities.filter { it.name in nation.cities }.count()

        religionManager.civInfo = this // needs to be before tech, since tech setTransients looks at all uniques
        religionManager.setTransients()

        tech.civInfo = this
        tech.setTransients()


        for (diplomacyManager in diplomacy.values) {
            diplomacyManager.civInfo = this
            diplomacyManager.updateHasOpenBorders()
        }

        victoryManager.civInfo = this

        for (cityInfo in cities) {
            cityInfo.civInfo = this // must be before the city's setTransients because it depends on the tilemap, that comes from the currentPlayerCivInfo
            cityInfo.setTransients()
        }
    }

    fun updateSightAndResources() {
        updateViewableTiles()
        updateHasActiveGreatWall()
        updateDetailedCivResources()
    }

    // implementation in a separate class, to not clog up CivInfo
    fun initialSetCitiesConnectedToCapitalTransients() = transients().updateCitiesConnectedToCapital(true)
    fun updateHasActiveGreatWall() = transients().updateHasActiveGreatWall()
    fun updateViewableTiles() = transients().updateViewableTiles()
    fun updateDetailedCivResources() = transients().updateDetailedCivResources()

    fun startTurn() {
        policies.startTurn()
        updateStatsForNextTurn() // for things that change when turn passes e.g. golden age, city state influence

        // Generate great people at the start of the turn,
        // so they won't be generated out in the open and vulnerable to enemy attacks before you can control them
        if (cities.isNotEmpty()) { //if no city available, addGreatPerson will throw exception
            val greatPerson = greatPeople.getNewGreatPerson()
            if (greatPerson != null && gameInfo.ruleSet.units.containsKey(greatPerson)) addUnit(greatPerson)
            religionManager.startTurn()
        }

        updateViewableTiles() // adds explored tiles so that the units will be able to perform automated actions better
        transients().updateCitiesConnectedToCapital()
        startTurnFlags()
        for (city in cities) city.startTurn()

        for (unit in getCivUnits()) unit.startTurn()

        for (tradeRequest in tradeRequests.toList()) { // remove trade requests where one of the sides can no longer supply
            val offeringCiv = gameInfo.getCivilization(tradeRequest.requestingCiv)
            if (offeringCiv.isDefeated() || !TradeEvaluation().isTradeValid(tradeRequest.trade, this, offeringCiv)) {
                tradeRequests.remove(tradeRequest)
                // Yes, this is the right direction. I checked.
                offeringCiv.addNotification("Our proposed trade is no longer relevant!", NotificationIcon.Trade)
            }
        }
        updateDetailedCivResources() // If you offered a trade last turn, this turn it will have been accepted/declined
    }

    fun endTurn() {
        notifications.clear()

        val nextTurnStats = statsForNextTurn

        policies.endTurn(nextTurnStats.culture.toInt())

        if (isCityState())
            questManager.endTurn()

        // disband units until there are none left OR the gold values are normal
        if (!isBarbarian() && gold < -100 && nextTurnStats.gold.toInt() < 0) {
            for (i in 1 until (gold / -100)) {
                var civMilitaryUnits = getCivUnits().filter { it.baseUnit.isMilitary() }
                if (civMilitaryUnits.any()) {
                    val unitToDisband = civMilitaryUnits.first()
                    unitToDisband.disband()
                    civMilitaryUnits -= unitToDisband
                    val unitName = unitToDisband.displayName()
                    addNotification("Cannot provide unit upkeep for [$unitName] - unit has been disbanded!", unitName, NotificationIcon.Death)
                }
            }
        }

        addGold( nextTurnStats.gold.toInt() )

        if (cities.isNotEmpty() && gameInfo.ruleSet.technologies.isNotEmpty())
            tech.endTurn(nextTurnStats.science.toInt())

        religionManager.endTurn(nextTurnStats.faith.toInt())

        if (isMajorCiv()) greatPeople.addGreatPersonPoints(getGreatPersonPointsForNextTurn()) // City-states don't get great people!

        for (city in cities.toList()) { // a city can be removed while iterating (if it's being razed) so we need to iterate over a copy
            city.endTurn()
        }

        // Update turn counter for temporary uniques
        for (unique in temporaryUniques.toList()) {
            temporaryUniques.remove(unique)
            if (unique.second > 1) temporaryUniques.add(Pair(unique.first, unique.second - 1))
        }

        goldenAges.endTurn(getHappiness())
        getCivUnits().forEach { it.endTurn() }
        diplomacy.values.toList().forEach { it.nextTurn() } // we copy the diplomacy values so if it changes in-loop we won't crash
        updateAllyCivForCityState()
        updateHasActiveGreatWall()
    }

    private fun startTurnFlags() {
        for (flag in flagsCountdown.keys.toList()) {
<<<<<<< HEAD
            // the "ignoreCase = true" is to catch 'cityStateGreatPersonGift' instead of 'CityStateGreatPersonGift' being in old save files 
            if (flag == CivFlags.CityStateGreatPersonGift.name || flag.equals(CivFlags.CityStateGreatPersonGift.name, ignoreCase = true)) {
                val cityStateAllies = getKnownCivs().filter { it.isCityState() && it.getAllyCiv() == civName }.count()
=======

            if (flag == CivFlags.cityStateGreatPersonGift.name) {
                val cityStateAllies =
                    getKnownCivs().filter { it.isCityState() && it.getAllyCiv() == civName }
>>>>>>> f3c0c5d2

                if (cityStateAllies.any()) flagsCountdown[flag] = flagsCountdown[flag]!! - 1

                if (flagsCountdown[flag]!! < min(cityStateAllies.count(), 10) && cities.isNotEmpty()
                    && cityStateAllies.any { it.cities.isNotEmpty() }
                ) {
                    gainGreatPersonFromCityState()
                    flagsCountdown[flag] = turnsForGreatPersonFromCityState()
                }

                continue
            }

            if (flagsCountdown[flag]!! > 0)
                flagsCountdown[flag] = flagsCountdown[flag]!! - 1
            
            if (flagsCountdown[flag]!! != 0) continue
            
            when (flag) {
                CivFlags.TurnsTillNextDiplomaticVote.name -> addFlag(CivFlags.ShowDiplomaticVotingResults.name, 1)
                CivFlags.ShouldResetDiplomaticVotes.name -> {
                    gameInfo.diplomaticVictoryVotesCast.clear()
                    removeFlag(CivFlags.ShouldResetDiplomaticVotes.name)
                    removeFlag(CivFlags.ShowDiplomaticVotingResults.name)
                }
                CivFlags.ShowDiplomaticVotingResults.name -> {
                    
                    if (gameInfo.civilizations.any { it.victoryManager.hasWon() } )
                        // We have either already done this calculation, or it doesn't matter anymore, 
                        // so don't waste resources doing it
                        continue
                    
                    addFlag(CivFlags.ShouldResetDiplomaticVotes.name, 1)
                }
            }
        }
    }

    fun addFlag(flag: String, count: Int) { flagsCountdown[flag] = count }
    fun removeFlag(flag: String) { flagsCountdown.remove(flag) }

    fun getTurnsBetweenDiplomaticVotings() = (15 * gameInfo.gameParameters.gameSpeed.modifier).toInt() // Dunno the exact calculation, hidden in Lua files
    
    fun getTurnsTillNextDiplomaticVote() = flagsCountdown[CivFlags.TurnsTillNextDiplomaticVote.name]
    
    fun mayVoteForDiplomaticVictory() =
        getTurnsTillNextDiplomaticVote() == 0 
        && civName !in gameInfo.diplomaticVictoryVotesCast.keys
    
    fun diplomaticVoteForCiv(chosenCivName: String?) {
        if (chosenCivName != null) gameInfo.diplomaticVictoryVotesCast[civName] = chosenCivName
        addFlag(CivFlags.TurnsTillNextDiplomaticVote.name, getTurnsBetweenDiplomaticVotings())
    }
    
    fun shouldShowDiplomaticVotingResults() =
         flagsCountdown[CivFlags.ShowDiplomaticVotingResults.name] == 0
    
    // Yes, this is the same function as above, but with a different use case so it has a different name.
    fun shouldCheckForDiplomaticVictory() =
        flagsCountdown[CivFlags.ShowDiplomaticVotingResults.name] == 0
    
    /** Modify gold by a given amount making sure it does neither overflow nor underflow.
     * @param delta the amount to add (can be negative)
     */
    fun addGold(delta: Int) {
        // not using Long.coerceIn - this stays in 32 bits
        gold = when {
            delta > 0 && gold > Int.MAX_VALUE - delta -> Int.MAX_VALUE
            delta < 0 && gold < Int.MIN_VALUE - delta -> Int.MIN_VALUE
            else -> gold + delta
        }
    }

    fun addStat(stat: Stat, amount: Int) {
        when (stat) {
            Stat.Culture -> policies.addCulture(amount)
            Stat.Science -> tech.addScience(amount)
            Stat.Gold -> addGold(amount)
            Stat.Faith -> religionManager.storedFaith += amount
            else -> {}
            // Food and Production wouldn't make sense to be added nationwide
            // Happiness cannot be added as it is recalculated again, use a unique instead
        }
    }

    fun getGreatPersonPointsForNextTurn(): Counter<String> {
        val greatPersonPoints = Counter<String>()
        for (city in cities) greatPersonPoints.add(city.getGreatPersonPoints())
        return greatPersonPoints
    }

    fun canEnterTiles(otherCiv: CivilizationInfo): Boolean {
        if (otherCiv == this) return true
        if (otherCiv.isBarbarian()) return true
        if (nation.isBarbarian() && gameInfo.turns >= gameInfo.difficultyObject.turnBarbariansCanEnterPlayerTiles)
            return true
        val diplomacyManager = diplomacy[otherCiv.civName]
                ?: return false // not encountered yet
        return (diplomacyManager.hasOpenBorders || diplomacyManager.diplomaticStatus == DiplomaticStatus.War)
    }


    fun addNotification(text: String, location: Vector2, vararg notificationIcons: String) {
        addNotification(text, LocationAction(listOf(location)), *notificationIcons)
    }

    fun addNotification(text: String, vararg notificationIcons: String) = addNotification(text, null, *notificationIcons)

    fun addNotification(text: String, action: NotificationAction?, vararg notificationIcons: String) {
        if (playerType == PlayerType.AI) return // no point in lengthening the saved game info if no one will read it
        val arrayList = ArrayList<String>().apply { addAll(notificationIcons) }
        notifications.add(Notification(text, arrayList, action))
    }

    fun addUnit(unitName: String, city: CityInfo? = null): MapUnit? {
        if (cities.isEmpty()) return null
        val cityToAddTo = city ?: cities.random()
        if (!gameInfo.ruleSet.units.containsKey(unitName)) return null
        val unit = getEquivalentUnit(unitName)
        val placedUnit = placeUnitNearTile(cityToAddTo.location, unit.name)
        // silently bail if no tile to place the unit is found
        if (placedUnit == null) return null
        if (unit.isGreatPerson()) {
            addNotification("A [${unit.name}] has been born in [${cityToAddTo.name}]!", placedUnit.getTile().position, unit.name)
        }
        return placedUnit
    }

    /** Tries to place the a [unitName] unit into the [TileInfo] closest to the given the [location]
     * @param location where to try to place the unit
     * @param unitName name of the [BaseUnit] to create and place
     * @return created [MapUnit] or null if no suitable location was found
     * */
    fun placeUnitNearTile(location: Vector2, unitName: String): MapUnit? {
        return gameInfo.tileMap.placeUnitNearTile(location, unitName, this)
    }

    fun addCity(location: Vector2) {
        val newCity = CityInfo(this, location)
        newCity.cityConstructions.chooseNextConstruction()

    }

    fun destroy() {
        val destructionText = if (isMajorCiv()) "The civilization of [$civName] has been destroyed!"
        else "The City-State of [$civName] has been destroyed!"
        for (civ in gameInfo.civilizations)
            civ.addNotification(destructionText, civName, NotificationIcon.Death)
        getCivUnits().forEach { it.destroy() }
        tradeRequests.clear() // if we don't do this then there could be resources taken by "pending" trades forever
        for (diplomacyManager in diplomacy.values) {
            diplomacyManager.trades.clear()
            diplomacyManager.otherCiv().getDiplomacyManager(this).trades.clear()
            for (tradeRequest in diplomacyManager.otherCiv().tradeRequests.filter { it.requestingCiv == civName })
                diplomacyManager.otherCiv().tradeRequests.remove(tradeRequest) // it  would be really weird to get a trade request from a dead civ
        }
    }
    
    fun getResearchAgreementCost(): Int {
        // https://forums.civfanatics.com/resources/research-agreements-bnw.25568/
        val era = if (getEra() in gameInfo.ruleSet.eras) gameInfo.ruleSet.eras[getEra()]!! else Era()
        return (era.researchAgreementCost * gameInfo.gameParameters.gameSpeed.modifier).toInt()
    }
    
    //////////////////////// Functions specific to City State civilizations ////////////////////////

    
    fun influenceGainedByGift(giftAmount: Int): Int {
        // https://github.com/Gedemon/Civ5-DLL/blob/aa29e80751f541ae04858b6d2a2c7dcca454201e/CvGameCoreDLL_Expansion1/CvMinorCivAI.cpp
        // line 8681 and below
        var influenceGained = giftAmount.toFloat().pow(1.01f) / 9.8f
        val gameProgressApproximate = min(gameInfo.turns / (400f * gameInfo.gameParameters.gameSpeed.modifier), 1f)
        influenceGained *= 1 - (2/3f) * gameProgressApproximate
        influenceGained *= when (gameInfo.gameParameters.gameSpeed) {
            GameSpeed.Quick -> 1.25f
            GameSpeed.Standard -> 1f
            GameSpeed.Epic -> 0.75f
            GameSpeed.Marathon -> 0.67f
        }
        for (unique in getMatchingUniques("Gifts of Gold to City-States generate []% more Influence"))
            influenceGained *= 1f + unique.params[0].toFloat() / 100f
        influenceGained -= influenceGained % 5
        if (influenceGained < 5f) influenceGained = 5f
        return influenceGained.toInt()
    }

    fun giveGoldGift(cityState: CivilizationInfo, giftAmount: Int) {
        if (!cityState.isCityState()) throw Exception("You can only gain influence with City-States!")
        addGold(-giftAmount)
        cityState.addGold(giftAmount)
        cityState.getDiplomacyManager(this).influence += influenceGainedByGift(giftAmount)
        cityState.updateAllyCivForCityState()
        updateStatsForNextTurn()
    }

    fun gainMilitaryUnitFromCityState(otherCiv: CivilizationInfo) {
        val cities = NextTurnAutomation.getClosestCities(this, otherCiv)
        val city = cities.city1
        val militaryUnit = city.cityConstructions.getConstructableUnits()
                .filter { !it.isCivilian() && it.unitType.isLandUnit() && it.uniqueTo==null }
                .toList().random()
        // placing the unit may fail - in that case stay quiet
        val placedUnit = placeUnitNearTile(city.location, militaryUnit.name) ?: return
        // Point to the places mentioned in the message _in that order_ (debatable)
        val placedLocation = placedUnit.getTile().position
        val locations = LocationAction(listOf(placedLocation, cities.city2.location, city.location))
        addNotification("[${otherCiv.civName}] gave us a [${militaryUnit.name}] as gift near [${city.name}]!", locations, otherCiv.civName, militaryUnit.name)
    }

    /** Gain a random great person from a random city state */
    private fun gainGreatPersonFromCityState() {
        val givingCityState = getKnownCivs().filter { it.isCityState() && it.getAllyCiv() == civName && it.cities.isNotEmpty()}.random()
        var giftableUnits = gameInfo.ruleSet.units.values.filter { it.isGreatPerson() }
        if (!gameInfo.hasReligionEnabled()) giftableUnits = giftableUnits.filterNot { it.uniques.contains("Great Person - [Faith]")}
        if (giftableUnits.isEmpty()) // For badly defined mods that don't have great people but do have the policy that makes city states grant them
            return
        val giftedUnit = giftableUnits.random()
        val cities = NextTurnAutomation.getClosestCities(this, givingCityState)
        val placedUnit = placeUnitNearTile(cities.city1.location, giftedUnit.name)
        if (placedUnit == null) return
        val locations = LocationAction(listOf(placedUnit.getTile().position, cities.city2.location))
        addNotification( "[${givingCityState.civName}] gave us a [${giftedUnit.name}] as a gift!", locations, givingCityState.civName, giftedUnit.name)
    }

    fun turnsForGreatPersonFromCityState(): Int = ((40 + -2 + Random().nextInt(5)) * gameInfo.gameParameters.gameSpeed.modifier).toInt()
        // There seems to be some randomness in the amount of turns between receiving each great person,
        // but I have no idea what the actual lower and upper bound are, so this is just an approximation
    

    fun getAllyCiv() = allyCivName

    fun getProtectorCivs() : List<CivilizationInfo> {
        if(this.isMajorCiv()) return emptyList()
        return diplomacy.values
                .filter{ !it.otherCiv().isDefeated() && it.diplomaticStatus == DiplomaticStatus.Protector }
                .map{ it.otherCiv() }
    }

    fun addProtectorCiv(otherCiv: CivilizationInfo) {
        if(!this.isCityState() or !otherCiv.isMajorCiv() or otherCiv.isDefeated()) return
        if(!knows(otherCiv) or isAtWarWith(otherCiv)) return //Exception

        val diplomacy = getDiplomacyManager(otherCiv.civName)
        diplomacy.diplomaticStatus = DiplomaticStatus.Protector
    }

    fun removeProtectorCiv(otherCiv: CivilizationInfo) {
        if(!this.isCityState() or !otherCiv.isMajorCiv() or otherCiv.isDefeated()) return
        if(!knows(otherCiv) or isAtWarWith(otherCiv)) return //Exception

        val diplomacy = getDiplomacyManager(otherCiv.civName)
        diplomacy.diplomaticStatus = DiplomaticStatus.Peace
        diplomacy.influence -= 20
    }

    fun updateAllyCivForCityState() {
        var newAllyName: String? = null
        if (!isCityState()) return
        val maxInfluence = diplomacy
                .filter { !it.value.otherCiv().isCityState() && !it.value.otherCiv().isDefeated() }
                .maxByOrNull { it.value.influence }
        if (maxInfluence != null && maxInfluence.value.influence >= 60) {
            newAllyName = maxInfluence.key
        }

        if (allyCivName != newAllyName) {
            val oldAllyName = allyCivName
            allyCivName = newAllyName

            // If the city-state is captured by a civ, it stops being the ally of the civ it was previously an ally of.
            //  This means that it will NOT HAVE a capital at that time, so if we run getCapital we'll get a crash!
            val capitalLocation = if (cities.isNotEmpty()) getCapital().location else null

            if (newAllyName != null) {
                val newAllyCiv = gameInfo.getCivilization(newAllyName)
                val text = "We have allied with [${civName}]."
                if (capitalLocation != null) newAllyCiv.addNotification(text, capitalLocation, civName, NotificationIcon.Diplomacy)
                else newAllyCiv.addNotification(text, civName, NotificationIcon.Diplomacy)
                newAllyCiv.updateViewableTiles()
                newAllyCiv.updateDetailedCivResources()
            }
            if (oldAllyName != null) {
                val oldAllyCiv = gameInfo.getCivilization(oldAllyName)
                val text = "We have lost alliance with [${civName}]."
                if (capitalLocation != null) oldAllyCiv.addNotification(text, capitalLocation, civName, NotificationIcon.Diplomacy)
                else oldAllyCiv.addNotification(text, civName, NotificationIcon.Diplomacy)
                oldAllyCiv.updateViewableTiles()
                oldAllyCiv.updateDetailedCivResources()
            }
        }
    }

    //endregion
}

// reduced variant only for load preview
class CivilizationInfoPreview {
    var civName = ""
    var playerType = PlayerType.AI
    var playerId = ""
    fun isPlayerCivilization() = playerType == PlayerType.Human
}

enum class CivFlags {
    CityStateGreatPersonGift,
    TurnsTillNextDiplomaticVote,
    ShowDiplomaticVotingResults,
    ShouldResetDiplomaticVotes,
}<|MERGE_RESOLUTION|>--- conflicted
+++ resolved
@@ -604,16 +604,9 @@
 
     private fun startTurnFlags() {
         for (flag in flagsCountdown.keys.toList()) {
-<<<<<<< HEAD
             // the "ignoreCase = true" is to catch 'cityStateGreatPersonGift' instead of 'CityStateGreatPersonGift' being in old save files 
             if (flag == CivFlags.CityStateGreatPersonGift.name || flag.equals(CivFlags.CityStateGreatPersonGift.name, ignoreCase = true)) {
-                val cityStateAllies = getKnownCivs().filter { it.isCityState() && it.getAllyCiv() == civName }.count()
-=======
-
-            if (flag == CivFlags.cityStateGreatPersonGift.name) {
-                val cityStateAllies =
-                    getKnownCivs().filter { it.isCityState() && it.getAllyCiv() == civName }
->>>>>>> f3c0c5d2
+                val cityStateAllies = getKnownCivs().filter { it.isCityState() && it.getAllyCiv() == civName }
 
                 if (cityStateAllies.any()) flagsCountdown[flag] = flagsCountdown[flag]!! - 1
 
