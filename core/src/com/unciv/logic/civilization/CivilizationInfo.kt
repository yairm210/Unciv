package com.unciv.logic.civilization

import com.badlogic.gdx.math.Vector2
import com.unciv.Constants
import com.unciv.UncivGame
import com.unciv.logic.GameInfo
import com.unciv.logic.UncivShowableException
import com.unciv.logic.automation.WorkerAutomation
import com.unciv.logic.city.CityInfo
import com.unciv.logic.civilization.RuinsManager.RuinsManager
import com.unciv.logic.civilization.diplomacy.DiplomacyFlags
import com.unciv.logic.civilization.diplomacy.DiplomacyManager
import com.unciv.logic.civilization.diplomacy.DiplomaticStatus
import com.unciv.logic.map.*
import com.unciv.logic.trade.TradeEvaluation
import com.unciv.logic.trade.TradeRequest
import com.unciv.models.Counter
import com.unciv.models.ruleset.*
import com.unciv.models.ruleset.tile.ResourceSupplyList
import com.unciv.models.ruleset.tile.ResourceType
import com.unciv.models.ruleset.tile.TileResource
import com.unciv.models.ruleset.unique.StateForConditionals
import com.unciv.models.ruleset.unique.Unique
import com.unciv.models.ruleset.unique.UniqueType
import com.unciv.models.ruleset.unit.BaseUnit
import com.unciv.models.stats.Stat
import com.unciv.models.stats.Stats
import com.unciv.models.translations.tr
import com.unciv.ui.utils.MayaCalendar
import com.unciv.ui.utils.toPercent
import com.unciv.ui.victoryscreen.RankingType
import java.util.*
import kotlin.collections.ArrayList
import kotlin.collections.HashMap
import kotlin.math.max
import kotlin.math.min
import kotlin.math.roundToInt
import kotlin.math.sqrt

enum class Proximity {
    None, // ie no cities
    Neighbors,
    Close,
    Far,
    Distant
}

class CivilizationInfo {

    @Transient
    private var workerAutomationCache: WorkerAutomation? = null
    /** Returns an instance of WorkerAutomation valid for the duration of the current turn
     * This instance carries cached data common for all Workers of this civ */
    fun getWorkerAutomation(): WorkerAutomation {
        val currentTurn = if (UncivGame.Current.isInitialized && UncivGame.Current.isGameInfoInitialized())
                UncivGame.Current.gameInfo.turns else 0
        if (workerAutomationCache == null || workerAutomationCache!!.cachedForTurn != currentTurn)
            workerAutomationCache = WorkerAutomation(this, currentTurn)
        return workerAutomationCache!!
    }

    @Transient
    lateinit var gameInfo: GameInfo

    @Transient
    lateinit var nation: Nation

    /**
     * We never add or remove from here directly, could cause comodification problems.
     * Instead, we create a copy list with the change, and replace this list.
     * The other solution, casting toList() every "get", has a performance cost
     */
    @Transient
    private var units = listOf<MapUnit>()

    @Transient
    var viewableTiles = setOf<TileInfo>()

    @Transient
    var viewableInvisibleUnitsTiles = setOf<TileInfo>()

    /** Contains mapping of cities to travel mediums from ALL civilizations connected by trade routes to the capital */
    @Transient
    var citiesConnectedToCapitalToMediums = mapOf<CityInfo, Set<String>>()

    /** This is for performance since every movement calculation depends on this, see MapUnit comment */
    @Transient
    var hasActiveGreatWall = false

    @Transient
    var statsForNextTurn = Stats()

    @Transient
    var happinessForNextTurn = 0

    @Transient
    var detailedCivResources = ResourceSupplyList()

    @Transient
    val cityStateFunctions = CityStateFunctions(this)

    @Transient
    private var cachedMilitaryMight = -1

    @Transient
    var passThroughImpassableUnlocked = false   // Cached Boolean equal to passableImpassables.isNotEmpty()

    @Transient
    var nonStandardTerrainDamage = false

    @Transient
    var lastEraResourceUsedForBuilding = HashMap<String, Int>()

    @Transient
    val lastEraResourceUsedForUnit = HashMap<String, Int>()

    var playerType = PlayerType.AI

    /** Used in online multiplayer for human players */
    var playerId = ""
    /** The Civ's gold reserves. Public get, private set - please use [addGold] method to modify. */
    var gold = 0
        private set
    var civName = ""
    var tech = TechManager()
    var policies = PolicyManager()
    var civConstructions = CivConstructions()
    var questManager = QuestManager()
    var religionManager = ReligionManager()
    var goldenAges = GoldenAgeManager()
    var greatPeople = GreatPersonManager()
    var victoryManager = VictoryManager()
    var ruinsManager = RuinsManager()
    var diplomacy = HashMap<String, DiplomacyManager>()
    var proximity = HashMap<String, Proximity>()
    var notifications = ArrayList<Notification>()
    val popupAlerts = ArrayList<PopupAlert>()
    private var allyCivName: String? = null
    var naturalWonders = ArrayList<String>()

    /** for trades here, ourOffers is the current civ's offers, and theirOffers is what the requesting civ offers  */
    val tradeRequests = ArrayList<TradeRequest>()

    /** See DiplomacyManager.flagsCountdown for why this does not map Enums to ints */
    private var flagsCountdown = HashMap<String, Int>()
    /** Arraylist instead of HashMap as there might be doubles
     * Pairs of Uniques and the amount of turns they are still active
     * If the counter reaches 0 at the end of a turn, it is removed immediately
     */
    val temporaryUniques = ArrayList<Pair<Unique, Int>>()

    /** Maps the name of the construction to the amount of times bought */
    @Deprecated("Deprecated since 3.16.15", replaceWith = ReplaceWith("civWideConstructions.boughtItemsWithIncreasingPrice"))
    val boughtConstructionsWithGloballyIncreasingPrice = HashMap<String, Int>()


    // if we only use lists, and change the list each time the cities are changed,
    // we won't get concurrent modification exceptions.
    // This is basically a way to ensure our lists are immutable.
    var cities = listOf<CityInfo>()
    var citiesCreated = 0
    var exploredTiles = HashSet<Vector2>()

    // To correctly determine "game over" condition as clarified in #4707
    // Nullable type meant to be deprecated and converted to non-nullable,
    // default false once we no longer want legacy save-game compatibility
    var hasEverOwnedOriginalCapital: Boolean? = null

    val passableImpassables = HashSet<String>() // For Carthage-like uniques

    // For Aggressor, Warmonger status
    private var numMinorCivsAttacked = 0

    var totalCultureForContests = 0
    var totalFaithForContests = 0

    @Transient
    var hasLongCountDisplayUnique = false

    constructor()

    constructor(civName: String) {
        this.civName = civName
    }

    fun clone(): CivilizationInfo {
        val toReturn = CivilizationInfo()
        toReturn.gold = gold
        toReturn.playerType = playerType
        toReturn.playerId = playerId
        toReturn.civName = civName
        toReturn.tech = tech.clone()
        toReturn.policies = policies.clone()
        toReturn.civConstructions = civConstructions.clone()
        toReturn.religionManager = religionManager.clone()
        toReturn.questManager = questManager.clone()
        toReturn.goldenAges = goldenAges.clone()
        toReturn.greatPeople = greatPeople.clone()
        toReturn.ruinsManager = ruinsManager.clone()
        toReturn.victoryManager = victoryManager.clone()
        toReturn.allyCivName = allyCivName
        for (diplomacyManager in diplomacy.values.map { it.clone() })
            toReturn.diplomacy[diplomacyManager.otherCivName] = diplomacyManager
        toReturn.proximity.putAll(proximity)
        toReturn.cities = cities.map { it.clone() }

        // This is the only thing that is NOT switched out, which makes it a source of ConcurrentModification errors.
        // Cloning it by-pointer is a horrific move, since the serialization would go over it ANYWAY and still lead to concurrency problems.
        // Cloning it by iterating on the tilemap values may seem ridiculous, but it's a perfectly thread-safe way to go about it, unlike the other solutions.
        toReturn.exploredTiles.addAll(gameInfo.tileMap.values.asSequence().map { it.position }.filter { it in exploredTiles })
        toReturn.notifications.addAll(notifications)
        toReturn.citiesCreated = citiesCreated
        toReturn.popupAlerts.addAll(popupAlerts)
        toReturn.tradeRequests.addAll(tradeRequests)
        toReturn.naturalWonders.addAll(naturalWonders)
        toReturn.cityStatePersonality = cityStatePersonality
        toReturn.cityStateResource = cityStateResource
        toReturn.cityStateUniqueUnit = cityStateUniqueUnit
        toReturn.flagsCountdown.putAll(flagsCountdown)
        toReturn.temporaryUniques.addAll(temporaryUniques)
        // Deprecated since 3.16.15
            toReturn.boughtConstructionsWithGloballyIncreasingPrice.putAll(boughtConstructionsWithGloballyIncreasingPrice)
        //
        toReturn.hasEverOwnedOriginalCapital = hasEverOwnedOriginalCapital
        toReturn.passableImpassables.addAll(passableImpassables)
        toReturn.numMinorCivsAttacked = numMinorCivsAttacked
        toReturn.totalCultureForContests = totalCultureForContests
        toReturn.totalFaithForContests = totalFaithForContests
        return toReturn
    }

    //region pure functions
    fun getDifficulty(): Difficulty {
        if (isPlayerCivilization()) return gameInfo.getDifficulty()
        return gameInfo.ruleSet.difficulties["Chieftain"]!!
    }

    fun getDiplomacyManager(civInfo: CivilizationInfo) = getDiplomacyManager(civInfo.civName)
    fun getDiplomacyManager(civName: String) = diplomacy[civName]!!

    fun getProximity(civInfo: CivilizationInfo) = getProximity(civInfo.civName)
    fun getProximity(civName: String) = proximity[civName] ?: Proximity.None

    /** Returns only undefeated civs, aka the ones we care about */
    fun getKnownCivs() = diplomacy.values.map { it.otherCiv() }.filter { !it.isDefeated() }
    fun knows(otherCivName: String) = diplomacy.containsKey(otherCivName)
    fun knows(otherCiv: CivilizationInfo) = knows(otherCiv.civName)

    fun getCapital() = cities.first { it.isCapital() }
    fun isPlayerCivilization() = playerType == PlayerType.Human
    fun isOneCityChallenger() = (
            playerType == PlayerType.Human &&
                    gameInfo.gameParameters.oneCityChallenge)

    fun isCurrentPlayer() = gameInfo.getCurrentPlayerCivilization() == this
    fun isBarbarian() = nation.isBarbarian()
    fun isSpectator() = nation.isSpectator()
    fun isCityState(): Boolean = nation.isCityState()
    val cityStateType: CityStateType get() = nation.cityStateType!!
    var cityStatePersonality: CityStatePersonality = CityStatePersonality.Neutral
    var cityStateResource: String? = null
    var cityStateUniqueUnit: String? = null // Unique unit for militaristic city state. Might still be null if there are no appropriate units
    fun isMajorCiv() = nation.isMajorCiv()
    fun isAlive(): Boolean = !isDefeated()
    fun hasEverBeenFriendWith(otherCiv: CivilizationInfo): Boolean = getDiplomacyManager(otherCiv).everBeenFriends()
    fun hasMetCivTerritory(otherCiv: CivilizationInfo): Boolean = otherCiv.getCivTerritory().any { it in exploredTiles }
    fun getCompletedPolicyBranchesCount(): Int = policies.adoptedPolicies.count { Policy.isBranchCompleteByName(it) }
    private fun getCivTerritory() = cities.asSequence().flatMap { it.tiles.asSequence() }

    fun victoryType(): VictoryType {
        val victoryTypes = gameInfo.gameParameters.victoryTypes
        if (victoryTypes.size == 1)
            return victoryTypes.first() // That is the most relevant one
        val victoryType = nation.preferredVictoryType
        return if (victoryType in victoryTypes) victoryType
               else VictoryType.Neutral
    }

    fun stats() = CivInfoStats(this)
    fun transients() = CivInfoTransientUpdater(this)

    fun updateStatsForNextTurn() {
        happinessForNextTurn = stats().getHappinessBreakdown().values.sum().roundToInt()
        statsForNextTurn = stats().getStatMapForNextTurn().values.reduce { a, b -> a + b }
    }

    fun getHappiness() = happinessForNextTurn


    fun getCivResources(): ResourceSupplyList {
        val newResourceSupplyList = ResourceSupplyList()
        for (resourceSupply in detailedCivResources) {
            newResourceSupplyList.add(resourceSupply.resource, resourceSupply.amount, "All")
        }
        return newResourceSupplyList
    }

    // Preserves some origins for resources so we can separate them for trades
    fun getCivResourcesWithOriginsForTrade(): ResourceSupplyList {
        val newResourceSupplyList = ResourceSupplyList()
        for (resourceSupply in detailedCivResources) {
            // If we got it from another trade or from a CS, preserve the origin
            if ((resourceSupply.origin == "City-States" || resourceSupply.origin == "Trade") && resourceSupply.amount > 0) {
                newResourceSupplyList.add(resourceSupply.resource, resourceSupply.amount, resourceSupply.origin)
                newResourceSupplyList.add(resourceSupply.resource, 0, "Tradable") // Still add an empty "tradable" entry so it shows up in the list
            }
            else
                newResourceSupplyList.add(resourceSupply.resource, resourceSupply.amount, "Tradable")
        }
        return newResourceSupplyList
    }

    fun isCapitalConnectedToCity(city: CityInfo): Boolean = citiesConnectedToCapitalToMediums.keys.contains(city)


    /**
     * Returns a dictionary of ALL resource names, and the amount that the civ has of each
     */
    fun getCivResourcesByName(): HashMap<String, Int> {
        val hashMap = HashMap<String, Int>(gameInfo.ruleSet.tileResources.size)
        for (resource in gameInfo.ruleSet.tileResources.keys) hashMap[resource] = 0
        for (entry in getCivResources())
            hashMap[entry.resource.name] = entry.amount
        return hashMap
    }

    fun getResourceModifier(resource: TileResource): Int {
        var resourceModifier = 1f
        for (unique in getMatchingUniques("Double quantity of [] produced"))
            if (unique.params[0] == resource.name)
                resourceModifier *= 2f
        if (resource.resourceType == ResourceType.Strategic) {
            resourceModifier *= 1f + getMatchingUniques(UniqueType.StrategicResourcesIncrease)
                .map { it.params[0].toFloat() / 100f }.sum()

        }
        return resourceModifier.toInt()
    }

    fun hasResource(resourceName: String): Boolean = getCivResourcesByName()[resourceName]!! > 0

    fun getCivWideBuildingUniques(cityItIsFor: CityInfo?): Sequence<Unique> = 
        cities.asSequence().flatMap {
            city ->
                if (cityItIsFor != null && city == cityItIsFor)
                    city.getAllUniquesWithNonLocalEffects().filter { it.params.none { param -> param == "in other cities" } }
                else city.getAllUniquesWithNonLocalEffects()
        }

    fun hasUnique(uniqueType: UniqueType, stateForConditionals: StateForConditionals? = null) = getMatchingUniques(uniqueType, stateForConditionals).any()
    fun hasUnique(unique: String) = getMatchingUniques(unique).any()
        
    // Does not return local uniques, only global ones.
    /** Destined to replace getMatchingUniques, gradually, as we fill the enum */
    fun getMatchingUniques(uniqueType: UniqueType, stateForConditionals: StateForConditionals? = null, cityToIgnore: CityInfo? = null) = sequence {
        val ruleset = gameInfo.ruleSet
        yieldAll(nation.uniqueObjects.asSequence().filter {it.matches(uniqueType, ruleset) })
        yieldAll(cities.asSequence()
            .filter { it != cityToIgnore }
            .flatMap { city -> city.getMatchingUniquesWithNonLocalEffects(uniqueType) }
        )
        yieldAll(policies.policyUniques.getUniques(uniqueType))
        yieldAll(tech.techUniques.getUniques(uniqueType))
        yieldAll(temporaryUniques.asSequence()
            .map { it.first }
            .filter { it.matches(uniqueType, ruleset) }
        )
        yieldAll(getEra().getMatchingUniques(uniqueType))
        if (religionManager.religion != null)
            yieldAll(religionManager.religion!!.getFounderUniques().filter { it.isOfType(uniqueType) })
    }.filter {
        it.conditionalsApply(stateForConditionals)
    }
    
    fun getMatchingUniques(uniqueTemplate: String, cityToIgnore: CityInfo? = null) = sequence {
        yieldAll(nation.uniqueObjects.asSequence().filter { it.placeholderText == uniqueTemplate })
        yieldAll(cities.asSequence()
            .filter { it != cityToIgnore }
            .flatMap { city -> city.getMatchingUniquesWithNonLocalEffects(uniqueTemplate) }
        )
        yieldAll(policies.policyUniques.getUniques(uniqueTemplate))
        yieldAll(tech.techUniques.getUniques(uniqueTemplate))
        yieldAll(temporaryUniques.asSequence()
            .filter { it.first.placeholderText == uniqueTemplate }.map { it.first }
        )
        yieldAll(getEra().getMatchingUniques(uniqueTemplate).asSequence())
        if (religionManager.religion != null)
            yieldAll(religionManager.religion!!.getFounderUniques()
                .asSequence()
                .filter { it.placeholderText == uniqueTemplate }
            )
    }

    //region Units
    fun getCivUnitsSize(): Int = units.size
    fun getCivUnits(): Sequence<MapUnit> = units.asSequence()
    fun getCivGreatPeople(): Sequence<MapUnit> = getCivUnits().filter { mapUnit -> mapUnit.isGreatPerson() }

    fun addUnit(mapUnit: MapUnit, updateCivInfo: Boolean = true) {
        val newList = ArrayList(units)
        newList.add(mapUnit)
        units = newList

        if (updateCivInfo) {
            // Not relevant when updating TileInfo transients, since some info of the civ itself isn't yet available,
            // and in any case it'll be updated once civ info transients are
            updateStatsForNextTurn() // unit upkeep
            updateDetailedCivResources()
        }
    }

    fun removeUnit(mapUnit: MapUnit) {
        val newList = ArrayList(units)
        newList.remove(mapUnit)
        units = newList
        updateStatsForNextTurn() // unit upkeep
        updateDetailedCivResources()
    }

    fun getIdleUnits() = getCivUnits().filter { it.isIdle() }

    private fun getDueUnits() = getCivUnits().filter { it.due && it.isIdle() }

    fun shouldGoToDueUnit() = UncivGame.Current.settings.checkForDueUnits && getDueUnits().any()

    fun getNextDueUnit(): MapUnit? {
        val dueUnits = getDueUnits()
        if (dueUnits.any()) {
            val unit = dueUnits.first()
            unit.due = false
            return unit
        }
        return null
    }
    //endregion

    fun shouldOpenTechPicker(): Boolean {
        if (!tech.canResearchTech()) return false
        if (tech.freeTechs != 0) return true
        return tech.currentTechnology() == null && cities.isNotEmpty()
    }

    fun getEquivalentBuilding(buildingName: String) = getEquivalentBuilding(gameInfo.ruleSet.buildings[buildingName]!!)
    fun getEquivalentBuilding(baseBuilding: Building): Building {
        if (baseBuilding.replaces != null)
            return getEquivalentBuilding(baseBuilding.replaces!!)

        for (building in gameInfo.ruleSet.buildings.values)
            if (building.replaces == baseBuilding.name && building.uniqueTo == civName)
                return building
        return baseBuilding
    }

    fun getEquivalentUnit(baseUnitName: String): BaseUnit {
        val baseUnit = gameInfo.ruleSet.units[baseUnitName]
            ?: throw UncivShowableException("Unit $baseUnitName doesn't seem to exist!")
        return getEquivalentUnit(baseUnit)
    } 
    fun getEquivalentUnit(baseUnit: BaseUnit): BaseUnit {
        if (baseUnit.replaces != null)
            return getEquivalentUnit(baseUnit.replaces!!) // Equivalent of unique unit is the equivalent of the replaced unit

        for (unit in gameInfo.ruleSet.units.values)
            if (unit.replaces == baseUnit.name && unit.uniqueTo == civName)
                return unit
        return baseUnit
    }

    fun makeCivilizationsMeet(otherCiv: CivilizationInfo, warOnContact: Boolean = false) {
        meetCiv(otherCiv, warOnContact)
        otherCiv.meetCiv(this, warOnContact)
    }

    private fun meetCiv(otherCiv: CivilizationInfo, warOnContact: Boolean = false) {
        diplomacy[otherCiv.civName] = DiplomacyManager(this, otherCiv.civName)
            .apply { diplomaticStatus = DiplomaticStatus.Peace }

        otherCiv.popupAlerts.add(PopupAlert(AlertType.FirstContact, civName))

        if (isCurrentPlayer())
            UncivGame.Current.settings.addCompletedTutorialTask("Meet another civilization")
        
        if (!(isCityState() && otherCiv.isMajorCiv())) return
        if (warOnContact || otherCiv.isMinorCivAggressor()) return // No gift if they are bad people, or we are just about to be at war

        val cityStateLocation = if (cities.isEmpty()) null else getCapital().location

        val giftAmount = Stats(gold = 15f)
        val faithAmount = Stats(faith = 4f)
        // Later, religious city-states will also gift gold, making this the better implementation
        // For now, it might be overkill though.
        var meetString = "[${civName}] has given us [${giftAmount}] as a token of goodwill for meeting us"
        val religionMeetString = "[${civName}] has also given us [${faithAmount}]"
        if (diplomacy.filter { it.value.otherCiv().isMajorCiv() }.count() == 1) {
            giftAmount.timesInPlace(2f)
            meetString = "[${civName}] has given us [${giftAmount}] as we are the first major civ to meet them"
        }
        if (cityStateLocation != null)
            otherCiv.addNotification(meetString, cityStateLocation, NotificationIcon.Gold)
        else
            otherCiv.addNotification(meetString, NotificationIcon.Gold)

        if (otherCiv.isCityState() && otherCiv.canGiveStat(Stat.Faith)){
            otherCiv.addNotification(religionMeetString, NotificationIcon.Faith)

            for ((key, value) in faithAmount)
                otherCiv.addStat(key, value.toInt())
        }
        for ((key, value) in giftAmount)
            otherCiv.addStat(key, value.toInt())
    }

    fun discoverNaturalWonder(naturalWonderName: String) {
        naturalWonders.add(naturalWonderName)
    }

    override fun toString(): String {
        return civName
    } // for debug

    /**
     *  Determine loss conditions.
     *
     *  If the civ has never controlled an original capital, it stays 'alive' as long as it has units (irrespective of non-original-capitals owned)
     *  Otherwise, it stays 'alive' as long as it has cities (irrespective of settlers owned)
     */
    fun isDefeated() = when {
        isBarbarian() || isSpectator() -> false     // Barbarians and voyeurs can't lose
        hasEverOwnedOriginalCapital == true -> cities.isEmpty()
        else -> getCivUnits().none()
    }

    fun getEra(): Era {
        if (gameInfo.ruleSet.technologies.isEmpty() || tech.researchedTechnologies.isEmpty()) 
            return Era()
        val eraName = tech.researchedTechnologies
                .asSequence()
                .map { it.column!! }
                .maxByOrNull { it.columnNumber }!!
                .era
        return gameInfo.ruleSet.eras[eraName]!!
    }

    fun getEraNumber(): Int = getEra().eraNumber

    fun isAtWarWith(otherCiv: CivilizationInfo): Boolean {
        if (otherCiv.civName == civName) return false // never at war with itself
        if (otherCiv.isBarbarian() || isBarbarian()) return true
        val diplomacyManager = diplomacy[otherCiv.civName]
                ?: return false // not encountered yet
        return diplomacyManager.diplomaticStatus == DiplomaticStatus.War
    }

    fun isAtWar() = diplomacy.values.any { it.diplomaticStatus == DiplomaticStatus.War && !it.otherCiv().isDefeated() }

    /**
     * Returns a civilization caption suitable for greetings including player type info:
     * Like "Milan" if the nation is a city state, "Caesar of Rome" otherwise, with an added
     * " (AI)", " (Human - Hotseat)", or " (Human - Multiplayer)" if the game is multiplayer.
     */
    fun getLeaderDisplayName(): String {
        val severalHumans = gameInfo.civilizations.count { it.playerType == PlayerType.Human } > 1
        val online = gameInfo.gameParameters.isOnlineMultiplayer
        return nation.getLeaderDisplayName().tr() +
            when {
                !online && !severalHumans ->
                    ""                      // offline single player will know everybody else is AI
                playerType == PlayerType.AI ->
                    " (" + "AI".tr() + ")"
                online ->
                    " (" + "Human".tr() + " - " + "Multiplayer".tr() + ")"
                else ->
                    " (" + "Human".tr() + " - " + "Hotseat".tr() + ")"
            }
    }

    fun canSignResearchAgreement(): Boolean {
        if (!isMajorCiv()) return false
        if (!hasUnique("Enables Research agreements")) return false
        if (gameInfo.ruleSet.technologies.values
                        .none { tech.canBeResearched(it.name) && !tech.isResearched(it.name) }) return false
        return true
    }

    fun canSignResearchAgreementsWith(otherCiv: CivilizationInfo): Boolean {
        val diplomacyManager = getDiplomacyManager(otherCiv)
        val cost = getResearchAgreementCost()
        return canSignResearchAgreement() && otherCiv.canSignResearchAgreement()
                && diplomacyManager.hasFlag(DiplomacyFlags.DeclarationOfFriendship)
                && !diplomacyManager.hasFlag(DiplomacyFlags.ResearchAgreement)
                && !diplomacyManager.otherCivDiplomacy().hasFlag(DiplomacyFlags.ResearchAgreement)
                && gold >= cost && otherCiv.gold >= cost
    }

    fun getStatForRanking(category: RankingType): Int {
        return when (category) {
            RankingType.Population -> cities.sumOf { it.population.population }
            RankingType.Crop_Yield -> statsForNextTurn.food.roundToInt()
            RankingType.Production -> statsForNextTurn.production.roundToInt()
            RankingType.Gold -> gold
            RankingType.Territory -> cities.sumOf { it.tiles.size }
            RankingType.Force -> getMilitaryMight()
            RankingType.Happiness -> getHappiness()
            RankingType.Technologies -> tech.researchedTechnologies.size
            RankingType.Culture -> policies.adoptedPolicies.count { !Policy.isBranchCompleteByName(it) }
        }
    }

    private fun getMilitaryMight(): Int {
        if (cachedMilitaryMight < 0)
            cachedMilitaryMight = calculateMilitaryMight()
        return  cachedMilitaryMight
    }

    private fun calculateMilitaryMight(): Int {
        var sum = 0
        for (unit in units) {
            sum += if (unit.baseUnit.isWaterUnit())
                unit.getForceEvaluation() / 2   // Really don't value water units highly
            else
                unit.getForceEvaluation()
        }
        val goldBonus = sqrt(max(0f, gold.toFloat())).toPercent()  // 2f if gold == 10000
        sum = (sum * min(goldBonus, 2f)).toInt()    // 2f is max bonus
        return sum
    }


    fun getGreatPeople(): HashSet<BaseUnit> {
        val greatPeople = gameInfo.ruleSet.units.values.asSequence()
            .filter { it.isGreatPerson() }
            .map { getEquivalentUnit(it.name) }
        return if (!gameInfo.isReligionEnabled())
            greatPeople.filter { !it.hasUnique(Constants.hiddenWithoutReligionUnique) }.toHashSet()
        else greatPeople.toHashSet()
    }

    fun hasTechOrPolicy(techOrPolicyName: String) =
        tech.isResearched(techOrPolicyName) || policies.isAdopted(techOrPolicyName)

    fun isMinorCivAggressor() = numMinorCivsAttacked >= 2
    fun isMinorCivWarmonger() = numMinorCivsAttacked >= 4

    fun isLongCountActive(): Boolean {
        val unique = getMatchingUniques(UniqueType.MayanGainGreatPerson).firstOrNull()
            ?: return false
        return tech.isResearched(unique.params[1])
    }
    fun isLongCountDisplay() = hasLongCountDisplayUnique && isLongCountActive()

    //endregion

    //region state-changing functions

    /** This is separate because the REGULAR setTransients updates the viewable ties,
     *  and updateVisibleTiles tries to meet civs...
     *  And if the civs don't yet know who they are then they don't know if they're barbarians =\
     *  */
    fun setNationTransient() {
        nation = gameInfo.ruleSet.nations[civName]
                ?: throw java.lang.Exception("Nation $civName is not found!")
    }

    fun setTransients() {
        goldenAges.civInfo = this

        civConstructions.setTransients(civInfo = this)
        
        policies.civInfo = this
        if (policies.adoptedPolicies.size > 0 && policies.numberOfAdoptedPolicies == 0)
            policies.numberOfAdoptedPolicies = policies.adoptedPolicies.count { !Policy.isBranchCompleteByName(it) }
        policies.setTransients()

        questManager.civInfo = this
        questManager.setTransients()

        if (citiesCreated == 0 && cities.any())
            citiesCreated = cities.filter { it.name in nation.cities }.count()

        religionManager.civInfo = this // needs to be before tech, since tech setTransients looks at all uniques
        religionManager.setTransients()

        tech.civInfo = this
        tech.setTransients()

        ruinsManager.setTransients(this)

        for (diplomacyManager in diplomacy.values) {
            diplomacyManager.civInfo = this
            diplomacyManager.updateHasOpenBorders()
        }

        victoryManager.civInfo = this

        for (cityInfo in cities) {
            cityInfo.civInfo = this // must be before the city's setTransients because it depends on the tilemap, that comes from the currentPlayerCivInfo
            cityInfo.setTransients()
        }

        passThroughImpassableUnlocked = passableImpassables.isNotEmpty()
        // Cache whether this civ gets nonstandard terrain damage for performance reasons.
        nonStandardTerrainDamage = getMatchingUniques("Units ending their turn on [] tiles take [] damage")
            .any { gameInfo.ruleSet.terrains[it.params[0]]!!.damagePerTurn != it.params[1].toInt() }

<<<<<<< HEAD
        hasLongCountDisplayUnique = hasUnique(UniqueType.MayanCalendarDisplay)
=======
        // Cache the last era each resource is used for buildings or units respectively for AI building evaluation
        for (resource in gameInfo.ruleSet.tileResources.values.filter { it.resourceType == ResourceType.Strategic }.map { it.name }) {
            val applicableBuildings = gameInfo.ruleSet.buildings.values.filter { getEquivalentBuilding(it) == it && it.requiresResource(resource) }
            val applicableUnits = gameInfo.ruleSet.units.values.filter { getEquivalentUnit(it) == it && it.requiresResource(resource) }

            val lastEraForBuilding = applicableBuildings.map { gameInfo.ruleSet.eras[gameInfo.ruleSet.technologies[it.requiredTech]?.era()]?.eraNumber ?: 0 }.maxOrNull()
            val lastEraForUnit = applicableUnits.map { gameInfo.ruleSet.eras[gameInfo.ruleSet.technologies[it.requiredTech]?.era()]?.eraNumber ?: 0 }.maxOrNull()

            if (lastEraForBuilding != null)
                lastEraResourceUsedForBuilding[resource] = lastEraForBuilding
            if (lastEraForUnit != null)
                lastEraResourceUsedForUnit[resource] = lastEraForUnit
        }
>>>>>>> b41d234d
    }

    fun updateSightAndResources() {
        updateViewableTiles()
        updateHasActiveGreatWall()
        updateDetailedCivResources()
    }

    fun changeMinorCivsAttacked(count: Int) {
        numMinorCivsAttacked += count
    }

    // implementation in a separate class, to not clog up CivInfo
    fun initialSetCitiesConnectedToCapitalTransients() = transients().updateCitiesConnectedToCapital(true)
    fun updateHasActiveGreatWall() = transients().updateHasActiveGreatWall()
    fun updateViewableTiles() = transients().updateViewableTiles()
    fun updateDetailedCivResources() = transients().updateDetailedCivResources()

    fun startTurn() {
        civConstructions.startTurn()
        updateStatsForNextTurn() // for things that change when turn passes e.g. golden age, city state influence

        // Generate great people at the start of the turn,
        // so they won't be generated out in the open and vulnerable to enemy attacks before you can control them
        if (cities.isNotEmpty()) { //if no city available, addGreatPerson will throw exception
            val greatPerson = greatPeople.getNewGreatPerson()
            if (greatPerson != null && gameInfo.ruleSet.units.containsKey(greatPerson)) addUnit(greatPerson)
            religionManager.startTurn()
            if (isLongCountActive())
                MayaCalendar.startTurnForMaya(this)
        }

        updateViewableTiles() // adds explored tiles so that the units will be able to perform automated actions better
        transients().updateCitiesConnectedToCapital()
        startTurnFlags()
        for (city in cities) city.startTurn()  // Most expensive part of startTurn

        for (unit in getCivUnits()) unit.startTurn()

        for (tradeRequest in tradeRequests.toList()) { // remove trade requests where one of the sides can no longer supply
            val offeringCiv = gameInfo.getCivilization(tradeRequest.requestingCiv)
            if (offeringCiv.isDefeated() || !TradeEvaluation().isTradeValid(tradeRequest.trade, this, offeringCiv)) {
                tradeRequests.remove(tradeRequest)
                // Yes, this is the right direction. I checked.
                offeringCiv.addNotification("Our proposed trade is no longer relevant!", NotificationIcon.Trade)
            }
        }
        updateDetailedCivResources() // If you offered a trade last turn, this turn it will have been accepted/declined
    }

    fun endTurn() {
        notifications.clear()

        val nextTurnStats = statsForNextTurn

        policies.endTurn(nextTurnStats.culture.toInt())
        totalCultureForContests += nextTurnStats.culture.toInt()

        if (isCityState())
            questManager.endTurn()

        // disband units until there are none left OR the gold values are normal
        if (!isBarbarian() && gold < -100 && nextTurnStats.gold.toInt() < 0) {
            for (i in 1 until (gold / -100)) {
                var civMilitaryUnits = getCivUnits().filter { it.baseUnit.isMilitary() }
                if (civMilitaryUnits.any()) {
                    val unitToDisband = civMilitaryUnits.first()
                    unitToDisband.disband()
                    civMilitaryUnits -= unitToDisband
                    val unitName = unitToDisband.shortDisplayName()
                    addNotification("Cannot provide unit upkeep for $unitName - unit has been disbanded!", unitName, NotificationIcon.Death)
                }
            }
        }

        addGold( nextTurnStats.gold.toInt() )

        if (cities.isNotEmpty() && gameInfo.ruleSet.technologies.isNotEmpty())
            tech.endTurn(nextTurnStats.science.toInt())

        religionManager.endTurn(nextTurnStats.faith.toInt())
        totalFaithForContests += nextTurnStats.faith.toInt()

        if (isMajorCiv()) greatPeople.addGreatPersonPoints(getGreatPersonPointsForNextTurn()) // City-states don't get great people!

        for (city in cities.toList()) { // a city can be removed while iterating (if it's being razed) so we need to iterate over a copy
            city.endTurn()
        }

        // Update turn counter for temporary uniques
        for (unique in temporaryUniques.toList()) {
            temporaryUniques.remove(unique)
            if (unique.second > 1) temporaryUniques.add(Pair(unique.first, unique.second - 1))
        }

        goldenAges.endTurn(getHappiness())
        getCivUnits().forEach { it.endTurn() }  // This is the most expensive part of endTurn
        diplomacy.values.toList().forEach { it.nextTurn() } // we copy the diplomacy values so if it changes in-loop we won't crash
        updateHasActiveGreatWall()

        cachedMilitaryMight = -1    // Reset so we don't use a value from a previous turn
    }

    private fun startTurnFlags() {
        for (flag in flagsCountdown.keys.toList()) {
            // There are cases where we remove flags while iterating, like ShowDiplomaticVotingResults
            if (!flagsCountdown.containsKey(flag)) continue

            // the "ignoreCase = true" is to catch 'cityStateGreatPersonGift' instead of 'CityStateGreatPersonGift' being in old save files 
            if (flag == CivFlags.CityStateGreatPersonGift.name || flag.equals(CivFlags.CityStateGreatPersonGift.name, ignoreCase = true)) {
                val cityStateAllies = getKnownCivs().filter { it.isCityState() && it.getAllyCiv() == civName }

                if (cityStateAllies.any()) flagsCountdown[flag] = flagsCountdown[flag]!! - 1

                if (flagsCountdown[flag]!! < min(cityStateAllies.count(), 10) && cities.isNotEmpty()
                    && cityStateAllies.any { it.cities.isNotEmpty() }
                ) {
                    val givingCityState = getKnownCivs().filter { it.isCityState() && it.getAllyCiv() == civName && it.cities.isNotEmpty()}.random()
                    givingCityState.giveGreatPersonToPatron(this)
                    flagsCountdown[flag] = turnsForGreatPersonFromCityState()
                }

                continue
            }

            if (flagsCountdown[flag]!! > 0)
                flagsCountdown[flag] = flagsCountdown[flag]!! - 1

            if (flagsCountdown[flag]!! != 0) continue

            when (flag) {
                CivFlags.TurnsTillNextDiplomaticVote.name -> addFlag(CivFlags.ShowDiplomaticVotingResults.name, 1)
                CivFlags.ShouldResetDiplomaticVotes.name -> {
                    gameInfo.diplomaticVictoryVotesCast.clear()
                    removeFlag(CivFlags.ShouldResetDiplomaticVotes.name)
                    removeFlag(CivFlags.ShowDiplomaticVotingResults.name)
                }
                CivFlags.ShowDiplomaticVotingResults.name -> {

                    if (gameInfo.civilizations.any { it.victoryManager.hasWon() } )
                        // We have either already done this calculation, or it doesn't matter anymore, 
                        // so don't waste resources doing it
                        continue

                    addFlag(CivFlags.ShouldResetDiplomaticVotes.name, 1)
                }
            }
        }
    }

    fun addFlag(flag: String, count: Int) { flagsCountdown[flag] = count }
    fun removeFlag(flag: String) { flagsCountdown.remove(flag) }

    fun getTurnsBetweenDiplomaticVotings() = (15 * gameInfo.gameParameters.gameSpeed.modifier).toInt() // Dunno the exact calculation, hidden in Lua files

    fun getTurnsTillNextDiplomaticVote() = flagsCountdown[CivFlags.TurnsTillNextDiplomaticVote.name]

    fun getRecentBullyingCountdown() = flagsCountdown[CivFlags.RecentlyBullied.name]

    fun mayVoteForDiplomaticVictory() =
        getTurnsTillNextDiplomaticVote() == 0 
        && civName !in gameInfo.diplomaticVictoryVotesCast.keys

    fun diplomaticVoteForCiv(chosenCivName: String?) {
        if (chosenCivName != null) gameInfo.diplomaticVictoryVotesCast[civName] = chosenCivName
        addFlag(CivFlags.TurnsTillNextDiplomaticVote.name, getTurnsBetweenDiplomaticVotings())
    }

    fun shouldShowDiplomaticVotingResults() =
         flagsCountdown[CivFlags.ShowDiplomaticVotingResults.name] == 0

    // Yes, this is the same function as above, but with a different use case so it has a different name.
    fun shouldCheckForDiplomaticVictory() =
        flagsCountdown[CivFlags.ShowDiplomaticVotingResults.name] == 0

    /** Modify gold by a given amount making sure it does neither overflow nor underflow.
     * @param delta the amount to add (can be negative)
     */
    fun addGold(delta: Int) {
        // not using Long.coerceIn - this stays in 32 bits
        gold = when {
            delta > 0 && gold > Int.MAX_VALUE - delta -> Int.MAX_VALUE
            delta < 0 && gold < Int.MIN_VALUE - delta -> Int.MIN_VALUE
            else -> gold + delta
        }
    }

    fun addStat(stat: Stat, amount: Int) {
        when (stat) {
            Stat.Culture -> { policies.addCulture(amount)
                              totalCultureForContests += amount }
            Stat.Science -> tech.addScience(amount)
            Stat.Gold -> addGold(amount)
            Stat.Faith -> { religionManager.storedFaith += amount
                            totalFaithForContests += amount }
            else -> {}
            // Food and Production wouldn't make sense to be added nationwide
            // Happiness cannot be added as it is recalculated again, use a unique instead
        }
    }

    fun getStatReserve(stat: Stat): Int {
        return when (stat) {
            Stat.Culture -> policies.storedCulture
            Stat.Science -> {
                if (tech.currentTechnology() == null) 0
                else tech.remainingScienceToTech(tech.currentTechnology()!!.name)
            }
            Stat.Gold -> gold
            Stat.Faith -> religionManager.storedFaith
            else -> 0
        }
    }

    fun getGreatPersonPointsForNextTurn(): Counter<String> {
        val greatPersonPoints = Counter<String>()
        for (city in cities) greatPersonPoints.add(city.getGreatPersonPoints())
        return greatPersonPoints
    }

    /**
     * @returns whether units of this civilization can pass through the tiles owned by [otherCiv],
     * considering only civ-wide filters.
     * Use [TileInfo.canCivPassThrough] to check whether units of a civilization can pass through
     * a specific tile, considering only civ-wide filters.
     * Use [UnitMovementAlgorithms.canPassThrough] to check whether a specific unit can pass through
     * a specific tile.
     */
    fun canPassThroughTiles(otherCiv: CivilizationInfo): Boolean {
        if (otherCiv == this) return true
        if (otherCiv.isBarbarian()) return true
        if (nation.isBarbarian() && gameInfo.turns >= gameInfo.difficultyObject.turnBarbariansCanEnterPlayerTiles)
            return true
        val diplomacyManager = diplomacy[otherCiv.civName]
        if (diplomacyManager != null && (diplomacyManager.hasOpenBorders || diplomacyManager.diplomaticStatus == DiplomaticStatus.War))
            return true
        // Players can always pass through city-state tiles
        if (isPlayerCivilization() && otherCiv.isCityState()) return true
        return false
    }


    fun addNotification(text: String, location: Vector2, vararg notificationIcons: String) {
        addNotification(text, LocationAction(listOf(location)), *notificationIcons)
    }

    fun addNotification(text: String, vararg notificationIcons: String) = addNotification(text, null, *notificationIcons)

    fun addNotification(text: String, action: NotificationAction?, vararg notificationIcons: String) {
        if (playerType == PlayerType.AI) return // no point in lengthening the saved game info if no one will read it
        val arrayList = ArrayList<String>().apply { addAll(notificationIcons) }
        notifications.add(Notification(text, arrayList, action))
    }

    fun addUnit(unitName: String, city: CityInfo? = null): MapUnit? {
        if (cities.isEmpty()) return null
        val cityToAddTo = city ?: cities.random()
        if (!gameInfo.ruleSet.units.containsKey(unitName)) return null
        val unit = getEquivalentUnit(unitName)
        val placedUnit = placeUnitNearTile(cityToAddTo.location, unit.name)
        // silently bail if no tile to place the unit is found
            ?: return null
        if (unit.isGreatPerson()) {
            addNotification("A [${unit.name}] has been born in [${cityToAddTo.name}]!", placedUnit.getTile().position, unit.name)
        }

        if (placedUnit.hasUnique("Religious Unit") && gameInfo.isReligionEnabled()) {
            placedUnit.religion = 
                when {
                    placedUnit.hasUnique("Takes your religion over the one in their birth city")
                    && religionManager.religion?.isMajorReligion() == true ->
                        religionManager.religion!!.name
                    city != null -> city.cityConstructions.cityInfo.religion.getMajorityReligionName()
                    else -> religionManager.religion?.name
                }
            placedUnit.setupAbilityUses()
        }

        for (unique in getMatchingUniques("Land units may cross [] tiles after the first [] is earned")) {
            if (unit.matchesFilter(unique.params[1])) {
                passThroughImpassableUnlocked = true    // Update the cached Boolean
                passableImpassables.add(unique.params[0])   // Add to list of passable impassables
            }
        }
        
        return placedUnit
    }

    /** Tries to place the a [unitName] unit into the [TileInfo] closest to the given the [location]
     * @param location where to try to place the unit
     * @param unitName name of the [BaseUnit] to create and place
     * @return created [MapUnit] or null if no suitable location was found
     * */
    fun placeUnitNearTile(location: Vector2, unitName: String): MapUnit? {
        return gameInfo.tileMap.placeUnitNearTile(location, unitName, this)
    }

    fun addCity(location: Vector2) {
        val newCity = CityInfo(this, location)
        newCity.cityConstructions.chooseNextConstruction()

    }

    fun destroy() {
        val destructionText = if (isMajorCiv()) "The civilization of [$civName] has been destroyed!"
        else "The City-State of [$civName] has been destroyed!"
        for (civ in gameInfo.civilizations)
            civ.addNotification(destructionText, civName, NotificationIcon.Death)
        getCivUnits().forEach { it.destroy() }
        tradeRequests.clear() // if we don't do this then there could be resources taken by "pending" trades forever
        for (diplomacyManager in diplomacy.values) {
            diplomacyManager.trades.clear()
            diplomacyManager.otherCiv().getDiplomacyManager(this).trades.clear()
            for (tradeRequest in diplomacyManager.otherCiv().tradeRequests.filter { it.requestingCiv == civName })
                diplomacyManager.otherCiv().tradeRequests.remove(tradeRequest) // it  would be really weird to get a trade request from a dead civ
        }
    }

    fun getResearchAgreementCost(): Int {
        // https://forums.civfanatics.com/resources/research-agreements-bnw.25568/
        return (
            getEra().researchAgreementCost * gameInfo.gameParameters.gameSpeed.modifier
        ).toInt()
    }

    fun updateProximity(otherCiv: CivilizationInfo, preCalculated: Proximity? = null): Proximity {
        if (otherCiv == this)   return Proximity.None
        if (preCalculated != null) {
            // We usually want to update this for a pair of civs at the same time
            // Since this function *should* be symmetrical for both civs, we can just do it once
            this.proximity[otherCiv.civName] = preCalculated
            return preCalculated
        }
        if (cities.isEmpty() || otherCiv.cities.isEmpty()) {
            proximity[otherCiv.civName] = Proximity.None
            return Proximity.None
        }

        val mapParams = gameInfo.tileMap.mapParameters
        var minDistance = 100000 // a long distance
        var totalDistance = 0
        var connections = 0

        var proximity = Proximity.None

        for (ourCity in cities) {
            for (theirCity in otherCiv.cities) {
                val distance = ourCity.getCenterTile().aerialDistanceTo(theirCity.getCenterTile())
                totalDistance += distance
                connections++
                if (minDistance > distance) minDistance = distance
            }
        }

        if (minDistance <= 7) {
            proximity = Proximity.Neighbors
        } else if (connections > 0) {
            val averageDistance = totalDistance / connections
            val mapFactor = if (mapParams.shape == MapShape.rectangular)
                (mapParams.mapSize.height + mapParams.mapSize.width) / 2
                else  (mapParams.mapSize.radius * 3) / 2 // slightly less area than equal size rect

            val closeDistance = ((mapFactor * 25) / 100).coerceIn(10, 20)
            val farDistance = ((mapFactor * 45) / 100).coerceIn(20, 50)

            proximity = if (minDistance <= 11 && averageDistance <= closeDistance)
                Proximity.Close
            else if (averageDistance <= farDistance)
                Proximity.Far
            else
                Proximity.Distant
        }

        // Check if different continents (unless already max distance, or water map)
        if (connections > 0 && proximity != Proximity.Distant
            && !gameInfo.tileMap.isWaterMap()) {

            if (getCapital().getCenterTile().getContinent() != otherCiv.getCapital().getCenterTile().getContinent()) {
                // Different continents - increase separation by one step
                proximity = when (proximity) {
                    Proximity.Far -> Proximity.Distant
                    Proximity.Close -> Proximity.Far
                    Proximity.Neighbors -> Proximity.Close
                    else -> proximity
                }
            }
        }

        // If there aren't many players (left) we can't be that far
        val numMajors = gameInfo.getAliveMajorCivs().count()
        if (numMajors <= 2 && proximity > Proximity.Close)
            proximity = Proximity.Close
        if (numMajors <= 4 && proximity > Proximity.Far)
            proximity = Proximity.Far

        this.proximity[otherCiv.civName] = proximity

        return proximity
    }

    //////////////////////// City State wrapper functions ////////////////////////

    fun initCityState(ruleset: Ruleset, startingEra: String, unusedMajorCivs: Collection<String>)
        = cityStateFunctions.initCityState(ruleset, startingEra, unusedMajorCivs)
    /** Gain a random great person from the city state */
    private fun giveGreatPersonToPatron(receivingCiv: CivilizationInfo) {
        cityStateFunctions.giveGreatPersonToPatron(receivingCiv)
    }
    fun giveMilitaryUnitToPatron(receivingCiv: CivilizationInfo) {
        cityStateFunctions.giveMilitaryUnitToPatron(receivingCiv)
    }
    fun influenceGainedByGift(donorCiv: CivilizationInfo, giftAmount: Int)
        = cityStateFunctions.influenceGainedByGift(donorCiv, giftAmount)
    fun receiveGoldGift(donorCiv: CivilizationInfo, giftAmount: Int) {
        cityStateFunctions.receiveGoldGift(donorCiv, giftAmount)
    }
    fun turnsForGreatPersonFromCityState(): Int = ((37 + Random().nextInt(7)) * gameInfo.gameParameters.gameSpeed.modifier).toInt()    
    fun getProtectorCivs() = cityStateFunctions.getProtectorCivs()
    fun addProtectorCiv(otherCiv: CivilizationInfo) {
        cityStateFunctions.addProtectorCiv(otherCiv)
    }
    fun removeProtectorCiv(otherCiv: CivilizationInfo, forced: Boolean = false) {
        cityStateFunctions.removeProtectorCiv(otherCiv, forced)
    }
    fun otherCivCanPledgeProtection(otherCiv: CivilizationInfo) = cityStateFunctions.otherCivCanPledgeProtection(otherCiv)
    fun otherCivCanWithdrawProtection(otherCiv: CivilizationInfo) = cityStateFunctions.otherCivCanWithdrawProtection(otherCiv)
    fun updateAllyCivForCityState() {
        cityStateFunctions.updateAllyCivForCityState()
    }
    fun getDiplomaticMarriageCost() = cityStateFunctions.getDiplomaticMarriageCost()
    fun canBeMarriedBy(otherCiv: CivilizationInfo) = cityStateFunctions.canBeMarriedBy(otherCiv)
    fun diplomaticMarriage(otherCiv: CivilizationInfo) {
        cityStateFunctions.diplomaticMarriage(otherCiv)
    }
    fun getTributeWillingness(demandingCiv: CivilizationInfo, demandingWorker: Boolean = false)
        = cityStateFunctions.getTributeWillingness(demandingCiv, demandingWorker)
    fun getTributeModifiers(demandingCiv: CivilizationInfo, demandingWorker: Boolean = false, requireWholeList: Boolean = false)
        = cityStateFunctions.getTributeModifiers(demandingCiv, demandingWorker, requireWholeList)
    fun goldGainedByTribute() = cityStateFunctions.goldGainedByTribute()
    fun tributeGold(demandingCiv: CivilizationInfo) {
        cityStateFunctions.tributeGold(demandingCiv)
    }
    fun tributeWorker(demandingCiv: CivilizationInfo) {
        cityStateFunctions.tributeWorker(demandingCiv)
    }
    fun canGiveStat(statType: Stat) = cityStateFunctions.canGiveStat(statType)
    fun updateDiplomaticRelationshipForCityState() {
        cityStateFunctions.updateDiplomaticRelationshipForCityState()
    }
    fun getFreeTechForCityState() {
        cityStateFunctions.getFreeTechForCityState()
    }
    fun threateningBarbarianKilledBy(otherCiv: CivilizationInfo) {
        cityStateFunctions.threateningBarbarianKilledBy(otherCiv)
    }

    fun getAllyCiv() = allyCivName
    fun setAllyCiv(newAllyName: String?) { allyCivName = newAllyName }

    fun cityStateAttacked(attacker: CivilizationInfo) {
        cityStateFunctions.cityStateAttacked(attacker)
    }
    fun cityStateDestroyed(attacker: CivilizationInfo) {
        cityStateFunctions.cityStateDestroyed(attacker)
    }

    //endregion
}

// reduced variant only for load preview
class CivilizationInfoPreview {
    var civName = ""
    var playerType = PlayerType.AI
    var playerId = ""
    fun isPlayerCivilization() = playerType == PlayerType.Human
}

enum class CivFlags {
    CityStateGreatPersonGift,
    TurnsTillNextDiplomaticVote,
    ShowDiplomaticVotingResults,
    ShouldResetDiplomaticVotes,
    RecentlyBullied
}<|MERGE_RESOLUTION|>--- conflicted
+++ resolved
@@ -702,9 +702,6 @@
         nonStandardTerrainDamage = getMatchingUniques("Units ending their turn on [] tiles take [] damage")
             .any { gameInfo.ruleSet.terrains[it.params[0]]!!.damagePerTurn != it.params[1].toInt() }
 
-<<<<<<< HEAD
-        hasLongCountDisplayUnique = hasUnique(UniqueType.MayanCalendarDisplay)
-=======
         // Cache the last era each resource is used for buildings or units respectively for AI building evaluation
         for (resource in gameInfo.ruleSet.tileResources.values.filter { it.resourceType == ResourceType.Strategic }.map { it.name }) {
             val applicableBuildings = gameInfo.ruleSet.buildings.values.filter { getEquivalentBuilding(it) == it && it.requiresResource(resource) }
@@ -718,7 +715,8 @@
             if (lastEraForUnit != null)
                 lastEraResourceUsedForUnit[resource] = lastEraForUnit
         }
->>>>>>> b41d234d
+
+        hasLongCountDisplayUnique = hasUnique(UniqueType.MayanCalendarDisplay)
     }
 
     fun updateSightAndResources() {
