package com.unciv.logic.civilization

import com.badlogic.gdx.Gdx
import com.badlogic.gdx.graphics.Color
import com.badlogic.gdx.math.Vector2
import com.unciv.UnCivGame
import com.unciv.logic.GameInfo
import com.unciv.logic.city.CityInfo
import com.unciv.logic.civilization.diplomacy.DiplomacyManager
import com.unciv.logic.civilization.diplomacy.DiplomaticStatus
import com.unciv.logic.map.BFS
import com.unciv.logic.map.MapUnit
import com.unciv.logic.map.RoadStatus
import com.unciv.logic.map.TileInfo
import com.unciv.logic.trade.Trade
import com.unciv.models.Counter
import com.unciv.models.gamebasics.Difficulty
import com.unciv.models.gamebasics.GameBasics
import com.unciv.models.gamebasics.Nation
import com.unciv.models.gamebasics.tech.TechEra
import com.unciv.models.gamebasics.tile.ResourceType
import com.unciv.models.gamebasics.tile.TileResource
import com.unciv.models.gamebasics.tr
import com.unciv.models.stats.Stats
import java.util.*
import kotlin.collections.ArrayList
import kotlin.collections.HashMap
import kotlin.math.max
import kotlin.math.pow
import kotlin.math.roundToInt

enum class PlayerType{
    AI,
    Human
}

class TradeRequest(val requestingCiv:String,
                   /** Their offers are what they offer us, and our offers are what they want in return */
                   val trade: Trade){
}

class CivilizationInfo {
    @Transient lateinit var gameInfo: GameInfo
    /**
     * We never add or remove from here directly, could cause comodification problems.
     * Instead, we create a copy list with the change, and replace this list.
     * The other solution, casting toList() every "get", has a performance cost
     */
    @Transient private var units=listOf<MapUnit>()
    @Transient var viewableTiles = setOf<TileInfo>()
    @Transient var viewableInvisibleUnitsTiles = setOf<TileInfo>()

    /** This is for performance since every movement calculation depends on this, see MapUnit comment */
    @Transient var hasActiveGreatWall = false

    var gold = 0
    var happiness = 15
    @Deprecated("As of 2.11.1") var difficulty = "Chieftain"
    var playerType = PlayerType.AI
    var civName = ""
    var cityStateType = ""
    var tech = TechManager()
    var policies = PolicyManager()
    var goldenAges = GoldenAgeManager()
    var greatPeople = GreatPersonManager()
    @Deprecated("As of 2.11.3") var scienceVictory = ScienceVictoryManager()
    var victoryManager=VictoryManager()
    var diplomacy = HashMap<String, DiplomacyManager>()
    var notifications = ArrayList<Notification>()
    val popupAlerts = ArrayList<PopupAlert>()
    val tradeRequests = ArrayList<TradeRequest>()

    // if we only use lists, and change the list each time the cities are changed,
    // we won't get concurrent modification exceptions.
    // This is basically a way to ensure our lists are immutable.
    var cities = listOf<CityInfo>()
    var citiesCreated = 0
    var exploredTiles = HashSet<Vector2>()

    constructor()

    constructor(civName: String) {
        this.civName = civName
        tech.techsResearched.add("Agriculture") // can't be .addTechnology because the civInfo isn't assigned yet
        cityStateType = GameBasics.Nations[civName]!!.cityStateType
    }

    fun clone(): CivilizationInfo {
        val toReturn = CivilizationInfo()
        toReturn.gold = gold
        toReturn.happiness = happiness
        toReturn.playerType = playerType
        toReturn.civName = civName
        toReturn.tech = tech.clone()
        toReturn.policies = policies.clone()
        toReturn.goldenAges = goldenAges.clone()
        toReturn.greatPeople = greatPeople.clone()
        toReturn.victoryManager = victoryManager.clone()
        toReturn.diplomacy.putAll(diplomacy)
        toReturn.cities = cities.map { it.clone() }
        toReturn.exploredTiles.addAll(exploredTiles)
        toReturn.notifications.addAll(notifications)
        toReturn.citiesCreated = citiesCreated
        toReturn.cityStateType = cityStateType
        return toReturn
    }

    //region pure functions
    fun getDifficulty():Difficulty {
        if (isPlayerCivilization()) return gameInfo.getDifficulty()
        return GameBasics.Difficulties["Chieftain"]!!
    }

    fun getNation() = GameBasics.Nations[civName]!!
    fun getTranslatedNation(): Nation {
        val language = UnCivGame.Current.settings.language.replace(" ","_")
        if(!Gdx.files.internal("jsons/Nations_$language.json").exists()) return getNation()
        val translatedNation = GameBasics.getFromJson(Array<Nation>::class.java, "Nations_$language")
                .firstOrNull { it.name==civName}
        if(translatedNation==null)  // this language's trnslation doesn't contain this nation yet,
            return getNation()      // default to english
        return translatedNation
    }

<<<<<<< HEAD
    fun isCityState(): Boolean = (cityStateType.isNullOrEmpty())
=======
    fun getDiplomacyManager(civInfo: CivilizationInfo) = diplomacy[civInfo.civName]!!
    fun getKnownCivs() = diplomacy.values.map { it.otherCiv() }

>>>>>>> c81c81fe
    fun getCapital()=cities.first { it.isCapital() }
    fun isPlayerCivilization() =  playerType==PlayerType.Human
    fun isCurrentPlayer() =  gameInfo.getCurrentPlayerCivilization()==this
    fun isBarbarianCivilization() =  gameInfo.getBarbarianCivilization()==this
    fun getStatsForNextTurn():Stats = getStatMapForNextTurn().values.toList().reduce{a,b->a+b}

    fun getStatMapForNextTurn(): HashMap<String, Stats> {
        val statMap = HashMap<String,Stats>()
        for (city in cities){
            for(entry in city.cityStats.baseStatList){
                if(statMap.containsKey(entry.key))
                    statMap[entry.key] = statMap[entry.key]!! + entry.value
                else statMap[entry.key] = entry.value
            }
        }

        for (entry in getHappinessForNextTurn()) {
            if (!statMap.containsKey(entry.key))
                statMap[entry.key] = Stats()
            statMap[entry.key]!!.happiness += entry.value
        }

        statMap["Transportation upkeep"] = Stats().apply { gold=- getTransportationUpkeep().toFloat()}
        statMap["Unit upkeep"] = Stats().apply { gold=- getUnitUpkeep().toFloat()}

        if (policies.isAdopted("Mandate Of Heaven")) {
            val happiness = statMap.values.map { it.happiness }.sum()
            if(happiness>0) {
                if (!statMap.containsKey("Policies")) statMap["Policies"] = Stats()
                statMap["Policies"]!!.culture += happiness / 2
            }
        }

        // negative gold hurts science
        // if we have - or 0, then the techs will never be complete and the tech button
        // will show a negative number of turns and int.max, respectively
        if (statMap.values.map { it.gold }.sum() < 0) {
            val scienceDeficit = max(statMap.values.map { it.gold }.sum(),
                    1 - statMap.values.map { it.science }.sum())// Leave at least 1
            statMap["Treasury deficit"] = Stats().apply { science = scienceDeficit }
        }
        val goldDifferenceFromTrade = diplomacy.values.sumBy { it.goldPerTurn() }
        if(goldDifferenceFromTrade!=0)
            statMap["Trade"] = Stats().apply { gold= goldDifferenceFromTrade.toFloat() }

        return statMap
    }

    private fun getUnitUpkeep(): Int {
        val baseUnitCost = 0.5f
        val freeUnits = 3
        var unitsToPayFor = getCivUnits()
        if(policies.isAdopted("Oligarchy")) unitsToPayFor = unitsToPayFor.filterNot { it.getTile().isCityCenter() }
        val totalPaidUnits = max(0,unitsToPayFor.count()-freeUnits)
        val gameProgress = gameInfo.turns/400f // as game progresses Maintenance cost rises
        var cost = baseUnitCost*totalPaidUnits*(1+gameProgress)
        cost = cost.pow(1+gameProgress/3) // Why 3? To spread 1 to 1.33
        if(!isPlayerCivilization())
            cost *= gameInfo.getDifficulty().aiUnitMaintenanceModifier
        if(policies.isAdopted("Autocracy")) cost *= 0.66f
        return cost.toInt()
    }

    private fun getTransportationUpkeep(): Int {
        var transportationUpkeep = 0
        for (it in gameInfo.tileMap.values.filter { it.getOwner()==this }.filterNot { it.isCityCenter() }) {
            when(it.roadStatus) {
                RoadStatus.Road -> transportationUpkeep += 1
                RoadStatus.Railroad -> transportationUpkeep += 2
            }
        }
        if (policies.isAdopted("Trade Unions")) transportationUpkeep *= (2 / 3f).toInt()
        return transportationUpkeep
    }

    fun getHappinessForNextTurn(): HashMap<String, Float> {
        val statMap = HashMap<String,Float>()
        statMap["Base happiness"] = getDifficulty().baseHappiness.toFloat()

        var happinessPerUniqueLuxury = 5f
        if (policies.isAdopted("Protectionism")) happinessPerUniqueLuxury += 1
        statMap["Luxury resources"]= getCivResources().keys
                .count { it.resourceType === ResourceType.Luxury } * happinessPerUniqueLuxury

        for(city in cities.toList()){
            for(keyvalue in city.cityStats.getCityHappiness()){
                if(statMap.containsKey(keyvalue.key))
                    statMap[keyvalue.key] = statMap[keyvalue.key]!!+keyvalue.value
                else statMap[keyvalue.key] = keyvalue.value
            }
        }

        if (getBuildingUniques().contains("Provides 1 happiness per social policy")) {
            if(!statMap.containsKey("Policies")) statMap["Policies"]=0f
            statMap["Policies"] = statMap["Policies"]!! +
                    policies.getAdoptedPolicies().count { !it.endsWith("Complete") }.toFloat()
        }

        return statMap
    }

    /**
     * Returns a counter of non-zero resources that the civ has
     */
    fun getCivResources(): Counter<TileResource> {
        val civResources = Counter<TileResource>()
        for (city in cities) civResources.add(city.getCityResources())
        for (dip in diplomacy.values) civResources.add(dip.resourcesFromTrade())
        for(resource in getCivUnits().mapNotNull { it.baseUnit.requiredResource }.map { GameBasics.TileResources[it] })
            civResources.add(resource,-1)
        return civResources
    }

    /**
     * Returns a dictionary of ALL resource names, and the amount that the civ has of each
     */
    fun getCivResourcesByName():HashMap<String,Int>{
        val hashMap = HashMap<String,Int>()
        for(resource in GameBasics.TileResources.keys) hashMap[resource]=0
        for(entry in getCivResources()) hashMap[entry.key.name] = entry.value
        return hashMap
    }

    fun hasResource(resourceName:String): Boolean = getCivResourcesByName()[resourceName]!!>0

    fun getBuildingUniques(): List<String> = cities.flatMap { it.getBuildingUniques()}.distinct()

    fun getCivUnits(): List<MapUnit> = units

    fun addUnit(mapUnit: MapUnit){
        val newList = ArrayList(units)
        newList.add(mapUnit)
        units=newList
    }

    fun removeUnit(mapUnit: MapUnit){
        val newList = ArrayList(units)
        newList.remove(mapUnit)
        units=newList
    }


    fun updateViewableTiles() {
        val newViewableTiles = HashSet<TileInfo>()
        newViewableTiles.addAll(cities.flatMap { it.getTiles() }.flatMap { it.neighbors }) // tiles adjacent to city tiles
        newViewableTiles.addAll(getCivUnits().flatMap { it.getViewableTiles()})
        viewableTiles = newViewableTiles // to avoid concurrent modification problems

        val newViewableInvisibleTiles = HashSet<TileInfo>()
        newViewableInvisibleTiles.addAll(getCivUnits().filter {it.hasUnique("Can attack submarines")}.flatMap {it.getViewableTiles()})
        viewableInvisibleUnitsTiles = newViewableInvisibleTiles
        // updating the viewable tiles also affects the explored tiles, obvs

        val newExploredTiles = HashSet<Vector2>(exploredTiles)
        newExploredTiles.addAll(newViewableTiles.asSequence().map { it.position }
                .filterNot { exploredTiles.contains(it) })
        exploredTiles = newExploredTiles // ditto


        val viewedCivs = HashSet<CivilizationInfo>()
        for(tile in viewableTiles){
            val tileOwner = tile.getOwner()
            if(tileOwner!=null) viewedCivs+=tileOwner
            for(unit in tile.getUnits()) viewedCivs+=unit.civInfo
        }

        if(!isBarbarianCivilization()) {
            for (otherCiv in viewedCivs.filterNot { it == this || it.isBarbarianCivilization() })
                if (!diplomacy.containsKey(otherCiv.civName)) {
                    meetCivilization(otherCiv)
                    addNotification("We have encountered [${otherCiv.civName}]!".tr(), null, Color.GOLD)
                }
        }
    }

    fun meetCivilization(otherCiv: CivilizationInfo) {
        diplomacy[otherCiv.civName] = DiplomacyManager(this, otherCiv.civName)
                .apply { diplomaticStatus = DiplomaticStatus.Peace }

        otherCiv.popupAlerts.add(PopupAlert(AlertType.FirstContact,civName))

        otherCiv.diplomacy[civName] = DiplomacyManager(otherCiv, civName)
                .apply { diplomaticStatus = DiplomaticStatus.Peace }

        popupAlerts.add(PopupAlert(AlertType.FirstContact,otherCiv.civName))
    }

    override fun toString(): String {return civName} // for debug

    fun isDefeated()= cities.isEmpty() && (citiesCreated > 0 || !getCivUnits().any{it.name=="Settler"})

    fun getEra(): TechEra {
        val maxEraOfTech =  tech.researchedTechnologies
                .asSequence()
                .map { it.era() }
                .max()
        if(maxEraOfTech!=null) return maxEraOfTech
        else return TechEra.Ancient
    }

    fun isAtWarWith(otherCiv:CivilizationInfo): Boolean {
        if(otherCiv.isBarbarianCivilization() || isBarbarianCivilization()) return true
        if(!diplomacy.containsKey(otherCiv.civName)) // not encountered yet
            return false
        return getDiplomacyManager(otherCiv).diplomaticStatus == DiplomaticStatus.War
    }

    fun isAtWar() = diplomacy.values.any { it.diplomaticStatus== DiplomaticStatus.War && !it.otherCiv().isDefeated() }
    //endregion

    //region state-changing functions
    fun setTransients() {
        goldenAges.civInfo = this
        policies.civInfo = this
        if(policies.adoptedPolicies.size>0 && policies.numberOfAdoptedPolicies == 0)
            policies.numberOfAdoptedPolicies = policies.adoptedPolicies.count { !it.endsWith("Complete") }

        if(citiesCreated==0 && cities.any())
            citiesCreated = cities.filter { it.name in getNation().cities }.count()

        tech.civInfo = this
        tech.setTransients()
        diplomacy.values.forEach { it.civInfo=this}

        victoryManager.civInfo=this

        // As of 2.11.3 scienceVictory is deprecated
        if(victoryManager.currentsSpaceshipParts.values.sum() == 0
                && scienceVictory.currentParts.values.sum()>0)
            victoryManager.currentsSpaceshipParts = scienceVictory.currentParts

        for (cityInfo in cities) {
            cityInfo.civInfo = this // must be before the city's setTransients because it depends on the tilemap, that comes from the currentPlayerCivInfo
            cityInfo.setTransients()
        }
        setCitiesConnectedToCapitalTransients()
        updateViewableTiles()
        updateHasActiveGreatWall()
    }

    fun updateHasActiveGreatWall(){
        hasActiveGreatWall = !tech.isResearched("Dynamite") &&
                getBuildingUniques().contains("Enemy land units must spend 1 extra movement point when inside your territory (obsolete upon Dynamite)")
    }

    fun startTurn(){
        // Generate great people at the start of the turn,
        // so they won't be generated out in the open and vulnerable to enemy attacks before you can control them
        if (cities.isNotEmpty()) { //if no city available, addGreatPerson will throw exception
            val greatPerson = greatPeople.getNewGreatPerson()
            if (greatPerson != null) addGreatPerson(greatPerson)
        }

        updateViewableTiles() // adds explored tiles so that the units will be able to perform automated actions better
        setCitiesConnectedToCapitalTransients()
        for (city in cities) city.startTurn()

        happiness = getHappinessForNextTurn().values.sum().roundToInt()
        getCivUnits().toList().forEach { it.startTurn() }
    }

    fun endTurn() {
        notifications.clear()

        val nextTurnStats = getStatsForNextTurn()

        policies.endTurn(nextTurnStats.culture.toInt())

        // disband units until there are none left OR the gold values are normal
        if(!isBarbarianCivilization() && gold < -100 && nextTurnStats.gold.toInt() < 0) {
            for (i in 1 until (gold / -100)) {
                var civMilitaryUnits = getCivUnits().filter { !it.type.isCivilian() }
                if (civMilitaryUnits.isNotEmpty()) {
                    val unitToDisband = civMilitaryUnits.first()
                    unitToDisband.destroy()
                    civMilitaryUnits -= unitToDisband
                    addNotification("Cannot provide unit upkeep for " + unitToDisband.name + " - unit has been disbanded!".tr(), null, Color.RED)
                }
            }
        }

        gold += nextTurnStats.gold.toInt()

        if (cities.isNotEmpty()) tech.nextTurn(nextTurnStats.science.toInt())

        greatPeople.addGreatPersonPoints(getGreatPersonPointsForNextTurn())

        for (city in cities.toList()) { // a city can be removed while iterating (if it's being razed) so we need to iterate over a copy
            city.endTurn()
        }

        goldenAges.endTurn(happiness)
        getCivUnits().forEach { it.endTurn() }
        diplomacy.values.forEach{it.nextTurn()}
        updateHasActiveGreatWall()
    }

    fun getGreatPersonPointsForNextTurn(): Stats {
        val stats = Stats()
        for (city in cities) stats.add(city.getGreatPersonPoints())
        return stats
    }

    fun canEnterTiles(otherCiv: CivilizationInfo): Boolean {
        if(otherCiv==this) return true
        if(isAtWarWith(otherCiv)) return true
        if(getDiplomacyManager(otherCiv).hasOpenBorders()) return true
        return false
    }

    fun addNotification(text: String, location: Vector2?,color: Color) {
        if(playerType==PlayerType.AI) return // no point in lengthening the saved game info if no one will read it
        notifications.add(Notification(text, location,color))
    }

    fun addGreatPerson(greatPerson: String, city:CityInfo = cities.random()) {
        placeUnitNearTile(city.location, greatPerson)
        addNotification("A [$greatPerson] has been born!".tr(), city.location, Color.GOLD)
    }

    fun placeUnitNearTile(location: Vector2, unitName: String): MapUnit {
        return gameInfo.tileMap.placeUnitNearTile(location, unitName, this)
    }

    fun addCity(location: Vector2) {
        val newCity = CityInfo(this, location)
        newCity.cityConstructions.chooseNextConstruction()
    }

    fun setCitiesConnectedToCapitalTransients(){
        if(cities.isEmpty()) return // eg barbarians

        // We map which cities we've reached, to the mediums they've been reached by -
        // this is so we know that if we've seen which cities can be connected by port A, and one
        // of those is city B, then we don't need to check the cities that B can connect to by port,
        // since we'll get the same cities we got from A, since they're connected to the same sea.
        val citiesReachedToMediums = HashMap<CityInfo,ArrayList<String>>()
        var citiesToCheck = mutableListOf(getCapital())
        citiesReachedToMediums[getCapital()] = arrayListOf("Start")
        while(citiesToCheck.isNotEmpty() && citiesReachedToMediums.size<cities.size){
            val newCitiesToCheck = mutableListOf<CityInfo>()
            for(cityToConnectFrom in citiesToCheck){
                val reachedMediums = citiesReachedToMediums[cityToConnectFrom]!!

                // This is copypasta and can be cleaned up
                if(!reachedMediums.contains("Road")){
                    val roadBfs = BFS(cityToConnectFrom.getCenterTile()){it.roadStatus!=RoadStatus.None}
                    roadBfs.stepToEnd()
                    val reachedCities = cities.filter { roadBfs.tilesReached.containsKey(it.getCenterTile())}
                    for(reachedCity in reachedCities){
                        if(!citiesReachedToMediums.containsKey(reachedCity)){
                            newCitiesToCheck.add(reachedCity)
                            citiesReachedToMediums[reachedCity] = arrayListOf()
                        }
                        val cityReachedByMediums = citiesReachedToMediums[reachedCity]!!
                        if(!cityReachedByMediums.contains("Road"))
                            cityReachedByMediums.add("Road")
                    }
                    citiesReachedToMediums[cityToConnectFrom]!!.add("Road")
                }

                if(!reachedMediums.contains("Harbor")
                        && cityToConnectFrom.cityConstructions.containsBuildingOrEquivalent("Harbor")){
                    val seaBfs = BFS(cityToConnectFrom.getCenterTile()){it.isWater() || it.isCityCenter()}
                    seaBfs.stepToEnd()
                    val reachedCities = cities.filter { seaBfs.tilesReached.containsKey(it.getCenterTile())}
                    for(reachedCity in reachedCities){
                        if(!citiesReachedToMediums.containsKey(reachedCity)){
                            newCitiesToCheck.add(reachedCity)
                            citiesReachedToMediums[reachedCity] = arrayListOf()
                        }
                        val cityReachedByMediums = citiesReachedToMediums[reachedCity]!!
                        if(!cityReachedByMediums.contains("Harbor"))
                            cityReachedByMediums.add("Harbor")
                    }
                    citiesReachedToMediums[cityToConnectFrom]!!.add("Harbor")
                }
            }
            citiesToCheck = newCitiesToCheck
        }

        for(city in cities){
            city.isConnectedToCapital = citiesReachedToMediums.containsKey(city)
        }
    }

    //endregion
}<|MERGE_RESOLUTION|>--- conflicted
+++ resolved
@@ -122,13 +122,10 @@
         return translatedNation
     }
 
-<<<<<<< HEAD
     fun isCityState(): Boolean = (cityStateType.isNullOrEmpty())
-=======
     fun getDiplomacyManager(civInfo: CivilizationInfo) = diplomacy[civInfo.civName]!!
     fun getKnownCivs() = diplomacy.values.map { it.otherCiv() }
 
->>>>>>> c81c81fe
     fun getCapital()=cities.first { it.isCapital() }
     fun isPlayerCivilization() =  playerType==PlayerType.Human
     fun isCurrentPlayer() =  gameInfo.getCurrentPlayerCivilization()==this
