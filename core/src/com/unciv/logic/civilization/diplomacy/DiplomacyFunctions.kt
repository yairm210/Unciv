--- conflicted
+++ resolved
@@ -87,11 +87,11 @@
             }
         }
     }
-<<<<<<< HEAD
 
     /**
      * If denounciation happened this turn from either side, establishing embassy again is possible only from next turn.
      */
+    @Readonly
     private fun isDenouncedThisTurn(diploManager: DiplomacyManager): Boolean {
         return diploManager.getFlag(DiplomacyFlags.Denunciation) == 30
             || diploManager.otherCivDiplomacy().getFlag(DiplomacyFlags.Denunciation) == 30
@@ -101,6 +101,7 @@
      * Basic check if we can trade embassies, does not check all prerequisities
      * Use [canOfferEmbassyTo] and [canEstablishEmbassyWith] instead
      */
+    @Readonly
     private fun canEstablishEmbassy(): Boolean {
         return civInfo.isMajorCiv()
             && civInfo.hasUnique(UniqueType.EnablesEmbassies)
@@ -110,6 +111,7 @@
     /**
      * Test if we can offer our embassy to [otherCiv]
      */
+    @Readonly
     fun canOfferEmbassyTo(otherCiv: Civilization): Boolean {
         if (!canEstablishEmbassy() || !otherCiv.isMajorCiv()) return false
         val theirDiploManager = otherCiv.getDiplomacyManager(civInfo)!!
@@ -121,6 +123,7 @@
     /**
      * Test if we can establish embassy in [otherCiv] capital
      */
+    @Readonly
     fun canEstablishEmbassyWith(otherCiv: Civilization): Boolean {
         if (!canEstablishEmbassy() || !otherCiv.isMajorCiv()) return false
         val ourDiploManager = civInfo.getDiplomacyManager(otherCiv)!!
@@ -133,6 +136,7 @@
      * Test if both civs have embassies established in each others' capital
      * Returns true if base ruleset or mods don't enable embassies
      */
+    @Readonly
     fun hasMutualEmbassyWith(otherCiv: Civilization): Boolean {
         return if (civInfo.hasUnique(UniqueType.EnablesEmbassies)
             && civInfo.hasUnique(UniqueType.RequiresEmbassiesForDiplomacy))
@@ -155,10 +159,6 @@
         theirDiploManager.removeModifier(DiplomaticModifiers.SharedEmbassies)
     }
 
-=======
-    
-    @Readonly
->>>>>>> c6c820af
     fun canSignDeclarationOfFriendshipWith(otherCiv: Civilization): Boolean {
         return otherCiv.isMajorCiv() && !otherCiv.isAtWarWith(civInfo)
             && !civInfo.getDiplomacyManager(otherCiv)!!.hasFlag(DiplomacyFlags.Denunciation)
@@ -184,12 +184,8 @@
             && !ourDiploManager.otherCivDiplomacy().hasFlag(DiplomacyFlags.ResearchAgreement)
     }
 
-<<<<<<< HEAD
+    @Readonly
     fun canSignResearchAgreementWith(otherCiv: Civilization): Boolean {
-=======
-    @Readonly
-    fun canSignResearchAgreementsWith(otherCiv: Civilization): Boolean {
->>>>>>> c6c820af
         val cost = getResearchAgreementCost(otherCiv)
         return canSignResearchAgreementNoCostWith(otherCiv)
             && civInfo.gold >= cost && otherCiv.gold >= cost
@@ -243,7 +239,4 @@
         if (!civInfo.isAIOrAutoPlaying() && otherCiv.isCityState) return true
         return false
     }
-
-
-
 }