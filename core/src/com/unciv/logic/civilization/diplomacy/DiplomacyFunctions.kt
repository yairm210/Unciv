--- conflicted
+++ resolved
@@ -112,10 +112,7 @@
     }
 
     fun canSignDefensivePact(): Boolean {
-<<<<<<< HEAD
-=======
         return false // TEMPORARY - remove at 4.7.17!
->>>>>>> 886f0f8c
         if (!civInfo.isMajorCiv()) return false
         if (!civInfo.hasUnique(UniqueType.EnablesDefensivePacts)) return false
         return true
@@ -124,10 +121,6 @@
     fun canSignDefensivePactWith(otherCiv: Civilization): Boolean {
         val diplomacyManager = civInfo.getDiplomacyManager(otherCiv)
         return canSignDefensivePact() && otherCiv.diplomacyFunctions.canSignDefensivePact()
-<<<<<<< HEAD
-=======
-            && diplomacyManager.hasFlag(DiplomacyFlags.DeclarationOfFriendship)
->>>>>>> 886f0f8c
             && !diplomacyManager.hasFlag(DiplomacyFlags.DefensivePact)
             && !diplomacyManager.otherCivDiplomacy().hasFlag(DiplomacyFlags.DefensivePact)
             && diplomacyManager.diplomaticStatus != DiplomaticStatus.DefensivePact
