package com.unciv.logic.civilization.diplomacy

import com.badlogic.gdx.graphics.Color
import com.unciv.Constants
import com.unciv.logic.civilization.*
import com.unciv.logic.trade.Trade
import com.unciv.logic.trade.TradeOffer
import com.unciv.logic.trade.TradeType
import com.unciv.models.ruleset.tile.ResourceSupplyList
import com.unciv.models.translations.getPlaceholderParameters
import com.unciv.models.translations.getPlaceholderText
import kotlin.math.ceil
import kotlin.math.max
import kotlin.math.min

enum class RelationshipLevel(val color: Color) {
    // War is tested separately for the Diplomacy Screen. Colored RED. 
    Unforgivable(Color.FIREBRICK),
    Afraid(Color(0x5300ffff)),     // HSV(260,100,100)
    Enemy(Color.YELLOW),
    Competitor(Color(0x1f998fff)), // HSV(175,80,60)
    Neutral(Color(0x1bb371ff)),    // HSV(154,85,70)
    Favorable(Color(0x14cc3cff)),  // HSV(133,90,80)
    Friend(Color(0x2ce60bff)),     // HSV(111,95,90)
    Ally(Color.CHARTREUSE)           // HSV(90,100,100)
}

enum class DiplomacyFlags{
    DeclinedLuxExchange,
    DeclinedPeace,
    DeclinedResearchAgreement,
    DeclaredWar,
    DeclarationOfFriendship,
    ResearchAgreement,
    Denunceation,
    BorderConflict,
    SettledCitiesNearUs,
    AgreedToNotSettleNearUs,
    IgnoreThemSettlingNearUs,
    ProvideMilitaryUnit,
    EverBeenFriends,
    MarriageCooldown,
    NotifiedAfraid,
<<<<<<< HEAD
    RecentlyPledgedProtection,
    RecentlyWithdrewProtection,
=======
    AngerFreeIntrusion
>>>>>>> 69e2828a
}

enum class DiplomaticModifiers{
    DeclaredWarOnUs,
    WarMongerer,
    CapturedOurCities,
    DeclaredFriendshipWithOurEnemies,
    BetrayedDeclarationOfFriendship,
    Denunciation,
    DenouncedOurAllies,
    RefusedToNotSettleCitiesNearUs,
    BetrayedPromiseToNotSettleCitiesNearUs,
    UnacceptableDemands,
    UsedNuclearWeapons,
    StealingTerritory,

    YearsOfPeace,
    SharedEnemy,
    LiberatedCity,
    DeclarationOfFriendship,
    DeclaredFriendshipWithOurAllies,
    DenouncedOurEnemies,
    OpenBorders,
    FulfilledPromiseToNotSettleCitiesNearUs,
    GaveUsUnits
}

class DiplomacyManager() {

    companion object {
        /** The value city-state influence can't go below */
        const val MINIMUM_INFLUENCE = -60f
    }

    @Suppress("JoinDeclarationAndAssignment")  // incorrect warning - constructor would need to be higher in scope
    @Transient
    lateinit var civInfo: CivilizationInfo

    // since this needs to be checked a lot during travel, putting it in a transient is a good performance booster
    @Transient
    var hasOpenBorders = false

    lateinit var otherCivName: String
    var trades = ArrayList<Trade>()
    var diplomaticStatus = DiplomaticStatus.War

    /** Contains various flags (declared war, promised to not settle, declined luxury trade) and the number of turns in which they will expire.
     *  The JSON serialize/deserialize REFUSES to deserialize hashmap keys as Enums, so I'm forced to use strings instead =(
     *  This is so sad Alexa play Despacito */
    private var flagsCountdown = HashMap<String, Int>()

    /** For AI. Positive is good relations, negative is bad.
     * Baseline is 1 point for each turn of peace - so declaring a war upends 40 years of peace, and e.g. capturing a city can be another 30 or 40.
     * As for why it's String and not DiplomaticModifier see FlagsCountdown comment */
    var diplomaticModifiers = HashMap<String, Float>()

    /** For city-states. Influence is saved in the CITY STATE -> major civ Diplomacy, NOT in the major civ -> city state diplomacy.
     *  Won't go below [MINIMUM_INFLUENCE]. Note this declaration leads to Major Civs getting MINIMUM_INFLUENCE serialized, but that is ignored. */
    var influence = 0f
        private set
        get() = if (civInfo.isAtWarWith(otherCiv())) MINIMUM_INFLUENCE else field

    /** Total of each turn Science during Research Agreement */
    var totalOfScienceDuringRA = 0

    fun clone(): DiplomacyManager {
        val toReturn = DiplomacyManager()
        toReturn.otherCivName = otherCivName
        toReturn.diplomaticStatus = diplomaticStatus
        toReturn.trades.addAll(trades.map { it.clone() })
        toReturn.influence = influence
        toReturn.flagsCountdown.putAll(flagsCountdown)
        toReturn.diplomaticModifiers.putAll(diplomaticModifiers)
        toReturn.totalOfScienceDuringRA = totalOfScienceDuringRA
        return toReturn
    }

    constructor(civilizationInfo: CivilizationInfo, OtherCivName: String) : this() {
        civInfo = civilizationInfo
        otherCivName = OtherCivName
        updateHasOpenBorders()
    }

    //region pure functions
    fun otherCiv() = civInfo.gameInfo.getCivilization(otherCivName)
    fun otherCivDiplomacy() = otherCiv().getDiplomacyManager(civInfo)

    fun turnsToPeaceTreaty(): Int {
        for (trade in trades)
            for (offer in trade.ourOffers)
                if (offer.name == Constants.peaceTreaty && offer.duration > 0) return offer.duration
        return 0
    }

    fun opinionOfOtherCiv() = diplomaticModifiers.values.sum()

    fun relationshipLevel(): RelationshipLevel {
        if (civInfo.isPlayerCivilization() && otherCiv().isPlayerCivilization())
            return RelationshipLevel.Neutral // People make their own choices.

        if (civInfo.isPlayerCivilization())
            return otherCiv().getDiplomacyManager(civInfo).relationshipLevel()

        if (civInfo.isCityState()) return when {
            influence <= -30 || civInfo.isAtWarWith(otherCiv()) -> RelationshipLevel.Unforgivable
            influence < 30 && civInfo.getTributeWillingness(otherCiv()) > 0 -> RelationshipLevel.Afraid
            influence < 0 -> RelationshipLevel.Enemy
            influence >= 60 && civInfo.getAllyCiv() == otherCivName -> RelationshipLevel.Ally
            influence >= 30 -> RelationshipLevel.Friend
            else -> RelationshipLevel.Neutral
        }

        // not entirely sure what to do between AI civs, because they probably have different views of each other,
        // maybe we need to average their views of each other? That makes sense to me.

        val opinion = opinionOfOtherCiv()
        return when {
            opinion <= -80 -> RelationshipLevel.Unforgivable
            opinion <= -40 || civInfo.isAtWarWith(otherCiv()) -> RelationshipLevel.Enemy  /* During wartime, the estimation in which you are held may be enemy OR unforgivable */
            opinion <= -15 -> RelationshipLevel.Competitor

            opinion >= 80 -> RelationshipLevel.Ally
            opinion >= 40 -> RelationshipLevel.Friend
            opinion >= 15 -> RelationshipLevel.Favorable
            else -> RelationshipLevel.Neutral
        }
    }

    /** Returns the number of turns to degrade from Ally or from Friend */
    fun getTurnsToRelationshipChange(): Int {
        if (otherCiv().isCityState())
            return otherCivDiplomacy().getTurnsToRelationshipChange()

        if (civInfo.isCityState() && !otherCiv().isCityState()) {
            val dropPerTurn = getCityStateInfluenceDegrade()
            return when {
                relationshipLevel() >= RelationshipLevel.Ally -> ceil((influence - 60f) / dropPerTurn).toInt() + 1
                relationshipLevel() >= RelationshipLevel.Friend -> ceil((influence - 30f) / dropPerTurn).toInt() + 1
                else -> 0
            }
        }
        return 0
    }

    fun matchesCityStateRelationshipFilter(filter: String): Boolean {
        val relationshipLevel = relationshipLevel()
        return when (filter) {
            "Allied" -> relationshipLevel == RelationshipLevel.Ally
            "Friendly" -> relationshipLevel == RelationshipLevel.Friend
            "Enemy" -> relationshipLevel == RelationshipLevel.Enemy
            "Unforgiving" -> relationshipLevel == RelationshipLevel.Unforgivable
            "Neutral" -> relationshipLevel == RelationshipLevel.Neutral
            else -> false
        }
    }
    
    fun addInfluence(amount: Float) {
        setInfluence(influence + amount)
    }
    
    fun setInfluence(amount: Float) {
        influence = max(amount, MINIMUM_INFLUENCE)
        civInfo.updateAllyCivForCityState()
    }

    // To be run from City-State DiplomacyManager, which holds the influence. Resting point for every major civ can be different.
    fun getCityStateInfluenceRestingPoint(): Float {
        var restingPoint = 0f

        for (unique in otherCiv().getMatchingUniques("Resting point for Influence with City-States is increased by []"))
            restingPoint += unique.params[0].toInt()

        for (unique in otherCiv().getMatchingUniques("Resting point for Influence with City-States following this religion []"))
            if (otherCiv().religionManager.religion?.name == civInfo.getCapital().religion.getMajorityReligionName())
                restingPoint += unique.params[0].toInt()

        if (diplomaticStatus == DiplomaticStatus.Protector) restingPoint += 5
        return restingPoint
    }

    private fun getCityStateInfluenceDegrade(): Float {
        if (influence < getCityStateInfluenceRestingPoint())
            return 0f

        val decrement = when (civInfo.cityStatePersonality) {
            CityStatePersonality.Hostile -> 1.5f
            else -> 1f
        }

        var modifier = when (civInfo.cityStatePersonality) {
            CityStatePersonality.Hostile -> 2f
            CityStatePersonality.Irrational -> 1.5f
            CityStatePersonality.Friendly -> .5f
            else -> 1f
        }

        for (unique in otherCiv().getMatchingUniques("City-State Influence degrades []% slower"))
            modifier *= 1f - unique.params[0].toFloat() / 100f

        for (civ in civInfo.gameInfo.civilizations.filter { it.isMajorCiv() && it != otherCiv()}) {
            for (unique in civ.getMatchingUniques("Influence of all other civilizations with all city-states degrades []% faster")) {
                modifier *= 1f + unique.params[0].toFloat() / 100f
            }
        }

        return max(0f, decrement) * max(0f, modifier)
    }

    private fun getCityStateInfluenceRecovery(): Float {
        if (influence > getCityStateInfluenceRestingPoint())
            return 0f

        val increment = 1f

        var modifier = when (civInfo.cityStatePersonality) {
            CityStatePersonality.Friendly -> 2f
            CityStatePersonality.Irrational -> 1.5f
            CityStatePersonality.Hostile -> .5f
            else -> 1f
        }

        if (otherCiv().hasUnique("City-State Influence recovers at twice the normal rate"))
            modifier *= 2f

        return max(0f, increment) * max(0f, modifier)
    }

    fun canDeclareWar() = turnsToPeaceTreaty() == 0 && diplomaticStatus != DiplomaticStatus.War

    //Used for nuke
    fun canAttack() = turnsToPeaceTreaty() == 0

    fun goldPerTurn(): Int {
        var goldPerTurnForUs = 0
        for (trade in trades) {
            for (offer in trade.ourOffers.filter { it.type == TradeType.Gold_Per_Turn })
                goldPerTurnForUs -= offer.amount
            for (offer in trade.theirOffers.filter { it.type == TradeType.Gold_Per_Turn })
                goldPerTurnForUs += offer.amount
        }
        return goldPerTurnForUs
    }

    fun scienceFromResearchAgreement() {
        // https://forums.civfanatics.com/resources/research-agreements-bnw.25568/
        val scienceFromResearchAgreement = min(totalOfScienceDuringRA, otherCivDiplomacy().totalOfScienceDuringRA)
        civInfo.tech.scienceFromResearchAgreements += scienceFromResearchAgreement
        otherCiv().tech.scienceFromResearchAgreements += scienceFromResearchAgreement
        totalOfScienceDuringRA = 0
        otherCivDiplomacy().totalOfScienceDuringRA = 0
    }

    fun resourcesFromTrade(): ResourceSupplyList {
        val counter = ResourceSupplyList()
        val resourcesMap = civInfo.gameInfo.ruleSet.tileResources
        val isResourceFilter: (TradeOffer) -> Boolean = {
            (it.type == TradeType.Strategic_Resource || it.type == TradeType.Luxury_Resource)
                    && civInfo.gameInfo.ruleSet.tileResources.containsKey(it.name)
        }
        for (trade in trades) {
            for (offer in trade.ourOffers.filter(isResourceFilter))
                counter.add(resourcesMap[offer.name]!!, -offer.amount, "Trade")
            for (offer in trade.theirOffers.filter(isResourceFilter))
                counter.add(resourcesMap[offer.name]!!, offer.amount, "Trade")
        }

        for (trade in otherCiv().tradeRequests.filter { it.requestingCiv == civInfo.civName }) {
            for (offer in trade.trade.theirOffers.filter(isResourceFilter))
                counter.add(resourcesMap[offer.name]!!, -offer.amount, "Trade request")
        }

        return counter
    }

    /** Returns the [civilizations][CivilizationInfo] that know about both sides ([civInfo] and [otherCiv]) */
    fun getCommonKnownCivs(): Set<CivilizationInfo> = civInfo.getKnownCivs().intersect(otherCiv().getKnownCivs())

    /** Returns true when the [civInfo]'s territory is considered allied for [otherCiv].
     *  This includes friendly and allied city-states and the open border treaties.
     */
    fun isConsideredFriendlyTerritory(): Boolean {
        if (civInfo.isCityState() &&
            (relationshipLevel() >= RelationshipLevel.Friend || otherCiv().hasUnique("City-State territory always counts as friendly territory")))
            return true
        return hasOpenBorders
    }
    //endregion

    //region state-changing functions
    fun removeUntenableTrades() {

        for (trade in trades.toList()) {

            // Every cancelled trade can change this - if 1 resource is missing,
            // don't cancel all trades of that resource, only cancel one (the first one, as it happens, since they're added chronologically)
            val negativeCivResources = civInfo.getCivResources()
                    .filter { it.amount < 0 }.map { it.resource.name }

            for (offer in trade.ourOffers) {
                if (offer.type in listOf(TradeType.Luxury_Resource, TradeType.Strategic_Resource)
                        && (offer.name in negativeCivResources || !civInfo.gameInfo.ruleSet.tileResources.containsKey(offer.name))) {
                    trades.remove(trade)
                    val otherCivTrades = otherCiv().getDiplomacyManager(civInfo).trades
                    otherCivTrades.removeAll { it.equals(trade.reverse()) }
                    civInfo.addNotification("One of our trades with [$otherCivName] has been cut short", NotificationIcon.Trade, otherCivName)
                    otherCiv().addNotification("One of our trades with [${civInfo.civName}] has been cut short", NotificationIcon.Trade, civInfo.civName)
                    civInfo.updateDetailedCivResources()
                }
            }
        }
    }

    // for performance reasons we don't want to call this every time we want to see if a unit can move through a tile
    fun updateHasOpenBorders() {
        // City-states can enter ally's territory (the opposite is true anyway even without open borders)
        val newHasOpenBorders = civInfo.getAllyCiv() == otherCivName
                || trades.flatMap { it.theirOffers }.any { it.name == Constants.openBorders && it.duration > 0 }

        val bordersWereClosed = hasOpenBorders && !newHasOpenBorders
        hasOpenBorders = newHasOpenBorders

        if (bordersWereClosed) { // borders were closed, get out!
            for (unit in civInfo.getCivUnits()
                .filter { it.currentTile.getOwner()?.civName == otherCivName }.toList()) {
                unit.movement.teleportToClosestMoveableTile()
            }
        }
    }

    fun nextTurn() {
        nextTurnTrades()
        removeUntenableTrades()
        updateHasOpenBorders()
        nextTurnDiplomaticModifiers()
        nextTurnFlags()
        if (civInfo.isCityState() && !otherCiv().isCityState())
            nextTurnCityStateInfluence()
        updateEverBeenFriends()
    }

    /** True when the two civs have been friends in the past */
    fun everBeenFriends(): Boolean = hasFlag(DiplomacyFlags.EverBeenFriends)

    /** Set [DiplomacyFlags.EverBeenFriends] if the two civilization are currently at least friends */
    private fun updateEverBeenFriends() {
        if (relationshipLevel() >= RelationshipLevel.Friend && !everBeenFriends())
            setFlag(DiplomacyFlags.EverBeenFriends, -1)
    }

    private fun nextTurnCityStateInfluence() {
        val initialRelationshipLevel = relationshipLevel()

        val restingPoint = getCityStateInfluenceRestingPoint()
        if (influence > restingPoint) {
            val decrement = getCityStateInfluenceDegrade()
            influence = max(restingPoint, influence - decrement)
        } else if (influence < restingPoint) {
            val increment = getCityStateInfluenceRecovery()
            influence = min(restingPoint, influence + increment)
        }
        civInfo.updateAllyCivForCityState()

        if (!civInfo.isDefeated()) { // don't display city state relationship notifications when the city state is currently defeated
            val civCapitalLocation = if (civInfo.cities.isNotEmpty()) civInfo.getCapital().location else null
            if (getTurnsToRelationshipChange() == 1) {
                val text = "Your relationship with [${civInfo.civName}] is about to degrade"
                if (civCapitalLocation != null) otherCiv().addNotification(text, civCapitalLocation, civInfo.civName, NotificationIcon.Diplomacy)
                else otherCiv().addNotification(text, civInfo.civName, NotificationIcon.Diplomacy)
            }

            if (initialRelationshipLevel >= RelationshipLevel.Friend && initialRelationshipLevel != relationshipLevel()) {
                val text = "Your relationship with [${civInfo.civName}] degraded"
                if (civCapitalLocation != null) otherCiv().addNotification(text, civCapitalLocation, civInfo.civName, NotificationIcon.Diplomacy)
                else otherCiv().addNotification(text, civInfo.civName, NotificationIcon.Diplomacy)
            }

            // Potentially notify about afraid status
            if (influence < 30  // We usually don't want to bully our friends
            && !hasFlag(DiplomacyFlags.NotifiedAfraid)
            && civInfo.getTributeWillingness(otherCiv()) > 0) {
                setFlag(DiplomacyFlags.NotifiedAfraid, 20)  // Wait 20 turns until next reminder
                val text = "[${civInfo.civName}] is afraid of your military power!"
                if (civCapitalLocation != null) otherCiv().addNotification(text, civCapitalLocation, civInfo.civName, NotificationIcon.Diplomacy)
                else otherCiv().addNotification(text, civInfo.civName, NotificationIcon.Diplomacy)
            }
        }
    }

    private fun nextTurnFlags() {
        loop@ for (flag in flagsCountdown.keys.toList()) {
            // No need to decrement negative countdown flags: they do not expire
            if (flagsCountdown[flag]!! > 0)
                flagsCountdown[flag] = flagsCountdown[flag]!! - 1

            // If we have uniques that make city states grant military units faster when at war with a common enemy, add higher numbers to this flag
            if (flag == DiplomacyFlags.ProvideMilitaryUnit.name && civInfo.isMajorCiv() && otherCiv().isCityState() && 
                    civInfo.gameInfo.civilizations.filter { civInfo.isAtWarWith(it) && otherCiv().isAtWarWith(it) }.any()) {
                for (unique in civInfo.getMatchingUniques("Militaristic City-States grant units [] times as fast when you are at war with a common nation")) {
                    flagsCountdown[DiplomacyFlags.ProvideMilitaryUnit.name] =
                        flagsCountdown[DiplomacyFlags.ProvideMilitaryUnit.name]!! - unique.params[0].toInt() + 1
                    if (flagsCountdown[DiplomacyFlags.ProvideMilitaryUnit.name]!! <= 0) {
                        flagsCountdown[DiplomacyFlags.ProvideMilitaryUnit.name] = 0
                        break
                    }
                }
            }

            // At the end of every turn
            if (flag == DiplomacyFlags.ResearchAgreement.name)
                totalOfScienceDuringRA += civInfo.statsForNextTurn.science.toInt()

            // Only when flag is expired
            if (flagsCountdown[flag] == 0) {
                when (flag) {
                    DiplomacyFlags.ResearchAgreement.name -> {
                        if (!otherCivDiplomacy().hasFlag(DiplomacyFlags.ResearchAgreement))
                            scienceFromResearchAgreement()
                    }
                    // This is confusingly named - in fact, the civ that has the flag set is the MAJOR civ
                    DiplomacyFlags.ProvideMilitaryUnit.name -> {
                        // Do not unset the flag - they may return soon, and we'll continue from that point on
                        if (civInfo.cities.isEmpty() || otherCiv().cities.isEmpty())
                            continue@loop
                        else
                            otherCiv().giveMilitaryUnitToPatron(civInfo)
                    }
                    DiplomacyFlags.AgreedToNotSettleNearUs.name -> {
                        addModifier(DiplomaticModifiers.FulfilledPromiseToNotSettleCitiesNearUs, 10f)
                    }
                }

                flagsCountdown.remove(flag)
            }
        }
    }

    private fun nextTurnTrades() {
        for (trade in trades.toList()) {
            for (offer in trade.ourOffers.union(trade.theirOffers).filter { it.duration > 0 }) {
                offer.duration--
            }

            if (trade.ourOffers.all { it.duration <= 0 } && trade.theirOffers.all { it.duration <= 0 }) {
                trades.remove(trade)
                for (offer in trade.ourOffers.union(trade.theirOffers).filter { it.duration == 0 }) { // this was a timed trade
                    if (offer in trade.theirOffers)
                        civInfo.addNotification("[${offer.name}] from [$otherCivName] has ended", otherCivName, NotificationIcon.Trade)
                    else civInfo.addNotification("[${offer.name}] to [$otherCivName] has ended", otherCivName, NotificationIcon.Trade)

                    civInfo.updateStatsForNextTurn() // if they were bringing us gold per turn
                    civInfo.updateDetailedCivResources() // if they were giving us resources
                }
            }
        }
    }

    private fun nextTurnDiplomaticModifiers() {
        if (diplomaticStatus == DiplomaticStatus.Peace) {
            if (getModifier(DiplomaticModifiers.YearsOfPeace) < 30)
                addModifier(DiplomaticModifiers.YearsOfPeace, 0.5f)
        } else revertToZero(DiplomaticModifiers.YearsOfPeace, 0.5f) // war makes you forget the good ol' days

        var openBorders = 0
        if (hasOpenBorders) openBorders += 1

        if (otherCivDiplomacy().hasOpenBorders) openBorders += 1
        if (openBorders > 0) addModifier(DiplomaticModifiers.OpenBorders, openBorders / 8f) // so if we both have open borders it'll grow by 0.25 per turn
        else revertToZero(DiplomaticModifiers.OpenBorders, 1 / 8f)

        revertToZero(DiplomaticModifiers.DeclaredWarOnUs, 1 / 8f) // this disappears real slow - it'll take 160 turns to really forget, this is war declaration we're talking about
        revertToZero(DiplomaticModifiers.WarMongerer, 1 / 2f) // warmongering gives a big negative boost when it happens but they're forgotten relatively quickly, like WWII amirite
        revertToZero(DiplomaticModifiers.CapturedOurCities, 1 / 4f) // if you captured our cities, though, that's harder to forget
        revertToZero(DiplomaticModifiers.BetrayedDeclarationOfFriendship, 1 / 8f) // That's a bastardly thing to do
        revertToZero(DiplomaticModifiers.RefusedToNotSettleCitiesNearUs, 1 / 4f)
        revertToZero(DiplomaticModifiers.BetrayedPromiseToNotSettleCitiesNearUs, 1 / 8f) // That's a bastardly thing to do
        revertToZero(DiplomaticModifiers.UnacceptableDemands, 1 / 4f)
        revertToZero(DiplomaticModifiers.LiberatedCity, 1 / 8f)
        revertToZero(DiplomaticModifiers.StealingTerritory, 1 / 4f)
        revertToZero(DiplomaticModifiers.DenouncedOurAllies, 1 / 4f)
        revertToZero(DiplomaticModifiers.DenouncedOurEnemies, 1 / 4f)
        revertToZero(DiplomaticModifiers.Denunciation, 1 / 8f) // That's personal, it'll take a long time to fade
        revertToZero(DiplomaticModifiers.GaveUsUnits, 1 / 4f)

        setFriendshipBasedModifier()

        if (!hasFlag(DiplomacyFlags.DeclarationOfFriendship))
            revertToZero(DiplomaticModifiers.DeclarationOfFriendship, 1 / 2f) //decreases slowly and will revert to full if it is declared later

        if (otherCiv().isCityState()) {
            val eraInfo = civInfo.getEra()

            if (relationshipLevel() < RelationshipLevel.Friend) {
                if (hasFlag(DiplomacyFlags.ProvideMilitaryUnit)) removeFlag(DiplomacyFlags.ProvideMilitaryUnit)
            } else {
                val relevantBonuses =
                    if (relationshipLevel() == RelationshipLevel.Friend)
                        eraInfo.friendBonus[otherCiv().cityStateType.name]    
                    else eraInfo.allyBonus[otherCiv().cityStateType.name]
                        
                if (relevantBonuses == null && otherCiv().cityStateType == CityStateType.Militaristic) {
                    // Deprecated, assume Civ V values for compatibility
                    if (!hasFlag(DiplomacyFlags.ProvideMilitaryUnit) && relationshipLevel() == RelationshipLevel.Friend)
                        setFlag(DiplomacyFlags.ProvideMilitaryUnit, 20)

                    if ((!hasFlag(DiplomacyFlags.ProvideMilitaryUnit) || getFlag(DiplomacyFlags.ProvideMilitaryUnit) > 17)
                        && relationshipLevel() == RelationshipLevel.Ally)
                        setFlag(DiplomacyFlags.ProvideMilitaryUnit, 17)
                }
                if (relevantBonuses == null) return

                for (bonus in relevantBonuses) {
                    // Reset the countdown if it has ended, or if we have longer to go than the current maximum (can happen when going from friend to ally)
                    if (bonus.getPlaceholderText() == "Provides military units every [] turns" &&
                       (!hasFlag(DiplomacyFlags.ProvideMilitaryUnit) || getFlag(DiplomacyFlags.ProvideMilitaryUnit) > bonus.getPlaceholderParameters()[0].toInt()))
                            setFlag(DiplomacyFlags.ProvideMilitaryUnit, bonus.getPlaceholderParameters()[0].toInt())
                }
            }
        }
    }

    /** Everything that happens to both sides equally when war is declared by one side on the other */
    private fun onWarDeclared() {
        // Cancel all trades.
        for (trade in trades)
            for (offer in trade.theirOffers.filter { it.duration > 0 })
                civInfo.addNotification("[" + offer.name + "] from [$otherCivName] has ended", otherCivName, NotificationIcon.Trade)
        trades.clear()
        updateHasOpenBorders()

        diplomaticStatus = DiplomaticStatus.War

        removeModifier(DiplomaticModifiers.YearsOfPeace)
        setFlag(DiplomacyFlags.DeclinedPeace, 10)/// AI won't propose peace for 10 turns
        setFlag(DiplomacyFlags.DeclaredWar, 10) // AI won't agree to trade for 10 turns
        removeFlag(DiplomacyFlags.BorderConflict)
    }

    fun declareWar() {
        val otherCiv = otherCiv()
        val otherCivDiplomacy = otherCivDiplomacy()

        onWarDeclared()
        otherCivDiplomacy.onWarDeclared()

        otherCiv.addNotification("[${civInfo.civName}] has declared war on us!", NotificationIcon.War, civInfo.civName)
        otherCiv.popupAlerts.add(PopupAlert(AlertType.WarDeclaration, civInfo.civName))

        getCommonKnownCivs().forEach {
            it.addNotification("[${civInfo.civName}] has declared war on [$otherCivName]!", civInfo.civName, NotificationIcon.War, otherCivName)
        }

        otherCivDiplomacy.setModifier(DiplomaticModifiers.DeclaredWarOnUs, -20f)
        if (otherCiv.isCityState()) otherCivDiplomacy.setInfluence(-60f)

        for (thirdCiv in civInfo.getKnownCivs()) {
            if (thirdCiv.isAtWarWith(otherCiv)) {
                if (thirdCiv.isCityState()) thirdCiv.getDiplomacyManager(civInfo).influence += 10
                else thirdCiv.getDiplomacyManager(civInfo).addModifier(DiplomaticModifiers.SharedEnemy, 5f)
            } else thirdCiv.getDiplomacyManager(civInfo).addModifier(DiplomaticModifiers.WarMongerer, -5f)
        }

        if (hasFlag(DiplomacyFlags.DeclarationOfFriendship)) {
            removeFlag(DiplomacyFlags.DeclarationOfFriendship)
            otherCivDiplomacy.removeModifier(DiplomaticModifiers.DeclarationOfFriendship)
            for (knownCiv in civInfo.getKnownCivs()) {
                val amount = if (knownCiv == otherCiv) -40f else -20f
                val diploManager = knownCiv.getDiplomacyManager(civInfo)
                diploManager.addModifier(DiplomaticModifiers.BetrayedDeclarationOfFriendship, amount)
                diploManager.removeModifier(DiplomaticModifiers.DeclaredFriendshipWithOurAllies) // obviously this guy's declarations of friendship aren't worth much.
            }
        }
        otherCivDiplomacy.removeFlag(DiplomacyFlags.DeclarationOfFriendship)
        if (hasFlag(DiplomacyFlags.ResearchAgreement)) {
            removeFlag(DiplomacyFlags.ResearchAgreement)
            totalOfScienceDuringRA = 0
            otherCivDiplomacy.totalOfScienceDuringRA = 0
        }
        otherCivDiplomacy.removeFlag(DiplomacyFlags.ResearchAgreement)
        if (otherCiv.isCityState()) otherCiv.updateAllyCivForCityState()

        if (!civInfo.isCityState()) {
            for (thirdCiv in civInfo.getKnownCivs()) {
                if (thirdCiv.isCityState() && thirdCiv.getAllyCiv() == civInfo.civName
                        && thirdCiv.knows(otherCiv)
                        && thirdCiv.getDiplomacyManager(otherCiv).canDeclareWar()) {
                    thirdCiv.getDiplomacyManager(otherCiv).declareWar()
                }
            }
        }
        if (!otherCiv.isCityState()) {
            for (thirdCiv in otherCiv.getKnownCivs()) {
                if (thirdCiv.isCityState() && thirdCiv.getAllyCiv() == otherCiv.civName
                        && thirdCiv.knows(civInfo)
                        && thirdCiv.getDiplomacyManager(civInfo).canDeclareWar()) {
                    thirdCiv.getDiplomacyManager(civInfo).declareWar()
                }
            }
        }

        if (otherCiv.isCityState()) {
            for (thirdCiv in otherCiv.getProtectorCivs()) {
                if (thirdCiv.knows(civInfo)
                    && thirdCiv.getDiplomacyManager(civInfo).canDeclareWar()) {
                    thirdCiv.getDiplomacyManager(civInfo).declareWar()
                }
            }
        }
    }

    /** Should only be called from makePeace */
    private fun makePeaceOneSide() {
        diplomaticStatus = DiplomaticStatus.Peace
        val otherCiv = otherCiv()
        // Get out of others' territory
        for (unit in civInfo.getCivUnits().filter { it.getTile().getOwner() == otherCiv }.toList())
            unit.movement.teleportToClosestMoveableTile()

        for (thirdCiv in civInfo.getKnownCivs()) {
            // Our ally city states make peace with us
            if (thirdCiv.getAllyCiv() == civInfo.civName && thirdCiv.isAtWarWith(otherCiv))
                thirdCiv.getDiplomacyManager(otherCiv).makePeace()
            // Other city states that are not our ally don't like the fact that we made peace with their enemy
            if (thirdCiv.getAllyCiv() != civInfo.civName && thirdCiv.isAtWarWith(otherCiv))
                thirdCiv.getDiplomacyManager(civInfo).addInfluence(-10f)
        }
    }


    fun makePeace() {
        makePeaceOneSide()
        otherCivDiplomacy().makePeaceOneSide()

        for (civ in getCommonKnownCivs()) {
            civ.addNotification(
                    "[${civInfo.civName}] and [$otherCivName] have signed a Peace Treaty!",
                    civInfo.civName, NotificationIcon.Diplomacy, otherCivName
            )
        }
    }

    fun hasFlag(flag: DiplomacyFlags) = flagsCountdown.containsKey(flag.name)
    fun setFlag(flag: DiplomacyFlags, amount: Int) {
        flagsCountdown[flag.name] = amount
    }

    fun getFlag(flag: DiplomacyFlags) = flagsCountdown[flag.name]!!
    fun removeFlag(flag: DiplomacyFlags) {
        flagsCountdown.remove(flag.name)
    }

    fun addModifier(modifier: DiplomaticModifiers, amount: Float) {
        val modifierString = modifier.name
        if (!hasModifier(modifier)) setModifier(modifier, 0f)
        diplomaticModifiers[modifierString] = diplomaticModifiers[modifierString]!! + amount
        if (diplomaticModifiers[modifierString] == 0f) diplomaticModifiers.remove(modifierString)
    }

    fun setModifier(modifier: DiplomaticModifiers, amount: Float) {
        diplomaticModifiers[modifier.name] = amount
    }

    fun getModifier(modifier: DiplomaticModifiers): Float {
        if (!hasModifier(modifier)) return 0f
        return diplomaticModifiers[modifier.name]!!
    }

    fun removeModifier(modifier: DiplomaticModifiers) = diplomaticModifiers.remove(modifier.name)
    fun hasModifier(modifier: DiplomaticModifiers) = diplomaticModifiers.containsKey(modifier.name)

    /** @param amount always positive, so you don't need to think about it */
    fun revertToZero(modifier: DiplomaticModifiers, amount: Float) {
        if (!hasModifier(modifier)) return
        val currentAmount = getModifier(modifier)
        if (currentAmount > 0) addModifier(modifier, -amount)
        else addModifier(modifier, amount)
    }

    fun signDeclarationOfFriendship() {
        setModifier(DiplomaticModifiers.DeclarationOfFriendship, 35f)
        otherCivDiplomacy().setModifier(DiplomaticModifiers.DeclarationOfFriendship, 35f)
        setFlag(DiplomacyFlags.DeclarationOfFriendship, 30)
        otherCivDiplomacy().setFlag(DiplomacyFlags.DeclarationOfFriendship, 30)
        if (otherCiv().playerType == PlayerType.Human)
            otherCiv().addNotification("[${civInfo.civName}] and [$otherCivName] have signed the Declaration of Friendship!",
                    civInfo.civName, NotificationIcon.Diplomacy, otherCivName)

        for (thirdCiv in getCommonKnownCivs().filter { it.isMajorCiv() }) {
            thirdCiv.addNotification("[${civInfo.civName}] and [$otherCivName] have signed the Declaration of Friendship!",
                    civInfo.civName, NotificationIcon.Diplomacy, otherCivName)
            thirdCiv.getDiplomacyManager(civInfo).setFriendshipBasedModifier()
        }
    }

    fun setFriendshipBasedModifier() {
        removeModifier(DiplomaticModifiers.DeclaredFriendshipWithOurAllies)
        removeModifier(DiplomaticModifiers.DeclaredFriendshipWithOurEnemies)
        for (thirdCiv in getCommonKnownCivs()
                .filter { it.getDiplomacyManager(civInfo).hasFlag(DiplomacyFlags.DeclarationOfFriendship) }) {
            val otherCivRelationshipWithThirdCiv = otherCiv().getDiplomacyManager(thirdCiv).relationshipLevel()
            when (otherCivRelationshipWithThirdCiv) {
                RelationshipLevel.Unforgivable -> addModifier(DiplomaticModifiers.DeclaredFriendshipWithOurEnemies, -15f)
                RelationshipLevel.Enemy -> addModifier(DiplomaticModifiers.DeclaredFriendshipWithOurEnemies, -5f)
                RelationshipLevel.Friend -> addModifier(DiplomaticModifiers.DeclaredFriendshipWithOurAllies, 5f)
                RelationshipLevel.Ally -> addModifier(DiplomaticModifiers.DeclaredFriendshipWithOurAllies, 15f)
            }
        }
    }

    fun denounce() {
        setModifier(DiplomaticModifiers.Denunciation, -35f)
        otherCivDiplomacy().setModifier(DiplomaticModifiers.Denunciation, -35f)
        setFlag(DiplomacyFlags.Denunceation, 30)
        otherCivDiplomacy().setFlag(DiplomacyFlags.Denunceation, 30)

        otherCiv().addNotification("[${civInfo.civName}] has denounced us!", NotificationIcon.Diplomacy, civInfo.civName)

        // We, A, are denouncing B. What do other major civs (C,D, etc) think of this?
        getCommonKnownCivs().filter { it.isMajorCiv() }.forEach { thirdCiv ->
            thirdCiv.addNotification("[${civInfo.civName}] has denounced [$otherCivName]!", civInfo.civName, NotificationIcon.Diplomacy, otherCivName)
            val thirdCivRelationshipWithOtherCiv = thirdCiv.getDiplomacyManager(otherCiv()).relationshipLevel()
            val thirdCivDiplomacyManager = thirdCiv.getDiplomacyManager(civInfo)
            when (thirdCivRelationshipWithOtherCiv) {
                RelationshipLevel.Unforgivable -> thirdCivDiplomacyManager.addModifier(DiplomaticModifiers.DenouncedOurEnemies, 15f)
                RelationshipLevel.Enemy -> thirdCivDiplomacyManager.addModifier(DiplomaticModifiers.DenouncedOurEnemies, 5f)
                RelationshipLevel.Friend -> thirdCivDiplomacyManager.addModifier(DiplomaticModifiers.DenouncedOurAllies, -5f)
                RelationshipLevel.Ally -> thirdCivDiplomacyManager.addModifier(DiplomaticModifiers.DenouncedOurAllies, -15f)
            }
        }
    }

    fun agreeNotToSettleNear() {
        otherCivDiplomacy().setFlag(DiplomacyFlags.AgreedToNotSettleNearUs, 100)
        addModifier(DiplomaticModifiers.UnacceptableDemands, -10f)
        otherCiv().addNotification("[${civInfo.civName}] agreed to stop settling cities near us!", NotificationIcon.Diplomacy, civInfo.civName)
    }

    fun refuseDemandNotToSettleNear() {
        addModifier(DiplomaticModifiers.UnacceptableDemands, -20f)
        otherCivDiplomacy().setFlag(DiplomacyFlags.IgnoreThemSettlingNearUs, 100)
        otherCivDiplomacy().addModifier(DiplomaticModifiers.RefusedToNotSettleCitiesNearUs, -15f)
        otherCiv().addNotification("[${civInfo.civName}] refused to stop settling cities near us!", NotificationIcon.Diplomacy, civInfo.civName)
    }


    //endregion
}<|MERGE_RESOLUTION|>--- conflicted
+++ resolved
@@ -41,12 +41,9 @@
     EverBeenFriends,
     MarriageCooldown,
     NotifiedAfraid,
-<<<<<<< HEAD
     RecentlyPledgedProtection,
     RecentlyWithdrewProtection,
-=======
     AngerFreeIntrusion
->>>>>>> 69e2828a
 }
 
 enum class DiplomaticModifiers{
