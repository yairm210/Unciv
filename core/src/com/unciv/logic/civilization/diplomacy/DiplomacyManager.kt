package com.unciv.logic.civilization.diplomacy

import com.badlogic.gdx.graphics.Color
import com.unciv.Constants
import com.unciv.logic.civilization.*
import com.unciv.logic.trade.Trade
import com.unciv.logic.trade.TradeOffer
import com.unciv.logic.trade.TradeType
import com.unciv.models.ruleset.tile.ResourceSupplyList
import com.unciv.models.translations.getPlaceholderParameters
import com.unciv.models.translations.getPlaceholderText
import kotlin.math.ceil
import kotlin.math.max
import kotlin.math.min

enum class RelationshipLevel(val color: Color) {
    // War is tested separately for the Diplomacy Screen. Colored RED. 
    Unforgivable(Color.FIREBRICK),
    Afraid(Color(0x5300ffff)),     // HSV(260,100,100)
    Enemy(Color.YELLOW),
    Competitor(Color(0x1f998fff)), // HSV(175,80,60)
    Neutral(Color(0x1bb371ff)),    // HSV(154,85,70)
    Favorable(Color(0x14cc3cff)),  // HSV(133,90,80)
    Friend(Color(0x2ce60bff)),     // HSV(111,95,90)
    Ally(Color.CHARTREUSE)           // HSV(90,100,100)
}

enum class DiplomacyFlags {
    DeclinedLuxExchange,
    DeclinedPeace,
    DeclinedResearchAgreement,
    DeclaredWar,
    DeclarationOfFriendship,
    ResearchAgreement,
    @Deprecated("Deprecated after 3.16.13", ReplaceWith("Denunciation"))
    Denunceation,
    BorderConflict,
    SettledCitiesNearUs,
    AgreedToNotSettleNearUs,
    IgnoreThemSettlingNearUs,
    ProvideMilitaryUnit,
    EverBeenFriends,
    MarriageCooldown,
    NotifiedAfraid,
    RecentlyPledgedProtection,
    RecentlyWithdrewProtection,
    AngerFreeIntrusion,
<<<<<<< HEAD
    RememberDestroyedProtectedMinor,
    RememberAttackedProtectedMinor,
    RememberBulliedProtectedMinor
=======
    Denunciation
>>>>>>> ec7897dc
}

enum class DiplomaticModifiers {
    DeclaredWarOnUs,
    WarMongerer,
    CapturedOurCities,
    DeclaredFriendshipWithOurEnemies,
    BetrayedDeclarationOfFriendship,
    Denunciation,
    DenouncedOurAllies,
    RefusedToNotSettleCitiesNearUs,
    BetrayedPromiseToNotSettleCitiesNearUs,
    UnacceptableDemands,
    UsedNuclearWeapons,
    StealingTerritory,

    YearsOfPeace,
    SharedEnemy,
    LiberatedCity,
    DeclarationOfFriendship,
    DeclaredFriendshipWithOurAllies,
    DenouncedOurEnemies,
    OpenBorders,
    FulfilledPromiseToNotSettleCitiesNearUs,
    GaveUsUnits,
    DestroyedProtectedMinor,
    AttackedProtectedMinor,
    BulliedProtectedMinor
}

class DiplomacyManager() {

    companion object {
        /** The value city-state influence can't go below */
        const val MINIMUM_INFLUENCE = -60f
    }

    @Suppress("JoinDeclarationAndAssignment")  // incorrect warning - constructor would need to be higher in scope
    @Transient
    lateinit var civInfo: CivilizationInfo

    // since this needs to be checked a lot during travel, putting it in a transient is a good performance booster
    @Transient
    var hasOpenBorders = false

    lateinit var otherCivName: String
    var trades = ArrayList<Trade>()
    var diplomaticStatus = DiplomaticStatus.War

    /** Contains various flags (declared war, promised to not settle, declined luxury trade) and the number of turns in which they will expire.
     *  The JSON serialize/deserialize REFUSES to deserialize hashmap keys as Enums, so I'm forced to use strings instead =(
     *  This is so sad Alexa play Despacito */
    private var flagsCountdown = HashMap<String, Int>()

    /** For AI. Positive is good relations, negative is bad.
     * Baseline is 1 point for each turn of peace - so declaring a war upends 40 years of peace, and e.g. capturing a city can be another 30 or 40.
     * As for why it's String and not DiplomaticModifier see FlagsCountdown comment */
    var diplomaticModifiers = HashMap<String, Float>()

    /** For city-states. Influence is saved in the CITY STATE -> major civ Diplomacy, NOT in the major civ -> city state diplomacy.
     *  Won't go below [MINIMUM_INFLUENCE]. Note this declaration leads to Major Civs getting MINIMUM_INFLUENCE serialized, but that is ignored. */
    var influence = 0f
        private set
        get() = if (civInfo.isAtWarWith(otherCiv())) MINIMUM_INFLUENCE else field

    /** Total of each turn Science during Research Agreement */
    private var totalOfScienceDuringRA = 0

    fun clone(): DiplomacyManager {
        val toReturn = DiplomacyManager()
        toReturn.otherCivName = otherCivName
        toReturn.diplomaticStatus = diplomaticStatus
        toReturn.trades.addAll(trades.map { it.clone() })
        toReturn.influence = influence
        toReturn.flagsCountdown.putAll(flagsCountdown)
        toReturn.diplomaticModifiers.putAll(diplomaticModifiers)
        toReturn.totalOfScienceDuringRA = totalOfScienceDuringRA
        return toReturn
    }

    constructor(civilizationInfo: CivilizationInfo, OtherCivName: String) : this() {
        civInfo = civilizationInfo
        otherCivName = OtherCivName
        updateHasOpenBorders()
    }

    //region pure functions
    fun otherCiv() = civInfo.gameInfo.getCivilization(otherCivName)
    fun otherCivDiplomacy() = otherCiv().getDiplomacyManager(civInfo)

    fun turnsToPeaceTreaty(): Int {
        for (trade in trades)
            for (offer in trade.ourOffers)
                if (offer.name == Constants.peaceTreaty && offer.duration > 0) return offer.duration
        return 0
    }

    fun opinionOfOtherCiv(): Float {
        var modifierSum = diplomaticModifiers.values.sum()
        // Angry about attacked CS and destroyed CS do not stack
        if (hasModifier(DiplomaticModifiers.DestroyedProtectedMinor) && hasModifier(DiplomaticModifiers.AttackedProtectedMinor))
            modifierSum -= getModifier(DiplomaticModifiers.AttackedProtectedMinor)
        return modifierSum
    }

    fun relationshipLevel(): RelationshipLevel {
        if (civInfo.isPlayerCivilization() && otherCiv().isPlayerCivilization())
            return RelationshipLevel.Neutral // People make their own choices.

        if (civInfo.isPlayerCivilization())
            return otherCiv().getDiplomacyManager(civInfo).relationshipLevel()

        if (civInfo.isCityState()) return when {
            influence <= -30 || civInfo.isAtWarWith(otherCiv()) -> RelationshipLevel.Unforgivable
            influence < 30 && civInfo.getTributeWillingness(otherCiv()) > 0 -> RelationshipLevel.Afraid
            influence < 0 -> RelationshipLevel.Enemy
            influence >= 60 && civInfo.getAllyCiv() == otherCivName -> RelationshipLevel.Ally
            influence >= 30 -> RelationshipLevel.Friend
            else -> RelationshipLevel.Neutral
        }

        // not entirely sure what to do between AI civs, because they probably have different views of each other,
        // maybe we need to average their views of each other? That makes sense to me.

        val opinion = opinionOfOtherCiv()
        return when {
            opinion <= -80 -> RelationshipLevel.Unforgivable
            opinion <= -40 || civInfo.isAtWarWith(otherCiv()) -> RelationshipLevel.Enemy  /* During wartime, the estimation in which you are held may be enemy OR unforgivable */
            opinion <= -15 -> RelationshipLevel.Competitor

            opinion >= 80 -> RelationshipLevel.Ally
            opinion >= 40 -> RelationshipLevel.Friend
            opinion >= 15 -> RelationshipLevel.Favorable
            else -> RelationshipLevel.Neutral
        }
    }

    /** Returns the number of turns to degrade from Ally or from Friend */
    fun getTurnsToRelationshipChange(): Int {
        if (otherCiv().isCityState())
            return otherCivDiplomacy().getTurnsToRelationshipChange()

        if (civInfo.isCityState() && !otherCiv().isCityState()) {
            val dropPerTurn = getCityStateInfluenceDegrade()
            return when {
                relationshipLevel() >= RelationshipLevel.Ally -> ceil((influence - 60f) / dropPerTurn).toInt() + 1
                relationshipLevel() >= RelationshipLevel.Friend -> ceil((influence - 30f) / dropPerTurn).toInt() + 1
                else -> 0
            }
        }
        return 0
    }

    @Suppress("unused")  //todo Finish original intent or remove
    fun matchesCityStateRelationshipFilter(filter: String): Boolean {
        val relationshipLevel = relationshipLevel()
        return when (filter) {
            "Allied" -> relationshipLevel == RelationshipLevel.Ally
            "Friendly" -> relationshipLevel == RelationshipLevel.Friend
            "Enemy" -> relationshipLevel == RelationshipLevel.Enemy
            "Unforgiving" -> relationshipLevel == RelationshipLevel.Unforgivable
            "Neutral" -> relationshipLevel == RelationshipLevel.Neutral
            else -> false
        }
    }

    fun addInfluence(amount: Float) {
        setInfluence(influence + amount)
    }

    fun setInfluence(amount: Float) {
        influence = max(amount, MINIMUM_INFLUENCE)
        civInfo.updateAllyCivForCityState()
    }

    // To be run from City-State DiplomacyManager, which holds the influence. Resting point for every major civ can be different.
    private fun getCityStateInfluenceRestingPoint(): Float {
        var restingPoint = 0f

        for (unique in otherCiv().getMatchingUniques("Resting point for Influence with City-States is increased by []"))
            restingPoint += unique.params[0].toInt()

        for (unique in otherCiv().getMatchingUniques("Resting point for Influence with City-States following this religion []"))
            if (otherCiv().religionManager.religion?.name == civInfo.getCapital().religion.getMajorityReligionName())
                restingPoint += unique.params[0].toInt()

        if (diplomaticStatus == DiplomaticStatus.Protector) restingPoint += 5
        return restingPoint
    }

    private fun getCityStateInfluenceDegrade(): Float {
        if (influence < getCityStateInfluenceRestingPoint())
            return 0f

        val decrement = when (civInfo.cityStatePersonality) {
            CityStatePersonality.Hostile -> 1.5f
            else -> 1f
        }

        var modifier = when (civInfo.cityStatePersonality) {
            CityStatePersonality.Hostile -> 2f
            CityStatePersonality.Irrational -> 1.5f
            CityStatePersonality.Friendly -> .5f
            else -> 1f
        }

        for (unique in otherCiv().getMatchingUniques("City-State Influence degrades []% slower"))
            modifier *= 1f - unique.params[0].toFloat() / 100f

        for (civ in civInfo.gameInfo.civilizations.filter { it.isMajorCiv() && it != otherCiv()}) {
            for (unique in civ.getMatchingUniques("Influence of all other civilizations with all city-states degrades []% faster")) {
                modifier *= 1f + unique.params[0].toFloat() / 100f
            }
        }

        return max(0f, decrement) * max(0f, modifier)
    }

    private fun getCityStateInfluenceRecovery(): Float {
        if (influence > getCityStateInfluenceRestingPoint())
            return 0f

        val increment = 1f

        var modifier = when (civInfo.cityStatePersonality) {
            CityStatePersonality.Friendly -> 2f
            CityStatePersonality.Irrational -> 1.5f
            CityStatePersonality.Hostile -> .5f
            else -> 1f
        }

        if (otherCiv().hasUnique("City-State Influence recovers at twice the normal rate"))
            modifier *= 2f

        return max(0f, increment) * max(0f, modifier)
    }

    fun canDeclareWar() = turnsToPeaceTreaty() == 0 && diplomaticStatus != DiplomaticStatus.War

    //Used for nuke
    fun canAttack() = turnsToPeaceTreaty() == 0

    fun goldPerTurn(): Int {
        var goldPerTurnForUs = 0
        for (trade in trades) {
            for (offer in trade.ourOffers.filter { it.type == TradeType.Gold_Per_Turn })
                goldPerTurnForUs -= offer.amount
            for (offer in trade.theirOffers.filter { it.type == TradeType.Gold_Per_Turn })
                goldPerTurnForUs += offer.amount
        }
        return goldPerTurnForUs
    }

    private fun scienceFromResearchAgreement() {
        // https://forums.civfanatics.com/resources/research-agreements-bnw.25568/
        val scienceFromResearchAgreement = min(totalOfScienceDuringRA, otherCivDiplomacy().totalOfScienceDuringRA)
        civInfo.tech.scienceFromResearchAgreements += scienceFromResearchAgreement
        otherCiv().tech.scienceFromResearchAgreements += scienceFromResearchAgreement
        totalOfScienceDuringRA = 0
        otherCivDiplomacy().totalOfScienceDuringRA = 0
    }

    fun resourcesFromTrade(): ResourceSupplyList {
        val counter = ResourceSupplyList()
        val resourcesMap = civInfo.gameInfo.ruleSet.tileResources
        val isResourceFilter: (TradeOffer) -> Boolean = {
            (it.type == TradeType.Strategic_Resource || it.type == TradeType.Luxury_Resource)
                    && civInfo.gameInfo.ruleSet.tileResources.containsKey(it.name)
        }
        for (trade in trades) {
            for (offer in trade.ourOffers.filter(isResourceFilter))
                counter.add(resourcesMap[offer.name]!!, -offer.amount, "Trade")
            for (offer in trade.theirOffers.filter(isResourceFilter))
                counter.add(resourcesMap[offer.name]!!, offer.amount, "Trade")
        }

        for (trade in otherCiv().tradeRequests.filter { it.requestingCiv == civInfo.civName }) {
            for (offer in trade.trade.theirOffers.filter(isResourceFilter))
                counter.add(resourcesMap[offer.name]!!, -offer.amount, "Trade request")
        }

        return counter
    }

    /** Returns the [civilizations][CivilizationInfo] that know about both sides ([civInfo] and [otherCiv]) */
    fun getCommonKnownCivs(): Set<CivilizationInfo> = civInfo.getKnownCivs().intersect(otherCiv().getKnownCivs())

    /** Returns true when the [civInfo]'s territory is considered allied for [otherCiv].
     *  This includes friendly and allied city-states and the open border treaties.
     */
    fun isConsideredFriendlyTerritory(): Boolean {
        if (civInfo.isCityState() &&
            (relationshipLevel() >= RelationshipLevel.Friend || otherCiv().hasUnique("City-State territory always counts as friendly territory")))
            return true
        return hasOpenBorders
    }
    //endregion

    //region state-changing functions
    fun removeUntenableTrades() {

        for (trade in trades.toList()) {

            // Every cancelled trade can change this - if 1 resource is missing,
            // don't cancel all trades of that resource, only cancel one (the first one, as it happens, since they're added chronologically)
            val negativeCivResources = civInfo.getCivResources()
                    .filter { it.amount < 0 }.map { it.resource.name }

            for (offer in trade.ourOffers) {
                if (offer.type in listOf(TradeType.Luxury_Resource, TradeType.Strategic_Resource)
                        && (offer.name in negativeCivResources || !civInfo.gameInfo.ruleSet.tileResources.containsKey(offer.name))) {
                    trades.remove(trade)
                    val otherCivTrades = otherCiv().getDiplomacyManager(civInfo).trades
                    otherCivTrades.removeAll { it.equals(trade.reverse()) }
                    civInfo.addNotification("One of our trades with [$otherCivName] has been cut short", NotificationIcon.Trade, otherCivName)
                    otherCiv().addNotification("One of our trades with [${civInfo.civName}] has been cut short", NotificationIcon.Trade, civInfo.civName)
                    civInfo.updateDetailedCivResources()
                }
            }
        }
    }

    // for performance reasons we don't want to call this every time we want to see if a unit can move through a tile
    fun updateHasOpenBorders() {
        // City-states can enter ally's territory (the opposite is true anyway even without open borders)
        val newHasOpenBorders = civInfo.getAllyCiv() == otherCivName
                || trades.flatMap { it.theirOffers }.any { it.name == Constants.openBorders && it.duration > 0 }

        val bordersWereClosed = hasOpenBorders && !newHasOpenBorders
        hasOpenBorders = newHasOpenBorders

        if (bordersWereClosed) { // borders were closed, get out!
            for (unit in civInfo.getCivUnits()
                .filter { it.currentTile.getOwner()?.civName == otherCivName }.toList()) {
                unit.movement.teleportToClosestMoveableTile()
            }
        }
    }

    fun nextTurn() {
        nextTurnTrades()
        removeUntenableTrades()
        updateHasOpenBorders()
        nextTurnDiplomaticModifiers()
        nextTurnFlags()
        if (civInfo.isCityState() && !otherCiv().isCityState())
            nextTurnCityStateInfluence()
        updateEverBeenFriends()
    }

    /** True when the two civs have been friends in the past */
    fun everBeenFriends(): Boolean = hasFlag(DiplomacyFlags.EverBeenFriends)

    /** Set [DiplomacyFlags.EverBeenFriends] if the two civilization are currently at least friends */
    private fun updateEverBeenFriends() {
        if (relationshipLevel() >= RelationshipLevel.Friend && !everBeenFriends())
            setFlag(DiplomacyFlags.EverBeenFriends, -1)
    }

    private fun nextTurnCityStateInfluence() {
        val initialRelationshipLevel = relationshipLevel()

        val restingPoint = getCityStateInfluenceRestingPoint()
        if (influence > restingPoint) {
            val decrement = getCityStateInfluenceDegrade()
            influence = max(restingPoint, influence - decrement)
        } else if (influence < restingPoint) {
            val increment = getCityStateInfluenceRecovery()
            influence = min(restingPoint, influence + increment)
        }
        civInfo.updateAllyCivForCityState()

        if (!civInfo.isDefeated()) { // don't display city state relationship notifications when the city state is currently defeated
            val civCapitalLocation = if (civInfo.cities.isNotEmpty()) civInfo.getCapital().location else null
            if (getTurnsToRelationshipChange() == 1) {
                val text = "Your relationship with [${civInfo.civName}] is about to degrade"
                if (civCapitalLocation != null) otherCiv().addNotification(text, civCapitalLocation, civInfo.civName, NotificationIcon.Diplomacy)
                else otherCiv().addNotification(text, civInfo.civName, NotificationIcon.Diplomacy)
            }

            if (initialRelationshipLevel >= RelationshipLevel.Friend && initialRelationshipLevel != relationshipLevel()) {
                val text = "Your relationship with [${civInfo.civName}] degraded"
                if (civCapitalLocation != null) otherCiv().addNotification(text, civCapitalLocation, civInfo.civName, NotificationIcon.Diplomacy)
                else otherCiv().addNotification(text, civInfo.civName, NotificationIcon.Diplomacy)
            }

            // Potentially notify about afraid status
            if (influence < 30  // We usually don't want to bully our friends
            && !hasFlag(DiplomacyFlags.NotifiedAfraid)
            && civInfo.getTributeWillingness(otherCiv()) > 0) {
                setFlag(DiplomacyFlags.NotifiedAfraid, 20)  // Wait 20 turns until next reminder
                val text = "[${civInfo.civName}] is afraid of your military power!"
                if (civCapitalLocation != null) otherCiv().addNotification(text, civCapitalLocation, civInfo.civName, NotificationIcon.Diplomacy)
                else otherCiv().addNotification(text, civInfo.civName, NotificationIcon.Diplomacy)
            }
        }
    }

    private fun nextTurnFlags() {
        loop@ for (flag in flagsCountdown.keys.toList()) {
            // No need to decrement negative countdown flags: they do not expire
            if (flagsCountdown[flag]!! > 0)
                flagsCountdown[flag] = flagsCountdown[flag]!! - 1

            // If we have uniques that make city states grant military units faster when at war with a common enemy, add higher numbers to this flag
            if (flag == DiplomacyFlags.ProvideMilitaryUnit.name && civInfo.isMajorCiv() && otherCiv().isCityState() && 
                    civInfo.gameInfo.civilizations.filter { civInfo.isAtWarWith(it) && otherCiv().isAtWarWith(it) }.any()) {
                for (unique in civInfo.getMatchingUniques("Militaristic City-States grant units [] times as fast when you are at war with a common nation")) {
                    flagsCountdown[DiplomacyFlags.ProvideMilitaryUnit.name] =
                        flagsCountdown[DiplomacyFlags.ProvideMilitaryUnit.name]!! - unique.params[0].toInt() + 1
                    if (flagsCountdown[DiplomacyFlags.ProvideMilitaryUnit.name]!! <= 0) {
                        flagsCountdown[DiplomacyFlags.ProvideMilitaryUnit.name] = 0
                        break
                    }
                }
            }

            // At the end of every turn
            if (flag == DiplomacyFlags.ResearchAgreement.name)
                totalOfScienceDuringRA += civInfo.statsForNextTurn.science.toInt()

            // These modifiers decrease slightly @ 50
            if (flagsCountdown[flag] == 50) {
                when (flag) {
                    DiplomacyFlags.RememberAttackedProtectedMinor.name -> {
                        addModifier(DiplomaticModifiers.AttackedProtectedMinor, 5f)
                    }
                    DiplomacyFlags.RememberBulliedProtectedMinor.name -> {
                        addModifier(DiplomaticModifiers.BulliedProtectedMinor, 5f)
                    }
                }
            }

            // Only when flag is expired
            if (flagsCountdown[flag] == 0) {
                when (flag) {
                    DiplomacyFlags.ResearchAgreement.name -> {
                        if (!otherCivDiplomacy().hasFlag(DiplomacyFlags.ResearchAgreement))
                            scienceFromResearchAgreement()
                    }
                    // This is confusingly named - in fact, the civ that has the flag set is the MAJOR civ
                    DiplomacyFlags.ProvideMilitaryUnit.name -> {
                        // Do not unset the flag - they may return soon, and we'll continue from that point on
                        if (civInfo.cities.isEmpty() || otherCiv().cities.isEmpty())
                            continue@loop
                        else
                            otherCiv().giveMilitaryUnitToPatron(civInfo)
                    }
                    DiplomacyFlags.AgreedToNotSettleNearUs.name -> {
                        addModifier(DiplomaticModifiers.FulfilledPromiseToNotSettleCitiesNearUs, 10f)
                    }
                    // These modifiers don't tick down normally, instead there is a threshold number of turns
                    DiplomacyFlags.RememberDestroyedProtectedMinor.name -> {    // 125
                        removeModifier(DiplomaticModifiers.DestroyedProtectedMinor)
                    }
                    DiplomacyFlags.RememberAttackedProtectedMinor.name -> {     // 75
                        removeModifier(DiplomaticModifiers.AttackedProtectedMinor)
                    }
                    DiplomacyFlags.RememberBulliedProtectedMinor.name -> {      // 75
                        removeModifier(DiplomaticModifiers.BulliedProtectedMinor)
                    }
                }

                flagsCountdown.remove(flag)
            }
        }
    }

    private fun nextTurnTrades() {
        for (trade in trades.toList()) {
            for (offer in trade.ourOffers.union(trade.theirOffers).filter { it.duration > 0 }) {
                offer.duration--
            }

            if (trade.ourOffers.all { it.duration <= 0 } && trade.theirOffers.all { it.duration <= 0 }) {
                trades.remove(trade)
                for (offer in trade.ourOffers.union(trade.theirOffers).filter { it.duration == 0 }) { // this was a timed trade
                    if (offer in trade.theirOffers)
                        civInfo.addNotification("[${offer.name}] from [$otherCivName] has ended", otherCivName, NotificationIcon.Trade)
                    else civInfo.addNotification("[${offer.name}] to [$otherCivName] has ended", otherCivName, NotificationIcon.Trade)

                    civInfo.updateStatsForNextTurn() // if they were bringing us gold per turn
                    civInfo.updateDetailedCivResources() // if they were giving us resources
                }
            }
        }
    }

    private fun nextTurnDiplomaticModifiers() {
        if (diplomaticStatus == DiplomaticStatus.Peace) {
            if (getModifier(DiplomaticModifiers.YearsOfPeace) < 30)
                addModifier(DiplomaticModifiers.YearsOfPeace, 0.5f)
        } else revertToZero(DiplomaticModifiers.YearsOfPeace, 0.5f) // war makes you forget the good ol' days

        var openBorders = 0
        if (hasOpenBorders) openBorders += 1

        if (otherCivDiplomacy().hasOpenBorders) openBorders += 1
        if (openBorders > 0) addModifier(DiplomaticModifiers.OpenBorders, openBorders / 8f) // so if we both have open borders it'll grow by 0.25 per turn
        else revertToZero(DiplomaticModifiers.OpenBorders, 1 / 8f)

        revertToZero(DiplomaticModifiers.DeclaredWarOnUs, 1 / 8f) // this disappears real slow - it'll take 160 turns to really forget, this is war declaration we're talking about
        revertToZero(DiplomaticModifiers.WarMongerer, 1 / 2f) // warmongering gives a big negative boost when it happens but they're forgotten relatively quickly, like WWII amirite
        revertToZero(DiplomaticModifiers.CapturedOurCities, 1 / 4f) // if you captured our cities, though, that's harder to forget
        revertToZero(DiplomaticModifiers.BetrayedDeclarationOfFriendship, 1 / 8f) // That's a bastardly thing to do
        revertToZero(DiplomaticModifiers.RefusedToNotSettleCitiesNearUs, 1 / 4f)
        revertToZero(DiplomaticModifiers.BetrayedPromiseToNotSettleCitiesNearUs, 1 / 8f) // That's a bastardly thing to do
        revertToZero(DiplomaticModifiers.UnacceptableDemands, 1 / 4f)
        revertToZero(DiplomaticModifiers.LiberatedCity, 1 / 8f)
        revertToZero(DiplomaticModifiers.StealingTerritory, 1 / 4f)
        revertToZero(DiplomaticModifiers.DenouncedOurAllies, 1 / 4f)
        revertToZero(DiplomaticModifiers.DenouncedOurEnemies, 1 / 4f)
        revertToZero(DiplomaticModifiers.Denunciation, 1 / 8f) // That's personal, it'll take a long time to fade
        revertToZero(DiplomaticModifiers.GaveUsUnits, 1 / 4f)

        setFriendshipBasedModifier()

        if (!hasFlag(DiplomacyFlags.DeclarationOfFriendship))
            revertToZero(DiplomaticModifiers.DeclarationOfFriendship, 1 / 2f) //decreases slowly and will revert to full if it is declared later

        if (otherCiv().isCityState()) {
            val eraInfo = civInfo.getEra()

            if (relationshipLevel() < RelationshipLevel.Friend) {
                if (hasFlag(DiplomacyFlags.ProvideMilitaryUnit)) removeFlag(DiplomacyFlags.ProvideMilitaryUnit)
            } else {
                val variance = listOf(-1, 0, 1).random()

                val relevantBonuses =
                    if (relationshipLevel() == RelationshipLevel.Friend)
                        eraInfo.friendBonus[otherCiv().cityStateType.name]    
                    else eraInfo.allyBonus[otherCiv().cityStateType.name]
                        
                if (relevantBonuses == null && otherCiv().cityStateType == CityStateType.Militaristic) {
                    // Deprecated, assume Civ V values for compatibility
                    if (!hasFlag(DiplomacyFlags.ProvideMilitaryUnit) && relationshipLevel() == RelationshipLevel.Friend)
                        setFlag(DiplomacyFlags.ProvideMilitaryUnit, 20 + variance)

                    if ((!hasFlag(DiplomacyFlags.ProvideMilitaryUnit) || getFlag(DiplomacyFlags.ProvideMilitaryUnit) > 17)
                        && relationshipLevel() == RelationshipLevel.Ally)
                        setFlag(DiplomacyFlags.ProvideMilitaryUnit, 17 + variance)
                }
                if (relevantBonuses == null) return

                for (bonus in relevantBonuses) {
                    // Reset the countdown if it has ended, or if we have longer to go than the current maximum (can happen when going from friend to ally)
                    if (bonus.getPlaceholderText() == "Provides military units every ≈[] turns" &&
                       (!hasFlag(DiplomacyFlags.ProvideMilitaryUnit) || getFlag(DiplomacyFlags.ProvideMilitaryUnit) > bonus.getPlaceholderParameters()[0].toInt()))
                            setFlag(DiplomacyFlags.ProvideMilitaryUnit, bonus.getPlaceholderParameters()[0].toInt() + variance)
                }
            }
        }
    }

    /** Everything that happens to both sides equally when war is declared by one side on the other */
    private fun onWarDeclared() {
        // Cancel all trades.
        for (trade in trades)
            for (offer in trade.theirOffers.filter { it.duration > 0 })
                civInfo.addNotification("[" + offer.name + "] from [$otherCivName] has ended", otherCivName, NotificationIcon.Trade)
        trades.clear()
        updateHasOpenBorders()

        diplomaticStatus = DiplomaticStatus.War

        removeModifier(DiplomaticModifiers.YearsOfPeace)
        setFlag(DiplomacyFlags.DeclinedPeace, 10)/// AI won't propose peace for 10 turns
        setFlag(DiplomacyFlags.DeclaredWar, 10) // AI won't agree to trade for 10 turns
        removeFlag(DiplomacyFlags.BorderConflict)
    }

    fun declareWar() {
        val otherCiv = otherCiv()
        val otherCivDiplomacy = otherCivDiplomacy()

        onWarDeclared()
        otherCivDiplomacy.onWarDeclared()

        otherCiv.addNotification("[${civInfo.civName}] has declared war on us!", NotificationIcon.War, civInfo.civName)
        otherCiv.popupAlerts.add(PopupAlert(AlertType.WarDeclaration, civInfo.civName))

        getCommonKnownCivs().forEach {
            it.addNotification("[${civInfo.civName}] has declared war on [$otherCivName]!", civInfo.civName, NotificationIcon.War, otherCivName)
        }

        otherCivDiplomacy.setModifier(DiplomaticModifiers.DeclaredWarOnUs, -20f)
        if (otherCiv.isCityState()) {
            otherCivDiplomacy.setInfluence(-60f)
            otherCiv.cityStateAttacked(civInfo)
        }

        for (thirdCiv in civInfo.getKnownCivs()) {
            if (thirdCiv.isAtWarWith(otherCiv)) {
                if (thirdCiv.isCityState()) thirdCiv.getDiplomacyManager(civInfo).influence += 10
                else thirdCiv.getDiplomacyManager(civInfo).addModifier(DiplomaticModifiers.SharedEnemy, 5f)
            } else thirdCiv.getDiplomacyManager(civInfo).addModifier(DiplomaticModifiers.WarMongerer, -5f)
        }

        if (hasFlag(DiplomacyFlags.DeclarationOfFriendship)) {
            removeFlag(DiplomacyFlags.DeclarationOfFriendship)
            otherCivDiplomacy.removeModifier(DiplomaticModifiers.DeclarationOfFriendship)
            for (knownCiv in civInfo.getKnownCivs()) {
                val amount = if (knownCiv == otherCiv) -40f else -20f
                val diploManager = knownCiv.getDiplomacyManager(civInfo)
                diploManager.addModifier(DiplomaticModifiers.BetrayedDeclarationOfFriendship, amount)
                diploManager.removeModifier(DiplomaticModifiers.DeclaredFriendshipWithOurAllies) // obviously this guy's declarations of friendship aren't worth much.
            }
        }
        otherCivDiplomacy.removeFlag(DiplomacyFlags.DeclarationOfFriendship)
        if (hasFlag(DiplomacyFlags.ResearchAgreement)) {
            removeFlag(DiplomacyFlags.ResearchAgreement)
            totalOfScienceDuringRA = 0
            otherCivDiplomacy.totalOfScienceDuringRA = 0
        }
        otherCivDiplomacy.removeFlag(DiplomacyFlags.ResearchAgreement)
        if (otherCiv.isCityState()) otherCiv.updateAllyCivForCityState()

        if (!civInfo.isCityState()) {
            for (thirdCiv in civInfo.getKnownCivs()) {
                if (thirdCiv.isCityState() && thirdCiv.getAllyCiv() == civInfo.civName
                        && thirdCiv.knows(otherCiv)
                        && thirdCiv.getDiplomacyManager(otherCiv).canDeclareWar()) {
                    thirdCiv.getDiplomacyManager(otherCiv).declareWar()
                }
            }
        }
        if (!otherCiv.isCityState()) {
            for (thirdCiv in otherCiv.getKnownCivs()) {
                if (thirdCiv.isCityState() && thirdCiv.getAllyCiv() == otherCiv.civName
                        && thirdCiv.knows(civInfo)
                        && thirdCiv.getDiplomacyManager(civInfo).canDeclareWar()) {
                    thirdCiv.getDiplomacyManager(civInfo).declareWar()
                }
            }
        }
    }

    /** Should only be called from makePeace */
    private fun makePeaceOneSide() {
        diplomaticStatus = DiplomaticStatus.Peace
        val otherCiv = otherCiv()
        // Get out of others' territory
        for (unit in civInfo.getCivUnits().filter { it.getTile().getOwner() == otherCiv }.toList())
            unit.movement.teleportToClosestMoveableTile()

        for (thirdCiv in civInfo.getKnownCivs()) {
            // Our ally city states make peace with us
            if (thirdCiv.getAllyCiv() == civInfo.civName && thirdCiv.isAtWarWith(otherCiv))
                thirdCiv.getDiplomacyManager(otherCiv).makePeace()
            // Other city states that are not our ally don't like the fact that we made peace with their enemy
            if (thirdCiv.getAllyCiv() != civInfo.civName && thirdCiv.isAtWarWith(otherCiv))
                thirdCiv.getDiplomacyManager(civInfo).addInfluence(-10f)
        }
    }


    fun makePeace() {
        makePeaceOneSide()
        otherCivDiplomacy().makePeaceOneSide()

        for (civ in getCommonKnownCivs()) {
            civ.addNotification(
                    "[${civInfo.civName}] and [$otherCivName] have signed a Peace Treaty!",
                    civInfo.civName, NotificationIcon.Diplomacy, otherCivName
            )
        }
    }

    fun hasFlag(flag: DiplomacyFlags) = flagsCountdown.containsKey(flag.name)
    fun setFlag(flag: DiplomacyFlags, amount: Int) {
        flagsCountdown[flag.name] = amount
    }

    fun getFlag(flag: DiplomacyFlags) = flagsCountdown[flag.name]!!
    fun removeFlag(flag: DiplomacyFlags) {
        flagsCountdown.remove(flag.name)
    }

    fun addModifier(modifier: DiplomaticModifiers, amount: Float) {
        val modifierString = modifier.name
        if (!hasModifier(modifier)) setModifier(modifier, 0f)
        diplomaticModifiers[modifierString] = diplomaticModifiers[modifierString]!! + amount
        if (diplomaticModifiers[modifierString] == 0f) diplomaticModifiers.remove(modifierString)
    }

    fun setModifier(modifier: DiplomaticModifiers, amount: Float) {
        diplomaticModifiers[modifier.name] = amount
    }

    private fun getModifier(modifier: DiplomaticModifiers): Float {
        if (!hasModifier(modifier)) return 0f
        return diplomaticModifiers[modifier.name]!!
    }

    private fun removeModifier(modifier: DiplomaticModifiers) = diplomaticModifiers.remove(modifier.name)
    fun hasModifier(modifier: DiplomaticModifiers) = diplomaticModifiers.containsKey(modifier.name)

    /** @param amount always positive, so you don't need to think about it */
    private fun revertToZero(modifier: DiplomaticModifiers, amount: Float) {
        if (!hasModifier(modifier)) return
        val currentAmount = getModifier(modifier)
        if (currentAmount > 0) addModifier(modifier, -amount)
        else addModifier(modifier, amount)
    }

    fun signDeclarationOfFriendship() {
        setModifier(DiplomaticModifiers.DeclarationOfFriendship, 35f)
        otherCivDiplomacy().setModifier(DiplomaticModifiers.DeclarationOfFriendship, 35f)
        setFlag(DiplomacyFlags.DeclarationOfFriendship, 30)
        otherCivDiplomacy().setFlag(DiplomacyFlags.DeclarationOfFriendship, 30)
        if (otherCiv().playerType == PlayerType.Human)
            otherCiv().addNotification("[${civInfo.civName}] and [$otherCivName] have signed the Declaration of Friendship!",
                    civInfo.civName, NotificationIcon.Diplomacy, otherCivName)

        for (thirdCiv in getCommonKnownCivs().filter { it.isMajorCiv() }) {
            thirdCiv.addNotification("[${civInfo.civName}] and [$otherCivName] have signed the Declaration of Friendship!",
                    civInfo.civName, NotificationIcon.Diplomacy, otherCivName)
            thirdCiv.getDiplomacyManager(civInfo).setFriendshipBasedModifier()
        }
    }

    private fun setFriendshipBasedModifier() {
        removeModifier(DiplomaticModifiers.DeclaredFriendshipWithOurAllies)
        removeModifier(DiplomaticModifiers.DeclaredFriendshipWithOurEnemies)
        for (thirdCiv in getCommonKnownCivs()
                .filter { it.getDiplomacyManager(civInfo).hasFlag(DiplomacyFlags.DeclarationOfFriendship) }) {
            val otherCivRelationshipWithThirdCiv = otherCiv().getDiplomacyManager(thirdCiv).relationshipLevel()
            @Suppress("NON_EXHAUSTIVE_WHEN")  // Better readability
            when (otherCivRelationshipWithThirdCiv) {
                RelationshipLevel.Unforgivable -> addModifier(DiplomaticModifiers.DeclaredFriendshipWithOurEnemies, -15f)
                RelationshipLevel.Enemy -> addModifier(DiplomaticModifiers.DeclaredFriendshipWithOurEnemies, -5f)
                RelationshipLevel.Friend -> addModifier(DiplomaticModifiers.DeclaredFriendshipWithOurAllies, 5f)
                RelationshipLevel.Ally -> addModifier(DiplomaticModifiers.DeclaredFriendshipWithOurAllies, 15f)
            }
        }
    }

    fun denounce() {
        setModifier(DiplomaticModifiers.Denunciation, -35f)
        otherCivDiplomacy().setModifier(DiplomaticModifiers.Denunciation, -35f)
        setFlag(DiplomacyFlags.Denunciation, 30)
        otherCivDiplomacy().setFlag(DiplomacyFlags.Denunciation, 30)

        otherCiv().addNotification("[${civInfo.civName}] has denounced us!", NotificationIcon.Diplomacy, civInfo.civName)

        // We, A, are denouncing B. What do other major civs (C,D, etc) think of this?
        getCommonKnownCivs().filter { it.isMajorCiv() }.forEach { thirdCiv ->
            thirdCiv.addNotification("[${civInfo.civName}] has denounced [$otherCivName]!", civInfo.civName, NotificationIcon.Diplomacy, otherCivName)
            val thirdCivRelationshipWithOtherCiv = thirdCiv.getDiplomacyManager(otherCiv()).relationshipLevel()
            val thirdCivDiplomacyManager = thirdCiv.getDiplomacyManager(civInfo)
            @Suppress("NON_EXHAUSTIVE_WHEN")  // Better readability
            when (thirdCivRelationshipWithOtherCiv) {
                RelationshipLevel.Unforgivable -> thirdCivDiplomacyManager.addModifier(DiplomaticModifiers.DenouncedOurEnemies, 15f)
                RelationshipLevel.Enemy -> thirdCivDiplomacyManager.addModifier(DiplomaticModifiers.DenouncedOurEnemies, 5f)
                RelationshipLevel.Friend -> thirdCivDiplomacyManager.addModifier(DiplomaticModifiers.DenouncedOurAllies, -5f)
                RelationshipLevel.Ally -> thirdCivDiplomacyManager.addModifier(DiplomaticModifiers.DenouncedOurAllies, -15f)
            }
        }
    }

    fun agreeNotToSettleNear() {
        otherCivDiplomacy().setFlag(DiplomacyFlags.AgreedToNotSettleNearUs, 100)
        addModifier(DiplomaticModifiers.UnacceptableDemands, -10f)
        otherCiv().addNotification("[${civInfo.civName}] agreed to stop settling cities near us!", NotificationIcon.Diplomacy, civInfo.civName)
    }

    fun refuseDemandNotToSettleNear() {
        addModifier(DiplomaticModifiers.UnacceptableDemands, -20f)
        otherCivDiplomacy().setFlag(DiplomacyFlags.IgnoreThemSettlingNearUs, 100)
        otherCivDiplomacy().addModifier(DiplomaticModifiers.RefusedToNotSettleCitiesNearUs, -15f)
        otherCiv().addNotification("[${civInfo.civName}] refused to stop settling cities near us!", NotificationIcon.Diplomacy, civInfo.civName)
    }


    //endregion
}<|MERGE_RESOLUTION|>--- conflicted
+++ resolved
@@ -45,13 +45,10 @@
     RecentlyPledgedProtection,
     RecentlyWithdrewProtection,
     AngerFreeIntrusion,
-<<<<<<< HEAD
     RememberDestroyedProtectedMinor,
     RememberAttackedProtectedMinor,
-    RememberBulliedProtectedMinor
-=======
+    RememberBulliedProtectedMinor,
     Denunciation
->>>>>>> ec7897dc
 }
 
 enum class DiplomaticModifiers {
