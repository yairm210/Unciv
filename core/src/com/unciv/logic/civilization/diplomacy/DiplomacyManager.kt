package com.unciv.logic.civilization.diplomacy

import com.badlogic.gdx.graphics.Color
import com.unciv.logic.civilization.AlertType
import com.unciv.logic.civilization.CivilizationInfo
import com.unciv.logic.civilization.PopupAlert
import com.unciv.logic.trade.Trade
import com.unciv.logic.trade.TradeType
import com.unciv.models.Counter
import com.unciv.models.gamebasics.GameBasics
import com.unciv.models.gamebasics.tile.TileResource
import com.unciv.models.gamebasics.tr

enum class DiplomacyFlags{
    DeclinedLuxExchange,
    DeclinedPeace
}

class DiplomacyManager() {
    @Transient lateinit var civInfo: CivilizationInfo
    // since this needs to be checked a lot during travel, putting it in a transient is a good performance booster
    @Transient var hasOpenBorders=false

    lateinit var otherCivName:String
    var trades = ArrayList<Trade>()
    var diplomaticStatus = DiplomaticStatus.War
    /** Contains various flags (declared war, promised to not settle, declined luxury trade) and the number of turns in which they will expire */
    var flagsCountdown = HashMap<DiplomacyFlags,Int>()
    var attitude: Float = 0f //positive means our civ is friendly to the other civ

    fun clone(): DiplomacyManager {
        val toReturn = DiplomacyManager()
        toReturn.otherCivName=otherCivName
        toReturn.diplomaticStatus=diplomaticStatus
        toReturn.trades.addAll(trades.map { it.clone() })
<<<<<<< HEAD
        toReturn.attitude = attitude
=======
        toReturn.flagsCountdown.putAll(flagsCountdown)
        toReturn.hasOpenBorders=hasOpenBorders
>>>>>>> bda375f4
        return toReturn
    }

    constructor(civilizationInfo: CivilizationInfo, OtherCivName:String) : this() {
        civInfo=civilizationInfo
        otherCivName=OtherCivName
        updateHasOpenBorders()
    }

    //region pure functions
    fun turnsToPeaceTreaty(): Int {
        for(trade in trades)
            for(offer in trade.ourOffers)
                if(offer.name=="Peace Treaty" && offer.duration > 0) return offer.duration
        return 0
    }

    fun canDeclareWar() = (turnsToPeaceTreaty()==0 && diplomaticStatus != DiplomaticStatus.War)

    fun otherCiv() = civInfo.gameInfo.getCivilization(otherCivName)

    fun goldPerTurn():Int{
        var goldPerTurnForUs = 0
        for(trade in trades) {
            for (offer in trade.ourOffers.filter { it.type == TradeType.Gold_Per_Turn })
                goldPerTurnForUs -= offer.amount
            for (offer in trade.theirOffers.filter { it.type == TradeType.Gold_Per_Turn })
                goldPerTurnForUs += offer.amount
        }
        return goldPerTurnForUs
    }

    fun resourcesFromTrade(): Counter<TileResource> {
        val counter = Counter<TileResource>()
        for(trade in trades){
            for(offer in trade.ourOffers)
                if(offer.type== TradeType.Strategic_Resource || offer.type== TradeType.Luxury_Resource)
                    counter.add(GameBasics.TileResources[offer.name]!!,-offer.amount)
            for(offer in trade.theirOffers)
                if(offer.type== TradeType.Strategic_Resource || offer.type== TradeType.Luxury_Resource)
                    counter.add(GameBasics.TileResources[offer.name]!!,offer.amount)
        }
        for(tradeRequest in otherCiv().tradeRequests.filter { it.requestingCiv==civInfo.civName }){
            for(offer in tradeRequest.trade.theirOffers) // "theirOffers" in the other civ's trade request, is actually out civ's offers
                if(offer.type== TradeType.Strategic_Resource || offer.type== TradeType.Luxury_Resource)
                    counter.add(GameBasics.TileResources[offer.name]!!,-offer.amount)
        }
        return counter
    }
    //endregion

    //region state-changing functions
    fun removeUntenebleTrades(){
        val negativeCivResources = civInfo.getCivResources().filter { it.value<0 }.map { it.key.name }
        for(trade in trades.toList()) {
            for (offer in trade.ourOffers) {
                if (offer.type in listOf(TradeType.Luxury_Resource, TradeType.Strategic_Resource)
                    && offer.name in negativeCivResources){
                    trades.remove(trade)
                    val otherCivTrades = otherCiv().getDiplomacyManager(civInfo).trades
                    otherCivTrades.removeAll{ it.equals(trade.reverse()) }
                    civInfo.addNotification("One of our trades with [$otherCivName] has been cut short!".tr(),null, Color.GOLD)
                    otherCiv().addNotification("One of our trades with [${civInfo.civName}] has been cut short!".tr(),null, Color.GOLD)
                }
            }
        }
    }

    // for performance reasons we don't want to call this every time we want to see if a unit can move through a tile
    fun updateHasOpenBorders(){
        hasOpenBorders=false
        for(trade in trades)
            for(offer in trade.theirOffers)
                if(offer.name=="Open Borders" && offer.duration > 0){
                    hasOpenBorders=true
                    return
                }
    }

    fun nextTurn(){
        for(trade in trades.toList()){
            for(offer in trade.ourOffers.union(trade.theirOffers).filter { it.duration>0 })
                offer.duration--

            if(trade.ourOffers.all { it.duration<=0 } && trade.theirOffers.all { it.duration<=0 }) {
                trades.remove(trade)
                civInfo.addNotification("One of our trades with [$otherCivName] has ended!".tr(),null, Color.YELLOW)
            }
        }
        removeUntenebleTrades()
        updateHasOpenBorders()

        for(flag in flagsCountdown.keys.toList()) {
            flagsCountdown[flag] = flagsCountdown[flag]!! - 1
            if(flagsCountdown[flag]==0) flagsCountdown.remove(flag)
        }

        if (attitude > 1f) {
            attitude -= 1f
        } else if (attitude < -1f) {
            attitude += 1f
        } else {
            attitude = 0f
        }

    }

    fun declareWar(){
        diplomaticStatus = DiplomaticStatus.War
        val otherCiv = otherCiv()
        val otherCivDiplomacy = otherCiv.getDiplomacyManager(civInfo)

        // Cancel all trades.
        for(trade in trades)
            for(offer in trade.theirOffers.filter { it.duration>0 })
                civInfo.addNotification("["+offer.name+"] from [$otherCivName] has ended",null, Color.GOLD)
        trades.clear()
        updateHasOpenBorders()

        for(trade in otherCivDiplomacy.trades)
            for(offer in trade.theirOffers.filter { it.duration>0 })
                otherCiv.addNotification("["+offer.name+"] from [$otherCivName] has ended",null, Color.GOLD)
        otherCivDiplomacy.trades.clear()
        otherCivDiplomacy.updateHasOpenBorders()


        otherCiv.getDiplomacyManager(civInfo).diplomaticStatus = DiplomaticStatus.War
        otherCiv.addNotification("[${civInfo.civName}] has declared war on us!",null, Color.RED)
        otherCiv.popupAlerts.add(PopupAlert(AlertType.WarDeclaration,civInfo.civName))

        /// AI won't propose peace for 10 turns
        flagsCountdown[DiplomacyFlags.DeclinedPeace]=10
        otherCiv.getDiplomacyManager(civInfo).flagsCountdown[DiplomacyFlags.DeclinedPeace]=10
    }
    //endregion
}<|MERGE_RESOLUTION|>--- conflicted
+++ resolved
@@ -33,12 +33,9 @@
         toReturn.otherCivName=otherCivName
         toReturn.diplomaticStatus=diplomaticStatus
         toReturn.trades.addAll(trades.map { it.clone() })
-<<<<<<< HEAD
         toReturn.attitude = attitude
-=======
         toReturn.flagsCountdown.putAll(flagsCountdown)
         toReturn.hasOpenBorders=hasOpenBorders
->>>>>>> bda375f4
         return toReturn
     }
 
