package com.unciv.logic.civilization.diplomacy

import com.badlogic.gdx.graphics.Color
import com.unciv.Constants
import com.unciv.logic.IsPartOfGameInfoSerialization
import com.unciv.logic.civilization.Civilization
import com.unciv.logic.civilization.NotificationCategory
import com.unciv.logic.civilization.NotificationIcon
import com.unciv.logic.trade.Trade
import com.unciv.logic.trade.TradeEvaluation
import com.unciv.logic.trade.TradeLogic
import com.unciv.logic.trade.TradeOffer
import com.unciv.logic.trade.TradeOfferType
import com.unciv.models.ruleset.tile.ResourceSupplyList
import com.unciv.models.ruleset.unique.GameContext
import com.unciv.models.ruleset.unique.UniqueTriggerActivation
import com.unciv.models.ruleset.unique.UniqueType
import com.unciv.models.translations.fillPlaceholders
import com.unciv.ui.components.extensions.toPercent
import yairm210.purity.annotations.Cache
import org.jetbrains.annotations.VisibleForTesting
import yairm210.purity.annotations.Immutable
import yairm210.purity.annotations.Pure
import yairm210.purity.annotations.Readonly
import kotlin.math.ceil
import kotlin.math.max
import kotlin.math.roundToInt
import kotlin.math.sign

enum class RelationshipLevel(val color: Color) {
    // DiplomaticStatus.War is tested separately for the Diplomacy Screen. Colored RED.
    // DiplomaticStatus.DefensivePact - similar. Colored PURPLE.
    Unforgivable(Color.BROWN),
    Enemy(Color.ORANGE),
    Afraid(Color.YELLOW),
    Competitor(Color.GRAY),
    Neutral(Color.WHITE),
    Favorable(Color(0x14cc3cff)),  // HSV(133,90,80)
    Friend(Color.ROYAL),
    Ally(Color.CYAN)
    ;
    @Pure
    operator fun plus(delta: Int): RelationshipLevel {
        val newOrdinal = (ordinal + delta).coerceIn(0, entries.size - 1)
        return entries[newOrdinal]
    }
}

enum class DiplomacyFlags {
    DeclinedLuxExchange,
    DeclinedPeace,
    DeclinedResearchAgreement,
    DeclinedEmbassy,
    DeclinedOpenBorders,
    DeclaredWar,
    DeclarationOfFriendship,
    DeclinedDeclarationOfFriendship,
    DefensivePact,
    DeclinedDefensivePact,
    DeclinedJoinWarOffer,
    ResearchAgreement,
    BorderConflict,
    TilesStolen,

    SettledCitiesNearUs,
    AgreedToNotSettleNearUs,
    IgnoreThemSettlingNearUs,

    SpreadReligionInOurCities,
    AgreedToNotSpreadReligion,
    IgnoreThemSpreadingReligion,

    DiscoveredSpiesInOurCities,
    AgreedToNotSendSpies,
    IgnoreThemSendingSpies,

    ProvideMilitaryUnit,
    MarriageCooldown,
    NotifiedAfraid,
    RecentlyPledgedProtection,
    RecentlyWithdrewProtection,
    AngerFreeIntrusion,

    RememberDestroyedProtectedMinor,
    RememberAttackedProtectedMinor,
    RememberBulliedProtectedMinor,
    RememberSidedWithProtectedMinor,

    Denunciation,
    WaryOf,
    Bullied,
    RecentlyAttacked,
    ResourceTradesCutShort,
}

enum class DiplomaticModifiers(val text: String) {
    // Negative
    DeclaredWarOnUs("You declared war on us!"),
    WarMongerer("Your warmongering ways are unacceptable to us."),
    CapturedOurCities("You have captured our cities!"),
    DeclaredFriendshipWithOurEnemies("You have declared friendship with our enemies!"),
    BetrayedDeclarationOfFriendship("Your so-called 'friendship' is worth nothing."),
    SignedDefensivePactWithOurEnemies("You have declared a defensive pact with our enemies!"),
    BetrayedDefensivePact("Your so-called 'defensive pact' is worth nothing."),
    Denunciation("You have publicly denounced us!"),
    DenouncedOurAllies("You have denounced our allies"),
    RefusedToNotSettleCitiesNearUs("You refused to stop settling cities near us"),
    RefusedToNotSpreadReligionToUs("You refused to stop spreading religion to us"),
    RefusedToNotSendingSpiesToUs("You refused to stop spying on us"),
    BetrayedPromiseToNotSettleCitiesNearUs("You betrayed your promise to not settle cities near us"),
    BetrayedPromiseToNotSpreadReligionToUs("You betrayed your promise to not spread your religion to us"),
    BetrayedPromiseToNotSendingSpiesToUs("You betrayed your promise to stop spying on us"),
    
    UnacceptableDemands("Your arrogant demands are in bad taste"),
    UsedNuclearWeapons("Your use of nuclear weapons is disgusting!"),
    StealingTerritory("You have stolen our lands!"),
    DestroyedProtectedMinor("You destroyed City-States that were under our protection!"),
    AttackedProtectedMinor("You attacked City-States that were under our protection!"),
    AttackedAlliedMinor("You attacked our allied City-States!"),
    BulliedProtectedMinor("You demanded tribute from City-States that were under our protection!"),
    SidedWithProtectedMinor("You sided with a City-State over us"),
    SpiedOnUs("You spied on us!"),
    StoleOurAlly("You took the alliance we had with a City-State"),

    // Positive
    EstablishedEmbassy("We have an embassy in your capital"),
    ReceivedEmbassy("You have an embassy in our capital"),
    SharedEmbassies("We have shared embassies"),
    YearsOfPeace("Years of peace have strengthened our relations."),
    SharedEnemy("Our mutual military struggle brings us closer together."),
    LiberatedCity("We applaud your liberation of conquered cities!"),
    DeclarationOfFriendship("We have signed a public declaration of friendship"),
    DeclaredFriendshipWithOurAllies("You have declared friendship with our allies"),
    DefensivePact("We have signed a promise to protect each other."),
    SignedDefensivePactWithOurAllies("You have declared a defensive pact with our allies"),
    DenouncedOurEnemies("You have denounced our enemies"),
    OpenBorders("Our open borders have brought us closer together."),
    FulfilledPromiseToNotSettleCitiesNearUs("You fulfilled your promise to stop settling cities near us!"),
    FulfilledPromiseToNotSpreadReligion("You fulfilled your promise to stop spreading religion to us!"),
    FulfilledPromiseToNotSpy("You fulfilled your promise to stop spying on us!"),
    GaveUsUnits("You gave us units!"),
    GaveUsGifts("We appreciate your gifts"),
    ReturnedCapturedUnits("You returned captured units to us"),
    BelieveSameReligion("We believe in the same religion");

    companion object{
        @Immutable private val valuesAsMap = entries.associateBy { it.name }
        @Pure fun safeValueOf(name: String) = valuesAsMap[name]
    }
}

class DiplomacyManager() : IsPartOfGameInfoSerialization {

    companion object {
        /** The value city-state influence can't go below */
        const val MINIMUM_INFLUENCE = -60f
    }

    @Transient
    lateinit var civInfo: Civilization

    // since this needs to be checked a lot during travel, putting it in a transient is a good performance booster
    @Transient
    /** Can civInfo enter otherCivInfo's tiles? */
    var hasOpenBorders = false

    lateinit var otherCivName: String
    var trades = ArrayList<Trade>()
    var diplomaticStatus = DiplomaticStatus.War

    /** Contains various flags (declared war, promised to not settle, declined luxury trade) and the number of turns in which they will expire.
     *  The JSON serialize/deserialize REFUSES to deserialize hashmap keys as Enums, so I'm forced to use strings instead =(
     *  This is so sad Alexa play Despacito */
    internal var flagsCountdown = HashMap<String, Int>()

    /** For AI. Positive is good relations, negative is bad.
     * Baseline is 1 point for each turn of peace - so declaring a war upends 40 years of peace, and e.g. capturing a city can be another 30 or 40.
     * As for why it's String and not DiplomaticModifier see FlagsCountdown comment */
    var diplomaticModifiers = HashMap<String, Float>()

    /** For city-states. Influence is saved in the CITY STATE -> major civ Diplomacy, NOT in the major civ -> city state diplomacy.
     * Access via getInfluence() and setInfluence() unless you know what you're doing.
     * Note that not using the setter skips recalculating the ally and bounds checks,
     * and skipping the getter bypasses the modified value when at war */
    internal var influence = 0f

    /** Total of each turn Science during Research Agreement */
    internal var totalOfScienceDuringRA = 0

    // how quickly do we forget past relationships?
    // used in AI denounce logic (values updated for all major civs, including humans, incase player resigns)
    // a period of 1 is equivalent to only remembering our opinion from the last turn - very sudden drop in opinion is required to denounce
    // a period of >1 means we keep some memory of opinions from previous turns
    // if the old average is 10, new value is 25, and period is 3, then the new average will be 15, because the new value would contibute 1/3 to the new average
    // (ema = exponential moving average)
    @Readonly
    private fun smoothedOpinionEmaPeriod() = 30f * civInfo.gameInfo.speed.modifier // value of 1 is useful for debugging
    
    // in old savefiles, if we have already met a civ, but the value has not been set, apply a very low initial value to prevent sudden mass denunciations
    private val oldSavefileInitialOpinion = -250f
    
    // the smoothed opinion perpetually converges with the actual opinion, updated each turn
    internal var smoothedOpinionOfOtherCiv = oldSavefileInitialOpinion
        private set
    
    // needed as a cache because the opinion value is saved right before the automation logic runs - but we want to use the one from the previous turn
    private var currentSmoothedOpinionOfOtherCiv = oldSavefileInitialOpinion

    // smoothing formula = (newValue + oldAverage * (period - 1)) / period
    internal fun saveOpinionOfOtherCiv() {
        smoothedOpinionOfOtherCiv = currentSmoothedOpinionOfOtherCiv
        currentSmoothedOpinionOfOtherCiv = (opinionOfOtherCiv() + smoothedOpinionOfOtherCiv * (smoothedOpinionEmaPeriod() - 1)) / smoothedOpinionEmaPeriod()
    }

    fun clone(): DiplomacyManager {
        val toReturn = DiplomacyManager()
        toReturn.otherCivName = otherCivName
        toReturn.diplomaticStatus = diplomaticStatus
        toReturn.trades.addAll(trades.map { it.clone() })
        toReturn.influence = influence
        toReturn.flagsCountdown.putAll(flagsCountdown)
        toReturn.diplomaticModifiers.putAll(diplomaticModifiers)
        toReturn.totalOfScienceDuringRA = totalOfScienceDuringRA
        toReturn.smoothedOpinionOfOtherCiv = smoothedOpinionOfOtherCiv
        toReturn.currentSmoothedOpinionOfOtherCiv = currentSmoothedOpinionOfOtherCiv
        return toReturn
    }

    // called when we meet a new civ
    constructor(civilization: Civilization, mOtherCivName: String) : this() {
        civInfo = civilization
        otherCivName = mOtherCivName
        smoothedOpinionOfOtherCiv = 0f
        currentSmoothedOpinionOfOtherCiv = 0f
        updateHasOpenBorders()
    }

    constructor(civilization: Civilization, otherCiv: Civilization) : this() {
        civInfo = civilization
        mOtherCiv = otherCiv
        otherCivName = otherCiv.civName
        updateHasOpenBorders()
    }

    //region pure functions

    @Cache
    @Transient
    private lateinit var mOtherCiv: Civilization
    @get:Readonly val otherCiv: Civilization get() {
        if (!::mOtherCiv.isInitialized)
            mOtherCiv = civInfo.gameInfo.getCivilization(otherCivName)
        return mOtherCiv
    }
    @Readonly fun otherCivDiplomacy() = otherCiv.getDiplomacyManager(civInfo)!!

    @Readonly
    fun turnsToPeaceTreaty(): Int {
        for (trade in trades)
            for (offer in trade.ourOffers)
                if (offer.name == Constants.peaceTreaty && offer.duration > 0) return offer.duration
        return 0
    }

    @Readonly
    fun opinionOfOtherCiv(): Float {
        var modifierSum = diplomaticModifiers.values.sum()
        // Angry about attacked CS and destroyed CS do not stack
        if (hasModifier(DiplomaticModifiers.DestroyedProtectedMinor) && hasModifier(DiplomaticModifiers.AttackedProtectedMinor))
            modifierSum -= getModifier(DiplomaticModifiers.AttackedProtectedMinor)
        return modifierSum
    }

    /** Related to [relationshipLevel], this compares with a specific outcome.
     *
     *  It is cheap unless you ask such that Neutral / Afraid on a CityState need to be distinguished and influence is currently in 0 until 30.
     *  Thus it can be far cheaper than first retrieving [relationshipLevel] and then comparing.
     *
     *  Readability shortcuts: [isRelationshipLevelEQ], [isRelationshipLevelGE], [isRelationshipLevelGT], [isRelationshipLevelLE], [isRelationshipLevelLT]
     *
     *  @param comparesAs same as [RelationshipLevel.compareTo]
     *  @return `true` if [relationshipLevel] ().compareTo([level]) == [comparesAs] - or: when [comparesAs] > 0 only if [relationshipLevel] > [level] and so on.
     */
    @Readonly
    private fun compareRelationshipLevel(level: RelationshipLevel, comparesAs: Int): Boolean {
        if (!civInfo.isCityState)
            return relationshipLevel().compareTo(level).sign == comparesAs
        return when(level) {
            RelationshipLevel.Afraid -> when {
                comparesAs < 0 -> getInfluence() < 0
                comparesAs > 0 -> getInfluence() >= 30 || relationshipLevel() > level
                else -> getInfluence().let { it >= 0 && it < 30 } && relationshipLevel() == level
            }
            RelationshipLevel.Neutral -> when {
                comparesAs < 0 -> getInfluence() < 0 || relationshipLevel() < level
                comparesAs > 0 -> getInfluence() >= 30
                else -> getInfluence().let { it >= 0 && it < 30 } && relationshipLevel() == level
            }
            else ->
                // Outside the potentially expensive questions, do it the easy way
                // Except - Enum.compareTo does not behave quite like other compareTo's
                // or like kotlinlang.org says, thus the `sign`
                relationshipLevel().compareTo(level).sign == comparesAs
        }
    }
    /** @see compareRelationshipLevel */
    @Readonly fun isRelationshipLevelEQ(level: RelationshipLevel) =
            compareRelationshipLevel(level, 0)
    /** @see compareRelationshipLevel */
    @Readonly fun isRelationshipLevelLT(level: RelationshipLevel) =
            compareRelationshipLevel(level, -1)
    /** @see compareRelationshipLevel */
    @Readonly fun isRelationshipLevelGT(level: RelationshipLevel) =
            compareRelationshipLevel(level, 1)
    /** @see compareRelationshipLevel */
    @Readonly fun isRelationshipLevelLE(level: RelationshipLevel) =
            if (level == RelationshipLevel.Ally) true
            else compareRelationshipLevel(level + 1, -1)
    /** @see compareRelationshipLevel */
    @Readonly
    fun isRelationshipLevelGE(level: RelationshipLevel) =
            if (level == RelationshipLevel.Unforgivable) true
            else compareRelationshipLevel(level + -1, 1)

    /** Careful: Cheap unless this is a CityState and influence is in 0 until 30,
     *  where the distinction Neutral/Afraid gets expensive.
     *  @see compareRelationshipLevel
     *  @see relationshipIgnoreAfraid
     */
    @Readonly
    fun relationshipLevel(): RelationshipLevel {
        val level = relationshipIgnoreAfraid()
        return when {
            level != RelationshipLevel.Neutral || !civInfo.isCityState -> level
            civInfo.cityStateFunctions.getTributeWillingness(otherCiv) > 0 -> RelationshipLevel.Afraid
            else -> RelationshipLevel.Neutral
        }
    }

    /** Same as [relationshipLevel] but omits the distinction Neutral/Afraid, which can be _much_ cheaper */
    @Readonly
    fun relationshipIgnoreAfraid(): RelationshipLevel {
        if (civInfo.isHuman() && otherCiv.isHuman())
            return RelationshipLevel.Neutral // People make their own choices.

        if (civInfo.isHuman())
            return otherCivDiplomacy().relationshipLevel()

        if (civInfo.isCityState) return when {
            getInfluence() <= -30 -> RelationshipLevel.Unforgivable  // getInfluence tests isAtWarWith
            getInfluence() < 0 -> RelationshipLevel.Enemy
            getInfluence() >= 60 && civInfo.allyCiv == otherCiv -> RelationshipLevel.Ally
            getInfluence() >= 30 -> RelationshipLevel.Friend
            else -> RelationshipLevel.Neutral
        }

        // not entirely sure what to do between AI civs, because they probably have different views of each other,
        // maybe we need to average their views of each other? That makes sense to me.

        val opinion = opinionOfOtherCiv()
        return when {
            opinion <= -80 -> RelationshipLevel.Unforgivable
            opinion <= -40 || civInfo.isAtWarWith(otherCiv) -> RelationshipLevel.Enemy  /* During wartime, the estimation in which you are held may be enemy OR unforgivable */
            opinion <= -15 -> RelationshipLevel.Competitor

            opinion >= 80 -> RelationshipLevel.Ally
            opinion >= 40 -> RelationshipLevel.Friend
            opinion >= 15 -> RelationshipLevel.Favorable
            else -> RelationshipLevel.Neutral
        }
    }

    @Readonly
    private fun believesSameReligion(): Boolean {
        // what is the majorityReligion of civInfo? If it is null, we immediately return false
        val civMajorityReligion = civInfo.religionManager.getMajorityReligion() ?: return false
        // if not yet returned false from previous line, return the Boolean isMajorityReligionForCiv
        // true if majorityReligion of civInfo is also majorityReligion of otherCiv, false otherwise
        return otherCiv.religionManager.isMajorityReligionForCiv(civMajorityReligion)
    }

    /** Returns the number of turns to degrade from Ally or from Friend */
    @Readonly
    fun getTurnsToRelationshipChange(): Int {
        if (otherCiv.isCityState)
            return otherCivDiplomacy().getTurnsToRelationshipChange()

        if (civInfo.isCityState && !otherCiv.isCityState) {
            val dropPerTurn = getCityStateInfluenceDegrade()
            return when {
                dropPerTurn == 0f -> 0
                isRelationshipLevelEQ(RelationshipLevel.Ally) -> ceil((getInfluence() - 60f) / dropPerTurn).toInt() + 1
                isRelationshipLevelEQ(RelationshipLevel.Friend) -> ceil((getInfluence() - 30f) / dropPerTurn).toInt() + 1
                else -> 0
            }
        }
        return 0
    }

    fun addInfluence(amount: Float) {
        setInfluence(influence + amount)
    }

    /**
     * Reduces the influence to zero, or if they have negative influence does nothing
     * @param amount A positive value to subtract from the influecne
     */
    fun reduceInfluence(amount: Float) {
        if (influence <= 0) return
        influence = (influence - amount).coerceAtLeast(0f)
    }

    fun setInfluence(amount: Float) {
        influence = max(amount, MINIMUM_INFLUENCE)
        civInfo.cityStateFunctions.updateAllyCivForCityState()
    }

    @VisibleForTesting
    fun setInfluenceWithoutSideEffects(amount: Float) {
        influence =amount
    }

    @Readonly
    fun getInfluence() = if (civInfo.isAtWarWith(otherCiv)) MINIMUM_INFLUENCE else influence

    // To be run from City-State DiplomacyManager, which holds the influence. Resting point for every major civ can be different.
    @Readonly
    internal fun getCityStateInfluenceRestingPoint(): Float {
        var restingPoint = 0f

        for (unique in otherCiv.getMatchingUniques(UniqueType.CityStateRestingPoint))
            restingPoint += unique.params[0].toInt()

        if (civInfo.cities.any() && civInfo.getCapital() != null)
            for (unique in otherCiv.getMatchingUniques(UniqueType.RestingPointOfCityStatesFollowingReligionChange))
                if (otherCiv.religionManager.religion?.name == civInfo.getCapital()!!.religion.getMajorityReligionName())
                    restingPoint += unique.params[0].toInt()

        if (diplomaticStatus == DiplomaticStatus.Protector) restingPoint += 10

        if (hasFlag(DiplomacyFlags.WaryOf)) restingPoint -= 20

        return restingPoint
    }

    @Readonly
    internal fun getCityStateInfluenceDegrade(): Float {
        if (getInfluence() <= getCityStateInfluenceRestingPoint())
            return 0f

        val decrement = when {
            civInfo.cityStatePersonality == CityStatePersonality.Hostile -> 1.5f
            otherCiv.isMinorCivAggressor() -> 2f
            else -> 1f
        }

        var modifierPercent = 0f
        for (unique in otherCiv.getMatchingUniques(UniqueType.CityStateInfluenceDegradation))
            modifierPercent += unique.params[0].toFloat()

        val religion = if (civInfo.cities.isEmpty() || civInfo.getCapital() == null) null
            else civInfo.getCapital()!!.religion.getMajorityReligionName()
        if (religion != null && religion == otherCiv.religionManager.religion?.name)
            modifierPercent -= 25f  // 25% slower degrade when sharing a religion

        for (civ in civInfo.gameInfo.civilizations.filter { it.isMajorCiv() && it != otherCiv}) {
            for (unique in civ.getMatchingUniques(UniqueType.OtherCivsCityStateRelationsDegradeFaster)) {
                modifierPercent += unique.params[0].toFloat()
            }
        }

        return max(0f, decrement) * max(-100f, modifierPercent).toPercent()
    }


    @Readonly
    fun canDeclareWar() = !civInfo.isDefeated() && !otherCiv.isDefeated()
            && turnsToPeaceTreaty() == 0 && diplomaticStatus != DiplomaticStatus.War

    fun declareWar(declareWarReason: DeclareWarReason = DeclareWarReason(WarType.DirectWar)) =
        DeclareWar.declareWar(this, declareWarReason)

    //Used for nuke
    @Readonly fun canAttack() = turnsToPeaceTreaty() == 0

    @Readonly
    fun goldPerTurn(): Int {
        var goldPerTurnForUs = 0
        for (trade in trades) {
            for (offer in trade.ourOffers.filter { it.type == TradeOfferType.Gold_Per_Turn })
                goldPerTurnForUs -= offer.amount
            for (offer in trade.theirOffers.filter { it.type == TradeOfferType.Gold_Per_Turn })
                goldPerTurnForUs += offer.amount
        }
        return goldPerTurnForUs
    }
    
    @Readonly
    fun resourcesFromTrade(): ResourceSupplyList {
        val newResourceSupplyList = ResourceSupplyList()
        val resourcesMap = civInfo.gameInfo.ruleset.tileResources
        val isResourceFilter: (TradeOffer) -> Boolean = {
            (it.type == TradeOfferType.Strategic_Resource || it.type == TradeOfferType.Luxury_Resource)
                    && resourcesMap.containsKey(it.name)
                    && !resourcesMap[it.name]!!.isStockpiled
        }
        for (trade in trades) {
            for (offer in trade.ourOffers.filter(isResourceFilter))
                newResourceSupplyList.add(resourcesMap[offer.name]!!, "Trade", -offer.amount)
            for (offer in trade.theirOffers.filter(isResourceFilter))
                newResourceSupplyList.add(resourcesMap[offer.name]!!, "Trade", offer.amount)
        }

        return newResourceSupplyList
    }

    /** Returns the [civilizations][Civilization] that know about both sides ([civInfo] and [otherCiv]) */
    @Readonly fun getCommonKnownCivs(): Set<Civilization> = civInfo.getKnownCivs().asIterable().intersect(otherCiv.getKnownCivs().toSet())

    @Readonly fun getCommonKnownCivsWithSpectators(): Set<Civilization> = civInfo.getKnownCivsWithSpectators().asIterable().intersect(otherCiv.getKnownCivsWithSpectators().toSet())
    /** Returns true when the [civInfo]'s territory is considered allied for [otherCiv].
     *  This includes friendly and allied city-states and the open border treaties.
     */
    @Readonly
    fun isConsideredFriendlyTerritory(): Boolean {
        if (civInfo.isCityState &&
            (isRelationshipLevelGE(RelationshipLevel.Friend) || otherCiv.hasUnique(UniqueType.CityStateTerritoryAlwaysFriendly)))
            return true

        return otherCivDiplomacy().hasOpenBorders // if THEY can enter US then WE are considered friendly territory for THEM
    }
    //endregion

    //region state-changing functions
    // for performance reasons we don't want to call this every time we want to see if a unit can move through a tile
    fun updateHasOpenBorders() {
        // City-states can enter ally's territory (the opposite is true anyway even without open borders)
        val newHasOpenBorders = civInfo.allyCiv == otherCiv
                || trades.flatMap { it.theirOffers }.any { it.name == Constants.openBorders && it.duration > 0 }

        val bordersWereClosed = hasOpenBorders && !newHasOpenBorders
        hasOpenBorders = newHasOpenBorders

        if (bordersWereClosed) { // borders were closed, get out!
            for (unit in civInfo.units.getCivUnits()
                .filter { it.currentTile.getOwner() == otherCiv }.toList()) {
                unit.movement.teleportToClosestMoveableTile()
            }
        }
    }

    /** Should only be called from makePeace */
    private fun makePeaceOneSide() {
        diplomaticStatus = DiplomaticStatus.Peace
        val otherCiv = otherCiv
        // Get out of others' territory
        for (unit in civInfo.units.getCivUnits().filter { it.getTile().getOwner() == otherCiv }.toList())
            unit.movement.teleportToClosestMoveableTile()

        for (thirdCiv in civInfo.getKnownCivs()) {
            // Our ally city states make peace with us
            if (thirdCiv.allyCiv == civInfo && thirdCiv.isAtWarWith(otherCiv)) {
                val thirdCivDiplo = thirdCiv.getDiplomacyManager(otherCiv)!!
                thirdCivDiplo.makePeace()

                // Make the peace treaty so that the civ can't declare war immedietly
                val tradeLogic = TradeLogic(thirdCiv, otherCiv)
                tradeLogic.currentTrade.ourOffers.add(TradeOffer(Constants.peaceTreaty, TradeOfferType.Treaty, speed = civInfo.gameInfo.speed))
                tradeLogic.currentTrade.theirOffers.add(TradeOffer(Constants.peaceTreaty, TradeOfferType.Treaty, speed = civInfo.gameInfo.speed))
                thirdCivDiplo.trades.add(tradeLogic.currentTrade)
                thirdCivDiplo.otherCivDiplomacy().trades.add(tradeLogic.currentTrade.reverse())
            }
            // Other City-States that are not our ally don't like the fact that we made peace with their enemy
            if (thirdCiv.allyCiv != civInfo && thirdCiv.isAtWarWith(otherCiv))
                thirdCiv.getDiplomacyManager(civInfo)!!.addInfluence(-10f)
        }
    }


    fun makePeace() {
        makePeaceOneSide()
        otherCivDiplomacy().makePeaceOneSide()

        for (civ in getCommonKnownCivsWithSpectators()) {
            civ.addNotification(
                    "[${civInfo.civName}] and [$otherCivName] have signed a Peace Treaty!",
                    NotificationCategory.Diplomacy, civInfo.civName, NotificationIcon.Diplomacy, otherCivName
            )
        }
    }

    @Readonly fun hasFlag(flag: DiplomacyFlags) = flagsCountdown.containsKey(flag.name)
    fun setFlag(flag: DiplomacyFlags, amount: Int) {
        flagsCountdown[flag.name] = amount
    }

    /** 0 indicates 'flag does not exist' */
    @Readonly fun getFlag(flag: DiplomacyFlags) = flagsCountdown[flag.name] ?: 0
    fun removeFlag(flag: DiplomacyFlags) {
        flagsCountdown.remove(flag.name)
    }

    fun addModifier(modifier: DiplomaticModifiers, amount: Float) {
        val modifierString = modifier.name
        if (!hasModifier(modifier)) setModifier(modifier, 0f)
        diplomaticModifiers[modifierString] = diplomaticModifiers[modifierString]!! + amount
        if (diplomaticModifiers[modifierString] == 0f) diplomaticModifiers.remove(modifierString)
    }

    fun setModifier(modifier: DiplomaticModifiers, amount: Float) {
        diplomaticModifiers[modifier.name] = amount
    }

    @Readonly
    internal fun getModifier(modifier: DiplomaticModifiers): Float {
        if (!hasModifier(modifier)) return 0f
        return diplomaticModifiers[modifier.name]!!
    }

    internal fun removeModifier(modifier: DiplomaticModifiers) = diplomaticModifiers.remove(modifier.name)
    @Readonly
    fun hasModifier(modifier: DiplomaticModifiers) = diplomaticModifiers.containsKey(modifier.name)
    
    fun replaceModifier(oldModifier: DiplomaticModifiers, newModifier: DiplomaticModifiers, amount: Float) {
        removeModifier(oldModifier)
        addModifier(newModifier, amount)
    }

    fun signDeclarationOfFriendship() {
        setModifier(DiplomaticModifiers.DeclarationOfFriendship, 35f)
        otherCivDiplomacy().setModifier(DiplomaticModifiers.DeclarationOfFriendship, 35f)
        setFlag(DiplomacyFlags.DeclarationOfFriendship, 30)
        otherCivDiplomacy().setFlag(DiplomacyFlags.DeclarationOfFriendship, 30)

        for (thirdCiv in getCommonKnownCivsWithSpectators()) {
            thirdCiv.addNotification("[${civInfo.civName}] and [$otherCivName] have signed the Declaration of Friendship!",
                NotificationCategory.Diplomacy, civInfo.civName, NotificationIcon.Diplomacy, otherCivName)
            thirdCiv.getDiplomacyManager(civInfo)!!.setFriendshipBasedModifier()
            if (thirdCiv.isSpectator()) return
            thirdCiv.getDiplomacyManager(civInfo)!!.setFriendshipBasedModifier()
        }

        // Ignore contitionals as triggerUnique will check again, and that would break
        // UniqueType.ConditionalChance - 25% declared chance would work as 6% actual chance
        for (unique in civInfo.getTriggeredUniques(UniqueType.TriggerUponDeclaringFriendship, GameContext.IgnoreConditionals))
            UniqueTriggerActivation.triggerUnique(unique, civInfo)
        for (unique in otherCiv.getTriggeredUniques(UniqueType.TriggerUponDeclaringFriendship, GameContext.IgnoreConditionals))
            UniqueTriggerActivation.triggerUnique(unique, otherCiv)
    }

    internal fun setFriendshipBasedModifier() {
        removeModifier(DiplomaticModifiers.DeclaredFriendshipWithOurAllies)
        removeModifier(DiplomaticModifiers.DeclaredFriendshipWithOurEnemies)
        val civsOtherCivHasDeclaredFriendshipWith = getCommonKnownCivs()
            .filter { it.getDiplomacyManager(otherCiv)!!.hasFlag(DiplomacyFlags.DeclarationOfFriendship) }

        for (thirdCiv in civsOtherCivHasDeclaredFriendshipWith) {
            // What do we (A) think about the otherCiv() (B) being friends with the third Civ (C)?
            val ourRelationshipWithThirdCiv = civInfo.getDiplomacyManager(thirdCiv)!!.relationshipIgnoreAfraid()

            val modifierType = when (ourRelationshipWithThirdCiv) {
                RelationshipLevel.Unforgivable, RelationshipLevel.Enemy -> DiplomaticModifiers.DeclaredFriendshipWithOurEnemies
                else -> DiplomaticModifiers.DeclaredFriendshipWithOurAllies
            }
            val modifierValue = when (ourRelationshipWithThirdCiv) {
                RelationshipLevel.Unforgivable -> -15f
                RelationshipLevel.Enemy -> -5f
                RelationshipLevel.Friend -> 5f
                RelationshipLevel.Ally -> 15f
                else -> 0f
            }
            addModifier(modifierType, modifierValue)
        }
    }

    fun signDefensivePact(duration: Int) {
        //Note: These modifiers are additive to the friendship modifiers
        setModifier(DiplomaticModifiers.DefensivePact, 10f)
        otherCivDiplomacy().setModifier(DiplomaticModifiers.DefensivePact, 10f)
        setFlag(DiplomacyFlags.DefensivePact, duration)
        otherCivDiplomacy().setFlag(DiplomacyFlags.DefensivePact, duration)
        diplomaticStatus = DiplomaticStatus.DefensivePact
        otherCivDiplomacy().diplomaticStatus = DiplomaticStatus.DefensivePact


        for (thirdCiv in getCommonKnownCivsWithSpectators()) {
            thirdCiv.addNotification("[${civInfo.civName}] and [$otherCivName] have signed a Defensive Pact!",
                NotificationCategory.Diplomacy, civInfo.civName, NotificationIcon.Diplomacy, otherCivName)
            if (thirdCiv.isSpectator()) return
            thirdCiv.getDiplomacyManager(civInfo)!!.setDefensivePactBasedModifier()
        }

        // Ignore contitionals as triggerUnique will check again, and that would break
        // UniqueType.ConditionalChance - 25% declared chance would work as 6% actual chance
        for (unique in civInfo.getTriggeredUniques(UniqueType.TriggerUponSigningDefensivePact, GameContext.IgnoreConditionals))
            UniqueTriggerActivation.triggerUnique(unique, civInfo)
        for (unique in otherCiv.getTriggeredUniques(UniqueType.TriggerUponSigningDefensivePact, GameContext.IgnoreConditionals))
            UniqueTriggerActivation.triggerUnique(unique, otherCiv)
    }

    internal fun setDefensivePactBasedModifier() {
        removeModifier(DiplomaticModifiers.SignedDefensivePactWithOurAllies)
        removeModifier(DiplomaticModifiers.SignedDefensivePactWithOurEnemies)
        for (thirdCiv in getCommonKnownCivs()
            .filter { it.getDiplomacyManager(civInfo)!!.hasFlag(DiplomacyFlags.DefensivePact) }) {
            //Note: These modifiers are additive to the friendship modifiers
            val relationshipLevel = otherCivDiplomacy().relationshipIgnoreAfraid()
            val modifierType = when (relationshipLevel) {
                RelationshipLevel.Unforgivable, RelationshipLevel.Enemy -> DiplomaticModifiers.SignedDefensivePactWithOurEnemies
                else -> DiplomaticModifiers.SignedDefensivePactWithOurAllies
            }
            val modifierValue = when (relationshipLevel) {
                RelationshipLevel.Unforgivable -> -15f
                RelationshipLevel.Enemy -> -10f
                RelationshipLevel.Friend -> 2f
                RelationshipLevel.Ally -> 5f
                else -> 0f
            }
            addModifier(modifierType, modifierValue)
        }
    }

    internal fun setReligionBasedModifier() {
        if (otherCivDiplomacy().believesSameReligion())
            // they share same majority religion
            setModifier(DiplomaticModifiers.BelieveSameReligion, 5f)
        else
            // their majority religions differ or one or both don't have a majority religion at all
            removeModifier(DiplomaticModifiers.BelieveSameReligion)
    }

    fun denounce() {
        activateDenounceEffects()
<<<<<<< HEAD
        // legacy code for AI to counter-denounce
        /*
        if (otherCiv().isAI())
=======
        if (otherCiv.isAI())
>>>>>>> ba017bf6
            otherCivDiplomacy().activateDenounceEffects()
        */
    }
    
    private fun activateDenounceEffects() {
        setFlag(DiplomacyFlags.Denunciation, 30)
        otherCivDiplomacy().setModifier(DiplomaticModifiers.Denunciation, -35f)
        
<<<<<<< HEAD
        // TODO: make denouncement more impactful with a popup
        otherCiv().addNotification(
=======
        otherCiv.addNotification(
>>>>>>> ba017bf6
            "[${civInfo.civName}] has denounced us!",
            NotificationCategory.Diplomacy,
            NotificationIcon.Diplomacy, civInfo.civName
        )
        
        // Denounciation results in removal of embasies for both sides
        civInfo.diplomacyFunctions.removeEmbassies(otherCiv)

        // We, A, are denouncing B. What do other major civs (C,D, etc) think of this?
        getCommonKnownCivsWithSpectators().forEach { thirdCiv ->
            thirdCiv.addNotification(
                "[${civInfo.civName}] has denounced [${otherCiv.civName}]!",
                NotificationCategory.Diplomacy,
                civInfo.civName, NotificationIcon.Diplomacy, otherCivName
            )
            
            if (thirdCiv.isSpectator())
                return@forEach

            // their diplomacy with us
            val thirdCivDiplomacyWithUs = thirdCiv.getDiplomacyManager(civInfo)!!
            // their relationship with the civ we are denouncing
            val thirdCivRelationshipWithTarget = thirdCiv.getDiplomacyManager(otherCiv)!!.relationshipIgnoreAfraid()
            when (thirdCivRelationshipWithTarget) {
                RelationshipLevel.Unforgivable -> thirdCivDiplomacyWithUs.addModifier(DiplomaticModifiers.DenouncedOurEnemies, 15f)
                RelationshipLevel.Enemy -> thirdCivDiplomacyWithUs.addModifier(DiplomaticModifiers.DenouncedOurEnemies, 5f)
                RelationshipLevel.Friend -> thirdCivDiplomacyWithUs.addModifier(DiplomaticModifiers.DenouncedOurAllies, -5f)
                RelationshipLevel.Ally -> thirdCivDiplomacyWithUs.addModifier(DiplomaticModifiers.DenouncedOurAllies, -15f)
                else -> {}
            }
        }
    }
    
    fun agreeToDemand(demand: Demand){
        otherCivDiplomacy().setFlag(demand.agreedToDemand, 100)
        addModifier(DiplomaticModifiers.UnacceptableDemands, -10f)
        val text = demand.agreedToDemandText.fillPlaceholders(civInfo.civName)
        otherCiv.addNotification(text, NotificationCategory.Diplomacy, NotificationIcon.Diplomacy, civInfo.civName)
    }
    
    fun refuseDemand(demand: Demand) {
        addModifier(DiplomaticModifiers.UnacceptableDemands, -20f)
        otherCivDiplomacy().setFlag(demand.willIgnoreViolation, 100)
        otherCivDiplomacy().addModifier(demand.refusedDiplomaticModifier, -15f)
        val text = demand.refusedDemandText.fillPlaceholders(civInfo.civName)
        otherCiv.addNotification(text, NotificationCategory.Diplomacy, NotificationIcon.Diplomacy, civInfo.civName)
    }

    fun sideWithCityState() {
        otherCivDiplomacy().setModifier(DiplomaticModifiers.SidedWithProtectedMinor, -5f)
        otherCivDiplomacy().setFlag(DiplomacyFlags.RememberSidedWithProtectedMinor, 25)
    }

    fun becomeWary() {
        if (hasFlag(DiplomacyFlags.WaryOf)) return // once is enough
        setFlag(DiplomacyFlags.WaryOf, -1) // Never expires
        otherCiv.addNotification("City-States grow wary of your aggression. " +
                "The resting point for Influence has decreased by [20] for [${civInfo.civName}].",
            NotificationCategory.Diplomacy, civInfo.civName)
    }

    /**
     * Resolves the otherCiv giving gifts to this civ with negative gold values.
     * Prioritises reducing gifts given to the other civ before increasing our gift value.
     * Does not take the gold from either civ's stockpile
     * @param gold the amount of gold without inflation, can be negative
     * @param isPureGift should be true if the gift was one-sided, or false if it wasn't
     */
    fun giftGold(gold: Int, isPureGift: Boolean) {
        val currentGold = if (isPureGift)
            (gold * civInfo.gameInfo.ruleset.modOptions.constants.goldGiftMultiplier).roundToInt()
        else
            (gold * civInfo.gameInfo.ruleset.modOptions.constants.goldGiftTradeMultiplier).roundToInt()

        val otherGold = otherCivDiplomacy().getGoldGifts()
        if (otherGold > currentGold) {
            otherCivDiplomacy().recieveGoldGifts(-currentGold)
        } else {
            otherCivDiplomacy().removeModifier(DiplomaticModifiers.GaveUsGifts)
            recieveGoldGifts(currentGold - otherGold)
        }
    }

    /**
     * Adds a gift from the other civilization of the value of [gold] that will deteriate over time.
     * Does not take into account how much gold we have given to the other civ. Use [giftGold] for that.
     * Does not take the gold from either civ's stockpile.
     * @param gold the amount of gold without inflation, cannot be negative
     */
    fun recieveGoldGifts(gold: Int) {
        val diplomaticValueOfTrade = (gold * TradeEvaluation().getGoldInflation(civInfo)) / (civInfo.gameInfo.speed.goldGiftModifier * 100)
        addModifier(DiplomaticModifiers.GaveUsGifts, diplomaticValueOfTrade.toFloat())
    }

    /**
     * @return the total value of the gold gifts the other civilization has given us
     */
    @Readonly
    fun getGoldGifts(): Int {
        // The inverse of howe we calculate GaveUsGifts in TradeLogic.acceptTrade gives us how much gold it is worth
        val giftAmount = getModifier(DiplomaticModifiers.GaveUsGifts)
        return ((giftAmount * civInfo.gameInfo.speed.goldGiftModifier * 100) / TradeEvaluation().getGoldInflation(civInfo)).toInt()
    }

    //endregion
}<|MERGE_RESOLUTION|>--- conflicted
+++ resolved
@@ -731,13 +731,9 @@
 
     fun denounce() {
         activateDenounceEffects()
-<<<<<<< HEAD
         // legacy code for AI to counter-denounce
         /*
-        if (otherCiv().isAI())
-=======
         if (otherCiv.isAI())
->>>>>>> ba017bf6
             otherCivDiplomacy().activateDenounceEffects()
         */
     }
@@ -746,12 +742,8 @@
         setFlag(DiplomacyFlags.Denunciation, 30)
         otherCivDiplomacy().setModifier(DiplomaticModifiers.Denunciation, -35f)
         
-<<<<<<< HEAD
         // TODO: make denouncement more impactful with a popup
-        otherCiv().addNotification(
-=======
         otherCiv.addNotification(
->>>>>>> ba017bf6
             "[${civInfo.civName}] has denounced us!",
             NotificationCategory.Diplomacy,
             NotificationIcon.Diplomacy, civInfo.civName
