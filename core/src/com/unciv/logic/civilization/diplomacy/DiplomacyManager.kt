package com.unciv.logic.civilization.diplomacy

import com.badlogic.gdx.graphics.Color
import com.unciv.Constants
import com.unciv.logic.IsPartOfGameInfoSerialization
import com.unciv.logic.civilization.Civilization
import com.unciv.logic.civilization.NotificationCategory
import com.unciv.logic.civilization.NotificationIcon
import com.unciv.logic.trade.Trade
import com.unciv.logic.trade.TradeEvaluation
import com.unciv.logic.trade.TradeLogic
import com.unciv.logic.trade.TradeOffer
import com.unciv.logic.trade.TradeType
import com.unciv.models.ruleset.tile.ResourceSupplyList
import com.unciv.models.ruleset.unique.StateForConditionals
import com.unciv.models.ruleset.unique.UniqueTriggerActivation
import com.unciv.models.ruleset.unique.UniqueType
import com.unciv.ui.components.extensions.toPercent
import kotlin.math.ceil
import kotlin.math.max
import kotlin.math.sign

enum class RelationshipLevel(val color: Color) {
    // DiplomaticStatus.War is tested separately for the Diplomacy Screen. Colored RED.
    // DiplomaticStatus.DefensivePact - similar. Colored CYAN.
    Unforgivable(Color.FIREBRICK),
    Enemy(Color.YELLOW),
    Afraid(Color(0x5300ffff)),     // HSV(260,100,100)
    Competitor(Color(0x1f998fff)), // HSV(175,80,60)
    Neutral(Color(0x1bb371ff)),    // HSV(154,85,70)
    Favorable(Color(0x14cc3cff)),  // HSV(133,90,80)
    Friend(Color(0x2ce60bff)),     // HSV(111,95,90)
    Ally(Color.CHARTREUSE)           // HSV(90,100,100)
    ;
    operator fun plus(delta: Int): RelationshipLevel {
        val newOrdinal = (ordinal + delta).coerceIn(0, values().size - 1)
        return values()[newOrdinal]
    }
}

enum class DiplomacyFlags {
    DeclinedLuxExchange,
    DeclinedPeace,
    DeclinedResearchAgreement,
    DeclinedOpenBorders,
    DeclaredWar,
    DeclarationOfFriendship,
    DeclinedDeclarationOfFriendship,
    DefensivePact,
    DeclinedDefensivePact,
    DeclinedJoinWarOffer,
    ResearchAgreement,
    BorderConflict,
    SettledCitiesNearUs,
    AgreedToNotSettleNearUs,
    IgnoreThemSettlingNearUs,
    ProvideMilitaryUnit,
    MarriageCooldown,
    NotifiedAfraid,
    RecentlyPledgedProtection,
    RecentlyWithdrewProtection,
    AngerFreeIntrusion,
    RememberDestroyedProtectedMinor,
    RememberAttackedProtectedMinor,
    RememberBulliedProtectedMinor,
    RememberSidedWithProtectedMinor,
    Denunciation,
    WaryOf,
    Bullied,
    RecentlyAttacked,
    ResourceTradesCutShort,
}

enum class DiplomaticModifiers(val text: String) {
    // Negative
    DeclaredWarOnUs("You declared war on us!"),
    WarMongerer("Your warmongering ways are unacceptable to us."),
    CapturedOurCities("You have captured our cities!"),
    DeclaredFriendshipWithOurEnemies("You have declared friendship with our enemies!"),
    BetrayedDeclarationOfFriendship("Your so-called 'friendship' is worth nothing."),
    SignedDefensivePactWithOurEnemies("You have declared a defensive pact with our enemies!"),
    BetrayedDefensivePact("Your so-called 'defensive pact' is worth nothing."),
    Denunciation("You have publicly denounced us!"),
    DenouncedOurAllies("You have denounced our allies"),
    RefusedToNotSettleCitiesNearUs("You refused to stop settling cities near us"),
    BetrayedPromiseToNotSettleCitiesNearUs("You betrayed your promise to not settle cities near us"),
    UnacceptableDemands("Your arrogant demands are in bad taste"),
    UsedNuclearWeapons("Your use of nuclear weapons is disgusting!"),
    StealingTerritory("You have stolen our lands!"),
    DestroyedProtectedMinor("You destroyed City-States that were under our protection!"),
    AttackedProtectedMinor("You attacked City-States that were under our protection!"),
    BulliedProtectedMinor("You demanded tribute from City-States that were under our protection!"),
    SidedWithProtectedMinor("You sided with a City-State over us"),
    SpiedOnUs("You spied on us!"),

    // Positive
    YearsOfPeace("Years of peace have strengthened our relations."),
    SharedEnemy("Our mutual military struggle brings us closer together."),
    LiberatedCity("We applaud your liberation of conquered cities!"),
    DeclarationOfFriendship("We have signed a public declaration of friendship"),
    DeclaredFriendshipWithOurAllies("You have declared friendship with our allies"),
    DefensivePact("We have signed a promise to protect each other."),
    SignedDefensivePactWithOurAllies("You have declared a defensive pact with our allies"),
    DenouncedOurEnemies("You have denounced our enemies"),
    OpenBorders("Our open borders have brought us closer together."),
    FulfilledPromiseToNotSettleCitiesNearUs("You fulfilled your promise to stop settling cities near us!"),
    GaveUsUnits("You gave us units!"),
    GaveUsGifts("We appreciate your gifts"),
    ReturnedCapturedUnits("You returned captured units to us"),
    BelieveSameReligion("We believe in the same religion");

    companion object{
        private val valuesAsMap = DiplomaticModifiers.values().associateBy { it.name }
        fun safeValueOf(name: String) = valuesAsMap[name]
    }
}

class DiplomacyManager() : IsPartOfGameInfoSerialization {

    companion object {
        /** The value city-state influence can't go below */
        const val MINIMUM_INFLUENCE = -60f
    }

    @Transient
    lateinit var civInfo: Civilization

    // since this needs to be checked a lot during travel, putting it in a transient is a good performance booster
    @Transient
    /** Can civInfo enter otherCivInfo's tiles? */
    var hasOpenBorders = false

    lateinit var otherCivName: String
    var trades = ArrayList<Trade>()
    var diplomaticStatus = DiplomaticStatus.War

    /** Contains various flags (declared war, promised to not settle, declined luxury trade) and the number of turns in which they will expire.
     *  The JSON serialize/deserialize REFUSES to deserialize hashmap keys as Enums, so I'm forced to use strings instead =(
     *  This is so sad Alexa play Despacito */
    internal var flagsCountdown = HashMap<String, Int>()

    /** For AI. Positive is good relations, negative is bad.
     * Baseline is 1 point for each turn of peace - so declaring a war upends 40 years of peace, and e.g. capturing a city can be another 30 or 40.
     * As for why it's String and not DiplomaticModifier see FlagsCountdown comment */
    var diplomaticModifiers = HashMap<String, Float>()

    /** For city-states. Influence is saved in the CITY STATE -> major civ Diplomacy, NOT in the major civ -> city state diplomacy.
     * Access via getInfluence() and setInfluence() unless you know what you're doing.
     * Note that not using the setter skips recalculating the ally and bounds checks,
     * and skipping the getter bypasses the modified value when at war */
    internal var influence = 0f

    /** Total of each turn Science during Research Agreement */
    internal var totalOfScienceDuringRA = 0

    fun clone(): DiplomacyManager {
        val toReturn = DiplomacyManager()
        toReturn.otherCivName = otherCivName
        toReturn.diplomaticStatus = diplomaticStatus
        toReturn.trades.addAll(trades.map { it.clone() })
        toReturn.influence = influence
        toReturn.flagsCountdown.putAll(flagsCountdown)
        toReturn.diplomaticModifiers.putAll(diplomaticModifiers)
        toReturn.totalOfScienceDuringRA = totalOfScienceDuringRA
        return toReturn
    }

    constructor(civilization: Civilization, mOtherCivName: String) : this() {
        civInfo = civilization
        otherCivName = mOtherCivName
        updateHasOpenBorders()
    }

    //region pure functions
    fun otherCiv() = civInfo.gameInfo.getCivilization(otherCivName)
    fun otherCivDiplomacy() = otherCiv().getDiplomacyManager(civInfo)!!

    fun turnsToPeaceTreaty(): Int {
        for (trade in trades)
            for (offer in trade.ourOffers)
                if (offer.name == Constants.peaceTreaty && offer.duration > 0) return offer.duration
        return 0
    }

    fun opinionOfOtherCiv(): Float {
        var modifierSum = diplomaticModifiers.values.sum()
        // Angry about attacked CS and destroyed CS do not stack
        if (hasModifier(DiplomaticModifiers.DestroyedProtectedMinor) && hasModifier(DiplomaticModifiers.AttackedProtectedMinor))
            modifierSum -= getModifier(DiplomaticModifiers.AttackedProtectedMinor)
        return modifierSum
    }

    /** Related to [relationshipLevel], this compares with a specific outcome.
     *
     *  It is cheap unless you ask such that Neutral / Afraid on a CityState need to be distinguished and influence is currently in 0 until 30.
     *  Thus it can be far cheaper than first retrieving [relationshipLevel] and then comparing.
     *
     *  Readability shortcuts: [isRelationshipLevelEQ], [isRelationshipLevelGE], [isRelationshipLevelGT], [isRelationshipLevelLE], [isRelationshipLevelLT]
     *
     *  @param comparesAs same as [RelationshipLevel.compareTo]
     *  @return `true` if [relationshipLevel] ().compareTo([level]) == [comparesAs] - or: when [comparesAs] > 0 only if [relationshipLevel] > [level] and so on.
     */
    private fun compareRelationshipLevel(level: RelationshipLevel, comparesAs: Int): Boolean {
        if (!civInfo.isCityState())
            return relationshipLevel().compareTo(level).sign == comparesAs
        return when(level) {
            RelationshipLevel.Afraid -> when {
                comparesAs < 0 -> getInfluence() < 0
                comparesAs > 0 -> getInfluence() >= 30 || relationshipLevel() > level
                else -> getInfluence().let { it >= 0 && it < 30 } && relationshipLevel() == level
            }
            RelationshipLevel.Neutral -> when {
                comparesAs < 0 -> getInfluence() < 0 || relationshipLevel() < level
                comparesAs > 0 -> getInfluence() >= 30
                else -> getInfluence().let { it >= 0 && it < 30 } && relationshipLevel() == level
            }
            else ->
                // Outside the potentially expensive questions, do it the easy way
                // Except - Enum.compareTo does not behave quite like other compareTo's
                // or like kotlinlang.org says, thus the `sign`
                relationshipLevel().compareTo(level).sign == comparesAs
        }
    }
    /** @see compareRelationshipLevel */
    fun isRelationshipLevelEQ(level: RelationshipLevel) =
            compareRelationshipLevel(level, 0)
    /** @see compareRelationshipLevel */
    fun isRelationshipLevelLT(level: RelationshipLevel) =
            compareRelationshipLevel(level, -1)
    /** @see compareRelationshipLevel */
    fun isRelationshipLevelGT(level: RelationshipLevel) =
            compareRelationshipLevel(level, 1)
    /** @see compareRelationshipLevel */
    fun isRelationshipLevelLE(level: RelationshipLevel) =
            if (level == RelationshipLevel.Ally) true
            else compareRelationshipLevel(level + 1, -1)
    /** @see compareRelationshipLevel */
    fun isRelationshipLevelGE(level: RelationshipLevel) =
            if (level == RelationshipLevel.Unforgivable) true
            else compareRelationshipLevel(level + -1, 1)

    /** Careful: Cheap unless this is a CityState and influence is in 0 until 30,
     *  where the distinction Neutral/Afraid gets expensive.
     *  @see compareRelationshipLevel
     *  @see relationshipIgnoreAfraid
     */
    fun relationshipLevel(): RelationshipLevel {
        val level = relationshipIgnoreAfraid()
        return when {
            level != RelationshipLevel.Neutral || !civInfo.isCityState() -> level
            civInfo.cityStateFunctions.getTributeWillingness(otherCiv()) > 0 -> RelationshipLevel.Afraid
            else -> RelationshipLevel.Neutral
        }
    }

    /** Same as [relationshipLevel] but omits the distinction Neutral/Afraid, which can be _much_ cheaper */
    fun relationshipIgnoreAfraid(): RelationshipLevel {
        if (civInfo.isHuman() && otherCiv().isHuman())
            return RelationshipLevel.Neutral // People make their own choices.

        if (civInfo.isHuman())
            return otherCivDiplomacy().relationshipLevel()

        if (civInfo.isCityState()) return when {
            getInfluence() <= -30 -> RelationshipLevel.Unforgivable  // getInfluence tests isAtWarWith
            getInfluence() < 0 -> RelationshipLevel.Enemy
            getInfluence() >= 60 && civInfo.getAllyCiv() == otherCivName -> RelationshipLevel.Ally
            getInfluence() >= 30 -> RelationshipLevel.Friend
            else -> RelationshipLevel.Neutral
        }

        // not entirely sure what to do between AI civs, because they probably have different views of each other,
        // maybe we need to average their views of each other? That makes sense to me.

        val opinion = opinionOfOtherCiv()
        return when {
            opinion <= -80 -> RelationshipLevel.Unforgivable
            opinion <= -40 || civInfo.isAtWarWith(otherCiv()) -> RelationshipLevel.Enemy  /* During wartime, the estimation in which you are held may be enemy OR unforgivable */
            opinion <= -15 -> RelationshipLevel.Competitor

            opinion >= 80 -> RelationshipLevel.Ally
            opinion >= 40 -> RelationshipLevel.Friend
            opinion >= 15 -> RelationshipLevel.Favorable
            else -> RelationshipLevel.Neutral
        }
    }

    private fun believesSameReligion(): Boolean {
        // what is the majorityReligion of civInfo? If it is null, we immediately return false
        val civMajorityReligion = civInfo.religionManager.getMajorityReligion() ?: return false
        // if not yet returned false from previous line, return the Boolean isMajorityReligionForCiv
        // true if majorityReligion of civInfo is also majorityReligion of otherCiv, false otherwise
        return otherCiv().religionManager.isMajorityReligionForCiv(civMajorityReligion)
    }

    /** Returns the number of turns to degrade from Ally or from Friend */
    fun getTurnsToRelationshipChange(): Int {
        if (otherCiv().isCityState())
            return otherCivDiplomacy().getTurnsToRelationshipChange()

        if (civInfo.isCityState() && !otherCiv().isCityState()) {
            val dropPerTurn = getCityStateInfluenceDegrade()
            return when {
                dropPerTurn == 0f -> 0
                isRelationshipLevelEQ(RelationshipLevel.Ally) -> ceil((getInfluence() - 60f) / dropPerTurn).toInt() + 1
                isRelationshipLevelEQ(RelationshipLevel.Friend) -> ceil((getInfluence() - 30f) / dropPerTurn).toInt() + 1
                else -> 0
            }
        }
        return 0
    }

    @Suppress("unused")  //todo Finish original intent (usage in uniques) or remove
    fun matchesCityStateRelationshipFilter(filter: String): Boolean {
        val relationshipLevel = relationshipIgnoreAfraid()
        return when (filter) {
            "Allied" -> relationshipLevel == RelationshipLevel.Ally
            "Friendly" -> relationshipLevel == RelationshipLevel.Friend
            "Enemy" -> relationshipLevel == RelationshipLevel.Enemy
            "Unforgiving" -> relationshipLevel == RelationshipLevel.Unforgivable
            "Neutral" -> isRelationshipLevelEQ(RelationshipLevel.Neutral)
            else -> false
        }
    }

    fun addInfluence(amount: Float) {
        setInfluence(influence + amount)
    }

    /**
     * Reduces the influence to zero, or if they have negative influence does nothing
     * @param amount A positive value to subtract from the influecne
     */
    fun reduceInfluence(amount: Float) {
        if (influence <= 0) return
        influence = (influence - amount).coerceAtLeast(0f)
    }

    fun setInfluence(amount: Float) {
        influence = max(amount, MINIMUM_INFLUENCE)
        civInfo.cityStateFunctions.updateAllyCivForCityState()
    }

    fun getInfluence() = if (civInfo.isAtWarWith(otherCiv())) MINIMUM_INFLUENCE else influence

    // To be run from City-State DiplomacyManager, which holds the influence. Resting point for every major civ can be different.
    internal fun getCityStateInfluenceRestingPoint(): Float {
        var restingPoint = 0f

        for (unique in otherCiv().getMatchingUniques(UniqueType.CityStateRestingPoint))
            restingPoint += unique.params[0].toInt()

        if (civInfo.cities.any() && civInfo.getCapital() != null)
            for (unique in otherCiv().getMatchingUniques(UniqueType.RestingPointOfCityStatesFollowingReligionChange))
                if (otherCiv().religionManager.religion?.name == civInfo.getCapital()!!.religion.getMajorityReligionName())
                    restingPoint += unique.params[0].toInt()

        if (diplomaticStatus == DiplomaticStatus.Protector) restingPoint += 10

        if (hasFlag(DiplomacyFlags.WaryOf)) restingPoint -= 20

        return restingPoint
    }

    internal fun getCityStateInfluenceDegrade(): Float {
        if (getInfluence() <= getCityStateInfluenceRestingPoint())
            return 0f

        val decrement = when {
            civInfo.cityStatePersonality == CityStatePersonality.Hostile -> 1.5f
            otherCiv().isMinorCivAggressor() -> 2f
            else -> 1f
        }

        var modifierPercent = 0f
        for (unique in otherCiv().getMatchingUniques(UniqueType.CityStateInfluenceDegradation))
            modifierPercent += unique.params[0].toFloat()

        val religion = if (civInfo.cities.isEmpty() || civInfo.getCapital() == null) null
            else civInfo.getCapital()!!.religion.getMajorityReligionName()
        if (religion != null && religion == otherCiv().religionManager.religion?.name)
            modifierPercent -= 25f  // 25% slower degrade when sharing a religion

        for (civ in civInfo.gameInfo.civilizations.filter { it.isMajorCiv() && it != otherCiv()}) {
            for (unique in civ.getMatchingUniques(UniqueType.OtherCivsCityStateRelationsDegradeFaster)) {
                modifierPercent += unique.params[0].toFloat()
            }
        }

        return max(0f, decrement) * max(-100f, modifierPercent).toPercent()
    }


    fun canDeclareWar() = turnsToPeaceTreaty() == 0 && diplomaticStatus != DiplomaticStatus.War

    fun declareWar(declareWarReason: DeclareWarReason = DeclareWarReason(WarType.DirectWar)) = DeclareWar.declareWar(this, declareWarReason)

    //Used for nuke
    fun canAttack() = turnsToPeaceTreaty() == 0

    fun goldPerTurn(): Int {
        var goldPerTurnForUs = 0
        for (trade in trades) {
            for (offer in trade.ourOffers.filter { it.type == TradeType.Gold_Per_Turn })
                goldPerTurnForUs -= offer.amount
            for (offer in trade.theirOffers.filter { it.type == TradeType.Gold_Per_Turn })
                goldPerTurnForUs += offer.amount
        }
        return goldPerTurnForUs
    }


    fun resourcesFromTrade(): ResourceSupplyList {
        val newResourceSupplyList = ResourceSupplyList()
        val resourcesMap = civInfo.gameInfo.ruleset.tileResources
        val isResourceFilter: (TradeOffer) -> Boolean = {
            (it.type == TradeType.Strategic_Resource || it.type == TradeType.Luxury_Resource)
                    && resourcesMap.containsKey(it.name)
                    && !resourcesMap[it.name]!!.isStockpiled()
        }
        for (trade in trades) {
            for (offer in trade.ourOffers.filter(isResourceFilter))
                newResourceSupplyList.add(resourcesMap[offer.name]!!, "Trade", -offer.amount)
            for (offer in trade.theirOffers.filter(isResourceFilter))
                newResourceSupplyList.add(resourcesMap[offer.name]!!, "Trade", offer.amount)
        }

        return newResourceSupplyList
    }

    /** Returns the [civilizations][Civilization] that know about both sides ([civInfo] and [otherCiv]) */
    fun getCommonKnownCivs(): Set<Civilization> = civInfo.getKnownCivs().asIterable().intersect(otherCiv().getKnownCivs().toSet())

    fun getCommonKnownCivsWithSpectators(): Set<Civilization> = civInfo.getKnownCivsWithSpectators().asIterable().intersect(otherCiv().getKnownCivsWithSpectators().toSet())
    /** Returns true when the [civInfo]'s territory is considered allied for [otherCiv].
     *  This includes friendly and allied city-states and the open border treaties.
     */
    fun isConsideredFriendlyTerritory(): Boolean {
        if (civInfo.isCityState() &&
            (isRelationshipLevelGE(RelationshipLevel.Friend) || otherCiv().hasUnique(UniqueType.CityStateTerritoryAlwaysFriendly)))
            return true

        return otherCivDiplomacy().hasOpenBorders // if THEY can enter US then WE are considered friendly territory for THEM
    }
    //endregion

    //region state-changing functions
    // for performance reasons we don't want to call this every time we want to see if a unit can move through a tile
    fun updateHasOpenBorders() {
        // City-states can enter ally's territory (the opposite is true anyway even without open borders)
        val newHasOpenBorders = civInfo.getAllyCiv() == otherCivName
                || trades.flatMap { it.theirOffers }.any { it.name == Constants.openBorders && it.duration > 0 }

        val bordersWereClosed = hasOpenBorders && !newHasOpenBorders
        hasOpenBorders = newHasOpenBorders

        if (bordersWereClosed) { // borders were closed, get out!
            for (unit in civInfo.units.getCivUnits()
                .filter { it.currentTile.getOwner()?.civName == otherCivName }.toList()) {
                unit.movement.teleportToClosestMoveableTile()
            }
        }
    }

    /** Should only be called from makePeace */
    private fun makePeaceOneSide() {
        diplomaticStatus = DiplomaticStatus.Peace
        val otherCiv = otherCiv()
        // Get out of others' territory
        for (unit in civInfo.units.getCivUnits().filter { it.getTile().getOwner() == otherCiv }.toList())
            unit.movement.teleportToClosestMoveableTile()

        for (thirdCiv in civInfo.getKnownCivs()) {
            // Our ally city states make peace with us
<<<<<<< HEAD
            if (thirdCiv.getAllyCiv() == civInfo.civName && thirdCiv.isAtWarWith(otherCiv)) {
                val thirdCivDiplo = thirdCiv.getDiplomacyManager(otherCiv)
                thirdCivDiplo.makePeace()

                // Make the peace treaty so that the civ can't declare war immedietly
                val tradeLogic = TradeLogic(thirdCiv, otherCiv)
                tradeLogic.currentTrade.ourOffers.add(TradeOffer(Constants.peaceTreaty, TradeType.Treaty))
                tradeLogic.currentTrade.theirOffers.add(TradeOffer(Constants.peaceTreaty, TradeType.Treaty))
                thirdCivDiplo.trades.add(tradeLogic.currentTrade)
                thirdCivDiplo.otherCivDiplomacy().trades.add(tradeLogic.currentTrade.reverse())
            }
=======
            if (thirdCiv.getAllyCiv() == civInfo.civName && thirdCiv.isAtWarWith(otherCiv))
                thirdCiv.getDiplomacyManager(otherCiv)!!.makePeace()
>>>>>>> bbea0836
            // Other City-States that are not our ally don't like the fact that we made peace with their enemy
            if (thirdCiv.getAllyCiv() != civInfo.civName && thirdCiv.isAtWarWith(otherCiv))
                thirdCiv.getDiplomacyManager(civInfo)!!.addInfluence(-10f)
        }
    }


    fun makePeace() {
        makePeaceOneSide()
        otherCivDiplomacy().makePeaceOneSide()

        for (civ in getCommonKnownCivsWithSpectators()) {
            civ.addNotification(
                    "[${civInfo.civName}] and [$otherCivName] have signed a Peace Treaty!",
                    NotificationCategory.Diplomacy, civInfo.civName, NotificationIcon.Diplomacy, otherCivName
            )
        }
    }

    fun hasFlag(flag: DiplomacyFlags) = flagsCountdown.containsKey(flag.name)
    fun setFlag(flag: DiplomacyFlags, amount: Int) {
        flagsCountdown[flag.name] = amount
    }

    fun getFlag(flag: DiplomacyFlags) = flagsCountdown[flag.name]!!
    fun removeFlag(flag: DiplomacyFlags) {
        flagsCountdown.remove(flag.name)
    }

    fun addModifier(modifier: DiplomaticModifiers, amount: Float) {
        val modifierString = modifier.name
        if (!hasModifier(modifier)) setModifier(modifier, 0f)
        diplomaticModifiers[modifierString] = diplomaticModifiers[modifierString]!! + amount
        if (diplomaticModifiers[modifierString] == 0f) diplomaticModifiers.remove(modifierString)
    }

    fun setModifier(modifier: DiplomaticModifiers, amount: Float) {
        diplomaticModifiers[modifier.name] = amount
    }

    internal fun getModifier(modifier: DiplomaticModifiers): Float {
        if (!hasModifier(modifier)) return 0f
        return diplomaticModifiers[modifier.name]!!
    }

    internal fun removeModifier(modifier: DiplomaticModifiers) = diplomaticModifiers.remove(modifier.name)
    fun hasModifier(modifier: DiplomaticModifiers) = diplomaticModifiers.containsKey(modifier.name)

    fun signDeclarationOfFriendship() {
        setModifier(DiplomaticModifiers.DeclarationOfFriendship, 35f)
        otherCivDiplomacy().setModifier(DiplomaticModifiers.DeclarationOfFriendship, 35f)
        setFlag(DiplomacyFlags.DeclarationOfFriendship, 30)
        otherCivDiplomacy().setFlag(DiplomacyFlags.DeclarationOfFriendship, 30)

        for (thirdCiv in getCommonKnownCivsWithSpectators()) {
            thirdCiv.addNotification("[${civInfo.civName}] and [$otherCivName] have signed the Declaration of Friendship!",
                NotificationCategory.Diplomacy, civInfo.civName, NotificationIcon.Diplomacy, otherCivName)
            thirdCiv.getDiplomacyManager(civInfo)!!.setFriendshipBasedModifier()
            if (thirdCiv.isSpectator()) return
            thirdCiv.getDiplomacyManager(civInfo)!!.setFriendshipBasedModifier()
        }

        // Ignore contitionals as triggerUnique will check again, and that would break
        // UniqueType.ConditionalChance - 25% declared chance would work as 6% actual chance
        for (unique in civInfo.getTriggeredUniques(UniqueType.TriggerUponDeclaringFriendship, StateForConditionals.IgnoreConditionals))
            UniqueTriggerActivation.triggerUnique(unique, civInfo)
        for (unique in otherCiv().getTriggeredUniques(UniqueType.TriggerUponDeclaringFriendship, StateForConditionals.IgnoreConditionals))
            UniqueTriggerActivation.triggerUnique(unique, otherCiv())
    }

    internal fun setFriendshipBasedModifier() {
        removeModifier(DiplomaticModifiers.DeclaredFriendshipWithOurAllies)
        removeModifier(DiplomaticModifiers.DeclaredFriendshipWithOurEnemies)
        for (thirdCiv in getCommonKnownCivs()
                .filter { it.getDiplomacyManager(civInfo)!!.hasFlag(DiplomacyFlags.DeclarationOfFriendship) }) {

            val relationshipLevel = otherCiv().getDiplomacyManager(thirdCiv)!!.relationshipIgnoreAfraid()
            val modifierType = when (relationshipLevel) {
                RelationshipLevel.Unforgivable, RelationshipLevel.Enemy -> DiplomaticModifiers.DeclaredFriendshipWithOurEnemies
                else -> DiplomaticModifiers.DeclaredFriendshipWithOurAllies
            }
            val modifierValue = when (relationshipLevel) {
                RelationshipLevel.Unforgivable -> -15f
                RelationshipLevel.Enemy -> -5f
                RelationshipLevel.Friend -> 5f
                RelationshipLevel.Ally -> 15f
                else -> 0f
            }
            addModifier(modifierType, modifierValue)
        }
    }

    fun signDefensivePact(duration: Int) {
        //Note: These modifiers are additive to the friendship modifiers
        setModifier(DiplomaticModifiers.DefensivePact, 10f)
        otherCivDiplomacy().setModifier(DiplomaticModifiers.DefensivePact, 10f)
        setFlag(DiplomacyFlags.DefensivePact, duration)
        otherCivDiplomacy().setFlag(DiplomacyFlags.DefensivePact, duration)
        diplomaticStatus = DiplomaticStatus.DefensivePact
        otherCivDiplomacy().diplomaticStatus = DiplomaticStatus.DefensivePact


        for (thirdCiv in getCommonKnownCivsWithSpectators()) {
            thirdCiv.addNotification("[${civInfo.civName}] and [$otherCivName] have signed a Defensive Pact!",
                NotificationCategory.Diplomacy, civInfo.civName, NotificationIcon.Diplomacy, otherCivName)
            if (thirdCiv.isSpectator()) return
            thirdCiv.getDiplomacyManager(civInfo)!!.setDefensivePactBasedModifier()
        }

        // Ignore contitionals as triggerUnique will check again, and that would break
        // UniqueType.ConditionalChance - 25% declared chance would work as 6% actual chance
        for (unique in civInfo.getTriggeredUniques(UniqueType.TriggerUponSigningDefensivePact, StateForConditionals.IgnoreConditionals))
            UniqueTriggerActivation.triggerUnique(unique, civInfo)
        for (unique in otherCiv().getTriggeredUniques(UniqueType.TriggerUponSigningDefensivePact, StateForConditionals.IgnoreConditionals))
            UniqueTriggerActivation.triggerUnique(unique, otherCiv())
    }

    internal fun setDefensivePactBasedModifier() {
        removeModifier(DiplomaticModifiers.SignedDefensivePactWithOurAllies)
        removeModifier(DiplomaticModifiers.SignedDefensivePactWithOurEnemies)
        for (thirdCiv in getCommonKnownCivs()
            .filter { it.getDiplomacyManager(civInfo)!!.hasFlag(DiplomacyFlags.DefensivePact) }) {
            //Note: These modifiers are additive to the friendship modifiers
            val relationshipLevel = otherCivDiplomacy().relationshipIgnoreAfraid()
            val modifierType = when (relationshipLevel) {
                RelationshipLevel.Unforgivable, RelationshipLevel.Enemy -> DiplomaticModifiers.SignedDefensivePactWithOurEnemies
                else -> DiplomaticModifiers.SignedDefensivePactWithOurAllies
            }
            val modifierValue = when (relationshipLevel) {
                RelationshipLevel.Unforgivable -> -15f
                RelationshipLevel.Enemy -> -10f
                RelationshipLevel.Friend -> 2f
                RelationshipLevel.Ally -> 5f
                else -> 0f
            }
            addModifier(modifierType, modifierValue)
        }
    }

    internal fun setReligionBasedModifier() {
        if (otherCivDiplomacy().believesSameReligion())
            // they share same majority religion
            setModifier(DiplomaticModifiers.BelieveSameReligion, 5f)
        else
            // their majority religions differ or one or both don't have a majority religion at all
            removeModifier(DiplomaticModifiers.BelieveSameReligion)
    }

    fun denounce() {
        setModifier(DiplomaticModifiers.Denunciation, -35f)
        otherCivDiplomacy().setModifier(DiplomaticModifiers.Denunciation, -35f)
        setFlag(DiplomacyFlags.Denunciation, 30)
        otherCivDiplomacy().setFlag(DiplomacyFlags.Denunciation, 30)

        otherCiv().addNotification("[${civInfo.civName}] has denounced us!",
            NotificationCategory.Diplomacy, NotificationIcon.Diplomacy, civInfo.civName)

        // We, A, are denouncing B. What do other major civs (C,D, etc) think of this?
        getCommonKnownCivsWithSpectators().forEach { thirdCiv ->
            thirdCiv.addNotification("[${civInfo.civName}] has denounced [$otherCivName]!",
                NotificationCategory.Diplomacy, civInfo.civName, NotificationIcon.Diplomacy, otherCivName)
            if (thirdCiv.isSpectator()) return@forEach
            val thirdCivRelationshipWithOtherCiv = thirdCiv.getDiplomacyManager(otherCiv())!!.relationshipIgnoreAfraid()
            val thirdCivDiplomacyManager = thirdCiv.getDiplomacyManager(civInfo)!!
            when (thirdCivRelationshipWithOtherCiv) {
                RelationshipLevel.Unforgivable -> thirdCivDiplomacyManager.addModifier(DiplomaticModifiers.DenouncedOurEnemies, 15f)
                RelationshipLevel.Enemy -> thirdCivDiplomacyManager.addModifier(DiplomaticModifiers.DenouncedOurEnemies, 5f)
                RelationshipLevel.Friend -> thirdCivDiplomacyManager.addModifier(DiplomaticModifiers.DenouncedOurAllies, -5f)
                RelationshipLevel.Ally -> thirdCivDiplomacyManager.addModifier(DiplomaticModifiers.DenouncedOurAllies, -15f)
                else -> {}
            }
        }
    }

    fun agreeNotToSettleNear() {
        otherCivDiplomacy().setFlag(DiplomacyFlags.AgreedToNotSettleNearUs, 100)
        addModifier(DiplomaticModifiers.UnacceptableDemands, -10f)
        otherCiv().addNotification("[${civInfo.civName}] agreed to stop settling cities near us!",
            NotificationCategory.Diplomacy, NotificationIcon.Diplomacy, civInfo.civName)
    }

    fun refuseDemandNotToSettleNear() {
        addModifier(DiplomaticModifiers.UnacceptableDemands, -20f)
        otherCivDiplomacy().setFlag(DiplomacyFlags.IgnoreThemSettlingNearUs, 100)
        otherCivDiplomacy().addModifier(DiplomaticModifiers.RefusedToNotSettleCitiesNearUs, -15f)
        otherCiv().addNotification("[${civInfo.civName}] refused to stop settling cities near us!",
            NotificationCategory.Diplomacy, NotificationIcon.Diplomacy, civInfo.civName)
    }

    fun sideWithCityState() {
        otherCivDiplomacy().setModifier(DiplomaticModifiers.SidedWithProtectedMinor, -5f)
        otherCivDiplomacy().setFlag(DiplomacyFlags.RememberSidedWithProtectedMinor, 25)
    }

    fun becomeWary() {
        if (hasFlag(DiplomacyFlags.WaryOf)) return // once is enough
        setFlag(DiplomacyFlags.WaryOf, -1) // Never expires
        otherCiv().addNotification("City-States grow wary of your aggression. " +
                "The resting point for Influence has decreased by [20] for [${civInfo.civName}].",
            NotificationCategory.Diplomacy, civInfo.civName)
    }

    /**
     * Resolves adding gifts with negative gold values.
     * Prioritises reducing gifts given to the other civ before increasing our gift value.
     * Does not take the gold from either civ's stockpile
     * @param gold the amount of gold without inflation, can be negative
     */
    fun giftGold(gold: Int) {
        val otherGold = otherCivDiplomacy().getGoldGifts()
        if (otherGold > gold) {
            otherCivDiplomacy().recieveGoldGifts(-gold)
        } else {
            otherCivDiplomacy().removeModifier(DiplomaticModifiers.GaveUsGifts)
            recieveGoldGifts(gold - otherGold)
        }
    }

    /**
     * Adds a gift from the other civilization of the value of [gold] that will deteriate over time.
     * Does not take into account how much gold we have given to the other civ. Use [giftGold] for that.
     * Does not take the gold from either civ's stockpile.
     * @param gold the amount of gold without inflation, cannot be negative
     */
    fun recieveGoldGifts(gold: Int) {
        val diplomaticValueOfTrade = (gold * TradeEvaluation().getGoldInflation(civInfo)) / (civInfo.gameInfo.speed.goldGiftModifier * 100)
        addModifier(DiplomaticModifiers.GaveUsGifts, diplomaticValueOfTrade.toFloat())
    }

    /**
     * @return the total value of the gold gifts the other civilization has given us
     */
    fun getGoldGifts(): Int {
        // The inverse of howe we calculate GaveUsGifts in TradeLogic.acceptTrade gives us how much gold it is worth
        val giftAmount = getModifier(DiplomaticModifiers.GaveUsGifts)
        return ((giftAmount * civInfo.gameInfo.speed.goldGiftModifier * 100) / TradeEvaluation().getGoldInflation(civInfo)).toInt()
    }

    //endregion
}<|MERGE_RESOLUTION|>--- conflicted
+++ resolved
@@ -472,9 +472,8 @@
 
         for (thirdCiv in civInfo.getKnownCivs()) {
             // Our ally city states make peace with us
-<<<<<<< HEAD
             if (thirdCiv.getAllyCiv() == civInfo.civName && thirdCiv.isAtWarWith(otherCiv)) {
-                val thirdCivDiplo = thirdCiv.getDiplomacyManager(otherCiv)
+                val thirdCivDiplo = thirdCiv.getDiplomacyManager(otherCiv)!!
                 thirdCivDiplo.makePeace()
 
                 // Make the peace treaty so that the civ can't declare war immedietly
@@ -484,10 +483,6 @@
                 thirdCivDiplo.trades.add(tradeLogic.currentTrade)
                 thirdCivDiplo.otherCivDiplomacy().trades.add(tradeLogic.currentTrade.reverse())
             }
-=======
-            if (thirdCiv.getAllyCiv() == civInfo.civName && thirdCiv.isAtWarWith(otherCiv))
-                thirdCiv.getDiplomacyManager(otherCiv)!!.makePeace()
->>>>>>> bbea0836
             // Other City-States that are not our ally don't like the fact that we made peace with their enemy
             if (thirdCiv.getAllyCiv() != civInfo.civName && thirdCiv.isAtWarWith(otherCiv))
                 thirdCiv.getDiplomacyManager(civInfo)!!.addInfluence(-10f)
