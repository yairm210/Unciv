--- conflicted
+++ resolved
@@ -491,11 +491,7 @@
 
             // If we have uniques that make city states grant military units faster when at war with a common enemy, add higher numbers to this flag
             if (flag == DiplomacyFlags.ProvideMilitaryUnit.name && civInfo.isMajorCiv() && otherCiv().isCityState() &&
-<<<<<<< HEAD
-                    civInfo.gameInfo.civilizations.filter { civInfo.isAtWarWith(it) && otherCiv().isAtWarWith(it) }.any()) {
-=======
                     civInfo.gameInfo.civilizations.any { civInfo.isAtWarWith(it) && otherCiv().isAtWarWith(it) }) {
->>>>>>> 915f3e69
                 for (unique in civInfo.getMatchingUniques(UniqueType.CityStateMoreGiftedUnits)) {
                     flagsCountdown[DiplomacyFlags.ProvideMilitaryUnit.name] =
                         flagsCountdown[DiplomacyFlags.ProvideMilitaryUnit.name]!! - unique.params[0].toInt() + 1
