package com.unciv.logic.civilization.diplomacy

import com.unciv.Constants
import com.unciv.logic.civilization.AlertType
import com.unciv.logic.civilization.Civilization
import com.unciv.logic.civilization.DiplomacyAction
import com.unciv.logic.civilization.NotificationCategory
import com.unciv.logic.civilization.NotificationIcon
import com.unciv.logic.civilization.PopupAlert
import com.unciv.models.ruleset.unique.UniqueTriggerActivation
import com.unciv.models.ruleset.unique.UniqueType

object DeclareWar {

    /** Declares war with the other civ in this diplomacy manager.
     * Handles all war effects and diplomatic changes with other civs and such.
     *
     * @param declareWarType Changes what sort of effects the war has depending on how it was initiated.
     * If it was a direct attack put [WarType.SupriseWar] or [WarType.FormalWar] for the following effects.
     * Influence with city states should only be set to -60
     * when they are attacked directly, not when their ally is attacked.
     * When @indirectCityStateAttack is set to true, we thus don't reset the influence with this city state.
     * Should only ever be set to true for calls originating from within this function.
     */
    internal fun declareWar(diplomacyManager: DiplomacyManager, declareWarType: DeclareWarType) {
        val civInfo = diplomacyManager.civInfo
        val otherCiv = diplomacyManager.otherCiv()
        val otherCivDiplomacy = diplomacyManager.otherCivDiplomacy()

        if (otherCiv.isCityState() && (declareWarType.warType == WarType.SupriseWar || declareWarType.warType == WarType.FormalWar))
            handleCityStateDirectAttack(diplomacyManager)

        notifyOfWar(diplomacyManager, declareWarType)

        onWarDeclared(diplomacyManager, true)
        onWarDeclared(otherCivDiplomacy, false)

        changeOpinions(diplomacyManager, declareWarType.warType)

        breakTreaties(diplomacyManager)

        if (otherCiv.isMajorCiv())
            for (unique in civInfo.getTriggeredUniques(UniqueType.TriggerUponDeclaringWar))
                UniqueTriggerActivation.triggerUnique(unique, civInfo)
    }

    private fun handleCityStateDirectAttack(diplomacyManager: DiplomacyManager) {
        val civInfo = diplomacyManager.civInfo
        val otherCiv = diplomacyManager.otherCiv()
        val otherCivDiplomacy = diplomacyManager.otherCivDiplomacy()

        otherCivDiplomacy.setInfluence(-60f)
        civInfo.numMinorCivsAttacked += 1
        otherCiv.cityStateFunctions.cityStateAttacked(civInfo)

        // You attacked your own ally, you're a right bastard
        if (otherCiv.getAllyCiv() == civInfo.civName) {
            otherCiv.cityStateFunctions.updateAllyCivForCityState()
            otherCivDiplomacy.setInfluence(-120f)
            for (knownCiv in civInfo.getKnownCivs()) {
                knownCiv.getDiplomacyManager(civInfo).addModifier(DiplomaticModifiers.BetrayedDeclarationOfFriendship, -10f)
            }
        }
    }

    private fun notifyOfWar(diplomacyManager: DiplomacyManager, declareWarType: DeclareWarType) {
        val civInfo = diplomacyManager.civInfo
        val otherCiv = diplomacyManager.otherCiv()

        when (declareWarType.warType) {
            WarType.SupriseWar, WarType.FormalWar -> {
                otherCiv.popupAlerts.add(PopupAlert(AlertType.WarDeclaration, civInfo.civName))

                otherCiv.addNotification("[${civInfo.civName}] has declared war on us!",
                    NotificationCategory.Diplomacy, NotificationIcon.War, civInfo.civName)

                diplomacyManager.getCommonKnownCivsWithSpectators().forEach {
                    it.addNotification("[${civInfo.civName}] has declared war on [${diplomacyManager.otherCivName}]!",
                        NotificationCategory.Diplomacy, civInfo.civName, NotificationIcon.War, otherCiv.civName)
                }
            }
            WarType.DefensivePactWar, WarType.CityStateAllianceWar, WarType.JoinWar -> {
                val allyCiv = declareWarType.allyCiv!!
                otherCiv.popupAlerts.add(PopupAlert(AlertType.WarDeclaration, civInfo.civName))
<<<<<<< HEAD
                val agressor = if (declareWarType.warType == WarType.JoinWar) civInfo else otherCiv
                val defender = if (declareWarType.warType == WarType.JoinWar) otherCiv else civInfo
=======
                val agressor = if (declareWarReason.warType == WarType.DefensivePactWar) otherCiv else civInfo
                val defender = if (declareWarReason.warType == WarType.DefensivePactWar) civInfo else otherCiv
>>>>>>> dee12bf2

                defender.addNotification("[${agressor.civName}] has joined [${allyCiv.civName}] in the war against us!",
                    NotificationCategory.Diplomacy, NotificationIcon.War, agressor.civName)

                agressor.addNotification("We have joined [${allyCiv.civName}] in the war against [${defender.civName}]!",
                    NotificationCategory.Diplomacy, NotificationIcon.War, defender.civName)

                diplomacyManager.getCommonKnownCivsWithSpectators().filterNot { it == allyCiv }.forEach {
                    it.addNotification("[${agressor.civName}] has joined [${allyCiv.civName}] in the war against [${defender.civName}]!",
                        NotificationCategory.Diplomacy, agressor.civName, NotificationIcon.War, defender.civName)
                }

                allyCiv.addNotification("[${agressor.civName}] has joined us in the war against [${defender.civName}]!",
                        NotificationCategory.Diplomacy, agressor.civName, NotificationIcon.War, defender.civName)
            }
        }
    }

    /** Everything that happens to both sides equally when war is declared by one side on the other */
    private fun onWarDeclared(diplomacyManager: DiplomacyManager, isOffensiveWar: Boolean) {
        // Cancel all trades.
        for (trade in diplomacyManager.trades)
            for (offer in trade.theirOffers.filter { it.duration > 0 && it.name != Constants.defensivePact})
                diplomacyManager.civInfo.addNotification("[${offer.name}] from [${diplomacyManager.otherCivName}] has ended",
                    DiplomacyAction(diplomacyManager.otherCivName, true),
                    NotificationCategory.Trade, diplomacyManager.otherCivName, NotificationIcon.Trade)
        diplomacyManager.trades.clear()
        diplomacyManager.civInfo.tradeRequests.removeAll { it.requestingCiv == diplomacyManager.otherCivName }

        val civAtWarWith = diplomacyManager.otherCiv()

        // If we attacked, then we need to end all of our defensive pacts acording to Civ 5
        if (isOffensiveWar) {
            removeDefensivePacts(diplomacyManager)
        }
        diplomacyManager.diplomaticStatus = DiplomaticStatus.War

        if (diplomacyManager.civInfo.isMajorCiv()) {
            if (!isOffensiveWar && !civAtWarWith.isCityState())
                callInDefensivePactAllies(diplomacyManager)
            callInCityStateAllies(diplomacyManager)
        }

        if (diplomacyManager.civInfo.isCityState() &&
            diplomacyManager.civInfo.cityStateFunctions.getProtectorCivs().contains(civAtWarWith)) {
            diplomacyManager.civInfo.cityStateFunctions.removeProtectorCiv(civAtWarWith, forced = true)
        }

        diplomacyManager.updateHasOpenBorders()

        diplomacyManager.removeModifier(DiplomaticModifiers.YearsOfPeace)
        diplomacyManager.setFlag(DiplomacyFlags.DeclinedPeace, 10)/// AI won't propose peace for 10 turns
        diplomacyManager.setFlag(DiplomacyFlags.DeclaredWar, 10) // AI won't agree to trade for 10 turns
        diplomacyManager.removeFlag(DiplomacyFlags.BorderConflict)
    }

    private fun changeOpinions(diplomacyManager: DiplomacyManager, warType: WarType) {
        val civInfo = diplomacyManager.civInfo
        val otherCiv = diplomacyManager.otherCiv()
        val otherCivDiplomacy = diplomacyManager.otherCivDiplomacy()

        otherCivDiplomacy.setModifier(DiplomaticModifiers.DeclaredWarOnUs, -20f)
        otherCivDiplomacy.removeModifier(DiplomaticModifiers.ReturnedCapturedUnits)

        // Apply warmongering
        if (warType == WarType.SupriseWar || warType == WarType.FormalWar || warType == WarType.JoinWar) {
            val penalty = if (warType == WarType.SupriseWar) -20f else -5f
            for (thirdCiv in civInfo.getKnownCivs()) {
                if (!thirdCiv.isAtWarWith(otherCiv))
                // We don't want this modify to stack if there is a defensive pact
                    thirdCiv.getDiplomacyManager(civInfo)
                        .addModifier(DiplomaticModifiers.WarMongerer, penalty)
            }
        }

        // Apply shared enemy modifiers
        for (thirdCiv in diplomacyManager.getCommonKnownCivs()) {
            if (thirdCiv.isAtWarWith(otherCiv) && !thirdCiv.isAtWarWith(civInfo)) {
                // Improve our relations
                if (thirdCiv.isCityState()) thirdCiv.getDiplomacyManager(civInfo).addInfluence(10f)
                else thirdCiv.getDiplomacyManager(civInfo).addModifier(DiplomaticModifiers.SharedEnemy, 5f)
            } else if (thirdCiv.isAtWarWith(civInfo)) {
                // Improve their relations
                if (thirdCiv.isCityState()) thirdCiv.getDiplomacyManager(otherCiv).addInfluence(10f)
                else thirdCiv.getDiplomacyManager(otherCiv).addModifier(DiplomaticModifiers.SharedEnemy, 5f)
            }
        }
    }

    private fun breakTreaties(diplomacyManager: DiplomacyManager) {
        val otherCiv = diplomacyManager.otherCiv()
        val otherCivDiplomacy = diplomacyManager.otherCivDiplomacy()

        var betrayedFriendship = false
        var betrayedDefensivePact = false
        if (diplomacyManager.hasFlag(DiplomacyFlags.DeclarationOfFriendship)) {
            betrayedFriendship = true
            diplomacyManager.removeFlag(DiplomacyFlags.DeclarationOfFriendship)
            otherCivDiplomacy.removeModifier(DiplomaticModifiers.DeclarationOfFriendship)
        }
        otherCivDiplomacy.removeFlag(DiplomacyFlags.DeclarationOfFriendship)

        if (diplomacyManager.hasFlag(DiplomacyFlags.DefensivePact)) {
            betrayedDefensivePact = true
            diplomacyManager.removeFlag(DiplomacyFlags.DefensivePact)
            otherCivDiplomacy.removeModifier(DiplomaticModifiers.DefensivePact)
        }
        otherCivDiplomacy.removeFlag(DiplomacyFlags.DefensivePact)

        if (betrayedFriendship || betrayedDefensivePact) {
            for (knownCiv in diplomacyManager.civInfo.getKnownCivs()) {
                val diploManager = knownCiv.getDiplomacyManager(diplomacyManager.civInfo)
                if (betrayedFriendship) {
                    val amount = if (knownCiv == otherCiv) -40f else -20f
                    diploManager.addModifier(DiplomaticModifiers.BetrayedDeclarationOfFriendship, amount)
                }
                if (betrayedDefensivePact) {
                    //Note: this stacks with Declaration of Friendship
                    val amount = if (knownCiv == otherCiv) -20f else -10f
                    diploManager.addModifier(DiplomaticModifiers.BetrayedDefensivePact, amount)
                }
                diploManager.removeModifier(DiplomaticModifiers.DeclaredFriendshipWithOurAllies) // obviously this guy's declarations of friendship aren't worth much.
                diploManager.removeModifier(DiplomaticModifiers.SignedDefensivePactWithOurAllies)
            }
        }

        if (diplomacyManager.hasFlag(DiplomacyFlags.ResearchAgreement)) {
            diplomacyManager.removeFlag(DiplomacyFlags.ResearchAgreement)
            diplomacyManager.totalOfScienceDuringRA = 0
            otherCivDiplomacy.totalOfScienceDuringRA = 0
        }
        otherCivDiplomacy.removeFlag(DiplomacyFlags.ResearchAgreement)
    }

    /**
     * Removes all defensive Pacts and trades. Notifies other civs.
     * Note: Does not remove the flags and modifiers of the otherCiv if there is a defensive pact.
     * This is so that we can apply more negative modifiers later.
     */
    private fun removeDefensivePacts(diplomacyManager: DiplomacyManager) {
        val civAtWarWith = diplomacyManager.otherCiv()
        for (thirdPartyDiploManager in diplomacyManager.civInfo.diplomacy.values) {
            if (thirdPartyDiploManager.diplomaticStatus != DiplomaticStatus.DefensivePact) continue

            // Cancel the defensive pact functionality
            thirdPartyDiploManager.diplomaticStatus = DiplomaticStatus.Peace
            thirdPartyDiploManager.otherCivDiplomacy().diplomaticStatus = DiplomaticStatus.Peace

            // We already removed the trades and functionality
            // But we don't want to remove the flags yet so we can process BetrayedDefensivePact later
            if (thirdPartyDiploManager.otherCiv() != civAtWarWith) {
                // Trades with defensive pact are now invalid
                val defensivePactOffer = thirdPartyDiploManager.trades
                    .firstOrNull { trade -> trade.ourOffers.any { offer -> offer.name == Constants.defensivePact } }
                thirdPartyDiploManager.trades.remove(defensivePactOffer)
                val theirDefensivePactOffer = thirdPartyDiploManager.otherCivDiplomacy().trades
                    .firstOrNull { trade -> trade.ourOffers.any { offer -> offer.name == Constants.defensivePact } }
                thirdPartyDiploManager.otherCivDiplomacy().trades.remove(theirDefensivePactOffer)

                thirdPartyDiploManager.removeFlag(DiplomacyFlags.DefensivePact)
                thirdPartyDiploManager.otherCivDiplomacy().removeFlag(DiplomacyFlags.DefensivePact)
            }
            for (civ in thirdPartyDiploManager.getCommonKnownCivsWithSpectators()) {
                civ.addNotification("[${diplomacyManager.civInfo.civName}] cancelled their Defensive Pact with [${thirdPartyDiploManager.otherCivName}]!",
                    NotificationCategory.Diplomacy, diplomacyManager.civInfo.civName, NotificationIcon.Diplomacy, thirdPartyDiploManager.otherCivName)
            }

            thirdPartyDiploManager.otherCiv().addNotification("[${diplomacyManager.civInfo.civName}] cancelled their Defensive Pact with us!",
                NotificationCategory.Diplomacy, diplomacyManager.civInfo.civName, NotificationIcon.Diplomacy, thirdPartyDiploManager.otherCivName)

            thirdPartyDiploManager.civInfo.addNotification("We have cancelled our Defensive Pact with [${thirdPartyDiploManager.otherCivName}]!",
                NotificationCategory.Diplomacy, NotificationIcon.Diplomacy, thirdPartyDiploManager.otherCivName)
        }
    }


    /**
     * Goes through each DiplomacyManager with a defensive pact that is not already in the war.
     * The civ that we are calling them in against should no longer have a defensive pact with us.
     */
    private fun callInDefensivePactAllies(diplomacyManager: DiplomacyManager) {
        val civAtWarWith = diplomacyManager.otherCiv()
        for (ourDefensivePact in diplomacyManager.civInfo.diplomacy.values.filter { ourDipManager ->
            ourDipManager.diplomaticStatus == DiplomaticStatus.DefensivePact
                && !ourDipManager.otherCiv().isDefeated()
                && !ourDipManager.otherCiv().isAtWarWith(civAtWarWith)
        }) {
            val ally = ourDefensivePact.otherCiv()
            if (!civAtWarWith.knows(ally)) civAtWarWith.diplomacyFunctions.makeCivilizationsMeet(ally, true)
            // Have the aggressor declare war on the ally.
            civAtWarWith.getDiplomacyManager(ally).declareWar(DeclareWarType(WarType.DefensivePactWar, diplomacyManager.civInfo))
        }
    }

    private fun callInCityStateAllies(diplomacyManager: DiplomacyManager) {
        val civAtWarWith = diplomacyManager.otherCiv()
        for (thirdCiv in diplomacyManager.civInfo.getKnownCivs()
            .filter { it.isCityState() && it.getAllyCiv() == diplomacyManager.civInfo.civName }) {

            if (!thirdCiv.isAtWarWith(civAtWarWith)) {
                if (!thirdCiv.knows(civAtWarWith))
                    // Our city state ally has not met them yet, so they have to meet first
                    thirdCiv.diplomacyFunctions.makeCivilizationsMeet(civAtWarWith, warOnContact = true)
                thirdCiv.getDiplomacyManager(civAtWarWith).declareWar(DeclareWarType(WarType.CityStateAllianceWar, diplomacyManager.civInfo))
            }
        }
    }
}

enum class WarType {
    /** One civ declared war on the other without denouncing. */
    SupriseWar,
    /** One civ denounced the other, waited and then declared war */
    FormalWar,
    /** A city state has joined a war through it's alliance. */
    CityStateAllianceWar,
    /** A civilization has joined a war through it's defensive pact. */
    DefensivePactWar,
    /** A civilization has joined a war through a trade. Has the same diplomatic repercussions as [WarType.FormalWar].*/
    JoinWar,
}

/**
 * Stores the reason for the war. We might want to add justified wars in the future.
 * @param allyCiv If the given [WarType] is [WarType.CityStateAllianceWar], [WarType.DefensivePactWar] or [WarType.JoinWar]
 * the allyCiv needs to be given.
 */
class DeclareWarType(val warType: WarType, val allyCiv: Civilization? = null)
<|MERGE_RESOLUTION|>--- conflicted
+++ resolved
@@ -82,13 +82,8 @@
             WarType.DefensivePactWar, WarType.CityStateAllianceWar, WarType.JoinWar -> {
                 val allyCiv = declareWarType.allyCiv!!
                 otherCiv.popupAlerts.add(PopupAlert(AlertType.WarDeclaration, civInfo.civName))
-<<<<<<< HEAD
-                val agressor = if (declareWarType.warType == WarType.JoinWar) civInfo else otherCiv
-                val defender = if (declareWarType.warType == WarType.JoinWar) otherCiv else civInfo
-=======
-                val agressor = if (declareWarReason.warType == WarType.DefensivePactWar) otherCiv else civInfo
-                val defender = if (declareWarReason.warType == WarType.DefensivePactWar) civInfo else otherCiv
->>>>>>> dee12bf2
+                val agressor = if (declareWarType.warType == WarType.DefensivePactWar) otherCiv else civInfo
+                val defender = if (declareWarType.warType == WarType.DefensivePactWar) civInfo else otherCiv
 
                 defender.addNotification("[${agressor.civName}] has joined [${allyCiv.civName}] in the war against us!",
                     NotificationCategory.Diplomacy, NotificationIcon.War, agressor.civName)
