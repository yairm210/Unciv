package com.unciv.logic.civilization.diplomacy

import com.unciv.Constants
import com.unciv.logic.automation.civilization.NextTurnAutomation
import com.unciv.logic.battle.CityCombatant
import com.unciv.logic.city.managers.SpyFleeReason
import com.unciv.logic.civilization.AlertType
import com.unciv.logic.civilization.CivFlags
import com.unciv.logic.civilization.Civilization
import com.unciv.logic.civilization.DiplomacyAction
import com.unciv.logic.civilization.LocationAction
import com.unciv.logic.civilization.MapUnitAction
import com.unciv.logic.civilization.NotificationCategory
import com.unciv.logic.civilization.NotificationIcon
import com.unciv.logic.civilization.PlayerType
import com.unciv.logic.civilization.PopupAlert
import com.unciv.logic.civilization.Proximity
import com.unciv.logic.map.toHexCoord
import com.unciv.models.Spy
import com.unciv.models.SpyAction
import com.unciv.models.ruleset.Ruleset
import com.unciv.models.ruleset.nation.CityStateType
import com.unciv.models.ruleset.tile.ResourceSupplyList
import com.unciv.models.ruleset.unique.GameContext
import com.unciv.models.ruleset.unique.Unique
import com.unciv.models.ruleset.unique.UniqueType
import com.unciv.models.ruleset.unit.BaseUnit
import com.unciv.models.stats.Stat
import com.unciv.ui.screens.victoryscreen.RankingType
import com.unciv.utils.randomWeighted
import yairm210.purity.annotations.Readonly
import kotlin.math.max
import kotlin.math.min
import kotlin.math.pow
import kotlin.random.Random

/** Class containing city-state-specific functions */
class CityStateFunctions(val civInfo: Civilization) {

    /** Attempts to initialize the city state, returning true if successful. */
    fun initCityState(ruleset: Ruleset, startingEra: String, usedMajorCivs: Sequence<String>): Boolean {
        val allMercantileResources = ruleset.tileResources.values.filter { it.hasUnique(UniqueType.CityStateOnlyResource) }.map { it.name }
        val uniqueTypes = HashSet<UniqueType>()    // We look through these to determine what kinds of city states we have

        val nation = ruleset.nations[civInfo.civName]!!
        val cityStateType = ruleset.cityStateTypes[nation.cityStateType]!!
        uniqueTypes.addAll(cityStateType.friendBonusUniqueMap.getAllUniques().mapNotNull { it.type })
        uniqueTypes.addAll(cityStateType.allyBonusUniqueMap.getAllUniques().mapNotNull { it.type })

        // CS Personality
        civInfo.cityStatePersonality = CityStatePersonality.entries.random()

        // Mercantile bonus resources

        if (uniqueTypes.contains(UniqueType.CityStateUniqueLuxury)) {
            civInfo.cityStateResource = allMercantileResources.randomOrNull()
        }

        // Unique unit for militaristic city-states
        if (uniqueTypes.contains(UniqueType.CityStateMilitaryUnits)) {
            val possibleUnits = ruleset.units.values.filter {
                return@filter !it.availableInEra(ruleset, startingEra) // Not from the start era or before
                    && it.uniqueTo != null && it.uniqueTo !in usedMajorCivs // Must be from a major civ not in the game
                        // Note that this means that units unique to a civ *filter* instead of a civ *name* will not be provided
                    && ruleset.nations[it.uniqueTo]?.isMajorCiv == true // don't take unique units from other city states / barbs
                    && ruleset.unitTypes[it.unitType]!!.isLandUnit()
                    && (it.strength > 0 || it.rangedStrength > 0) // Must be a land military unit
            }
            if (possibleUnits.isNotEmpty())
                civInfo.cityStateUniqueUnit = possibleUnits.random().name
        }

        // TODO: Return false if attempting to put a religious city-state in a game without religion

        return true
    }

    fun holdElections() {
        civInfo.addFlag(CivFlags.TurnsTillCityStateElection.name, civInfo.gameInfo.ruleset.modOptions.constants.cityStateElectionTurns)
        val capital = civInfo.getCapital() ?: return

        val spies = capital.espionage.getAllStationedSpies().filter { it.action == SpyAction.RiggingElections }
        if (spies.isEmpty()) return

        fun getVotesFromSpy(spy: Spy?): Float {
            if (spy == null) return 20f
            var votes = (civInfo.getDiplomacyManagerOrMeet(spy.civInfo).influence / 2)
            votes += (spy.getSkillModifierPercent() * spy.getEfficiencyModifier()).toFloat() // ranges from 30 to 90
            return votes
        }

        val parties: MutableList<Spy?> = spies.toMutableList()
        parties.add(null) // Null spy is a neuteral party in the election
        val randomSeed = capital.location.x * capital.location.y + 123f * civInfo.gameInfo.turns
        val winner: Civilization? = parties.randomWeighted(Random(randomSeed.toInt()))  { getVotesFromSpy(it) }?.civInfo

        // There may be no winner, in that case all spies will loose 5 influence
        if (winner == null) {
            // No spy won the election, the civs that tried to rig the election loose influence
            for (spy in spies) {
                civInfo.getDiplomacyManager(spy.civInfo)!!.addInfluence(-5f)
                spy.civInfo.addNotification("Your spy lost the election in [$capital]!", capital.location, NotificationCategory.Espionage, NotificationIcon.Spy)
            }
            return
        }
        
        val allyCiv = civInfo.allyCiv

        // Winning civ gets influence and all others loose influence
        for (civ in civInfo.getKnownCivs().toList()) {
            val influence = if (civ == winner) 20f else -5f
            civInfo.getDiplomacyManager(civ)!!.addInfluence(influence)
            if (civ == winner)  {
                civ.addNotification("Your spy successfully rigged the election in [${civInfo.civName}]!", capital.location, NotificationCategory.Espionage, NotificationIcon.Spy)
            } else if (spies.any { it.civInfo == civ}) {
                civ.addNotification("Your spy lost the election in [${civInfo.civName}] to [${winner.civName}]!", capital.location, NotificationCategory.Espionage, NotificationIcon.Spy)
            } else if (civ == allyCiv) {
                // If the previous ally has no spy in the city then we should notify them
                allyCiv.addNotification("The election in [${civInfo.civName}] was rigged by [${winner.civName}]!", capital.location, NotificationCategory.Espionage, NotificationIcon.Spy)
            }
        }

    }

    @Readonly
    fun turnsForGreatPersonFromCityState(): Int = ((37 + Random.Default.nextInt(7)) * civInfo.gameInfo.speed.modifier).toInt()

    /** Gain a random great person from the city state */
    fun giveGreatPersonToPatron(receivingCiv: Civilization) {

        // Great Prophets can't be gotten from CS
        val giftableUnits = civInfo.gameInfo.ruleset.units.values.filter { it.isGreatPerson
                && !it.hasUnique(UniqueType.MayFoundReligion) }
        if (giftableUnits.isEmpty()) // For badly defined mods that don't have great people but do have the policy that makes city states grant them
            return
        val giftedUnit = giftableUnits.random()
        val city = NextTurnAutomation.getForeignCityNearCapital(civInfo.getCapital(), receivingCiv)?.city ?: return
        val placedUnit = receivingCiv.units.placeUnitNearTile(city.location.toHexCoord(), giftedUnit)
            ?: return
<<<<<<< HEAD
        val locations = LocationAction(placedUnit.getTile().position, civInfo.getCapital()!!.location)
=======
        val locations = LocationAction(placedUnit.getTile().position.toHexCoord(), cities.city2.location.toHexCoord())
>>>>>>> 99004e25
        receivingCiv.addNotification( "[${civInfo.civName}] gave us a [${giftedUnit.name}] as a gift!", locations,
            NotificationCategory.Units, civInfo.civName, giftedUnit.name)
    }

    fun giveMilitaryUnitToPatron(receivingCiv: Civilization) {
        val city = NextTurnAutomation.getForeignCityNearCapital(civInfo.getCapital(), receivingCiv)?.city ?: return

        @Readonly
        fun giftableUniqueUnit(): BaseUnit? {
            val uniqueUnit = civInfo.gameInfo.ruleset.units[civInfo.cityStateUniqueUnit]
                ?: return null
            if (!receivingCiv.tech.isResearched(uniqueUnit))
                return null
            if (receivingCiv.tech.isObsolete(uniqueUnit))
                return null
            return uniqueUnit
        }
        @Readonly
        fun randomGiftableUnit() =
                city.cityConstructions.getConstructableUnits()
                .filter { !it.isCivilian() && it.isLandUnit && it.uniqueTo == null }
                // Does not make us go over any resource quota
                .filter { it.getResourceRequirementsPerTurn(receivingCiv.state).none {
                    it.value > 0 && receivingCiv.getResourceAmount(it.key) < it.value
                } }
                .toList().randomOrNull()
        
        val militaryUnit = giftableUniqueUnit() // If the receiving civ has discovered the required tech and not the obsolete tech for our unique, always give them the unique
            ?: randomGiftableUnit() // Otherwise pick at random
            ?: return  // That filter _can_ result in no candidates, if so, quit silently

        // placing the unit may fail - in that case stay quiet
        val placedUnit = receivingCiv.units.placeUnitNearTile(city.location.toHexCoord(), militaryUnit.name) ?: return

        // The unit should have bonuses from Barracks, Alhambra etc as if it was built in the CS capital
        militaryUnit.addConstructionBonuses(placedUnit, civInfo.getCapital()!!.cityConstructions)

        // Siam gets +10 XP for all CS units
        for (unique in receivingCiv.getMatchingUniques(UniqueType.CityStateGiftedUnitsStartWithXp)) {
            placedUnit.promotions.XP += unique.params[0].toInt()
        }

        // Point to the gifted unit, then to the other places mentioned in the message
        val unitAction = sequenceOf(MapUnitAction(placedUnit))
        val notificationActions = unitAction + LocationAction(city.location, city.location)
        receivingCiv.addNotification(
            "[${civInfo.civName}] gave us a [${militaryUnit.name}] as gift near [${city.name}]!",
            notificationActions,
            NotificationCategory.Units,
            civInfo.civName,
            militaryUnit.name
        )
    }

    @Readonly
    fun influenceGainedByGift(donorCiv: Civilization, giftAmount: Int): Int {
        // https://github.com/Gedemon/Civ5-DLL/blob/aa29e80751f541ae04858b6d2a2c7dcca454201e/CvGameCoreDLL_Expansion1/CvMinorCivAI.cpp
        // line 8681 and below
        var influenceGained = giftAmount.toFloat().pow(1.01f) / 9.8f
        val speed = civInfo.gameInfo.speed
        val gameProgressApproximate = min(civInfo.gameInfo.turns / (400f * speed.modifier), 1f)
        influenceGained *= 1 - (2/3f) * gameProgressApproximate
        influenceGained *= speed.goldGiftModifier
        for (unique in donorCiv.getMatchingUniques(UniqueType.CityStateGoldGiftsProvideMoreInfluence))
            influenceGained *= 1f + unique.params[0].toFloat() / 100f

        // Bonus due to "Invest" quests
        influenceGained *= civInfo.questManager.getInvestmentMultiplier(donorCiv)

        influenceGained -= influenceGained % 5
        if (influenceGained < 5f) influenceGained = 5f
        return influenceGained.toInt()
    }

    fun receiveGoldGift(donorCiv: Civilization, giftAmount: Int) {
        if (!civInfo.isCityState) throw Exception("You can only gain influence with City-States!")
        donorCiv.addGold(-giftAmount)
        civInfo.addGold(giftAmount)
        civInfo.getDiplomacyManager(donorCiv)!!.addInfluence(influenceGainedByGift(donorCiv, giftAmount).toFloat())
        civInfo.questManager.receivedGoldGift(donorCiv)
    }

    @Readonly
    fun getProtectorCivs() : List<Civilization> {
        if(civInfo.isMajorCiv()) return emptyList()
        return civInfo.diplomacy.values
            .filter{ !it.otherCiv.isDefeated() && it.diplomaticStatus == DiplomaticStatus.Protector }
            .map{ it.otherCiv }
    }

    fun addProtectorCiv(otherCiv: Civilization) {
        if(!otherCivCanPledgeProtection(otherCiv))
            return

        val diplomacy = civInfo.getDiplomacyManager(otherCiv)!!
        diplomacy.diplomaticStatus = DiplomaticStatus.Protector
        diplomacy.setFlag(DiplomacyFlags.RecentlyPledgedProtection, 10) // Can't break for 10 turns
    }

    fun removeProtectorCiv(otherCiv: Civilization, forced: Boolean = false) {
        if(!forced && !otherCivCanWithdrawProtection(otherCiv))
            return

        val diplomacy = civInfo.getDiplomacyManager(otherCiv)!!
        diplomacy.diplomaticStatus = DiplomaticStatus.Peace
        diplomacy.setFlag(DiplomacyFlags.RecentlyWithdrewProtection, 20) // Can't re-pledge for 20 turns
        diplomacy.addInfluence(-20f)
    }

    @Readonly
    fun otherCivCanPledgeProtection(otherCiv: Civilization): Boolean {
        // Must be a known city state
        if(!civInfo.isCityState || !otherCiv.isMajorCiv() || otherCiv.isDefeated() || !civInfo.knows(otherCiv))
            return false
        val diplomacy = civInfo.getDiplomacyManager(otherCiv)!!
        // Can't pledge too soon after withdrawing
        if (diplomacy.hasFlag(DiplomacyFlags.RecentlyWithdrewProtection))
            return false
        // Must have at least 0 influence
        if (diplomacy.getInfluence() < 0)
            return false
        // can't be at war
        if (civInfo.isAtWarWith(otherCiv))
            return false
        // Must not be protected already
        if (diplomacy.diplomaticStatus == DiplomaticStatus.Protector)
            return false
        return true
    }

    @Readonly
    fun otherCivCanWithdrawProtection(otherCiv: Civilization): Boolean {
        // Must be a known city state
        if(!civInfo.isCityState || !otherCiv.isMajorCiv() || otherCiv.isDefeated() || !civInfo.knows(otherCiv))
            return false
        val diplomacy = civInfo.getDiplomacyManager(otherCiv)!!
        // Can't withdraw too soon after pledging
        if (diplomacy.hasFlag(DiplomacyFlags.RecentlyPledgedProtection))
            return false
        // Must be protected
        if (diplomacy.diplomaticStatus != DiplomaticStatus.Protector)
            return false
        return true
    }

    fun updateAllyCivForCityState() {
        if (!civInfo.isCityState) return
        val oldAlly = civInfo.allyCiv
        var newAlly: Civilization? = null

        val maxInfluence = civInfo.diplomacy
            .filter { it.value.otherCiv.isMajorCiv() && !it.value.otherCiv.isDefeated() }
            .maxByOrNull { it.value.getInfluence() }
        if (maxInfluence != null && maxInfluence.value.getInfluence() >= 60) {
            newAlly = maxInfluence.value.otherCiv
        }
        
        if (oldAlly == newAlly) return
        civInfo.allyCiv = newAlly

        if (newAlly != null) {
            val text = "We have allied with [${civInfo.civName}]."
            newAlly.addNotification(text,
                getNotificationActions(),
                NotificationCategory.Diplomacy, civInfo.civName,
                NotificationIcon.Diplomacy
            )
            newAlly.cache.updateViewableTiles()
            newAlly.cache.updateCivResources()
            for (unique in newAlly.getMatchingUniques(UniqueType.CityStateCanBeBoughtForGold))
                newAlly.getDiplomacyManager(civInfo)!!.setFlag(DiplomacyFlags.MarriageCooldown, unique.params[0].toInt())

            // Join the wars of our new ally - loop through all civs they are at war with
            for (newEnemy in civInfo.gameInfo.civilizations.filter { it.isAtWarWith(newAlly) && it.isAlive() } ) {
                if (civInfo.isAtWarWith(newEnemy)) continue
                if (!civInfo.knows(newEnemy))
                    // We have to meet first (meet interesting people - and kill them!)
                    civInfo.diplomacyFunctions.makeCivilizationsMeet(newEnemy, warOnContact = true)
                civInfo.getDiplomacyManager(newEnemy)!!.declareWar(DeclareWarReason(WarType.CityStateAllianceWar, newAlly))
            }
        }

        if (oldAlly != null && civInfo.isAlive()) {
            val text = "We have lost alliance with [${civInfo.civName}]."
            oldAlly.addNotification(text,
                getNotificationActions(),
                NotificationCategory.Diplomacy, civInfo.civName,
                NotificationIcon.Diplomacy
            )
            if (newAlly != null && oldAlly.knows(newAlly)){
                val diplomacyManager = oldAlly.getDiplomacyManager(newAlly)!!
                diplomacyManager.addModifier(DiplomaticModifiers.StoleOurAlly, -10f)
            }
            oldAlly.cache.updateViewableTiles()
            oldAlly.cache.updateCivResources()
        }
    }

    /** @return a Sequence of NotificationActions for use in addNotification, showing Capital on map if any, then opening diplomacy */
    @Readonly
    fun getNotificationActions() = sequence {
        // Notification click will first point to CS location, if any, then open diplomacy.
        // That's fine for the influence notifications and for afraid too.
        //
        // If the city-state is captured by a civ, it stops being the ally of the civ it was previously an ally of.
        //  This means that it will NOT HAVE a capital at that time, so if we run getCapital()!! we'll get a crash!
        // Or, City States can get stuck with only their Settler and no cities until late into a game if city placements are rare
        // We also had `cities.asSequence() // in practice 0 or 1 entries, that's OK` before (a CS *can* have >1 cities but it will always raze conquests).
        val capital = civInfo.getCapital()
        if (capital != null)
            yield(LocationAction(capital.location))
        yield(DiplomacyAction(civInfo))
    }

    @Readonly
    fun getDiplomaticMarriageCost(): Int {
        // https://github.com/Gedemon/Civ5-DLL/blob/master/CvGameCoreDLL_Expansion1/CvMinorCivAI.cpp, line 7812
        var cost = (500 * civInfo.gameInfo.speed.goldCostModifier).toInt()
        // Plus disband value of all units
        for (unit in civInfo.units.getCivUnits()) {
            cost += unit.baseUnit.getDisbandGold(civInfo)
        }
        // Round to lower multiple of 5
        cost /= 5
        cost *= 5

        return cost
    }

    @Readonly
    fun canBeMarriedBy(otherCiv: Civilization): Boolean {
        return (!civInfo.isDefeated()
                && civInfo.isCityState
                && civInfo.cities.any()
                && civInfo.getDiplomacyManager(otherCiv)!!.isRelationshipLevelEQ(RelationshipLevel.Ally)
                && !otherCiv.getDiplomacyManager(civInfo)!!.hasFlag(DiplomacyFlags.MarriageCooldown)
                && otherCiv.getMatchingUniques(UniqueType.CityStateCanBeBoughtForGold).any()
                && otherCiv.gold >= getDiplomaticMarriageCost())

    }

    fun diplomaticMarriage(otherCiv: Civilization) {
        if (!canBeMarriedBy(otherCiv))  // Just in case
            return

        otherCiv.addGold(-getDiplomaticMarriageCost())
        
        val notificationLocation = civInfo.getCapital()!!.location
        otherCiv.addNotification("We have married into the ruling family of [${civInfo.civName}], bringing them under our control.",
            notificationLocation,
            NotificationCategory.Diplomacy, civInfo.civName,
            NotificationIcon.Diplomacy, otherCiv.civName)
        
        for (civ in civInfo.gameInfo.civilizations.filter { it != otherCiv })
            civ.addNotification("[${otherCiv.civName}] has married into the ruling family of [${civInfo.civName}], bringing them under their control.",
                notificationLocation,
                NotificationCategory.Diplomacy, civInfo.civName,
                NotificationIcon.Diplomacy, otherCiv.civName)
        
        for (unit in civInfo.units.getCivUnits())
            unit.gift(otherCiv)
        

        // Make sure this CS can never be liberated
        for (it in civInfo.gameInfo.getCities().filter { it.foundingCivObject == civInfo }) {
            it.foundingCivObject = null
            it.isOriginalCapital = false
        }

        for (city in civInfo.cities) {
            city.espionage.removeAllPresentSpies(SpyFleeReason.CityTakenOverByMarriage)
            city.moveToCiv(otherCiv)
            city.isPuppet = true // Human players get a popup that allows them to annex instead
        }
        civInfo.destroy(notificationLocation.toHexCoord())
    }

    @Readonly
    fun getTributeWillingness(demandingCiv: Civilization, demandingWorker: Boolean = false): Int {
        return getTributeModifiers(demandingCiv, demandingWorker).values.sum()
    }

    @Readonly
    fun getTributeModifiers(demandingCiv: Civilization, demandingWorker: Boolean = false, requireWholeList: Boolean = false): HashMap<String, Int> {
        val modifiers = LinkedHashMap<String, Int>()    // Linked to preserve order when presenting the modifiers table
        // Can't bully major civs or unsettled CS's
        if (!civInfo.isCityState) {
            modifiers["Major Civ"] = -999
            return modifiers
        }
        if (civInfo.cities.isEmpty() || civInfo.getCapital() == null) {
            modifiers["No Cities"] = -999
            return modifiers
        }

        modifiers["Base value"] = -110

        if (civInfo.cityStatePersonality == CityStatePersonality.Hostile)
            modifiers["Hostile"] = -10
        if (civInfo.allyCiv != null && civInfo.allyCiv != demandingCiv)
            modifiers["Has Ally"] = -10
        if (getProtectorCivs().any { it != demandingCiv })
            modifiers["Has Protector"] = -20
        if (demandingWorker)
            modifiers["Demanding a Worker"] = -30
        if (demandingWorker && civInfo.getCapital()!!.population.population < 4)
            modifiers["Demanding a Worker from small City-State"] = -300
        val recentBullying = civInfo.getRecentBullyingCountdown()
        if (recentBullying != null && recentBullying > 10)
            modifiers["Very recently paid tribute"] = -300
        else if (recentBullying != null && recentBullying > 0)
            modifiers["Recently paid tribute"] = -40
        if (civInfo.getDiplomacyManager(demandingCiv)!!.getInfluence() < -30)
            modifiers["Influence below -30"] = -300

        // Slight optimization, we don't do the expensive stuff if we have no chance of getting a >= 0 result
        if (!requireWholeList && modifiers.values.sum() < -200)
            return modifiers

        // highest force is rank=0
        val forceRank = civInfo.gameInfo.getAliveMajorCivs().sortedByDescending { it.getStatForRanking(
            RankingType.Force) }.indexOf(demandingCiv)
        // probably not necessary, but just in case, avoid division by zero if there's some edge case where no players are alive
        val numAlivePlayers = max(civInfo.gameInfo.getAliveMajorCivs().size, 1)
        val globalModifier = civInfo.gameInfo.ruleset.modOptions.constants.tributeGlobalModifier
        // apparently lowest force gets some pity points
        modifiers["Military Rank"] = globalModifier * (numAlivePlayers - forceRank) / numAlivePlayers

        if (!requireWholeList && modifiers.values.sum() < -100)
            return modifiers

        val bullyRange = (civInfo.gameInfo.tileMap.tileMatrix.size / 10).coerceIn(5, 10)   // Longer range for larger maps
        val inRangeTiles = civInfo.getCapital()!!.getCenterTile().getTilesInDistanceRange(1..bullyRange)
        val forceNearCity = inRangeTiles
            .sumOf { if (it.militaryUnit?.civ == demandingCiv)
                    it.militaryUnit!!.getForceEvaluation()
                else 0
            }
        val csForce = CityCombatant(civInfo.getCapital()!!).getDefendingStrength().toFloat().pow(1.5f).toInt() + inRangeTiles
            .sumOf { if (it.militaryUnit?.civ == civInfo)
                    it.militaryUnit!!.getForceEvaluation()
                else 0
            }
        val forceRatio = forceNearCity.toFloat() / csForce.toFloat()
        val localModifier = civInfo.gameInfo.ruleset.modOptions.constants.tributeLocalModifier

        modifiers["Military near City-State"] = when {
            forceRatio > 3f -> localModifier
            forceRatio > 2f -> localModifier * 4/5
            forceRatio > 1.5f -> localModifier * 3/5
            forceRatio > 1f -> localModifier * 2/5
            forceRatio > 0.5f -> localModifier / 5
            else -> 0
        }

        return modifiers
    }

    @Readonly
    fun goldGainedByTribute(): Int {
        // These values are close enough, linear increase throughout the game
        var gold = (10 * civInfo.gameInfo.speed.goldGiftModifier).toInt() * 5 // rounding down to nearest 5
        val turnsToIncrement = civInfo.gameInfo.speed.cityStateTributeScalingInterval
        gold += 5 * (civInfo.gameInfo.turns / turnsToIncrement).toInt()

        return gold
    }

    fun tributeGold(demandingCiv: Civilization) {
        if (!civInfo.isCityState) throw Exception("You can only demand gold from City-States!")
        val goldAmount = goldGainedByTribute()
        demandingCiv.addGold(goldAmount)
        civInfo.getDiplomacyManager(demandingCiv)!!.addInfluence(-15f)
        cityStateBullied(demandingCiv)
        civInfo.addFlag(CivFlags.RecentlyBullied.name, 20)
    }

    fun tributeWorker(demandingCiv: Civilization) {
        if (!civInfo.isCityState) throw Exception("You can only demand workers from City-States!")

        val buildableWorkerLikeUnits = civInfo.gameInfo.ruleset.units.filter {
            it.value.hasUnique(UniqueType.BuildImprovements) &&
                it.value.isCivilian() && it.value.isBuildable(civInfo)
        }
        if (buildableWorkerLikeUnits.isEmpty()) return  // Bad luck?
        demandingCiv.units.placeUnitNearTile(civInfo.getCapital()!!.location.toHexCoord(), buildableWorkerLikeUnits.values.random())

        civInfo.getDiplomacyManager(demandingCiv)!!.addInfluence(-50f)
        cityStateBullied(demandingCiv)
        civInfo.addFlag(CivFlags.RecentlyBullied.name, 20)
    }

    @Readonly
    fun canProvideStat(statType: Stat): Boolean {
        if (!civInfo.isCityState)
            return false
        for (bonus in getCityStateBonuses(civInfo.cityStateType, RelationshipLevel.Ally)) {
            if (bonus.stats[statType] > 0)
                return true
        }
        return false
    }

    fun updateDiplomaticRelationshipForCityState() {
        // Check if city-state invaded by other civs
        if (getNumThreateningBarbarians() > 0) return // Assume any players are there to fight barbarians

        for (otherCiv in civInfo.getKnownCivs().filter { it.isMajorCiv() }.toList()) {
            if (civInfo.isAtWarWith(otherCiv)) continue
            if (otherCiv.hasUnique(UniqueType.CityStateTerritoryAlwaysFriendly)) continue
            val diplomacy = civInfo.getDiplomacyManager(otherCiv)!!
            if (diplomacy.hasFlag(DiplomacyFlags.AngerFreeIntrusion)) continue // They recently helped us

            val unitsInBorder = otherCiv.units.getCivUnits().count { !it.isCivilian() && it.getTile().getOwner() == civInfo }
            if (unitsInBorder > 0 && diplomacy.isRelationshipLevelLT(RelationshipLevel.Friend)) {
                diplomacy.addInfluence(-10f)
                if (!diplomacy.hasFlag(DiplomacyFlags.BorderConflict)) {
                    otherCiv.popupAlerts.add(PopupAlert(AlertType.BorderConflict, civInfo.civName))
                    diplomacy.setFlag(DiplomacyFlags.BorderConflict, 10)
                }
            }
        }
    }

    fun getFreeTechForCityState() {
        // City-States automatically get all techs that at least half of the major civs know
        val researchableTechs = civInfo.gameInfo.ruleset.technologies.values
            .filter { !it.hasUnique(UniqueType.ResearchableMultipleTimes) && civInfo.tech.canBeResearched(it.name) }
        for (tech in researchableTechs) {
            val aliveMajorCivs = civInfo.gameInfo.getAliveMajorCivs()
            if (aliveMajorCivs.count { it.tech.isResearched(tech.name) } > aliveMajorCivs.size / 2)
                civInfo.tech.addTechnology(tech.name)
        }
        return
    }

    @Readonly
    fun getNumThreateningBarbarians(): Int {
        if (civInfo.gameInfo.gameParameters.noBarbarians) return 0
        val barbarianCiv = civInfo.gameInfo.civilizations.firstOrNull { it.isBarbarian }
            ?: return 0
        return barbarianCiv.units.getCivUnits().count { it.threatensCiv(civInfo) }
    }

    fun threateningBarbarianKilledBy(otherCiv: Civilization) {
        val diplomacy = civInfo.getDiplomacyManager(otherCiv)!!
        if (diplomacy.diplomaticStatus == DiplomaticStatus.War) return // No reward for enemies

        diplomacy.addInfluence(12f)

        if (diplomacy.hasFlag(DiplomacyFlags.AngerFreeIntrusion))
            diplomacy.setFlag(DiplomacyFlags.AngerFreeIntrusion, diplomacy.getFlag(DiplomacyFlags.AngerFreeIntrusion) + 5)
        else
            diplomacy.setFlag(DiplomacyFlags.AngerFreeIntrusion, 5)

        otherCiv.addNotification("[${civInfo.civName}] is grateful that you killed a Barbarian that was threatening them!",
            DiplomacyAction(civInfo), NotificationCategory.Diplomacy, civInfo.civName)
    }

    /** A city state was bullied. What are its protectors going to do about it??? */
    private fun cityStateBullied(bully: Civilization) {
        if (!civInfo.isCityState) return // What are we doing here?

        for (protector in civInfo.cityStateFunctions.getProtectorCivs()) {
            if (!protector.knows(bully)) // Who?
                continue
            val protectorDiplomacy = protector.getDiplomacyManager(bully)!!
            if (protectorDiplomacy.hasModifier(DiplomaticModifiers.BulliedProtectedMinor)
                && protectorDiplomacy.getFlag(DiplomacyFlags.RememberBulliedProtectedMinor) > 50)
                protectorDiplomacy.addModifier(DiplomaticModifiers.BulliedProtectedMinor, -10f) // Penalty less severe for second offence
            else
                protectorDiplomacy.addModifier(DiplomaticModifiers.BulliedProtectedMinor, -15f)
            protectorDiplomacy.setFlag(DiplomacyFlags.RememberBulliedProtectedMinor, 75)    // Reset their memory

            if (protector.playerType != PlayerType.Human)   // Humans can have their own emotions
                bully.addNotification("[${protector.civName}] is upset that you demanded tribute from [${civInfo.civName}], whom they have pledged to protect!",
                    NotificationCategory.Diplomacy, NotificationIcon.Diplomacy, protector.civName)
            else    // Let humans choose who to side with
                protector.popupAlerts.add(
                    PopupAlert(
                        AlertType.BulliedProtectedMinor,
                    bully.civName + "@" + civInfo.civName)
                )   // we need to pass both civs as argument, hence the horrible chimera
        }

        // Set a diplomatic flag so we remember for future quests (and not to give them any)
        civInfo.getDiplomacyManager(bully)!!.setFlag(DiplomacyFlags.Bullied, 20)

        // Notify all City-States that we were bullied (for quests)
        civInfo.gameInfo.getAliveCityStates()
            .forEach { it.questManager.cityStateBullied(civInfo, bully) }
    }

    /** A city state was attacked. What are its protectors going to do about it??? Also checks for Wary */
    fun cityStateAttacked(attacker: Civilization) {
        if (!civInfo.isCityState) return // What are we doing here?
        if (attacker.isCityState) return // City states can't be upset with each other

        // We might become wary!
        if (attacker.isMinorCivWarmonger()) { // They've attacked a lot of city-states
            civInfo.getDiplomacyManager(attacker)!!.becomeWary()
        }
        else if (attacker.isMinorCivAggressor()) { // They've attacked a few
            if (Random.Default.nextBoolean()) { // 50% chance
                civInfo.getDiplomacyManager(attacker)!!.becomeWary()
            }
        }
        // Others might become wary!
        if (attacker.isMinorCivAggressor()) makeOtherCityStatesWaryOfAttacker(attacker)

        triggerProtectorCivs(attacker)

        // Even if we aren't *technically* protectors, we *can* still be pissed you attacked our allies
        triggerAllyCivs(attacker)

        // Set up war with major pseudo-quest
        civInfo.questManager.wasAttackedBy(attacker)
        civInfo.getDiplomacyManager(attacker)!!.setFlag(DiplomacyFlags.RecentlyAttacked, 2) // Reminder to ask for unit gifts in 2 turns
    }

    private fun makeOtherCityStatesWaryOfAttacker(attacker: Civilization) {
        for (cityState in civInfo.gameInfo.getAliveCityStates()) {
            if (cityState == civInfo) // Must be a different minor
                continue
            if (cityState.allyCiv == attacker) // Must not be allied to the attacker
                continue
            if (!cityState.knows(attacker)) // Must have met
                continue
            if (cityState.questManager.wantsDead(civInfo.civName))  // Must not want us dead
                continue

            var probability: Int = if (attacker.isMinorCivWarmonger()) {
                // High probability if very aggressive
                when (cityState.getProximity(attacker)) {
                    Proximity.Neighbors -> 100
                    Proximity.Close -> 75
                    Proximity.Far -> 50
                    Proximity.Distant -> 25
                    else -> 0
                }
            } else {
                // Lower probability if only somewhat aggressive
                when (cityState.getProximity(attacker)) {
                    Proximity.Neighbors -> 50
                    Proximity.Close -> 20
                    else -> 0
                }
            }

            // Higher probability if already at war
            if (cityState.isAtWarWith(attacker))
                probability += 50

            if (Random.nextInt(100) <= probability) {
                cityState.getDiplomacyManager(attacker)!!.becomeWary()
            }
        }
    }

    private fun triggerProtectorCivs(attacker: Civilization) {
        for (protector in civInfo.cityStateFunctions.getProtectorCivs()) {
            val protectorDiplomacy = protector.getDiplomacyManager(attacker) ?: continue // Who?
            if (protectorDiplomacy.hasModifier(DiplomaticModifiers.AttackedProtectedMinor)
                && protectorDiplomacy.getFlag(DiplomacyFlags.RememberAttackedProtectedMinor) > 50
            )
                protectorDiplomacy.addModifier(
                    DiplomaticModifiers.AttackedProtectedMinor,
                    -15f
                ) // Penalty less severe for second offence
            else
                protectorDiplomacy.addModifier(DiplomaticModifiers.AttackedProtectedMinor, -20f)
            protectorDiplomacy.setFlag(DiplomacyFlags.RememberAttackedProtectedMinor, 75)   // Reset their memory

            if (protector.playerType != PlayerType.Human)   // Humans can have their own emotions
                attacker.addNotification(
                    "[${protector.civName}] is upset that you attacked [${civInfo.civName}], whom they have pledged to protect!",
                    NotificationCategory.Diplomacy, NotificationIcon.Diplomacy, protector.civName
                )
            else    // Let humans choose who to side with
                protector.popupAlerts.add(
                    PopupAlert(
                        AlertType.AttackedProtectedMinor,
                        attacker.civName + "@" + civInfo.civName
                    )
                )   // we need to pass both civs as argument, hence the horrible chimera
        }
    }

    private fun triggerAllyCivs(attacker: Civilization) {
        val allyCiv = civInfo.allyCiv
        if (allyCiv != null && allyCiv !in civInfo.cityStateFunctions.getProtectorCivs() && allyCiv.knows(attacker)) {
            val allyDiplomacy = allyCiv.getDiplomacyManager(attacker)!!
            // Less than if we were protectors
            allyDiplomacy.addModifier(DiplomaticModifiers.AttackedAlliedMinor, -10f)

            if (allyCiv.playerType != PlayerType.Human)   // Humans can have their own emotions
                attacker.addNotification(
                    "[${allyCiv.civName}] is upset that you attacked [${civInfo.civName}], whom they are allied with!",
                    NotificationCategory.Diplomacy, NotificationIcon.Diplomacy, allyCiv.civName
                )
            else    // Let humans choose who to side with
                allyCiv.popupAlerts.add(
                    PopupAlert(
                        AlertType.AttackedAllyMinor,
                        attacker.civName + "@" + civInfo.civName
                    )
                )
        }
    }


    /** A city state was destroyed. Its protectors are going to be upset! */
    fun cityStateDestroyed(attacker: Civilization) {
        if (!civInfo.isCityState) return // What are we doing here?

        for (protector in civInfo.cityStateFunctions.getProtectorCivs()) {
            if (!protector.knows(attacker)) // Who?
                continue
            val protectorDiplomacy = protector.getDiplomacyManager(attacker)!!
            if (protectorDiplomacy.hasModifier(DiplomaticModifiers.DestroyedProtectedMinor))
                protectorDiplomacy.addModifier(DiplomaticModifiers.DestroyedProtectedMinor, -10f) // Penalty less severe for second offence
            else
                protectorDiplomacy.addModifier(DiplomaticModifiers.DestroyedProtectedMinor, -40f) // Oof
            protectorDiplomacy.setFlag(DiplomacyFlags.RememberDestroyedProtectedMinor, 125)   // Reset their memory

            if (protector.playerType != PlayerType.Human)   // Humans can have their own emotions
                attacker.addNotification("[${protector.civName}] is outraged that you destroyed [${civInfo.civName}], whom they had pledged to protect!",
                    NotificationCategory.Diplomacy, NotificationIcon.Diplomacy, protector.civName)
            protector.addNotification("[${attacker.civName}] has destroyed [${civInfo.civName}], whom you had pledged to protect!",
                NotificationCategory.Diplomacy,  attacker.civName, NotificationIcon.Death, civInfo.civName)
        }

        // Notify all City-States that we were killed (for quest completion)
        civInfo.gameInfo.getAliveCityStates()
            .forEach { it.questManager.cityStateConquered(civInfo, attacker) }
    }

    /** Asks all met majors that haven't yet declared wor on [attacker] to at least give some units */
    fun askForUnitGifts(attacker: Civilization) {
        if (attacker.isDefeated() || civInfo.isDefeated()) // never mind, someone died
            return
        if (civInfo.cities.isEmpty()) // Can't receive units with no cities
            return

        for (thirdCiv in civInfo.getKnownCivs()
            .filter { it != attacker && it.isAlive() && it.knows(attacker) && !it.isAtWarWith(attacker) && it.isMajorCiv() }
        ) {
            thirdCiv.addNotification(
                "[${civInfo.civName}] is being attacked by [${attacker.civName}] and asks all major civilizations to help them out by gifting them military units.",
                civInfo.getCapital()!!.location,
                NotificationCategory.Diplomacy,
                civInfo.civName,
                "OtherIcons/Present",
            )
        }
    }

    @Readonly
    fun getCityStateResourcesForAlly(): ResourceSupplyList {
        val resourceSupplyList = ResourceSupplyList()
        // TODO: City-states don't give allies resources from civ-wide uniques!
        val civResourceModifiers = civInfo.getResourceModifiers()
        for (city in civInfo.cities) {
            // IGNORE the fact that they consume their own resources - #4769
            resourceSupplyList.addPositiveByResource(city.getResourcesGeneratedByCity(civResourceModifiers), Constants.cityStates)
        }
        return resourceSupplyList
    }

    // TODO: Optimize, update whenever status changes, otherwise retain the same list
    @Readonly
    fun getUniquesProvidedByCityStates(
        uniqueType: UniqueType,
        gameContext: GameContext
    ):Sequence<Unique> {
        if (civInfo.isCityState) return emptySequence()

        return civInfo.getKnownCivs().filter { it.isCityState }
            .flatMap {
                // We don't use DiplomacyManager.getRelationshipLevel for performance reasons - it tries to calculate getTributeWillingness which is heavy
                val relationshipLevel =
                        if (it.allyCiv == civInfo) RelationshipLevel.Ally
                        else if (it.getDiplomacyManager(civInfo)!!.getInfluence() >= 30) RelationshipLevel.Friend
                        else RelationshipLevel.Neutral
                getCityStateBonuses(it.cityStateType, relationshipLevel, uniqueType)
            }
            .filter { it.conditionalsApply(gameContext) }
            .flatMap { it.getMultiplied(gameContext) }
    }

    companion object {
        @Readonly
        fun getCityStateBonuses(
            cityStateType: CityStateType,
            relationshipLevel: RelationshipLevel,
            uniqueType: UniqueType? = null
        ): Sequence<Unique> {
            val cityStateUniqueMap = when (relationshipLevel) {
                RelationshipLevel.Ally -> cityStateType.allyBonusUniqueMap
                RelationshipLevel.Friend -> cityStateType.friendBonusUniqueMap
                else -> return emptySequence()
            }
            return if (uniqueType == null) cityStateUniqueMap.getAllUniques()
            else cityStateUniqueMap.getUniques(uniqueType)
        }
    }
}<|MERGE_RESOLUTION|>--- conflicted
+++ resolved
@@ -137,11 +137,7 @@
         val city = NextTurnAutomation.getForeignCityNearCapital(civInfo.getCapital(), receivingCiv)?.city ?: return
         val placedUnit = receivingCiv.units.placeUnitNearTile(city.location.toHexCoord(), giftedUnit)
             ?: return
-<<<<<<< HEAD
-        val locations = LocationAction(placedUnit.getTile().position, civInfo.getCapital()!!.location)
-=======
-        val locations = LocationAction(placedUnit.getTile().position.toHexCoord(), cities.city2.location.toHexCoord())
->>>>>>> 99004e25
+        val locations = LocationAction(placedUnit.getTile().position, civInfo.getCapital()!!.location.toHexCoord())
         receivingCiv.addNotification( "[${civInfo.civName}] gave us a [${giftedUnit.name}] as a gift!", locations,
             NotificationCategory.Units, civInfo.civName, giftedUnit.name)
     }
