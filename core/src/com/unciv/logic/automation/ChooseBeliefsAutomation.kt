--- conflicted
+++ resolved
@@ -153,17 +153,9 @@
                     // This is something completely different from the original, but I have no idea
                     // what happens over there
                     else civInfo.statsForNextTurn[Stat.valueOf(unique.params[1])] * 10f / civInfo.getEra().baseUnitBuyCost
-<<<<<<< HEAD
-                UniqueType.BuyUnitsByProductionCost.placeholderText ->
-                    15f * if (civInfo.wantsToFocusOn(Focus.Military)) 2f else 1f
-                "when a city adopts this religion for the first time (modified by game speed)" -> // Modified by personality
-                    unique.stats.values.sum() * 10f
-                "When spreading religion to a city, gain [] times the amount of followers of other religions as []" ->
-=======
                 UniqueType.BuyUnitsByProductionCost ->
                     15f * if (civInfo.wantsToFocusOn(ThingToFocus.Military)) 2f else 1f
                 UniqueType.StatsWhenSpreading ->
->>>>>>> 3d9a5332
                     unique.params[0].toInt() / 5f
                 UniqueType.StatsWhenAdoptingReligion, UniqueType.StatsWhenAdoptingReligionSpeed ->
                     unique.stats.values.sum() / 50f
