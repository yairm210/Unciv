package com.unciv.logic.automation

import com.unciv.logic.city.City
import com.unciv.logic.city.CityFocus
import com.unciv.logic.civilization.Civilization
import com.unciv.logic.map.BFS
import com.unciv.logic.map.TileMap
import com.unciv.logic.map.mapunit.MapUnit
import com.unciv.logic.map.tile.Tile
import com.unciv.models.ruleset.Building
import com.unciv.models.ruleset.INonPerpetualConstruction
import com.unciv.models.ruleset.PerpetualConstruction
import com.unciv.models.ruleset.Victory
import com.unciv.models.ruleset.nation.PersonalityValue
import com.unciv.models.ruleset.tile.ResourceType
import com.unciv.models.ruleset.tile.TileImprovement
import com.unciv.models.ruleset.unique.LocalUniqueCache
import com.unciv.models.ruleset.unique.StateForConditionals
import com.unciv.models.ruleset.unique.UniqueType
import com.unciv.models.ruleset.unit.BaseUnit
import com.unciv.models.stats.Stat
import com.unciv.models.stats.Stats
import com.unciv.ui.screens.victoryscreen.RankingType

object Automation {

    fun rankTileForCityWork(tile: Tile, city: City, localUniqueCache: LocalUniqueCache = LocalUniqueCache(false)): Float {
        val stats = tile.stats.getTileStats(city, city.civ, localUniqueCache)
        return rankStatsForCityWork(stats, city, false, localUniqueCache)
    }

    fun rankSpecialist(specialist: String, city: City, localUniqueCache: LocalUniqueCache): Float {
        val stats = city.cityStats.getStatsOfSpecialist(specialist, localUniqueCache)
        var rank = rankStatsForCityWork(stats, city, true, localUniqueCache)
        // derive GPP score
        var gpp = 0f
        if (city.getRuleset().specialists.containsKey(specialist)) { // To solve problems in total remake mods
            val specialistInfo = city.getRuleset().specialists[specialist]!!
            gpp = specialistInfo.greatPersonPoints.sumValues().toFloat()
        }
        gpp = gpp * (100 + city.currentGPPBonus) / 100
        rank += gpp * 3 // GPP weight
        return rank
    }


    fun rankStatsForCityWork(stats: Stats, city: City, areWeRankingSpecialist: Boolean, localUniqueCache: LocalUniqueCache): Float {
        val cityAIFocus = city.getCityFocus()
        val yieldStats = stats.clone()
        val civPersonality = city.civ.getPersonality()
        val cityStatsObj = city.cityStats
        val civInfo = city.civ
        val allTechsAreResearched = civInfo.tech.allTechsAreResearched()

        if (areWeRankingSpecialist) {
            // If you have the Food Bonus, count as 1 extra food production (base is 2food)
            for (unique in localUniqueCache.forCityGetMatchingUniques(city, UniqueType.FoodConsumptionBySpecialists))
                if (city.matchesFilter(unique.params[1]))
                    yieldStats.food -= (unique.params[0].toFloat() / 100f) * 2f // base 2 food per Pop
            // Specialist Happiness Percentage Change 0f-1f
            for (unique in localUniqueCache.forCityGetMatchingUniques(city, UniqueType.UnhappinessFromPopulationTypePercentageChange))
                if (unique.params[1] == "Specialists" && city.matchesFilter(unique.params[2]))
                    yieldStats.happiness -= (unique.params[0].toFloat() / 100f)  // relative val is negative, make positive
        }

        val surplusFood = city.cityStats.currentCityStats[Stat.Food]
        // If current Production converts Food into Production, then calculate increased Production Yield
        if (cityStatsObj.canConvertFoodToProduction(surplusFood, city.cityConstructions.getCurrentConstruction())) {
            // calculate delta increase of food->prod. This isn't linear
            yieldStats.production += cityStatsObj.getProductionFromExcessiveFood(surplusFood+yieldStats.food) - cityStatsObj.getProductionFromExcessiveFood(surplusFood)
            yieldStats.food = 0f  // all food goes to 0
        }
        // Apply base weights
        yieldStats.applyRankingWeights()

        if (surplusFood > 0 && city.avoidGrowth) {
            yieldStats.food = 0f // don't need more food!
        } else if (cityAIFocus in CityFocus.zeroFoodFocuses) {
            // Focus on non-food/growth
            if (surplusFood < 0)
                yieldStats.food *= 8 // Starving, need Food, get to 0
            else if (city.civ.getHappiness() < 1)
                yieldStats.food /= 4
        } else if (!city.avoidGrowth) {
            // NoFocus or Food/Growth Focus.
            if (surplusFood < 0)
                yieldStats.food *= 8 // Starving, need Food, get to 0
            else if (city.civ.getHappiness() > 0)
                yieldStats.food *= 2 //1.5f is preferred, but 2 provides more protection against badly configured personalities
            else if (city.civ.getHappiness() < 9)
                // Going below -10 happiness yields very severe penalties, let's try to avoid it
                yieldStats.food *= 0
            else if (city.civ.getHappiness() < 1)
                // 75% of excess food is wasted when in negative happiness
                // 0 Happiness is positive happiness, but let's keep a 1-Happiness margin
                yieldStats.food /= 4
        }

        for (unique in city.getMatchingUniques(UniqueType.StatPercentBonusCities)) { 
            //Take into account modifiers to rank stats for citizen assignment
            val statType = Stat.valueOf(unique.params[1])
            val statModifier = 1 + unique.params[0].toFloat() / 100f
            yieldStats[statType] *= statModifier
            }

        if (city.population.population < 10) {
            // "small city" - we care more about food and less about global problems like gold science and culture
            // Food already handled above. Gold/Culture have low weights in Stats already
            yieldStats.science /= 2
        }

        if (city.civ.stats.statsForNextTurn.gold < 0) {
            // We have a global problem, we need to deal with it before it leads to science loss
            yieldStats.gold *= 2
        }

        if (city.civ.getHappiness() < 0) {
            yieldStats.happiness *= 3
        }

        if (allTechsAreResearched) {
            // Science is useless at this point
            yieldStats.science *= 0
        }

        if (city.cityConstructions.getCurrentConstruction() is PerpetualConstruction) {
            // With 4:1 conversion of production to science, production is overvalued by a factor (12*4)/7 = 6.9
            yieldStats.production /= 6
        }

        for (stat in Stat.entries) {
            if (city.civ.wantsToFocusOn(stat))
                yieldStats[stat] *= 2f

            val scaledFocus = civPersonality.scaledFocus(PersonalityValue[stat])
            if (scaledFocus != 1f) yieldStats[stat] *= scaledFocus
        }

        // Apply City focus
        cityAIFocus.applyWeightTo(yieldStats)

        return yieldStats.values.sum()
    }

    fun tryTrainMilitaryUnit(city: City) {
        if (city.isPuppet) return
        if ((city.cityConstructions.getCurrentConstruction() as? BaseUnit)?.isMilitary == true)
            return // already training a military unit
        val chosenUnitName = chooseMilitaryUnit(city, city.civ.gameInfo.ruleset.units.values.asSequence())
        if (chosenUnitName != null)
            city.cityConstructions.currentConstructionFromQueue = chosenUnitName
    }

    @Suppress("MemberVisibilityCanBePrivate")
    fun providesUnneededCarryingSlots(baseUnit: BaseUnit, civInfo: Civilization): Boolean {
        // Simplified, will not work for crazy mods with more than one carrying filter for a unit
        val carryUnique = baseUnit.getMatchingUniques(UniqueType.CarryAirUnits).first()
        val carryFilter = carryUnique.params[1]

        fun getCarryAmount(mapUnit: MapUnit): Int {
            val mapUnitCarryUnique =
                mapUnit.getMatchingUniques(UniqueType.CarryAirUnits).firstOrNull() ?: return 0
            if (mapUnitCarryUnique.params[1] != carryFilter) return 0 //Carries a different type of unit
            return mapUnitCarryUnique.params[0].toInt() +
                    mapUnit.getMatchingUniques(UniqueType.CarryExtraAirUnits)
                        .filter { it.params[1] == carryFilter }.sumOf { it.params[0].toInt() }
        }

        val totalCarriableUnits =
            civInfo.units.getCivUnits().count { it.matchesFilter(carryFilter) }
        val totalCarryingSlots = civInfo.units.getCivUnits().sumOf { getCarryAmount(it) }
                
        return totalCarriableUnits < totalCarryingSlots
    }

    fun chooseMilitaryUnit(city: City, availableUnits: Sequence<BaseUnit>): String? {
        val currentChoice = city.cityConstructions.getCurrentConstruction()
        if (currentChoice is BaseUnit && !currentChoice.isCivilian()) return city.cityConstructions.currentConstructionFromQueue

        // if not coastal, removeShips == true so don't even consider ships
        var removeShips = true
        var isMissingNavalUnitsForCityDefence = false

        fun isNavalUnit(unit: BaseUnit) = unit.isMilitary && unit.type.isWaterUnit()
        if (city.isCoastal()) {
            // in the future this could be simplified by assigning every distinct non-lake body of
            // water their own ID like a continent ID
            val findWaterConnectedCitiesAndEnemies =
                    BFS(city.getCenterTile()) { it.isWater || it.isCityCenter() }
            findWaterConnectedCitiesAndEnemies.stepToEnd()

            val numberOfOurConnectedCities = findWaterConnectedCitiesAndEnemies.getReachedTiles()
                .count { it.isCityCenter() && it.getOwner() == city.civ }
<<<<<<< HEAD
            val numberOfOurNavalUnits = findWaterConnectedCitiesAndEnemies.getReachedTiles().asSequence()
                .flatMap { it.getUnits() }
                .count { isNavalUnit(it.baseUnit) }
            isMissingNavalUnitsForCityDefence = 3 * numberOfOurConnectedCities > numberOfOurNavalUnits
=======
            val numberOfOurNavalMeleeUnits = findWaterConnectedCitiesAndEnemies.getReachedTiles()
                .sumOf { it.getUnits().count { isNavalMeleeUnit(it.baseUnit) } }
                
            isMissingNavalUnitsForCityDefence = numberOfOurConnectedCities > numberOfOurNavalMeleeUnits
>>>>>>> 71c383bc

            removeShips = findWaterConnectedCitiesAndEnemies.getReachedTiles().none {
                        (it.isCityCenter() && it.getOwner() != city.civ)
                                || (it.militaryUnit != null && it.militaryUnit!!.civ != city.civ)
                    } // there is absolutely no reason for you to make water units on this body of water.
        }

        val militaryUnits = availableUnits
            .filter { it.isMilitary }
            .filterNot { removeShips && it.isWaterUnit }
            .filter { allowSpendingResource(city.civ, it) }
            .filterNot {
                // filter out carrier-type units that can't attack if we don't need them
                it.hasUnique(UniqueType.CarryAirUnits)
                        && providesUnneededCarryingSlots(it, city.civ)
            }
            // Only now do we filter out the constructable units because that's a heavier check
            .filter { it.isBuildable(city.cityConstructions) }
            .toList().asSequence()

        val chosenUnit: BaseUnit
        if (!city.civ.isAtWar()
                && city.civ.cities.any { it.getCenterTile().militaryUnit == null }
                && militaryUnits.any { it.isRanged() } // this is for city defence so get a ranged unit if we can
        ) {
            chosenUnit = militaryUnits
                .filter { it.isRanged() }
                .maxByOrNull { it.cost }!!
        }
        else if (isMissingNavalUnitsForCityDefence && militaryUnits.any { isNavalUnit(it) }) {
            chosenUnit = militaryUnits
                .filter { isNavalUnit(it) }
                .maxBy { it.cost }
        }
        else { // randomize type of unit and take the most expensive of its kind
            val bestUnitsForType = hashMapOf<String, BaseUnit>()
            for (unit in militaryUnits) {
                if (bestUnitsForType[unit.unitType] == null || bestUnitsForType[unit.unitType]!!.cost < unit.cost) {
                    bestUnitsForType[unit.unitType] = unit
                }
            }
            // Check the maximum force evaluation for the shortlist so we can prune useless ones (ie scouts)
            val bestForce = bestUnitsForType.maxOfOrNull { it.value.getForceEvaluation() } ?: return null
            chosenUnit = bestUnitsForType.filterValues { it.uniqueTo != null || it.getForceEvaluation() > bestForce / 3 }.values.random()
        }
        return chosenUnit.name
    }

    /** Determines whether [civInfo] should be allocating military to fending off barbarians */
    fun afraidOfBarbarians(civInfo: Civilization): Boolean {
        if (civInfo.isCityState || civInfo.isBarbarian)
            return false

        if (civInfo.gameInfo.gameParameters.noBarbarians)
            return false // If there are no barbarians we are not afraid

        val speed = civInfo.gameInfo.speed
        if (civInfo.gameInfo.turns > 200 * speed.barbarianModifier)
            return false // Very late in the game we are not afraid

        var multiplier = if (civInfo.gameInfo.gameParameters.ragingBarbarians) 1.3f
        else 1f // We're slightly more afraid of raging barbs

        // Past the early game we are less afraid
        if (civInfo.gameInfo.turns > 120 * speed.barbarianModifier * multiplier)
            multiplier /= 2

        // If we have no cities or a lot of units we are not afraid
        if (civInfo.cities.isEmpty() || civInfo.units.getCivUnits().count() >= 4 * multiplier)
            return false

        // If we have vision of our entire starting continent (ish) we are not afraid
        civInfo.gameInfo.tileMap.assignContinents(TileMap.AssignContinentsMode.Ensure)
        val startingContinent = civInfo.getCapital()!!.getCenterTile().getContinent()
        val startingContinentSize = civInfo.gameInfo.tileMap.continentSizes[startingContinent]
        if (startingContinentSize != null && startingContinentSize < civInfo.viewableTiles.size * multiplier)
            return false

        // Otherwise we're afraid
        return true
    }

    /** Checks both feasibility of Buildings with a CreatesOneImprovement unique
     *  and resource scarcity making a construction undesirable.
     */
    fun allowAutomatedConstruction(
        civInfo: Civilization,
        city: City,
        construction: INonPerpetualConstruction
    ): Boolean {
        return allowCreateImprovementBuildings(civInfo, city, construction)
            && allowSpendingResource(civInfo, construction, city)
    }

    @Suppress("MemberVisibilityCanBePrivate")
    /** Checks both feasibility of Buildings with a [UniqueType.CreatesOneImprovement] unique (appropriate tile available).
     *  Constructions without pass uncontested. */
    fun allowCreateImprovementBuildings(
        civInfo: Civilization,
        city: City,
        construction: INonPerpetualConstruction
    ): Boolean {
        if (construction !is Building) return true
        if (!construction.hasCreateOneImprovementUnique()) return true  // redundant but faster???
        val improvement = construction.getImprovementToCreate(city.getRuleset(), civInfo) ?: return true
        return city.getTiles().any {
            it.improvementFunctions.canBuildImprovement(improvement, civInfo)
        }
    }

    /** Determines whether the AI should be willing to spend strategic resources to build
     *  [construction] for [civInfo], assumes that we are actually able to do so. */
    fun allowSpendingResource(civInfo: Civilization, construction: INonPerpetualConstruction, cityInfo: City? = null): Boolean {
        // City states do whatever they want
        if (civInfo.isCityState)
            return true

        // Spaceships are always allowed
        if (construction.name in civInfo.gameInfo.spaceResources)
            return true

        val requiredResources = if (construction is BaseUnit)
            construction.getResourceRequirementsPerTurn(StateForConditionals(civInfo))
        else construction.getResourceRequirementsPerTurn(StateForConditionals(civInfo, cityInfo))
        // Does it even require any resources?
        if (requiredResources.isEmpty())
            return true

        val civResources = civInfo.getCivResourcesByName()

        // Rule of thumb: reserve 2-3 for spaceship, then reserve half each for buildings and units
        // Assume that no buildings provide any resources
        for ((resource, amount) in requiredResources) {

            // Also count things under construction
            var futureForUnits = 0
            var futureForBuildings = 0

            for (city in civInfo.cities) {
                val otherConstruction = city.cityConstructions.getCurrentConstruction()
                if (otherConstruction is Building)
                    futureForBuildings += otherConstruction.getResourceRequirementsPerTurn(
                        StateForConditionals(civInfo, city))[resource]
                else
                    futureForUnits += otherConstruction.getResourceRequirementsPerTurn(
                        StateForConditionals(civInfo))[resource]
            }

            // Make sure we have some for space
            if (resource in civInfo.gameInfo.spaceResources && civResources[resource]!! - amount - futureForBuildings - futureForUnits
                < getReservedSpaceResourceAmount(civInfo)) {
                return false
            }

            // Assume buildings remain useful
            val neededForBuilding = civInfo.cache.lastEraResourceUsedForBuilding[resource] != null
            // Don't care about old units
            val neededForUnits = civInfo.cache.lastEraResourceUsedForUnit[resource] != null
                    && civInfo.cache.lastEraResourceUsedForUnit[resource]!! >= civInfo.getEraNumber()

            // No need to save for both
            if (!neededForBuilding || !neededForUnits) {
                continue
            }

            val usedForUnits = civInfo.detailedCivResources.filter { it.resource.name == resource && it.origin == "Units" }.sumOf { -it.amount }
            val usedForBuildings = civInfo.detailedCivResources.filter { it.resource.name == resource && it.origin == "Buildings" }.sumOf { -it.amount }

            if (construction is Building) {
                // Will more than half the total resources be used for buildings after this construction?
                if (civResources[resource]!! + usedForUnits < usedForBuildings + amount + futureForBuildings) {
                    return false
                }
            } else {
                // Will more than half the total resources be used for units after this construction?
                if (civResources[resource]!! + usedForBuildings < usedForUnits + amount + futureForUnits) {
                    return false
                }
            }
        }
        return true
    }

    fun getReservedSpaceResourceAmount(civInfo: Civilization): Int {
        return if (civInfo.wantsToFocusOn(Victory.Focus.Science)) 3 else 2
    }

    fun threatAssessment(assessor: Civilization, assessed: Civilization): ThreatLevel {
        val powerLevelComparison =
            assessed.getStatForRanking(RankingType.Force) / assessor.getStatForRanking(RankingType.Force).toFloat()
        return when {
            powerLevelComparison > 2 -> ThreatLevel.VeryHigh
            powerLevelComparison > 1.5f -> ThreatLevel.High
            powerLevelComparison < 0.5f -> ThreatLevel.VeryLow
            powerLevelComparison < (1 / 1.5f) -> ThreatLevel.Low
            else -> ThreatLevel.Medium
        }
    }

    /** Support [UniqueType.CreatesOneImprovement] unique - find best tile for placement automation */
    fun getTileForConstructionImprovement(city: City, improvement: TileImprovement): Tile? {
        val localUniqueCache = LocalUniqueCache()
        return city.getTiles().filter {
            it.getTileImprovement()?.hasUnique(UniqueType.AutomatedUnitsWillNotReplace,
                    StateForConditionals(city.civ, city, tile = it)) == false
                && it.improvementFunctions.canBuildImprovement(improvement, city.civ)
        }.maxByOrNull {
            rankTileForCityWork(it, city, localUniqueCache)
        }
    }

    // Ranks a tile for any purpose except the expansion algorithm of cities
    internal fun rankTile(tile: Tile?, civInfo: Civilization,
                          localUniqueCache: LocalUniqueCache): Float {
        if (tile == null) return 0f
        val tileOwner = tile.getOwner()
        if (tileOwner != null && tileOwner != civInfo) return 0f // Already belongs to another civilization, useless to us
        val stats = tile.stats.getTileStats(null, civInfo, localUniqueCache)
        var rank = rankStatsValue(stats, civInfo)
        if (tile.improvement == null) rank += 0.5f // improvement potential!
        if (tile.isPillaged()) rank += 0.6f
        if (tile.hasViewableResource(civInfo)) {
            val resource = tile.tileResource
            if (resource.resourceType != ResourceType.Bonus) rank += 1f // for usage
            if (tile.improvement == null) rank += 1f // improvement potential - resources give lots when improved!
            if (tile.isPillaged()) rank += 1.1f // even better, repair is faster
        }
        return rank
    }

    // Ranks a tile for the expansion algorithm of cities
    internal fun rankTileForExpansion(tile: Tile, city: City,
                                      localUniqueCache: LocalUniqueCache): Int {
        // https://github.com/Gedemon/Civ5-DLL/blob/aa29e80751f541ae04858b6d2a2c7dcca454201e/CvGameCoreDLL_Expansion1/CvCity.cpp#L10301
        // Apparently this is not the full calculation. The exact tiles are also
        // dependent on which tiles are between the chosen tile and the city center
        // Exact details are not implemented, but can be found in CvAStar.cpp:2119,
        // function `InfluenceCost()`.
        // Implementing these will require an additional variable for each terrainType
        val distance = tile.aerialDistanceTo(city.getCenterTile())

        // Higher score means tile is less likely to be picked
        var score = distance * 100

        // Resources are good: less points
        if (tile.hasViewableResource(city.civ)) {
            if (tile.tileResource.resourceType != ResourceType.Bonus) score -= 105
            else if (distance <= city.getWorkRange()) score -= 104
        } else {
            // Water tiles without resources aren't great
            if (tile.isWater) score += 25
            // Can't work it anyways
            if (distance > city.getWorkRange()) score += 100
        }

        if (tile.naturalWonder != null) score -= 105

        // Straight up take the sum of all yields
        score -= tile.stats.getTileStats(city, city.civ, localUniqueCache).values.sum().toInt()

        // Check if we get access to better tiles from this tile
        var adjacentNaturalWonder = false

        for (adjacentTile in tile.neighbors.filter { it.getOwner() == null }) {
            val adjacentDistance = city.getCenterTile().aerialDistanceTo(adjacentTile)
            if (adjacentTile.hasViewableResource(city.civ) &&
                (adjacentDistance < city.getWorkRange() ||
                    adjacentTile.tileResource.resourceType != ResourceType.Bonus
                )
            ) score -= 1
            if (adjacentTile.naturalWonder != null) {
                if (adjacentDistance < city.getWorkRange()) adjacentNaturalWonder = true
                score -= 1
            }
        }
        if (adjacentNaturalWonder) score -= 1

        // Tiles not adjacent to owned land are very hard to acquire
        if (tile.neighbors.none { it.getCity() != null && it.getCity()!!.id == city.id })
            score += 1000

        return score
    }

    fun rankStatsValue(stats: Stats, civInfo: Civilization): Float {
        var rank = 0.0f
        rank += stats.food * 1.2f //food get more value to keep city growing

        rank += if (civInfo.gold < 0 && civInfo.stats.statsForNextTurn.gold <= 0)
                    stats.gold //build more gold infrastructure if in serious gold problems
        // This could lead to oscilliatory behaviour however: gold problem -> build trade post -> no gold problem -> replace trade posts -> gold problem
                else
                    stats.gold / 3 // Gold is valued less than is the case for citizen assignment,
        //otherwise the AI would replace tiles with trade posts upon entering a golden age,
        //and replace the trade post again when the golden age ends.
        // We need a way to take golden age gold into account before the GA actually takes place
        rank += stats.happiness
        rank += stats.production
        rank += stats.science
        rank += stats.culture
        rank += stats.faith
        return rank
    }
}

enum class ThreatLevel {
    VeryLow,
    Low,
    Medium,
    High,
    VeryHigh
}<|MERGE_RESOLUTION|>--- conflicted
+++ resolved
@@ -191,17 +191,12 @@
 
             val numberOfOurConnectedCities = findWaterConnectedCitiesAndEnemies.getReachedTiles()
                 .count { it.isCityCenter() && it.getOwner() == city.civ }
-<<<<<<< HEAD
+
             val numberOfOurNavalUnits = findWaterConnectedCitiesAndEnemies.getReachedTiles().asSequence()
                 .flatMap { it.getUnits() }
                 .count { isNavalUnit(it.baseUnit) }
             isMissingNavalUnitsForCityDefence = 3 * numberOfOurConnectedCities > numberOfOurNavalUnits
-=======
-            val numberOfOurNavalMeleeUnits = findWaterConnectedCitiesAndEnemies.getReachedTiles()
-                .sumOf { it.getUnits().count { isNavalMeleeUnit(it.baseUnit) } }
-                
-            isMissingNavalUnitsForCityDefence = numberOfOurConnectedCities > numberOfOurNavalMeleeUnits
->>>>>>> 71c383bc
+
 
             removeShips = findWaterConnectedCitiesAndEnemies.getReachedTiles().none {
                         (it.isCityCenter() && it.getOwner() != city.civ)
