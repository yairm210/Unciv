package com.unciv.logic.automation

import com.unciv.logic.city.City
import com.unciv.logic.city.CityFocus
import com.unciv.logic.city.CityStats
import com.unciv.logic.civilization.Civilization
import com.unciv.logic.map.BFS
import com.unciv.logic.map.TileMap
import com.unciv.logic.map.mapunit.MapUnit
import com.unciv.logic.map.tile.Tile
import com.unciv.models.ruleset.Building
import com.unciv.models.ruleset.INonPerpetualConstruction
import com.unciv.models.ruleset.PerpetualConstruction
import com.unciv.models.ruleset.Victory
import com.unciv.models.ruleset.nation.PersonalityValue
import com.unciv.models.ruleset.tile.ResourceType
import com.unciv.models.ruleset.tile.TileImprovement
import com.unciv.models.ruleset.unique.LocalUniqueCache
import com.unciv.models.ruleset.unique.StateForConditionals
import com.unciv.models.ruleset.unique.UniqueType
import com.unciv.models.ruleset.unit.BaseUnit
import com.unciv.models.stats.Stat
import com.unciv.models.stats.Stats
import com.unciv.ui.screens.victoryscreen.RankingType
import kotlin.math.min


object Automation {

    fun rankTileForCityWork(tile: Tile, city: City, localUniqueCache: LocalUniqueCache = LocalUniqueCache(false)): Float {
        val stats = tile.stats.getTileStats(city, city.civ, localUniqueCache)
        return rankStatsForCityWork(stats, city, false, localUniqueCache)
    }

    fun rankSpecialist(specialist: String, city: City, localUniqueCache: LocalUniqueCache): Float {
        val stats = city.cityStats.getStatsOfSpecialist(specialist, localUniqueCache)
        var rank = rankStatsForCityWork(stats, city, true, localUniqueCache)
        // derive GPP score
        var gpp = 0f
        if (city.getRuleset().specialists.containsKey(specialist)) { // To solve problems in total remake mods
            val specialistInfo = city.getRuleset().specialists[specialist]!!
            gpp = specialistInfo.greatPersonPoints.sumValues().toFloat()
        }
        gpp = gpp * (100 + city.currentGPPBonus) / 100
        rank += gpp * 3 // GPP weight
        return rank
    }


    fun rankStatsForCityWork(stats: Stats, city: City, areWeRankingSpecialist: Boolean, localUniqueCache: LocalUniqueCache): Float {
        val cityAIFocus = city.getCityFocus()
        val yieldStats = stats.clone()
        val civPersonality = city.civ.getPersonality()
        val cityStatsObj = city.cityStats
        val civInfo = city.civ
        val allTechsAreResearched = civInfo.tech.allTechsAreResearched()

        if (areWeRankingSpecialist) {
            // If you have the Food Bonus, count as 1 extra food production (base is 2food)
            for (unique in localUniqueCache.forCityGetMatchingUniques(city, UniqueType.FoodConsumptionBySpecialists))
                if (city.matchesFilter(unique.params[1]))
                    yieldStats.food -= (unique.params[0].toFloat() / 100f) * 2f // base 2 food per Pop
            // Specialist Happiness Percentage Change 0f-1f
            for (unique in localUniqueCache.forCityGetMatchingUniques(city, UniqueType.UnhappinessFromPopulationTypePercentageChange))
                if (unique.params[1] == "Specialists" && city.matchesFilter(unique.params[2]))
                    yieldStats.happiness -= (unique.params[0].toFloat() / 100f)  // relative val is negative, make positive
        }

        val surplusFood = city.cityStats.currentCityStats[Stat.Food]
        val starving = surplusFood < 0
        // If current Production converts Food into Production, then calculate increased Production Yield
        if (cityStatsObj.canConvertFoodToProduction(surplusFood, city.cityConstructions.getCurrentConstruction())) {
            // calculate delta increase of food->prod. This isn't linear
            yieldStats.production += cityStatsObj.getProductionFromExcessiveFood(surplusFood+yieldStats.food) - cityStatsObj.getProductionFromExcessiveFood(surplusFood)
            yieldStats.food = 0f  // all food goes to 0
        }

        // Split Food Yield into feedFood, amount needed to not Starve
        // and growthFood, any amount above that
        var feedFood = 0f
        if (starving)
            feedFood = min(yieldStats.food, -surplusFood).coerceAtLeast(0f)
        var growthFood = yieldStats.food - feedFood // how much extra Food we yield
        // Avoid Growth, only count Food that gets you not-starving, but no more
        if (city.avoidGrowth) {
            growthFood = 0f
        }
        yieldStats.food = 1f
        
        // Apply base weights
        yieldStats.applyRankingWeights()

        val foodBaseWeight = yieldStats.food

        // If starving, need Food, so feedFood > 0
        // scale feedFood by 14(base weight)*8(super important)
        // By only scaling what we need to reach Not Starving by x8, we can pick a tile that gives
        // exactly as much Food as we need to Not Starve that also has other good yields instead of
        // always picking the Highest Food tile until Not Starving
        yieldStats.food = feedFood * (foodBaseWeight * 8)
        // growthFood is any additional food not required to meet Starvation

        // Growth is penalized when Unhappy, see GlobalUniques.json
        // No Growth if <-10, 1/4 if <0
        // Reusing food growth code from CityStats.updateFinalStatList()
        val growthNullifyingUnique =
            city.getMatchingUniques(UniqueType.NullifiesGrowth).firstOrNull()
        if (growthNullifyingUnique == null) { // if not nullified
            var newGrowthFood = growthFood  // running count of growthFood
            val cityStats = CityStats(city)
            val growthBonuses = cityStats.getGrowthBonus(growthFood)
            for (growthBonus in growthBonuses) {
                newGrowthFood += growthBonus.value.food
            }
            if (city.isWeLoveTheKingDayActive() && city.civ.getHappiness() >= 0) {
                newGrowthFood += growthFood / 4
            }
            newGrowthFood = newGrowthFood.coerceAtLeast(0f) // floor to 0 for safety

            // When Happy, 2 production is better than 1 growth,
            // but setting such by default worsens AI civ citizen assignment,
            // probably due to badly configured personalities not properly weighing food vs non-food yields
<<<<<<< HEAD
            // Zero out Growth if close to Unhappiness limit as well
            val baseFocusWeight = if (city.civ.getHappiness() < -8) 0 else {
                if (cityAIFocus in CityFocus.zeroFoodFocuses) 1 else 2
            }
            yieldStats.food += newGrowthFood * foodBaseWeight * baseFocusWeight
=======
            val growthFoodScaling = if (city.civ.getHappiness() > 0) foodBaseWeight * 2 
                else if (city.civ.getHappiness() < -8) foodBaseWeight * 0 
                else foodBaseWeight / 4
            yieldStats.food += growthFood * growthFoodScaling
>>>>>>> 5315ddc6
        }

        if (city.population.population < 10) {
            // "small city" - we care more about food and less about global problems like gold science and culture
            // Food already handled above. Gold/Culture have low weights in Stats already
            yieldStats.science /= 2
        }

        if (city.civ.stats.statsForNextTurn.gold < 0) {
            // We have a global problem, we need to deal with it before it leads to science loss
            yieldStats.gold *= 2
        }

        if (city.civ.getHappiness() < 0) {
            yieldStats.happiness *= 2
        }

        if (allTechsAreResearched) {
            // Science is useless at this point
            yieldStats.science *= 0
        }

        if (city.cityConstructions.getCurrentConstruction() is PerpetualConstruction) {
            // With 4:1 conversion of production to science, production is overvalued by a factor (12*4)/7 = 6.9
            yieldStats.production /= 6
        }

        for (stat in Stat.entries) {
            if (city.civ.wantsToFocusOn(stat))
                yieldStats[stat] *= 2f

            val scaledFocus = civPersonality.scaledFocus(PersonalityValue[stat])
            if (scaledFocus != 1f) yieldStats[stat] *= scaledFocus
        }

        // Apply City focus
        cityAIFocus.applyWeightTo(yieldStats)

        return yieldStats.values.sum()
    }

    fun tryTrainMilitaryUnit(city: City) {
        if (city.isPuppet) return
        if ((city.cityConstructions.getCurrentConstruction() as? BaseUnit)?.isMilitary == true)
            return // already training a military unit
        val chosenUnitName = chooseMilitaryUnit(city, city.civ.gameInfo.ruleset.units.values.asSequence())
        if (chosenUnitName != null)
            city.cityConstructions.currentConstructionFromQueue = chosenUnitName
    }

    @Suppress("MemberVisibilityCanBePrivate")
    fun providesUnneededCarryingSlots(baseUnit: BaseUnit, civInfo: Civilization): Boolean {
        // Simplified, will not work for crazy mods with more than one carrying filter for a unit
        val carryUnique = baseUnit.getMatchingUniques(UniqueType.CarryAirUnits).first()
        val carryFilter = carryUnique.params[1]

        fun getCarryAmount(mapUnit: MapUnit): Int {
            val mapUnitCarryUnique =
                mapUnit.getMatchingUniques(UniqueType.CarryAirUnits).firstOrNull() ?: return 0
            if (mapUnitCarryUnique.params[1] != carryFilter) return 0 //Carries a different type of unit
            return mapUnitCarryUnique.params[0].toInt() +
                    mapUnit.getMatchingUniques(UniqueType.CarryExtraAirUnits)
                        .filter { it.params[1] == carryFilter }.sumOf { it.params[0].toInt() }
        }

        val totalCarriableUnits =
            civInfo.units.getCivUnits().count { it.matchesFilter(carryFilter) }
        val totalCarryingSlots = civInfo.units.getCivUnits().sumOf { getCarryAmount(it) }
                
        return totalCarriableUnits < totalCarryingSlots
    }

    fun chooseMilitaryUnit(city: City, availableUnits: Sequence<BaseUnit>): String? {
        val currentChoice = city.cityConstructions.getCurrentConstruction()
        if (currentChoice is BaseUnit && !currentChoice.isCivilian()) return city.cityConstructions.currentConstructionFromQueue

        // if not coastal, removeShips == true so don't even consider ships
        var removeShips = true
        var isMissingNavalUnitsForCityDefence = false

        fun isNavalMeleeUnit(unit: BaseUnit) = unit.isMelee() && unit.type.isWaterUnit()
        if (city.isCoastal()) {
            // in the future this could be simplified by assigning every distinct non-lake body of
            // water their own ID like a continent ID
            val findWaterConnectedCitiesAndEnemies =
                    BFS(city.getCenterTile()) { it.isWater || it.isCityCenter() }
            findWaterConnectedCitiesAndEnemies.stepToEnd()

            val numberOfOurConnectedCities = findWaterConnectedCitiesAndEnemies.getReachedTiles()
                .count { it.isCityCenter() && it.getOwner() == city.civ }
            val numberOfOurNavalMeleeUnits = findWaterConnectedCitiesAndEnemies.getReachedTiles()
                .sumOf { it.getUnits().count { isNavalMeleeUnit(it.baseUnit) } }
                
            isMissingNavalUnitsForCityDefence = numberOfOurConnectedCities > numberOfOurNavalMeleeUnits

            removeShips = findWaterConnectedCitiesAndEnemies.getReachedTiles().none {
                        (it.isCityCenter() && it.getOwner() != city.civ)
                                || (it.militaryUnit != null && it.militaryUnit!!.civ != city.civ)
                    } // there is absolutely no reason for you to make water units on this body of water.
        }

        val militaryUnits = availableUnits
            .filter { it.isMilitary }
            .filterNot { removeShips && it.isWaterUnit }
            .filter { allowSpendingResource(city.civ, it) }
            .filterNot {
                // filter out carrier-type units that can't attack if we don't need them
                it.hasUnique(UniqueType.CarryAirUnits)
                        && providesUnneededCarryingSlots(it, city.civ)
            }
            // Only now do we filter out the constructable units because that's a heavier check
            .filter { it.isBuildable(city.cityConstructions) }
            .toList().asSequence()

        val chosenUnit: BaseUnit
        if (!city.civ.isAtWar()
                && city.civ.cities.any { it.getCenterTile().militaryUnit == null }
                && militaryUnits.any { it.isRanged() } // this is for city defence so get a ranged unit if we can
        ) {
            chosenUnit = militaryUnits
                .filter { it.isRanged() }
                .maxByOrNull { it.cost }!!
        }
        else if (isMissingNavalUnitsForCityDefence && militaryUnits.any { isNavalMeleeUnit(it) }) {
            chosenUnit = militaryUnits
                .filter { isNavalMeleeUnit(it) }
                .maxBy { it.cost }
        }
        else { // randomize type of unit and take the most expensive of its kind
            val bestUnitsForType = hashMapOf<String, BaseUnit>()
            for (unit in militaryUnits) {
                if (bestUnitsForType[unit.unitType] == null || bestUnitsForType[unit.unitType]!!.cost < unit.cost) {
                    bestUnitsForType[unit.unitType] = unit
                }
            }
            // Check the maximum force evaluation for the shortlist so we can prune useless ones (ie scouts)
            val bestForce = bestUnitsForType.maxOfOrNull { it.value.getForceEvaluation() } ?: return null
            chosenUnit = bestUnitsForType.filterValues { it.uniqueTo != null || it.getForceEvaluation() > bestForce / 3 }.values.random()
        }
        return chosenUnit.name
    }

    /** Determines whether [civInfo] should be allocating military to fending off barbarians */
    fun afraidOfBarbarians(civInfo: Civilization): Boolean {
        if (civInfo.isCityState || civInfo.isBarbarian)
            return false

        if (civInfo.gameInfo.gameParameters.noBarbarians)
            return false // If there are no barbarians we are not afraid

        val speed = civInfo.gameInfo.speed
        if (civInfo.gameInfo.turns > 200 * speed.barbarianModifier)
            return false // Very late in the game we are not afraid

        var multiplier = if (civInfo.gameInfo.gameParameters.ragingBarbarians) 1.3f
        else 1f // We're slightly more afraid of raging barbs

        // Past the early game we are less afraid
        if (civInfo.gameInfo.turns > 120 * speed.barbarianModifier * multiplier)
            multiplier /= 2

        // If we have no cities or a lot of units we are not afraid
        if (civInfo.cities.isEmpty() || civInfo.units.getCivUnits().count() >= 4 * multiplier)
            return false

        // If we have vision of our entire starting continent (ish) we are not afraid
        civInfo.gameInfo.tileMap.assignContinents(TileMap.AssignContinentsMode.Ensure)
        val startingContinent = civInfo.getCapital()!!.getCenterTile().getContinent()
        val startingContinentSize = civInfo.gameInfo.tileMap.continentSizes[startingContinent]
        if (startingContinentSize != null && startingContinentSize < civInfo.viewableTiles.size * multiplier)
            return false

        // Otherwise we're afraid
        return true
    }

    /** Checks both feasibility of Buildings with a CreatesOneImprovement unique
     *  and resource scarcity making a construction undesirable.
     */
    fun allowAutomatedConstruction(
        civInfo: Civilization,
        city: City,
        construction: INonPerpetualConstruction
    ): Boolean {
        return allowCreateImprovementBuildings(civInfo, city, construction)
            && allowSpendingResource(civInfo, construction, city)
    }

    @Suppress("MemberVisibilityCanBePrivate")
    /** Checks both feasibility of Buildings with a [UniqueType.CreatesOneImprovement] unique (appropriate tile available).
     *  Constructions without pass uncontested. */
    fun allowCreateImprovementBuildings(
        civInfo: Civilization,
        city: City,
        construction: INonPerpetualConstruction
    ): Boolean {
        if (construction !is Building) return true
        if (!construction.hasCreateOneImprovementUnique()) return true  // redundant but faster???
        val improvement = construction.getImprovementToCreate(city.getRuleset(), civInfo) ?: return true
        return city.getTiles().any {
            it.improvementFunctions.canBuildImprovement(improvement, civInfo)
        }
    }

    /** Determines whether the AI should be willing to spend strategic resources to build
     *  [construction] for [civInfo], assumes that we are actually able to do so. */
    fun allowSpendingResource(civInfo: Civilization, construction: INonPerpetualConstruction, cityInfo: City? = null): Boolean {
        // City states do whatever they want
        if (civInfo.isCityState)
            return true

        // Spaceships are always allowed
        if (construction.name in civInfo.gameInfo.spaceResources)
            return true

        val requiredResources = if (construction is BaseUnit)
            construction.getResourceRequirementsPerTurn(StateForConditionals(civInfo))
        else construction.getResourceRequirementsPerTurn(StateForConditionals(civInfo, cityInfo))
        // Does it even require any resources?
        if (requiredResources.isEmpty())
            return true

        val civResources = civInfo.getCivResourcesByName()

        // Rule of thumb: reserve 2-3 for spaceship, then reserve half each for buildings and units
        // Assume that no buildings provide any resources
        for ((resource, amount) in requiredResources) {

            // Also count things under construction
            var futureForUnits = 0
            var futureForBuildings = 0

            for (city in civInfo.cities) {
                val otherConstruction = city.cityConstructions.getCurrentConstruction()
                if (otherConstruction is Building)
                    futureForBuildings += otherConstruction.getResourceRequirementsPerTurn(
                        StateForConditionals(civInfo, city))[resource]
                else
                    futureForUnits += otherConstruction.getResourceRequirementsPerTurn(
                        StateForConditionals(civInfo))[resource]
            }

            // Make sure we have some for space
            if (resource in civInfo.gameInfo.spaceResources && civResources[resource]!! - amount - futureForBuildings - futureForUnits
                < getReservedSpaceResourceAmount(civInfo)) {
                return false
            }

            // Assume buildings remain useful
            val neededForBuilding = civInfo.cache.lastEraResourceUsedForBuilding[resource] != null
            // Don't care about old units
            val neededForUnits = civInfo.cache.lastEraResourceUsedForUnit[resource] != null
                    && civInfo.cache.lastEraResourceUsedForUnit[resource]!! >= civInfo.getEraNumber()

            // No need to save for both
            if (!neededForBuilding || !neededForUnits) {
                continue
            }

            val usedForUnits = civInfo.detailedCivResources.filter { it.resource.name == resource && it.origin == "Units" }.sumOf { -it.amount }
            val usedForBuildings = civInfo.detailedCivResources.filter { it.resource.name == resource && it.origin == "Buildings" }.sumOf { -it.amount }

            if (construction is Building) {
                // Will more than half the total resources be used for buildings after this construction?
                if (civResources[resource]!! + usedForUnits < usedForBuildings + amount + futureForBuildings) {
                    return false
                }
            } else {
                // Will more than half the total resources be used for units after this construction?
                if (civResources[resource]!! + usedForBuildings < usedForUnits + amount + futureForUnits) {
                    return false
                }
            }
        }
        return true
    }

    fun getReservedSpaceResourceAmount(civInfo: Civilization): Int {
        return if (civInfo.wantsToFocusOn(Victory.Focus.Science)) 3 else 2
    }

    fun threatAssessment(assessor: Civilization, assessed: Civilization): ThreatLevel {
        val powerLevelComparison =
            assessed.getStatForRanking(RankingType.Force) / assessor.getStatForRanking(RankingType.Force).toFloat()
        return when {
            powerLevelComparison > 2 -> ThreatLevel.VeryHigh
            powerLevelComparison > 1.5f -> ThreatLevel.High
            powerLevelComparison < 0.5f -> ThreatLevel.VeryLow
            powerLevelComparison < (1 / 1.5f) -> ThreatLevel.Low
            else -> ThreatLevel.Medium
        }
    }

    /** Support [UniqueType.CreatesOneImprovement] unique - find best tile for placement automation */
    fun getTileForConstructionImprovement(city: City, improvement: TileImprovement): Tile? {
        val localUniqueCache = LocalUniqueCache()
        return city.getTiles().filter {
            it.getTileImprovement()?.hasUnique(UniqueType.AutomatedUnitsWillNotReplace,
                    StateForConditionals(city.civ, city, tile = it)) == false
                && it.improvementFunctions.canBuildImprovement(improvement, city.civ)
        }.maxByOrNull {
            rankTileForCityWork(it, city, localUniqueCache)
        }
    }

    // Ranks a tile for any purpose except the expansion algorithm of cities
    internal fun rankTile(tile: Tile?, civInfo: Civilization,
                          localUniqueCache: LocalUniqueCache): Float {
        if (tile == null) return 0f
        val tileOwner = tile.getOwner()
        if (tileOwner != null && tileOwner != civInfo) return 0f // Already belongs to another civilization, useless to us
        val stats = tile.stats.getTileStats(null, civInfo, localUniqueCache)
        var rank = rankStatsValue(stats, civInfo)
        if (tile.improvement == null) rank += 0.5f // improvement potential!
        if (tile.isPillaged()) rank += 0.6f
        if (tile.hasViewableResource(civInfo)) {
            val resource = tile.tileResource
            if (resource.resourceType != ResourceType.Bonus) rank += 1f // for usage
            if (tile.improvement == null) rank += 1f // improvement potential - resources give lots when improved!
            if (tile.isPillaged()) rank += 1.1f // even better, repair is faster
        }
        return rank
    }

    // Ranks a tile for the expansion algorithm of cities
    internal fun rankTileForExpansion(tile: Tile, city: City,
                                      localUniqueCache: LocalUniqueCache): Int {
        // https://github.com/Gedemon/Civ5-DLL/blob/aa29e80751f541ae04858b6d2a2c7dcca454201e/CvGameCoreDLL_Expansion1/CvCity.cpp#L10301
        // Apparently this is not the full calculation. The exact tiles are also
        // dependent on which tiles are between the chosen tile and the city center
        // Exact details are not implemented, but can be found in CvAStar.cpp:2119,
        // function `InfluenceCost()`.
        // Implementing these will require an additional variable for each terrainType
        val distance = tile.aerialDistanceTo(city.getCenterTile())

        // Higher score means tile is less likely to be picked
        var score = distance * 100

        // Resources are good: less points
        if (tile.hasViewableResource(city.civ)) {
            if (tile.tileResource.resourceType != ResourceType.Bonus) score -= 105
            else if (distance <= city.getWorkRange()) score -= 104
        } else {
            // Water tiles without resources aren't great
            if (tile.isWater) score += 25
            // Can't work it anyways
            if (distance > city.getWorkRange()) score += 100
        }

        if (tile.naturalWonder != null) score -= 105

        // Straight up take the sum of all yields
        score -= tile.stats.getTileStats(city, city.civ, localUniqueCache).values.sum().toInt()

        // Check if we get access to better tiles from this tile
        var adjacentNaturalWonder = false

        for (adjacentTile in tile.neighbors.filter { it.getOwner() == null }) {
            val adjacentDistance = city.getCenterTile().aerialDistanceTo(adjacentTile)
            if (adjacentTile.hasViewableResource(city.civ) &&
                (adjacentDistance < city.getWorkRange() ||
                    adjacentTile.tileResource.resourceType != ResourceType.Bonus
                )
            ) score -= 1
            if (adjacentTile.naturalWonder != null) {
                if (adjacentDistance < city.getWorkRange()) adjacentNaturalWonder = true
                score -= 1
            }
        }
        if (adjacentNaturalWonder) score -= 1

        // Tiles not adjacent to owned land are very hard to acquire
        if (tile.neighbors.none { it.getCity() != null && it.getCity()!!.id == city.id })
            score += 1000

        return score
    }

    fun rankStatsValue(stats: Stats, civInfo: Civilization): Float {
        var rank = 0.0f
        rank += stats.food * 1.2f //food get more value to keep city growing

        rank += if (civInfo.gold < 0 && civInfo.stats.statsForNextTurn.gold <= 0)
                    stats.gold //build more gold infrastructure if in serious gold problems
        // This could lead to oscilliatory behaviour however: gold problem -> build trade post -> no gold problem -> replace trade posts -> gold problem
                else
                    stats.gold / 3 // Gold is valued less than is the case for citizen assignment,
        //otherwise the AI would replace tiles with trade posts upon entering a golden age,
        //and replace the trade post again when the golden age ends.
        // We need a way to take golden age gold into account before the GA actually takes place
        rank += stats.happiness
        rank += stats.production
        rank += stats.science
        rank += stats.culture
        rank += stats.faith
        return rank
    }
}

enum class ThreatLevel {
    VeryLow,
    Low,
    Medium,
    High,
    VeryHigh
}<|MERGE_RESOLUTION|>--- conflicted
+++ resolved
@@ -120,18 +120,12 @@
             // When Happy, 2 production is better than 1 growth,
             // but setting such by default worsens AI civ citizen assignment,
             // probably due to badly configured personalities not properly weighing food vs non-food yields
-<<<<<<< HEAD
+
             // Zero out Growth if close to Unhappiness limit as well
             val baseFocusWeight = if (city.civ.getHappiness() < -8) 0 else {
                 if (cityAIFocus in CityFocus.zeroFoodFocuses) 1 else 2
             }
             yieldStats.food += newGrowthFood * foodBaseWeight * baseFocusWeight
-=======
-            val growthFoodScaling = if (city.civ.getHappiness() > 0) foodBaseWeight * 2 
-                else if (city.civ.getHappiness() < -8) foodBaseWeight * 0 
-                else foodBaseWeight / 4
-            yieldStats.food += growthFood * growthFoodScaling
->>>>>>> 5315ddc6
         }
 
         if (city.population.population < 10) {
