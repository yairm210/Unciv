package com.unciv.logic.automation

import com.unciv.logic.city.CityFocus
import com.unciv.logic.city.CityInfo
import com.unciv.logic.city.INonPerpetualConstruction
import com.unciv.logic.civilization.CivilizationInfo
import com.unciv.logic.map.BFS
import com.unciv.logic.map.MapUnit
import com.unciv.logic.map.TileInfo
import com.unciv.logic.map.TileMap
import com.unciv.models.ruleset.Building
import com.unciv.models.ruleset.Victory
import com.unciv.models.ruleset.tile.ResourceType
import com.unciv.models.ruleset.tile.TileImprovement
import com.unciv.models.ruleset.unique.LocalUniqueCache
import com.unciv.models.ruleset.unique.UniqueType
import com.unciv.models.ruleset.unit.BaseUnit
import com.unciv.models.stats.Stat
import com.unciv.models.stats.Stats
import com.unciv.ui.victoryscreen.RankingType

object Automation {

    fun rankTileForCityWork(tile: TileInfo, city: CityInfo, cityStats: Stats): Float {
        val stats = tile.getTileStats(city, city.civInfo)
        return rankStatsForCityWork(stats, city, cityStats)
    }

    fun rankSpecialist(specialist: String, cityInfo: CityInfo, cityStats: Stats): Float {
        val stats = cityInfo.cityStats.getStatsOfSpecialist(specialist)
        var rank = rankStatsForCityWork(stats, cityInfo, cityStats, true)
        // derive GPP score
        var gpp = 0f
        if (cityInfo.getRuleset().specialists.containsKey(specialist)) { // To solve problems in total remake mods
            val specialistInfo = cityInfo.getRuleset().specialists[specialist]!!
            gpp = specialistInfo.greatPersonPoints.sumValues().toFloat()
        }
        gpp = gpp * (100 + cityInfo.currentGPPBonus) / 100
        rank += gpp * 3 // GPP weight
        return rank
    }

    private fun rankStatsForCityWork(stats: Stats, city: CityInfo, cityStats: Stats, specialist: Boolean = false): Float {
        val cityAIFocus = city.cityAIFocus
        val yieldStats = stats.clone()

        if (specialist) {
            // If you have the Food Bonus, count as 1 extra food production (base is 2food)
            for (unique in city.getMatchingUniques(UniqueType.FoodConsumptionBySpecialists))
                if (city.matchesFilter(unique.params[1]))
                    yieldStats.food -= (unique.params[0].toFloat() / 100f) * 2f // base 2 food per Pop
            // Specialist Happiness Percentage Change 0f-1f
            for (unique in city.getMatchingUniques(UniqueType.UnhappinessFromPopulationTypePercentageChange))
                if (city.matchesFilter(unique.params[2]) && unique.params[1] == "Specialists")
                    yieldStats.happiness -= (unique.params[0].toFloat() / 100f)  // relative val is negative, make positive
            if (city.civInfo.getHappiness() < 0) yieldStats.happiness *= 2  // double weight for unhappy civilization
        }

        val surplusFood = cityStats[Stat.Food]
        // Apply base weights
        yieldStats.applyRankingWeights()

        if (surplusFood > 0 && city.avoidGrowth) {
            yieldStats.food = 0f // don't need more food!
        } else {
<<<<<<< HEAD
            rank += if (stats.food <= 2 || city.civInfo.getHappiness() > 5)
                        stats.food * 1.2f * foodWeight // food get more value to keep city growing
                    else
                        (2.4f + (stats.food - 2) / 2) * foodWeight // 1.2 point for each food up to 2, from there on half a point

            rank += if (city.civInfo.gold < 0 && city.civInfo.statsForNextTurn.gold <= 0)
                        stats.gold // we have a global problem
                    else
                        stats.gold / 3 // 3 gold is worse than 2 production

            rank += stats.production
            rank += stats.science
            rank += if (city.tiles.size < 12 || city.civInfo.wantsToFocusOn(Victory.Focus.Culture))
                        stats.culture
                    else
                        stats.culture / 2
=======
            if (cityAIFocus != CityFocus.NoFocus && cityAIFocus != CityFocus.FoodFocus && cityAIFocus != CityFocus.ProductionGrowthFocus && cityAIFocus != CityFocus.GoldGrowthFocus) {
                // Focus on non-food/growth
                if (surplusFood < 0)
                    yieldStats.food *= 8 // Starving, need Food, get to 0
                else
                    yieldStats.food /= 2
            } else if (!city.avoidGrowth) {
                // NoFocus or Food/Growth Focus. Target +2 Food Surplus
                if (surplusFood < 2)
                    yieldStats.food *= 8
                else if (cityAIFocus != CityFocus.FoodFocus)
                    yieldStats.food /= 2
                if (city.population.population < 5 && cityAIFocus != CityFocus.FoodFocus)
                // NoFocus or GoldGrow or ProdGrow, not Avoid Growth, pop < 5. FoodFocus already does this up
                    yieldStats.food *= 3
            }
        }

        if (city.population.population < 5) {
            // "small city" - we care more about food and less about global problems like gold science and culture 
            // Food already handled above. Science/Culture have low weights in Stats already
            yieldStats.gold /= 2 // it's barely worth anything at this point
        } else {
            if (city.civInfo.gold < 0 && city.civInfo.statsForNextTurn.gold <= 0)
                yieldStats.gold *= 2 // We have a global problem

            if (city.tiles.size < 12 || city.civInfo.wantsToFocusOn(Focus.Culture))
                yieldStats.culture *= 2

            if (city.civInfo.getHappiness() < 0 && !specialist) // since this doesn't get updated, may overshoot
                yieldStats.happiness *= 2

            if (city.civInfo.wantsToFocusOn(Focus.Science))
                yieldStats.science *= 2
>>>>>>> a2bc1a1a
        }

        // Apply City focus
        cityAIFocus.applyWeightTo(yieldStats)

        return yieldStats.values.sum()
    }

    fun tryTrainMilitaryUnit(city: CityInfo) {
        val chosenUnitName = chooseMilitaryUnit(city)
        if (chosenUnitName != null)
            city.cityConstructions.currentConstructionFromQueue = chosenUnitName
    }

    @Suppress("MemberVisibilityCanBePrivate")
    fun providesUnneededCarryingSlots(baseUnit: BaseUnit, civInfo: CivilizationInfo): Boolean {
        // Simplified, will not work for crazy mods with more than one carrying filter for a unit
        val carryUnique = baseUnit.getMatchingUniques(UniqueType.CarryAirUnits).first()
        val carryFilter = carryUnique.params[1]

        fun getCarryAmount(mapUnit: MapUnit): Int {
            val mapUnitCarryUnique =
                mapUnit.getMatchingUniques(UniqueType.CarryAirUnits).firstOrNull() ?: return 0
            if (mapUnitCarryUnique.params[1] != carryFilter) return 0 //Carries a different type of unit
            return mapUnitCarryUnique.params[0].toInt() +
                mapUnit.getMatchingUniques(UniqueType.CarryExtraAirUnits)
                    .filter { it.params[1] == carryFilter }.sumOf { it.params[0].toInt() }
        }

        val totalCarriableUnits =
            civInfo.getCivUnits().count { it.matchesFilter(carryFilter) }
        val totalCarryingSlots = civInfo.getCivUnits().sumOf { getCarryAmount(it) }
        return totalCarriableUnits < totalCarryingSlots
    }

    fun chooseMilitaryUnit(city: CityInfo): String? {
        val currentChoice = city.cityConstructions.getCurrentConstruction()
        if (currentChoice is BaseUnit && !currentChoice.isCivilian()) return city.cityConstructions.currentConstructionFromQueue

        var militaryUnits = city.getRuleset().units.values.asSequence()
            .filter { !it.isCivilian() }
            .filter { allowSpendingResource(city.civInfo, it) }

        val findWaterConnectedCitiesAndEnemies =
            BFS(city.getCenterTile()) { it.isWater || it.isCityCenter() }
        findWaterConnectedCitiesAndEnemies.stepToEnd()
        if (findWaterConnectedCitiesAndEnemies.getReachedTiles().none {
                (it.isCityCenter() && it.getOwner() != city.civInfo)
                    || (it.militaryUnit != null && it.militaryUnit!!.civInfo != city.civInfo)
            }) // there is absolutely no reason for you to make water units on this body of water.
            militaryUnits = militaryUnits.filter { !it.isWaterUnit() }


        val carryingOnlyUnits = militaryUnits.filter {
            it.hasUnique(UniqueType.CarryAirUnits)
                && it.hasUnique(UniqueType.CannotAttack)
        }.toList()

        for (unit in carryingOnlyUnits)
            if (providesUnneededCarryingSlots(unit, city.civInfo))
                militaryUnits = militaryUnits.filterNot { it == unit }

        // Only now do we filter out the constructable units because that's a heavier check
        militaryUnits = militaryUnits.filter { it.isBuildable(city.cityConstructions) }.toList().asSequence() // gather once because we have a .any afterwards

        val chosenUnit: BaseUnit
        if (!city.civInfo.isAtWar()
            && city.civInfo.cities.any { it.getCenterTile().militaryUnit == null }
            && militaryUnits.any { it.isRanged() } // this is for city defence so get a ranged unit if we can
        ) {
            chosenUnit = militaryUnits
                .filter { it.isRanged() }
                .maxByOrNull { it.cost }!!
        } else { // randomize type of unit and take the most expensive of its kind
            val availableTypes = militaryUnits
                .map { it.unitType }
                .distinct()
            if (availableTypes.none()) return null
            val bestUnitsForType = availableTypes.map { type ->
                militaryUnits
                    .filter { unit -> unit.unitType == type }
                    .maxByOrNull { unit -> unit.cost }!!
            }
            // Check the maximum force evaluation for the shortlist so we can prune useless ones (ie scouts)
            val bestForce = bestUnitsForType.maxOf { it.getForceEvaluation() }
            chosenUnit = bestUnitsForType.filter { it.uniqueTo != null || it.getForceEvaluation() > bestForce / 3 }.toList().random()
        }
        return chosenUnit.name
    }

    /** Determines whether [civInfo] should be allocating military to fending off barbarians */
    fun afraidOfBarbarians(civInfo: CivilizationInfo): Boolean {
        if (civInfo.isCityState() || civInfo.isBarbarian())
            return false

        // If there are no barbarians we are not afraid
        if (civInfo.gameInfo.gameParameters.noBarbarians)
            return false

        // Very late in the game we are not afraid
        if (civInfo.gameInfo.turns > 200 * civInfo.gameInfo.gameParameters.gameSpeed.modifier)
            return false

        var multiplier = if (civInfo.gameInfo.gameParameters.ragingBarbarians) 1.3f
        else 1f // We're slightly more afraid of raging barbs

        // Past the early game we are less afraid
        if (civInfo.gameInfo.turns > 120 * civInfo.gameInfo.gameParameters.gameSpeed.modifier * multiplier)
            multiplier /= 2

        // If we have a lot of, or no cities we are not afraid
        if (civInfo.cities.isEmpty() || civInfo.cities.size >= 4 * multiplier)
            return false

        // If we have vision of our entire starting continent (ish) we are not afraid
        civInfo.gameInfo.tileMap.assignContinents(TileMap.AssignContinentsMode.Ensure)
        val startingContinent = civInfo.getCapital().getCenterTile().getContinent()
        val startingContinentSize = civInfo.gameInfo.tileMap.continentSizes[startingContinent]
        if (startingContinentSize != null && startingContinentSize < civInfo.viewableTiles.size * multiplier)
            return false

        // Otherwise we're afraid
        return true
    }

    /** Checks both feasibility of Buildings with a CreatesOneImprovement unique
     *  and resource scarcity making a construction undesirable.
     */
    fun allowAutomatedConstruction(
        civInfo: CivilizationInfo,
        cityInfo: CityInfo,
        construction: INonPerpetualConstruction
    ): Boolean {
        return allowCreateImprovementBuildings(civInfo, cityInfo, construction)
            && allowSpendingResource(civInfo, construction)
    }

    @Suppress("MemberVisibilityCanBePrivate")
    /** Checks both feasibility of Buildings with a [UniqueType.CreatesOneImprovement] unique (appropriate tile available).
     *  Constructions without pass uncontested. */
    fun allowCreateImprovementBuildings(
        civInfo: CivilizationInfo,
        cityInfo: CityInfo,
        construction: INonPerpetualConstruction
    ): Boolean {
        if (construction !is Building) return true
        if (!construction.hasCreateOneImprovementUnique()) return true  // redundant but faster???
        val improvement = construction.getImprovementToCreate(cityInfo.getRuleset()) ?: return true
        return cityInfo.getTiles().any {
            it.canBuildImprovement(improvement, civInfo)
        }
    }

    /** Determines whether the AI should be willing to spend strategic resources to build
     *  [construction] for [civInfo], assumes that we are actually able to do so. */
    fun allowSpendingResource(civInfo: CivilizationInfo, construction: INonPerpetualConstruction): Boolean {
        // City states do whatever they want
        if (civInfo.isCityState())
            return true

        // Spaceships are always allowed
        if (construction.name in civInfo.gameInfo.spaceResources)
            return true

        val requiredResources = construction.getResourceRequirements()
        // Does it even require any resources?
        if (requiredResources.isEmpty())
            return true

        val civResources = civInfo.getCivResourcesByName()

        // Rule of thumb: reserve 2-3 for spaceship, then reserve half each for buildings and units
        // Assume that no buildings provide any resources
        for ((resource, amount) in requiredResources) {

            // Also count things under construction
            var futureForUnits = 0
            var futureForBuildings = 0

            for (city in civInfo.cities) {
                val otherConstruction = city.cityConstructions.getCurrentConstruction()
                if (otherConstruction is Building)
                    futureForBuildings += otherConstruction.getResourceRequirements()[resource] ?: 0
                else
                    futureForUnits += otherConstruction.getResourceRequirements()[resource] ?: 0
            }

            // Make sure we have some for space
            if (resource in civInfo.gameInfo.spaceResources && civResources[resource]!! - amount - futureForBuildings - futureForUnits
                < getReservedSpaceResourceAmount(civInfo)) {
                return false
            }

            // Assume buildings remain useful
            val neededForBuilding = civInfo.lastEraResourceUsedForBuilding[resource] != null
            // Don't care about old units
            val neededForUnits = civInfo.lastEraResourceUsedForUnit[resource] != null
                && civInfo.lastEraResourceUsedForUnit[resource]!! >= civInfo.getEraNumber()

            // No need to save for both
            if (!neededForBuilding || !neededForUnits) {
                continue
            }

            val usedForUnits = civInfo.detailedCivResources.filter { it.resource.name == resource && it.origin == "Units" }.sumOf { -it.amount }
            val usedForBuildings = civInfo.detailedCivResources.filter { it.resource.name == resource && it.origin == "Buildings" }.sumOf { -it.amount }

            if (construction is Building) {
                // Will more than half the total resources be used for buildings after this construction?
                if (civResources[resource]!! + usedForUnits < usedForBuildings + amount + futureForBuildings) {
                    return false
                }
            } else {
                // Will more than half the total resources be used for units after this construction?
                if (civResources[resource]!! + usedForBuildings < usedForUnits + amount + futureForUnits) {
                    return false
                }
            }
        }
        return true
    }

    fun getReservedSpaceResourceAmount(civInfo: CivilizationInfo): Int {
        return if (civInfo.wantsToFocusOn(Victory.Focus.Science)) 3 else 2
    }

    fun threatAssessment(assessor: CivilizationInfo, assessed: CivilizationInfo): ThreatLevel {
        val powerLevelComparison =
            assessed.getStatForRanking(RankingType.Force) / assessor.getStatForRanking(RankingType.Force).toFloat()
        return when {
            powerLevelComparison > 2 -> ThreatLevel.VeryHigh
            powerLevelComparison > 1.5f -> ThreatLevel.High
            powerLevelComparison < (1 / 1.5f) -> ThreatLevel.Low
            powerLevelComparison < 0.5f -> ThreatLevel.VeryLow
            else -> ThreatLevel.Medium
        }
    }

    /** Support [UniqueType.CreatesOneImprovement] unique - find best tile for placement automation */
    fun getTileForConstructionImprovement(cityInfo: CityInfo, improvement: TileImprovement): TileInfo? {
        return cityInfo.getTiles().filter {
            it.canBuildImprovement(improvement, cityInfo.civInfo)
        }.maxByOrNull {
            rankTileForCityWork(it, cityInfo, cityInfo.cityStats.currentCityStats)
        }
    }

    // Ranks a tile for any purpose except the expansion algorithm of cities
    internal fun rankTile(tile: TileInfo?, civInfo: CivilizationInfo): Float {
        if (tile == null) return 0f
        val tileOwner = tile.getOwner()
        if (tileOwner != null && tileOwner != civInfo) return 0f // Already belongs to another civilization, useless to us
        val stats = tile.getTileStats(null, civInfo)
        var rank = rankStatsValue(stats, civInfo)
        if (tile.improvement == null) rank += 0.5f // improvement potential!
        if (tile.hasViewableResource(civInfo)) {
            val resource = tile.tileResource
            if (resource.resourceType != ResourceType.Bonus) rank += 1f // for usage
            if (tile.improvement == null) rank += 1f // improvement potential - resources give lots when improved!
        }
        return rank
    }

    // Ranks a tile for the expansion algorithm of cities
    internal fun rankTileForExpansion(tile: TileInfo, cityInfo: CityInfo,
                                      localUniqueCache: LocalUniqueCache): Int {
        // https://github.com/Gedemon/Civ5-DLL/blob/aa29e80751f541ae04858b6d2a2c7dcca454201e/CvGameCoreDLL_Expansion1/CvCity.cpp#L10301
        // Apparently this is not the full calculation. The exact tiles are also
        // dependent on which tiles are between the chosen tile and the city center
        // Exact details are not implemented, but can be found in CvAStar.cpp:2119,
        // function `InfluenceCost()`.
        // Implementing these will require an additional variable for each terrainType
        val distance = tile.aerialDistanceTo(cityInfo.getCenterTile())

        // Higher score means tile is less likely to be picked
        var score = distance * 100

        // Resources are good: less points
        if (tile.hasViewableResource(cityInfo.civInfo)) {
            if (tile.tileResource.resourceType != ResourceType.Bonus) score -= 105
            else if (distance <= 3) score -= 104
        } else {
            // Water tiles without resources aren't great
            if (tile.isWater) score += 25
            // Can't work it anyways
            if (distance > 3) score += 100
        }

        // Improvements are good: less points
        if (tile.improvement != null &&
            tile.getImprovementStats(tile.getTileImprovement()!!, cityInfo.civInfo, cityInfo).values.sum() > 0f
        ) score -= 5

        if (tile.naturalWonder != null) score -= 105

        // Straight up take the sum of all yields
        score -= tile.getTileStats(cityInfo, cityInfo.civInfo, localUniqueCache).values.sum().toInt()

        // Check if we get access to better tiles from this tile
        var adjacentNaturalWonder = false

        for (adjacentTile in tile.neighbors.filter { it.getOwner() == null }) {
            val adjacentDistance = cityInfo.getCenterTile().aerialDistanceTo(adjacentTile)
            if (adjacentTile.hasViewableResource(cityInfo.civInfo) &&
                (adjacentDistance < 3 ||
                    adjacentTile.tileResource.resourceType != ResourceType.Bonus
                    )
            ) score -= 1
            if (adjacentTile.naturalWonder != null) {
                if (adjacentDistance < 3) adjacentNaturalWonder = true
                score -= 1
            }
        }
        if (adjacentNaturalWonder) score -= 1

        // Tiles not adjacent to owned land are very hard to acquire
        if (tile.neighbors.none { it.getCity() != null && it.getCity()!!.id == cityInfo.id })
            score += 1000

        return score
    }

    fun rankStatsValue(stats: Stats, civInfo: CivilizationInfo): Float {
        var rank = 0.0f
        rank += if (stats.food <= 2)
                    (stats.food * 1.2f) //food get more value to keep city growing
                else
                    (2.4f + (stats.food - 2) / 2) // 1.2 point for each food up to 2, from there on half a point

        rank += if (civInfo.gold < 0 && civInfo.statsForNextTurn.gold <= 0)
                    stats.gold
                else
                    stats.gold / 3 // 3 gold is much worse than 2 production

        rank += stats.production
        rank += stats.science
        rank += stats.culture
        return rank
    }
}

enum class ThreatLevel {
    VeryLow,
    Low,
    Medium,
    High,
    VeryHigh
}<|MERGE_RESOLUTION|>--- conflicted
+++ resolved
@@ -1,466 +1,447 @@
-package com.unciv.logic.automation
-
-import com.unciv.logic.city.CityFocus
-import com.unciv.logic.city.CityInfo
-import com.unciv.logic.city.INonPerpetualConstruction
-import com.unciv.logic.civilization.CivilizationInfo
-import com.unciv.logic.map.BFS
-import com.unciv.logic.map.MapUnit
-import com.unciv.logic.map.TileInfo
-import com.unciv.logic.map.TileMap
-import com.unciv.models.ruleset.Building
-import com.unciv.models.ruleset.Victory
-import com.unciv.models.ruleset.tile.ResourceType
-import com.unciv.models.ruleset.tile.TileImprovement
-import com.unciv.models.ruleset.unique.LocalUniqueCache
-import com.unciv.models.ruleset.unique.UniqueType
-import com.unciv.models.ruleset.unit.BaseUnit
-import com.unciv.models.stats.Stat
-import com.unciv.models.stats.Stats
-import com.unciv.ui.victoryscreen.RankingType
-
-object Automation {
-
-    fun rankTileForCityWork(tile: TileInfo, city: CityInfo, cityStats: Stats): Float {
-        val stats = tile.getTileStats(city, city.civInfo)
-        return rankStatsForCityWork(stats, city, cityStats)
-    }
-
-    fun rankSpecialist(specialist: String, cityInfo: CityInfo, cityStats: Stats): Float {
-        val stats = cityInfo.cityStats.getStatsOfSpecialist(specialist)
-        var rank = rankStatsForCityWork(stats, cityInfo, cityStats, true)
-        // derive GPP score
-        var gpp = 0f
-        if (cityInfo.getRuleset().specialists.containsKey(specialist)) { // To solve problems in total remake mods
-            val specialistInfo = cityInfo.getRuleset().specialists[specialist]!!
-            gpp = specialistInfo.greatPersonPoints.sumValues().toFloat()
-        }
-        gpp = gpp * (100 + cityInfo.currentGPPBonus) / 100
-        rank += gpp * 3 // GPP weight
-        return rank
-    }
-
-    private fun rankStatsForCityWork(stats: Stats, city: CityInfo, cityStats: Stats, specialist: Boolean = false): Float {
-        val cityAIFocus = city.cityAIFocus
-        val yieldStats = stats.clone()
-
-        if (specialist) {
-            // If you have the Food Bonus, count as 1 extra food production (base is 2food)
-            for (unique in city.getMatchingUniques(UniqueType.FoodConsumptionBySpecialists))
-                if (city.matchesFilter(unique.params[1]))
-                    yieldStats.food -= (unique.params[0].toFloat() / 100f) * 2f // base 2 food per Pop
-            // Specialist Happiness Percentage Change 0f-1f
-            for (unique in city.getMatchingUniques(UniqueType.UnhappinessFromPopulationTypePercentageChange))
-                if (city.matchesFilter(unique.params[2]) && unique.params[1] == "Specialists")
-                    yieldStats.happiness -= (unique.params[0].toFloat() / 100f)  // relative val is negative, make positive
-            if (city.civInfo.getHappiness() < 0) yieldStats.happiness *= 2  // double weight for unhappy civilization
-        }
-
-        val surplusFood = cityStats[Stat.Food]
-        // Apply base weights
-        yieldStats.applyRankingWeights()
-
-        if (surplusFood > 0 && city.avoidGrowth) {
-            yieldStats.food = 0f // don't need more food!
-        } else {
-<<<<<<< HEAD
-            rank += if (stats.food <= 2 || city.civInfo.getHappiness() > 5)
-                        stats.food * 1.2f * foodWeight // food get more value to keep city growing
-                    else
-                        (2.4f + (stats.food - 2) / 2) * foodWeight // 1.2 point for each food up to 2, from there on half a point
-
-            rank += if (city.civInfo.gold < 0 && city.civInfo.statsForNextTurn.gold <= 0)
-                        stats.gold // we have a global problem
-                    else
-                        stats.gold / 3 // 3 gold is worse than 2 production
-
-            rank += stats.production
-            rank += stats.science
-            rank += if (city.tiles.size < 12 || city.civInfo.wantsToFocusOn(Victory.Focus.Culture))
-                        stats.culture
-                    else
-                        stats.culture / 2
-=======
-            if (cityAIFocus != CityFocus.NoFocus && cityAIFocus != CityFocus.FoodFocus && cityAIFocus != CityFocus.ProductionGrowthFocus && cityAIFocus != CityFocus.GoldGrowthFocus) {
-                // Focus on non-food/growth
-                if (surplusFood < 0)
-                    yieldStats.food *= 8 // Starving, need Food, get to 0
-                else
-                    yieldStats.food /= 2
-            } else if (!city.avoidGrowth) {
-                // NoFocus or Food/Growth Focus. Target +2 Food Surplus
-                if (surplusFood < 2)
-                    yieldStats.food *= 8
-                else if (cityAIFocus != CityFocus.FoodFocus)
-                    yieldStats.food /= 2
-                if (city.population.population < 5 && cityAIFocus != CityFocus.FoodFocus)
-                // NoFocus or GoldGrow or ProdGrow, not Avoid Growth, pop < 5. FoodFocus already does this up
-                    yieldStats.food *= 3
-            }
-        }
-
-        if (city.population.population < 5) {
-            // "small city" - we care more about food and less about global problems like gold science and culture 
-            // Food already handled above. Science/Culture have low weights in Stats already
-            yieldStats.gold /= 2 // it's barely worth anything at this point
-        } else {
-            if (city.civInfo.gold < 0 && city.civInfo.statsForNextTurn.gold <= 0)
-                yieldStats.gold *= 2 // We have a global problem
-
-            if (city.tiles.size < 12 || city.civInfo.wantsToFocusOn(Focus.Culture))
-                yieldStats.culture *= 2
-
-            if (city.civInfo.getHappiness() < 0 && !specialist) // since this doesn't get updated, may overshoot
-                yieldStats.happiness *= 2
-
-            if (city.civInfo.wantsToFocusOn(Focus.Science))
-                yieldStats.science *= 2
->>>>>>> a2bc1a1a
-        }
-
-        // Apply City focus
-        cityAIFocus.applyWeightTo(yieldStats)
-
-        return yieldStats.values.sum()
-    }
-
-    fun tryTrainMilitaryUnit(city: CityInfo) {
-        val chosenUnitName = chooseMilitaryUnit(city)
-        if (chosenUnitName != null)
-            city.cityConstructions.currentConstructionFromQueue = chosenUnitName
-    }
-
-    @Suppress("MemberVisibilityCanBePrivate")
-    fun providesUnneededCarryingSlots(baseUnit: BaseUnit, civInfo: CivilizationInfo): Boolean {
-        // Simplified, will not work for crazy mods with more than one carrying filter for a unit
-        val carryUnique = baseUnit.getMatchingUniques(UniqueType.CarryAirUnits).first()
-        val carryFilter = carryUnique.params[1]
-
-        fun getCarryAmount(mapUnit: MapUnit): Int {
-            val mapUnitCarryUnique =
-                mapUnit.getMatchingUniques(UniqueType.CarryAirUnits).firstOrNull() ?: return 0
-            if (mapUnitCarryUnique.params[1] != carryFilter) return 0 //Carries a different type of unit
-            return mapUnitCarryUnique.params[0].toInt() +
-                mapUnit.getMatchingUniques(UniqueType.CarryExtraAirUnits)
-                    .filter { it.params[1] == carryFilter }.sumOf { it.params[0].toInt() }
-        }
-
-        val totalCarriableUnits =
-            civInfo.getCivUnits().count { it.matchesFilter(carryFilter) }
-        val totalCarryingSlots = civInfo.getCivUnits().sumOf { getCarryAmount(it) }
-        return totalCarriableUnits < totalCarryingSlots
-    }
-
-    fun chooseMilitaryUnit(city: CityInfo): String? {
-        val currentChoice = city.cityConstructions.getCurrentConstruction()
-        if (currentChoice is BaseUnit && !currentChoice.isCivilian()) return city.cityConstructions.currentConstructionFromQueue
-
-        var militaryUnits = city.getRuleset().units.values.asSequence()
-            .filter { !it.isCivilian() }
-            .filter { allowSpendingResource(city.civInfo, it) }
-
-        val findWaterConnectedCitiesAndEnemies =
-            BFS(city.getCenterTile()) { it.isWater || it.isCityCenter() }
-        findWaterConnectedCitiesAndEnemies.stepToEnd()
-        if (findWaterConnectedCitiesAndEnemies.getReachedTiles().none {
-                (it.isCityCenter() && it.getOwner() != city.civInfo)
-                    || (it.militaryUnit != null && it.militaryUnit!!.civInfo != city.civInfo)
-            }) // there is absolutely no reason for you to make water units on this body of water.
-            militaryUnits = militaryUnits.filter { !it.isWaterUnit() }
-
-
-        val carryingOnlyUnits = militaryUnits.filter {
-            it.hasUnique(UniqueType.CarryAirUnits)
-                && it.hasUnique(UniqueType.CannotAttack)
-        }.toList()
-
-        for (unit in carryingOnlyUnits)
-            if (providesUnneededCarryingSlots(unit, city.civInfo))
-                militaryUnits = militaryUnits.filterNot { it == unit }
-
-        // Only now do we filter out the constructable units because that's a heavier check
-        militaryUnits = militaryUnits.filter { it.isBuildable(city.cityConstructions) }.toList().asSequence() // gather once because we have a .any afterwards
-
-        val chosenUnit: BaseUnit
-        if (!city.civInfo.isAtWar()
-            && city.civInfo.cities.any { it.getCenterTile().militaryUnit == null }
-            && militaryUnits.any { it.isRanged() } // this is for city defence so get a ranged unit if we can
-        ) {
-            chosenUnit = militaryUnits
-                .filter { it.isRanged() }
-                .maxByOrNull { it.cost }!!
-        } else { // randomize type of unit and take the most expensive of its kind
-            val availableTypes = militaryUnits
-                .map { it.unitType }
-                .distinct()
-            if (availableTypes.none()) return null
-            val bestUnitsForType = availableTypes.map { type ->
-                militaryUnits
-                    .filter { unit -> unit.unitType == type }
-                    .maxByOrNull { unit -> unit.cost }!!
-            }
-            // Check the maximum force evaluation for the shortlist so we can prune useless ones (ie scouts)
-            val bestForce = bestUnitsForType.maxOf { it.getForceEvaluation() }
-            chosenUnit = bestUnitsForType.filter { it.uniqueTo != null || it.getForceEvaluation() > bestForce / 3 }.toList().random()
-        }
-        return chosenUnit.name
-    }
-
-    /** Determines whether [civInfo] should be allocating military to fending off barbarians */
-    fun afraidOfBarbarians(civInfo: CivilizationInfo): Boolean {
-        if (civInfo.isCityState() || civInfo.isBarbarian())
-            return false
-
-        // If there are no barbarians we are not afraid
-        if (civInfo.gameInfo.gameParameters.noBarbarians)
-            return false
-
-        // Very late in the game we are not afraid
-        if (civInfo.gameInfo.turns > 200 * civInfo.gameInfo.gameParameters.gameSpeed.modifier)
-            return false
-
-        var multiplier = if (civInfo.gameInfo.gameParameters.ragingBarbarians) 1.3f
-        else 1f // We're slightly more afraid of raging barbs
-
-        // Past the early game we are less afraid
-        if (civInfo.gameInfo.turns > 120 * civInfo.gameInfo.gameParameters.gameSpeed.modifier * multiplier)
-            multiplier /= 2
-
-        // If we have a lot of, or no cities we are not afraid
-        if (civInfo.cities.isEmpty() || civInfo.cities.size >= 4 * multiplier)
-            return false
-
-        // If we have vision of our entire starting continent (ish) we are not afraid
-        civInfo.gameInfo.tileMap.assignContinents(TileMap.AssignContinentsMode.Ensure)
-        val startingContinent = civInfo.getCapital().getCenterTile().getContinent()
-        val startingContinentSize = civInfo.gameInfo.tileMap.continentSizes[startingContinent]
-        if (startingContinentSize != null && startingContinentSize < civInfo.viewableTiles.size * multiplier)
-            return false
-
-        // Otherwise we're afraid
-        return true
-    }
-
-    /** Checks both feasibility of Buildings with a CreatesOneImprovement unique
-     *  and resource scarcity making a construction undesirable.
-     */
-    fun allowAutomatedConstruction(
-        civInfo: CivilizationInfo,
-        cityInfo: CityInfo,
-        construction: INonPerpetualConstruction
-    ): Boolean {
-        return allowCreateImprovementBuildings(civInfo, cityInfo, construction)
-            && allowSpendingResource(civInfo, construction)
-    }
-
-    @Suppress("MemberVisibilityCanBePrivate")
-    /** Checks both feasibility of Buildings with a [UniqueType.CreatesOneImprovement] unique (appropriate tile available).
-     *  Constructions without pass uncontested. */
-    fun allowCreateImprovementBuildings(
-        civInfo: CivilizationInfo,
-        cityInfo: CityInfo,
-        construction: INonPerpetualConstruction
-    ): Boolean {
-        if (construction !is Building) return true
-        if (!construction.hasCreateOneImprovementUnique()) return true  // redundant but faster???
-        val improvement = construction.getImprovementToCreate(cityInfo.getRuleset()) ?: return true
-        return cityInfo.getTiles().any {
-            it.canBuildImprovement(improvement, civInfo)
-        }
-    }
-
-    /** Determines whether the AI should be willing to spend strategic resources to build
-     *  [construction] for [civInfo], assumes that we are actually able to do so. */
-    fun allowSpendingResource(civInfo: CivilizationInfo, construction: INonPerpetualConstruction): Boolean {
-        // City states do whatever they want
-        if (civInfo.isCityState())
-            return true
-
-        // Spaceships are always allowed
-        if (construction.name in civInfo.gameInfo.spaceResources)
-            return true
-
-        val requiredResources = construction.getResourceRequirements()
-        // Does it even require any resources?
-        if (requiredResources.isEmpty())
-            return true
-
-        val civResources = civInfo.getCivResourcesByName()
-
-        // Rule of thumb: reserve 2-3 for spaceship, then reserve half each for buildings and units
-        // Assume that no buildings provide any resources
-        for ((resource, amount) in requiredResources) {
-
-            // Also count things under construction
-            var futureForUnits = 0
-            var futureForBuildings = 0
-
-            for (city in civInfo.cities) {
-                val otherConstruction = city.cityConstructions.getCurrentConstruction()
-                if (otherConstruction is Building)
-                    futureForBuildings += otherConstruction.getResourceRequirements()[resource] ?: 0
-                else
-                    futureForUnits += otherConstruction.getResourceRequirements()[resource] ?: 0
-            }
-
-            // Make sure we have some for space
-            if (resource in civInfo.gameInfo.spaceResources && civResources[resource]!! - amount - futureForBuildings - futureForUnits
-                < getReservedSpaceResourceAmount(civInfo)) {
-                return false
-            }
-
-            // Assume buildings remain useful
-            val neededForBuilding = civInfo.lastEraResourceUsedForBuilding[resource] != null
-            // Don't care about old units
-            val neededForUnits = civInfo.lastEraResourceUsedForUnit[resource] != null
-                && civInfo.lastEraResourceUsedForUnit[resource]!! >= civInfo.getEraNumber()
-
-            // No need to save for both
-            if (!neededForBuilding || !neededForUnits) {
-                continue
-            }
-
-            val usedForUnits = civInfo.detailedCivResources.filter { it.resource.name == resource && it.origin == "Units" }.sumOf { -it.amount }
-            val usedForBuildings = civInfo.detailedCivResources.filter { it.resource.name == resource && it.origin == "Buildings" }.sumOf { -it.amount }
-
-            if (construction is Building) {
-                // Will more than half the total resources be used for buildings after this construction?
-                if (civResources[resource]!! + usedForUnits < usedForBuildings + amount + futureForBuildings) {
-                    return false
-                }
-            } else {
-                // Will more than half the total resources be used for units after this construction?
-                if (civResources[resource]!! + usedForBuildings < usedForUnits + amount + futureForUnits) {
-                    return false
-                }
-            }
-        }
-        return true
-    }
-
-    fun getReservedSpaceResourceAmount(civInfo: CivilizationInfo): Int {
-        return if (civInfo.wantsToFocusOn(Victory.Focus.Science)) 3 else 2
-    }
-
-    fun threatAssessment(assessor: CivilizationInfo, assessed: CivilizationInfo): ThreatLevel {
-        val powerLevelComparison =
-            assessed.getStatForRanking(RankingType.Force) / assessor.getStatForRanking(RankingType.Force).toFloat()
-        return when {
-            powerLevelComparison > 2 -> ThreatLevel.VeryHigh
-            powerLevelComparison > 1.5f -> ThreatLevel.High
-            powerLevelComparison < (1 / 1.5f) -> ThreatLevel.Low
-            powerLevelComparison < 0.5f -> ThreatLevel.VeryLow
-            else -> ThreatLevel.Medium
-        }
-    }
-
-    /** Support [UniqueType.CreatesOneImprovement] unique - find best tile for placement automation */
-    fun getTileForConstructionImprovement(cityInfo: CityInfo, improvement: TileImprovement): TileInfo? {
-        return cityInfo.getTiles().filter {
-            it.canBuildImprovement(improvement, cityInfo.civInfo)
-        }.maxByOrNull {
-            rankTileForCityWork(it, cityInfo, cityInfo.cityStats.currentCityStats)
-        }
-    }
-
-    // Ranks a tile for any purpose except the expansion algorithm of cities
-    internal fun rankTile(tile: TileInfo?, civInfo: CivilizationInfo): Float {
-        if (tile == null) return 0f
-        val tileOwner = tile.getOwner()
-        if (tileOwner != null && tileOwner != civInfo) return 0f // Already belongs to another civilization, useless to us
-        val stats = tile.getTileStats(null, civInfo)
-        var rank = rankStatsValue(stats, civInfo)
-        if (tile.improvement == null) rank += 0.5f // improvement potential!
-        if (tile.hasViewableResource(civInfo)) {
-            val resource = tile.tileResource
-            if (resource.resourceType != ResourceType.Bonus) rank += 1f // for usage
-            if (tile.improvement == null) rank += 1f // improvement potential - resources give lots when improved!
-        }
-        return rank
-    }
-
-    // Ranks a tile for the expansion algorithm of cities
-    internal fun rankTileForExpansion(tile: TileInfo, cityInfo: CityInfo,
-                                      localUniqueCache: LocalUniqueCache): Int {
-        // https://github.com/Gedemon/Civ5-DLL/blob/aa29e80751f541ae04858b6d2a2c7dcca454201e/CvGameCoreDLL_Expansion1/CvCity.cpp#L10301
-        // Apparently this is not the full calculation. The exact tiles are also
-        // dependent on which tiles are between the chosen tile and the city center
-        // Exact details are not implemented, but can be found in CvAStar.cpp:2119,
-        // function `InfluenceCost()`.
-        // Implementing these will require an additional variable for each terrainType
-        val distance = tile.aerialDistanceTo(cityInfo.getCenterTile())
-
-        // Higher score means tile is less likely to be picked
-        var score = distance * 100
-
-        // Resources are good: less points
-        if (tile.hasViewableResource(cityInfo.civInfo)) {
-            if (tile.tileResource.resourceType != ResourceType.Bonus) score -= 105
-            else if (distance <= 3) score -= 104
-        } else {
-            // Water tiles without resources aren't great
-            if (tile.isWater) score += 25
-            // Can't work it anyways
-            if (distance > 3) score += 100
-        }
-
-        // Improvements are good: less points
-        if (tile.improvement != null &&
-            tile.getImprovementStats(tile.getTileImprovement()!!, cityInfo.civInfo, cityInfo).values.sum() > 0f
-        ) score -= 5
-
-        if (tile.naturalWonder != null) score -= 105
-
-        // Straight up take the sum of all yields
-        score -= tile.getTileStats(cityInfo, cityInfo.civInfo, localUniqueCache).values.sum().toInt()
-
-        // Check if we get access to better tiles from this tile
-        var adjacentNaturalWonder = false
-
-        for (adjacentTile in tile.neighbors.filter { it.getOwner() == null }) {
-            val adjacentDistance = cityInfo.getCenterTile().aerialDistanceTo(adjacentTile)
-            if (adjacentTile.hasViewableResource(cityInfo.civInfo) &&
-                (adjacentDistance < 3 ||
-                    adjacentTile.tileResource.resourceType != ResourceType.Bonus
-                    )
-            ) score -= 1
-            if (adjacentTile.naturalWonder != null) {
-                if (adjacentDistance < 3) adjacentNaturalWonder = true
-                score -= 1
-            }
-        }
-        if (adjacentNaturalWonder) score -= 1
-
-        // Tiles not adjacent to owned land are very hard to acquire
-        if (tile.neighbors.none { it.getCity() != null && it.getCity()!!.id == cityInfo.id })
-            score += 1000
-
-        return score
-    }
-
-    fun rankStatsValue(stats: Stats, civInfo: CivilizationInfo): Float {
-        var rank = 0.0f
-        rank += if (stats.food <= 2)
-                    (stats.food * 1.2f) //food get more value to keep city growing
-                else
-                    (2.4f + (stats.food - 2) / 2) // 1.2 point for each food up to 2, from there on half a point
-
-        rank += if (civInfo.gold < 0 && civInfo.statsForNextTurn.gold <= 0)
-                    stats.gold
-                else
-                    stats.gold / 3 // 3 gold is much worse than 2 production
-
-        rank += stats.production
-        rank += stats.science
-        rank += stats.culture
-        return rank
-    }
-}
-
-enum class ThreatLevel {
-    VeryLow,
-    Low,
-    Medium,
-    High,
-    VeryHigh
-}+package com.unciv.logic.automation
+
+import com.unciv.logic.city.CityFocus
+import com.unciv.logic.city.CityInfo
+import com.unciv.logic.city.INonPerpetualConstruction
+import com.unciv.logic.civilization.CivilizationInfo
+import com.unciv.logic.map.BFS
+import com.unciv.logic.map.MapUnit
+import com.unciv.logic.map.TileInfo
+import com.unciv.logic.map.TileMap
+import com.unciv.models.ruleset.Building
+import com.unciv.models.ruleset.Victory
+import com.unciv.models.ruleset.tile.ResourceType
+import com.unciv.models.ruleset.tile.TileImprovement
+import com.unciv.models.ruleset.unique.LocalUniqueCache
+import com.unciv.models.ruleset.unique.UniqueType
+import com.unciv.models.ruleset.unit.BaseUnit
+import com.unciv.models.stats.Stat
+import com.unciv.models.stats.Stats
+import com.unciv.ui.victoryscreen.RankingType
+
+object Automation {
+
+    fun rankTileForCityWork(tile: TileInfo, city: CityInfo, cityStats: Stats): Float {
+        val stats = tile.getTileStats(city, city.civInfo)
+        return rankStatsForCityWork(stats, city, cityStats)
+    }
+
+    fun rankSpecialist(specialist: String, cityInfo: CityInfo, cityStats: Stats): Float {
+        val stats = cityInfo.cityStats.getStatsOfSpecialist(specialist)
+        var rank = rankStatsForCityWork(stats, cityInfo, cityStats, true)
+        // derive GPP score
+        var gpp = 0f
+        if (cityInfo.getRuleset().specialists.containsKey(specialist)) { // To solve problems in total remake mods
+            val specialistInfo = cityInfo.getRuleset().specialists[specialist]!!
+            gpp = specialistInfo.greatPersonPoints.sumValues().toFloat()
+        }
+        gpp = gpp * (100 + cityInfo.currentGPPBonus) / 100
+        rank += gpp * 3 // GPP weight
+        return rank
+    }
+
+    private fun rankStatsForCityWork(stats: Stats, city: CityInfo, cityStats: Stats, specialist: Boolean = false): Float {
+        val cityAIFocus = city.cityAIFocus
+        val yieldStats = stats.clone()
+
+        if (specialist) {
+            // If you have the Food Bonus, count as 1 extra food production (base is 2food)
+            for (unique in city.getMatchingUniques(UniqueType.FoodConsumptionBySpecialists))
+                if (city.matchesFilter(unique.params[1]))
+                    yieldStats.food -= (unique.params[0].toFloat() / 100f) * 2f // base 2 food per Pop
+            // Specialist Happiness Percentage Change 0f-1f
+            for (unique in city.getMatchingUniques(UniqueType.UnhappinessFromPopulationTypePercentageChange))
+                if (city.matchesFilter(unique.params[2]) && unique.params[1] == "Specialists")
+                    yieldStats.happiness -= (unique.params[0].toFloat() / 100f)  // relative val is negative, make positive
+            if (city.civInfo.getHappiness() < 0) yieldStats.happiness *= 2  // double weight for unhappy civilization
+        }
+
+        val surplusFood = cityStats[Stat.Food]
+        // Apply base weights
+        yieldStats.applyRankingWeights()
+
+        if (surplusFood > 0 && city.avoidGrowth) {
+            yieldStats.food = 0f // don't need more food!
+        } else {
+            if (cityAIFocus != CityFocus.NoFocus && cityAIFocus != CityFocus.FoodFocus && cityAIFocus != CityFocus.ProductionGrowthFocus && cityAIFocus != CityFocus.GoldGrowthFocus) {
+                // Focus on non-food/growth
+                if (surplusFood < 0)
+                    yieldStats.food *= 8 // Starving, need Food, get to 0
+                else
+                    yieldStats.food /= 2
+            } else if (!city.avoidGrowth) {
+                // NoFocus or Food/Growth Focus. Target +2 Food Surplus
+                if (surplusFood < 2)
+                    yieldStats.food *= 8
+                else if (cityAIFocus != CityFocus.FoodFocus)
+                    yieldStats.food /= 2
+                if (city.population.population < 5 && cityAIFocus != CityFocus.FoodFocus)
+                // NoFocus or GoldGrow or ProdGrow, not Avoid Growth, pop < 5. FoodFocus already does this up
+                    yieldStats.food *= 3
+            }
+        }
+
+        if (city.population.population < 5) {
+            // "small city" - we care more about food and less about global problems like gold science and culture
+            // Food already handled above. Science/Culture have low weights in Stats already
+            yieldStats.gold /= 2 // it's barely worth anything at this point
+        } else {
+            if (city.civInfo.gold < 0 && city.civInfo.statsForNextTurn.gold <= 0)
+                yieldStats.gold *= 2 // We have a global problem
+
+            if (city.tiles.size < 12 || city.civInfo.wantsToFocusOn(Focus.Culture))
+                yieldStats.culture *= 2
+
+            if (city.civInfo.getHappiness() < 0 && !specialist) // since this doesn't get updated, may overshoot
+                yieldStats.happiness *= 2
+
+            if (city.civInfo.wantsToFocusOn(Focus.Science))
+                yieldStats.science *= 2
+        }
+
+        // Apply City focus
+        cityAIFocus.applyWeightTo(yieldStats)
+
+        return yieldStats.values.sum()
+    }
+
+    fun tryTrainMilitaryUnit(city: CityInfo) {
+        val chosenUnitName = chooseMilitaryUnit(city)
+        if (chosenUnitName != null)
+            city.cityConstructions.currentConstructionFromQueue = chosenUnitName
+    }
+
+    @Suppress("MemberVisibilityCanBePrivate")
+    fun providesUnneededCarryingSlots(baseUnit: BaseUnit, civInfo: CivilizationInfo): Boolean {
+        // Simplified, will not work for crazy mods with more than one carrying filter for a unit
+        val carryUnique = baseUnit.getMatchingUniques(UniqueType.CarryAirUnits).first()
+        val carryFilter = carryUnique.params[1]
+
+        fun getCarryAmount(mapUnit: MapUnit): Int {
+            val mapUnitCarryUnique =
+                mapUnit.getMatchingUniques(UniqueType.CarryAirUnits).firstOrNull() ?: return 0
+            if (mapUnitCarryUnique.params[1] != carryFilter) return 0 //Carries a different type of unit
+            return mapUnitCarryUnique.params[0].toInt() +
+                    mapUnit.getMatchingUniques(UniqueType.CarryExtraAirUnits)
+                        .filter { it.params[1] == carryFilter }.sumOf { it.params[0].toInt() }
+        }
+
+        val totalCarriableUnits =
+            civInfo.getCivUnits().count { it.matchesFilter(carryFilter) }
+        val totalCarryingSlots = civInfo.getCivUnits().sumOf { getCarryAmount(it) }
+        return totalCarriableUnits < totalCarryingSlots
+    }
+
+    fun chooseMilitaryUnit(city: CityInfo): String? {
+        val currentChoice = city.cityConstructions.getCurrentConstruction()
+        if (currentChoice is BaseUnit && !currentChoice.isCivilian()) return city.cityConstructions.currentConstructionFromQueue
+
+        var militaryUnits = city.getRuleset().units.values.asSequence()
+            .filter { !it.isCivilian() }
+            .filter { allowSpendingResource(city.civInfo, it) }
+
+        val findWaterConnectedCitiesAndEnemies =
+            BFS(city.getCenterTile()) { it.isWater || it.isCityCenter() }
+        findWaterConnectedCitiesAndEnemies.stepToEnd()
+        if (findWaterConnectedCitiesAndEnemies.getReachedTiles().none {
+                (it.isCityCenter() && it.getOwner() != city.civInfo)
+                        || (it.militaryUnit != null && it.militaryUnit!!.civInfo != city.civInfo)
+            }) // there is absolutely no reason for you to make water units on this body of water.
+            militaryUnits = militaryUnits.filter { !it.isWaterUnit() }
+
+
+        val carryingOnlyUnits = militaryUnits.filter {
+            it.hasUnique(UniqueType.CarryAirUnits)
+                && it.hasUnique(UniqueType.CannotAttack)
+        }.toList()
+
+        for (unit in carryingOnlyUnits)
+            if (providesUnneededCarryingSlots(unit, city.civInfo))
+                militaryUnits = militaryUnits.filterNot { it == unit }
+
+        // Only now do we filter out the constructable units because that's a heavier check
+        militaryUnits = militaryUnits.filter { it.isBuildable(city.cityConstructions) }.toList().asSequence() // gather once because we have a .any afterwards
+
+        val chosenUnit: BaseUnit
+        if (!city.civInfo.isAtWar()
+            && city.civInfo.cities.any { it.getCenterTile().militaryUnit == null }
+            && militaryUnits.any { it.isRanged() } // this is for city defence so get a ranged unit if we can
+        ) {
+            chosenUnit = militaryUnits
+                .filter { it.isRanged() }
+                .maxByOrNull { it.cost }!!
+        } else { // randomize type of unit and take the most expensive of its kind
+            val availableTypes = militaryUnits
+                .map { it.unitType }
+                .distinct()
+            if (availableTypes.none()) return null
+            val bestUnitsForType = availableTypes.map { type ->
+                militaryUnits
+                    .filter { unit -> unit.unitType == type }
+                    .maxByOrNull { unit -> unit.cost }!!
+            }
+            // Check the maximum force evaluation for the shortlist so we can prune useless ones (ie scouts)
+            val bestForce = bestUnitsForType.maxOf { it.getForceEvaluation() }
+            chosenUnit = bestUnitsForType.filter { it.uniqueTo != null || it.getForceEvaluation() > bestForce / 3 }.toList().random()
+        }
+        return chosenUnit.name
+    }
+
+    /** Determines whether [civInfo] should be allocating military to fending off barbarians */
+    fun afraidOfBarbarians(civInfo: CivilizationInfo): Boolean {
+        if (civInfo.isCityState() || civInfo.isBarbarian())
+            return false
+
+        // If there are no barbarians we are not afraid
+        if (civInfo.gameInfo.gameParameters.noBarbarians)
+            return false
+
+        // Very late in the game we are not afraid
+        if (civInfo.gameInfo.turns > 200 * civInfo.gameInfo.gameParameters.gameSpeed.modifier)
+            return false
+
+        var multiplier = if (civInfo.gameInfo.gameParameters.ragingBarbarians) 1.3f
+        else 1f // We're slightly more afraid of raging barbs
+
+        // Past the early game we are less afraid
+        if (civInfo.gameInfo.turns > 120 * civInfo.gameInfo.gameParameters.gameSpeed.modifier * multiplier)
+            multiplier /= 2
+
+        // If we have a lot of, or no cities we are not afraid
+        if (civInfo.cities.isEmpty() || civInfo.cities.size >= 4 * multiplier)
+            return false
+
+        // If we have vision of our entire starting continent (ish) we are not afraid
+        civInfo.gameInfo.tileMap.assignContinents(TileMap.AssignContinentsMode.Ensure)
+        val startingContinent = civInfo.getCapital().getCenterTile().getContinent()
+        val startingContinentSize = civInfo.gameInfo.tileMap.continentSizes[startingContinent]
+        if (startingContinentSize != null && startingContinentSize < civInfo.viewableTiles.size * multiplier)
+            return false
+
+        // Otherwise we're afraid
+        return true
+    }
+
+    /** Checks both feasibility of Buildings with a CreatesOneImprovement unique
+     *  and resource scarcity making a construction undesirable.
+      */
+    fun allowAutomatedConstruction(
+        civInfo: CivilizationInfo,
+        cityInfo: CityInfo,
+        construction: INonPerpetualConstruction
+    ): Boolean {
+        return allowCreateImprovementBuildings(civInfo, cityInfo, construction)
+                && allowSpendingResource(civInfo, construction)
+    }
+
+    @Suppress("MemberVisibilityCanBePrivate")
+    /** Checks both feasibility of Buildings with a [UniqueType.CreatesOneImprovement] unique (appropriate tile available).
+     *  Constructions without pass uncontested. */
+    fun allowCreateImprovementBuildings(
+        civInfo: CivilizationInfo,
+        cityInfo: CityInfo,
+        construction: INonPerpetualConstruction
+    ): Boolean {
+        if (construction !is Building) return true
+        if (!construction.hasCreateOneImprovementUnique()) return true  // redundant but faster???
+        val improvement = construction.getImprovementToCreate(cityInfo.getRuleset()) ?: return true
+        return cityInfo.getTiles().any {
+            it.canBuildImprovement(improvement, civInfo)
+        }
+    }
+
+    /** Determines whether the AI should be willing to spend strategic resources to build
+     *  [construction] for [civInfo], assumes that we are actually able to do so. */
+    fun allowSpendingResource(civInfo: CivilizationInfo, construction: INonPerpetualConstruction): Boolean {
+        // City states do whatever they want
+        if (civInfo.isCityState())
+            return true
+
+        // Spaceships are always allowed
+        if (construction.name in civInfo.gameInfo.spaceResources)
+            return true
+
+        val requiredResources = construction.getResourceRequirements()
+        // Does it even require any resources?
+        if (requiredResources.isEmpty())
+            return true
+
+        val civResources = civInfo.getCivResourcesByName()
+
+        // Rule of thumb: reserve 2-3 for spaceship, then reserve half each for buildings and units
+        // Assume that no buildings provide any resources
+        for ((resource, amount) in requiredResources) {
+
+            // Also count things under construction
+            var futureForUnits = 0
+            var futureForBuildings = 0
+
+            for (city in civInfo.cities) {
+                val otherConstruction = city.cityConstructions.getCurrentConstruction()
+                if (otherConstruction is Building)
+                    futureForBuildings += otherConstruction.getResourceRequirements()[resource] ?: 0
+                else
+                    futureForUnits += otherConstruction.getResourceRequirements()[resource] ?: 0
+            }
+
+            // Make sure we have some for space
+            if (resource in civInfo.gameInfo.spaceResources && civResources[resource]!! - amount - futureForBuildings - futureForUnits
+                < getReservedSpaceResourceAmount(civInfo)) {
+                return false
+            }
+
+            // Assume buildings remain useful
+            val neededForBuilding = civInfo.lastEraResourceUsedForBuilding[resource] != null
+            // Don't care about old units
+            val neededForUnits = civInfo.lastEraResourceUsedForUnit[resource] != null
+                    && civInfo.lastEraResourceUsedForUnit[resource]!! >= civInfo.getEraNumber()
+
+            // No need to save for both
+            if (!neededForBuilding || !neededForUnits) {
+                continue
+            }
+
+            val usedForUnits = civInfo.detailedCivResources.filter { it.resource.name == resource && it.origin == "Units" }.sumOf { -it.amount }
+            val usedForBuildings = civInfo.detailedCivResources.filter { it.resource.name == resource && it.origin == "Buildings" }.sumOf { -it.amount }
+
+            if (construction is Building) {
+                // Will more than half the total resources be used for buildings after this construction?
+                if (civResources[resource]!! + usedForUnits < usedForBuildings + amount + futureForBuildings) {
+                    return false
+                }
+            } else {
+                // Will more than half the total resources be used for units after this construction?
+                if (civResources[resource]!! + usedForBuildings < usedForUnits + amount + futureForUnits) {
+                    return false
+                }
+            }
+        }
+        return true
+    }
+
+    fun getReservedSpaceResourceAmount(civInfo: CivilizationInfo): Int {
+        return if (civInfo.wantsToFocusOn(Victory.Focus.Science)) 3 else 2
+    }
+
+    fun threatAssessment(assessor: CivilizationInfo, assessed: CivilizationInfo): ThreatLevel {
+        val powerLevelComparison =
+            assessed.getStatForRanking(RankingType.Force) / assessor.getStatForRanking(RankingType.Force).toFloat()
+        return when {
+            powerLevelComparison > 2 -> ThreatLevel.VeryHigh
+            powerLevelComparison > 1.5f -> ThreatLevel.High
+            powerLevelComparison < (1 / 1.5f) -> ThreatLevel.Low
+            powerLevelComparison < 0.5f -> ThreatLevel.VeryLow
+            else -> ThreatLevel.Medium
+        }
+    }
+
+    /** Support [UniqueType.CreatesOneImprovement] unique - find best tile for placement automation */
+    fun getTileForConstructionImprovement(cityInfo: CityInfo,  improvement: TileImprovement): TileInfo? {
+        return cityInfo.getTiles().filter {
+            it.canBuildImprovement(improvement, cityInfo.civInfo)
+        }.maxByOrNull {
+            rankTileForCityWork(it, cityInfo, cityInfo.cityStats.currentCityStats)
+        }
+    }
+
+    // Ranks a tile for any purpose except the expansion algorithm of cities
+    internal fun rankTile(tile: TileInfo?, civInfo: CivilizationInfo): Float {
+        if (tile == null) return 0f
+        val tileOwner = tile.getOwner()
+        if (tileOwner != null && tileOwner != civInfo) return 0f // Already belongs to another civilization, useless to us
+        val stats = tile.getTileStats(null, civInfo)
+        var rank = rankStatsValue(stats, civInfo)
+        if (tile.improvement == null) rank += 0.5f // improvement potential!
+        if (tile.hasViewableResource(civInfo)) {
+            val resource = tile.tileResource
+            if (resource.resourceType != ResourceType.Bonus) rank += 1f // for usage
+            if (tile.improvement == null) rank += 1f // improvement potential - resources give lots when improved!
+        }
+        return rank
+    }
+
+    // Ranks a tile for the expansion algorithm of cities
+    internal fun rankTileForExpansion(tile: TileInfo, cityInfo: CityInfo,
+                                      localUniqueCache: LocalUniqueCache): Int {
+        // https://github.com/Gedemon/Civ5-DLL/blob/aa29e80751f541ae04858b6d2a2c7dcca454201e/CvGameCoreDLL_Expansion1/CvCity.cpp#L10301
+        // Apparently this is not the full calculation. The exact tiles are also
+        // dependent on which tiles are between the chosen tile and the city center
+        // Exact details are not implemented, but can be found in CvAStar.cpp:2119,
+        // function `InfluenceCost()`.
+        // Implementing these will require an additional variable for each terrainType
+        val distance = tile.aerialDistanceTo(cityInfo.getCenterTile())
+
+        // Higher score means tile is less likely to be picked
+        var score = distance * 100
+
+        // Resources are good: less points
+        if (tile.hasViewableResource(cityInfo.civInfo)) {
+            if (tile.tileResource.resourceType != ResourceType.Bonus) score -= 105
+            else if (distance <= 3) score -= 104
+        } else {
+            // Water tiles without resources aren't great
+            if (tile.isWater) score += 25
+            // Can't work it anyways
+            if (distance > 3) score += 100
+        }
+
+        // Improvements are good: less points
+        if (tile.improvement != null &&
+            tile.getImprovementStats(tile.getTileImprovement()!!, cityInfo.civInfo, cityInfo).values.sum() > 0f
+        ) score -= 5
+
+        if (tile.naturalWonder != null) score -= 105
+
+        // Straight up take the sum of all yields
+        score -= tile.getTileStats(cityInfo, cityInfo.civInfo, localUniqueCache).values.sum().toInt()
+
+        // Check if we get access to better tiles from this tile
+        var adjacentNaturalWonder = false
+
+        for (adjacentTile in tile.neighbors.filter { it.getOwner() == null }) {
+            val adjacentDistance = cityInfo.getCenterTile().aerialDistanceTo(adjacentTile)
+            if (adjacentTile.hasViewableResource(cityInfo.civInfo) &&
+                (adjacentDistance < 3 ||
+                    adjacentTile.tileResource.resourceType != ResourceType.Bonus
+                )
+            ) score -= 1
+            if (adjacentTile.naturalWonder != null) {
+                if (adjacentDistance < 3) adjacentNaturalWonder = true
+                score -= 1
+            }
+        }
+        if (adjacentNaturalWonder) score -= 1
+
+        // Tiles not adjacent to owned land are very hard to acquire
+        if (tile.neighbors.none { it.getCity() != null && it.getCity()!!.id == cityInfo.id })
+            score += 1000
+
+        return score
+    }
+
+    fun rankStatsValue(stats: Stats, civInfo: CivilizationInfo): Float {
+        var rank = 0.0f
+        rank += if (stats.food <= 2)
+                    (stats.food * 1.2f) //food get more value to keep city growing
+                else
+                    (2.4f + (stats.food - 2) / 2) // 1.2 point for each food up to 2, from there on half a point
+
+        rank += if (civInfo.gold < 0 && civInfo.statsForNextTurn.gold <= 0)
+                    stats.gold
+                else
+                    stats.gold / 3 // 3 gold is much worse than 2 production
+
+        rank += stats.production
+        rank += stats.science
+        rank += stats.culture
+        return rank
+    }
+}
+
+enum class ThreatLevel{
+    VeryLow,
+    Low,
+    Medium,
+    High,
+    VeryHigh
+}