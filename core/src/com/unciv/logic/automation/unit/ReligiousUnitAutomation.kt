--- conflicted
+++ resolved
@@ -105,11 +105,8 @@
         }
 
         if (destinationCity == null) return
-<<<<<<< HEAD
-        val destinationTile = destinationCity.getCenterTile().neighbors // Inquisitors prevent spreading to the city they are next to
-=======
+
         val destinationTile = destinationCity.getCenterTile().neighbors
->>>>>>> 1962af45
                 .filter { unit.movement.canMoveTo(it) || it == unit.getTile() }
                 .sortedBy { it.aerialDistanceTo(unit.currentTile) }
                 .firstOrNull { unit.movement.canReach(it) }
