package com.unciv.logic.automation.unit

import com.unciv.logic.automation.Automation
import com.unciv.logic.city.City
import com.unciv.logic.civilization.Civilization
import com.unciv.logic.civilization.diplomacy.DiplomacyFlags
import com.unciv.logic.map.HexMath
import com.unciv.logic.map.mapunit.MapUnit
import com.unciv.logic.map.tile.Tile
import com.unciv.models.ruleset.tile.ResourceType
import com.unciv.models.ruleset.unique.LocalUniqueCache
import com.unciv.models.ruleset.unique.GameContext
import com.unciv.models.ruleset.unique.UniqueType
<<<<<<< HEAD
import com.unciv.ui.screens.worldscreen.unit.actions.UnitActionModifiers
=======
import yairm210.purity.annotations.Readonly
>>>>>>> 219eccc3

object CityLocationTileRanker {

    class BestTilesToFoundCity {
        var tileRankMap: HashMap<Tile, Float> = HashMap()
        var bestTile: Tile? = null
        var bestTileRank: Float = 0f
    }

    /**
     * Returns a hashmap of tiles to their ranking plus the a the highest value tile and its value
     */
    fun getBestTilesToFoundCity(unit: MapUnit, distanceToSearch: Int? = null, minimumValue: Float): BestTilesToFoundCity {
        val distanceModifier = 3f // percentage penalty per aerial distance from unit (Settler)
        val range = if (distanceToSearch != null) distanceToSearch else {
            val distanceFromHome = if (unit.civ.cities.isEmpty()) 0
            else unit.civ.cities.minOf { it.getCenterTile().aerialDistanceTo(unit.getTile()) }
            (8 - distanceFromHome).coerceIn(1, 5) // Restrict vision when far from home to avoid death marches
        }
        val nearbyCities = unit.civ.gameInfo.getCities()
            .filter { it.getCenterTile().aerialDistanceTo(unit.getTile()) <= 7 + range }

        val uniques = unit.getMatchingUniques(UniqueType.FoundCity) + unit.getMatchingUniques(UniqueType.FoundPuppetCity)
        val possibleCityLocations = unit.getTile().getTilesInDistance(range)
            // Filter out tiles that we can't actually found on
            .filter { tile -> uniques.any { it.conditionalsApply(GameContext(unit = unit, tile = tile)) } }
            .filter { canSettleTile(it, unit, nearbyCities) && (unit.getTile() == it || unit.movement.canMoveTo(it)) }
        val uniqueCache = LocalUniqueCache()
        val bestTilesToFoundCity = BestTilesToFoundCity()
        val baseTileMap = HashMap<Tile, Float>()

        val possibleTileLocationsWithRank = possibleCityLocations
            .map {
                var tileValue = rankTileToSettle(it, unit.civ, nearbyCities, baseTileMap, uniqueCache)
                val distanceScore = (unit.currentTile.aerialDistanceTo(it) * distanceModifier).coerceIn(0f, 99f)
                tileValue *= (100 - distanceScore) / 100
                if (tileValue >= minimumValue)
                    bestTilesToFoundCity.tileRankMap[it] = tileValue

                Pair(it, tileValue)
            }.filter { it.second >= minimumValue }
            .sortedByDescending { it.second }

        val bestReachableTile = possibleTileLocationsWithRank.firstOrNull { unit.movement.canReach(it.first) }
        if (bestReachableTile != null){
            bestTilesToFoundCity.bestTile = bestReachableTile.first
            bestTilesToFoundCity.bestTileRank = bestReachableTile.second
        }

        return bestTilesToFoundCity
    }

<<<<<<< HEAD
    private fun canSettleTile(tile: Tile, unit: MapUnit, nearbyCities: Sequence<City>): Boolean {
        val civ = unit.civ
        
        val uniques = unit.getMatchingUniques(UniqueType.FoundCity) + unit.getMatchingUniques(UniqueType.FoundPuppetCity)
        val unique = uniques.firstOrNull()!!
        
        val uniqueModifier = unique.getModifiers(UniqueType.ConditionalInTiles).firstOrNull()
        
=======
    @Readonly
    private fun canSettleTile(tile: Tile, civ: Civilization, nearbyCities: Sequence<City>): Boolean {
>>>>>>> 219eccc3
        val modConstants = civ.gameInfo.ruleset.modOptions.constants
        if (!unique.hasModifier(UniqueType.ConditionalInTiles) && (!tile.isLand || tile.isImpassible())) return false
        if (tile.getOwner() != null && tile.getOwner() != civ) return false
        for (city in nearbyCities) {
            var addedDistanceBeweenContinents: Int
            var canSettleInTileWithUnique = false
            if (uniqueModifier != null) {

                canSettleInTileWithUnique = !unique.getModifiers(UniqueType.ConditionalInTiles).none{
                    unit.getTile().matchesFilter(it.params[0])
                    
                }
            }
            /*
            If the Ai can settle in water/moutain add extra tile before they 
            can settle because water/moutain tiles don't count has being in a contient.
            */

            addedDistanceBeweenContinents = if (canSettleInTileWithUnique) 1 else 0
            
            val distance = city.getCenterTile().aerialDistanceTo(tile)
            // todo: AgreedToNotSettleNearUs is hardcoded for now but it may be better to softcode it below in getDistanceToCityModifier
            if (distance <= 6 && civ.knows(city.civ)
                && !civ.isAtWarWith(city.civ)
                // If the CITY OWNER knows that the UNIT OWNER agreed not to settle near them
                && city.civ.getDiplomacyManager(civ)!!
                    .hasFlag(DiplomacyFlags.AgreedToNotSettleNearUs))
                return false

            if (distance <= modConstants.minimalCityDistanceOnDifferentContinents+
                if (uniqueModifier != null) addedDistanceBeweenContinents else 0) return false
            
            if (tile.getContinent() == city.getCenterTile().getContinent()) {
                if (distance <= modConstants.minimalCityDistance) return false
            } 
        }
        return true
    }

    private fun rankTileToSettle(newCityTile: Tile, civ: Civilization, nearbyCities: Sequence<City>,
                                 baseTileMap: HashMap<Tile, Float>, uniqueCache: LocalUniqueCache): Float {
        var tileValue = 0f
        tileValue += getDistanceToCityModifier(newCityTile, nearbyCities, civ)

        val onCoast = newCityTile.isCoastalTile()
        val onHill = newCityTile.isHill()
        val isNextToMountain = newCityTile.isAdjacentTo("Mountain")
        // Only count a luxury resource that we don't have yet as unique once
        val newUniqueLuxuryResources = HashSet<String>()

        if (onCoast) tileValue += 3
        // Hills are free production and defence
        if (onHill) tileValue += 14
        // Observatories are good, but current implementation not mod-friendly
        if (isNextToMountain) tileValue += 5
        // This bonus for settling on river is a bit outsized for the importance, but otherwise they have a habit of settling 1 tile away
        if (newCityTile.isAdjacentToRiver()) tileValue += 20
        // We want to found the city on an oasis because it can't be improved otherwise
        if (newCityTile.terrainHasUnique(UniqueType.Unbuildable)) tileValue += 3
        // If we build the city on a resource tile, then we can't build any special improvements on it
        if (newCityTile.hasViewableResource(civ)) tileValue -= 4
        if (newCityTile.hasViewableResource(civ) && newCityTile.tileResource.resourceType == ResourceType.Bonus) tileValue -= 8
        // Settling on bonus resources tends to waste a food
        // Settling on luxuries generally speeds up our game, and settling on strategics as well, as the AI cheats and can see them.

        var tiles = 0
        for (i in 0..2) {
                //Ideally, we shouldn't really count the center tile, as it's converted into 1 production 2 food anyways with special cases treated above, but doing so can lead to AI moving settler back and forth until forever
                for (nearbyTile in newCityTile.getTilesAtDistance(i)) {
                    tiles++
                    tileValue += rankTile(nearbyTile, civ, onCoast, newUniqueLuxuryResources, baseTileMap, uniqueCache) * (3 / (i + 1))
                    //Tiles close to the city can be worked more quickly, and thus should gain higher weight.
                }
        }

        // Placing cities on the edge of the map is bad, we can't even build improvements on them!
        tileValue -= (HexMath.getNumberOfTilesInHexagon(3) - tiles) * 2.4f
        return tileValue
    }

    @Readonly
    private fun getDistanceToCityModifier(newCityTile: Tile,nearbyCities: Sequence<City>, civ: Civilization): Float {
        var modifier = 0f
        for (city in nearbyCities) {
            val distanceToCity = newCityTile.aerialDistanceTo(city.getCenterTile())
            var distanceToCityModifier = when {
                // NOTE: the line it.getCenterTile().aerialDistanceTo(unit.getTile()) <= X + range
                // above MUST have the constant X that is added to the range be higher or equal to the highest distance here + 1
                // If it is not higher the settler may get stuck when it ranks the same tile differently
                // as it moves away from the city and doesn't include it in the calculation
                // and values it higher than when it moves closer to the city
                distanceToCity == 7 -> 2f
                distanceToCity == 6 -> 4f
                distanceToCity == 5 -> 8f // Settling further away sacrifices tempo
                distanceToCity == 4 -> 6f
                distanceToCity == 3 -> -25f
                distanceToCity < 3 -> -30f // Even if it is a mod that lets us settle closer, lets still not do it
                else -> 0f
            }
            // We want a defensive ring around our capital
             if (city.civ == civ) { 
                distanceToCityModifier *= if (city.isCapital()) 2 else 1
                modifier += distanceToCityModifier
            }
        }
        return modifier
    }

    private fun rankTile(rankTile: Tile, civ: Civilization, onCoast: Boolean, newUniqueLuxuryResources: HashSet<String>,
                         baseTileMap: HashMap<Tile, Float>, uniqueCache: LocalUniqueCache): Float {
        if (rankTile.getCity() != null) return -1f
        var locationSpecificTileValue = 0f
        // Don't settle near but not on the coast
        if (rankTile.isWater && !onCoast) locationSpecificTileValue -= 1
        // Check if there are any new unique luxury resources
        if (rankTile.hasViewableResource(civ) && rankTile.tileResource.resourceType == ResourceType.Luxury
            && !(civ.hasResource(rankTile.resource!!) || newUniqueLuxuryResources.contains(rankTile.resource))) {
            locationSpecificTileValue += 10
            newUniqueLuxuryResources.add(rankTile.resource!!)
        }

        // Check if everything else has been calculated, if so return it
        if (baseTileMap.containsKey(rankTile)) return locationSpecificTileValue + baseTileMap[rankTile]!!
        if (rankTile.getOwner() != null && rankTile.getOwner() != civ) return 0f

        var rankTileValue = Automation.rankStatsValue(rankTile.stats.getTileStats(null, civ, uniqueCache), civ)

        if (rankTile.hasViewableResource(civ)) {
            rankTileValue += when (rankTile.tileResource.resourceType) {
                ResourceType.Bonus -> 1f
                ResourceType.Strategic -> 2f
                ResourceType.Luxury -> 10f //very important for humans who might want to conquer the AI
            }
        }
        if (rankTile.terrainHasUnique(UniqueType.FreshWater)) rankTileValue += 0.5f 
        //Taking into account freshwater farm food, maybe less important in baseruleset mods
        if (rankTile.terrainFeatures.isNotEmpty() && rankTile.lastTerrain.hasUnique(UniqueType.ProductionBonusWhenRemoved)) rankTileValue += 0.7f
        //Taking into account yields from forest chopping

        if (rankTile.isNaturalWonder()) rankTileValue += 4

        baseTileMap[rankTile] = rankTileValue

        return rankTileValue + locationSpecificTileValue
    }

}<|MERGE_RESOLUTION|>--- conflicted
+++ resolved
@@ -11,11 +11,9 @@
 import com.unciv.models.ruleset.unique.LocalUniqueCache
 import com.unciv.models.ruleset.unique.GameContext
 import com.unciv.models.ruleset.unique.UniqueType
-<<<<<<< HEAD
 import com.unciv.ui.screens.worldscreen.unit.actions.UnitActionModifiers
-=======
 import yairm210.purity.annotations.Readonly
->>>>>>> 219eccc3
+
 
 object CityLocationTileRanker {
 
@@ -68,7 +66,8 @@
         return bestTilesToFoundCity
     }
 
-<<<<<<< HEAD
+
+  @Readonly
     private fun canSettleTile(tile: Tile, unit: MapUnit, nearbyCities: Sequence<City>): Boolean {
         val civ = unit.civ
         
@@ -77,10 +76,6 @@
         
         val uniqueModifier = unique.getModifiers(UniqueType.ConditionalInTiles).firstOrNull()
         
-=======
-    @Readonly
-    private fun canSettleTile(tile: Tile, civ: Civilization, nearbyCities: Sequence<City>): Boolean {
->>>>>>> 219eccc3
         val modConstants = civ.gameInfo.ruleset.modOptions.constants
         if (!unique.hasModifier(UniqueType.ConditionalInTiles) && (!tile.isLand || tile.isImpassible())) return false
         if (tile.getOwner() != null && tile.getOwner() != civ) return false
