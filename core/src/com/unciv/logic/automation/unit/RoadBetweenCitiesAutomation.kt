--- conflicted
+++ resolved
@@ -199,34 +199,7 @@
             }
             nextTile = bfs.nextStep()
         }
-<<<<<<< HEAD
-
-        roadsToConnectCitiesCache[city] = listOf()
-        return roadsToConnectCitiesCache[city]!!
-    }
-
-
-    /** Civ-wide list of unconnected Cities, sorted by closest to capital first */
-    private val citiesThatNeedConnecting: List<City> by lazy {
-        val capital = civInfo.getCapital() ?: return@lazy listOf() // No capital, no roads to connect
-        val result = civInfo.cities.asSequence()
-            .filter {
-                civInfo.getCapital() != null
-                    && it.population.population > 3
-                    && !it.isCapital() && !it.isBeingRazed // Cities being razed should not be connected.
-                    && !it.cityStats.isConnectedToCapital(bestRoadAvailable)
-            }.sortedBy {
-                it.getCenterTile().aerialDistanceTo(capital.getCenterTile())
-            }.toList()
-        if (Log.shouldLog()) {
-            debug("WorkerAutomation citiesThatNeedConnecting for ${civInfo.civName} turn $cachedForTurn:")
-            if (result.isEmpty()) debug("\tempty")
-            else result.forEach { debug("\t${it.name}") }
-        }
-        result
-=======
         return null
->>>>>>> ec253a58
     }
 
     /**
