--- conflicted
+++ resolved
@@ -32,16 +32,13 @@
                 .any { canUse(unit, it) }
         
         val hasSettlerUnique = hasSettlerAction(UniqueType.FoundCity) || hasSettlerAction(UniqueType.FoundPuppetCity)
-<<<<<<< HEAD
+
         /*
         *   allow citystate to build unit Military,
         *   that can settle but stop them from settling that unit.
         * */
-        if (hasSettlerUnique)
-=======
-        
         if (hasSettlerUnique && !(unit.civ.isCityState && unit.isMilitary()))
->>>>>>> f6b31ddb
+
             return SpecificUnitAutomation.automateSettlerActions(unit, dangerousTiles)
 
         if (tryRunAwayIfNeccessary(unit)) return
