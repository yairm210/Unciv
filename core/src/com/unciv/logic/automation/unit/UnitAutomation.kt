--- conflicted
+++ resolved
@@ -498,13 +498,8 @@
     private fun tryAdvanceTowardsCloseEnemy(unit: MapUnit): Boolean {
         // this can be sped up if we check each layer separately
         val unitDistanceToTiles = unit.movement.getMovementToTilesAtPosition(
-<<<<<<< HEAD
-            unit.getTile().position,
-            unit.getMaxMovement() * CLOSE_ENEMY_TURNS_AWAY_LIMIT
-=======
                 unit.getTile().position.toHexCoord(),
                 unit.getMaxMovement() * CLOSE_ENEMY_TURNS_AWAY_LIMIT
->>>>>>> b4f0fb42
         )
         val closeEnemy = TargetHelper.getAttackableEnemies(unit, unitDistanceToTiles, tilesToCheck = unit.getTile().getTilesInDistance(CLOSE_ENEMY_TILES_AWAY_LIMIT).toList())
             .filterNot { unit.baseUnit.isRanged() && it.tileToAttack.isCityCenter() && it.tileToAttack.getCity()!!.health == 1 } // occurs fairly often probably because AI dumb
