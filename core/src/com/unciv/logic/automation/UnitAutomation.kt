package com.unciv.logic.automation

import com.badlogic.gdx.graphics.Color
import com.unciv.Constants
import com.unciv.logic.battle.*
import com.unciv.logic.city.CityInfo
import com.unciv.logic.civilization.GreatPersonManager
import com.unciv.logic.civilization.diplomacy.DiplomaticStatus
import com.unciv.logic.map.MapUnit
import com.unciv.logic.map.PathsToTilesWithinTurn
import com.unciv.logic.map.TileInfo
<<<<<<< HEAD
=======
import com.unciv.models.UnitActionType
>>>>>>> f7c743da
import com.unciv.models.ruleset.unit.UnitType
import com.unciv.ui.worldscreen.unit.UnitActions

class UnitAutomation {

    companion object {
        const val CLOSE_ENEMY_TILES_AWAY_LIMIT = 5
        const val CLOSE_ENEMY_TURNS_AWAY_LIMIT = 3f

        internal fun tryExplore(unit: MapUnit, unitDistanceToTiles: PathsToTilesWithinTurn): Boolean {
            if (tryGoToRuin(unit, unitDistanceToTiles) && unit.currentMovement == 0f) return true

            for (tile in unit.currentTile.getTilesInDistance(10))
                if (unit.movement.canMoveTo(tile) && tile.position !in unit.civInfo.exploredTiles
                        && unit.movement.canReach(tile)
                        && (tile.getOwner() == null || !tile.getOwner()!!.isCityState())) {
                    unit.movement.headTowards(tile)
                    return true
                }
            return false
        }

        private fun tryGoToRuin(unit: MapUnit, unitDistanceToTiles: PathsToTilesWithinTurn): Boolean {
            if (!unit.civInfo.isMajorCiv()) return false // barbs don't have anything to do in ruins
            val tileWithRuin = unitDistanceToTiles.keys
                    .firstOrNull {
                        it.improvement == Constants.ancientRuins && unit.movement.canMoveTo(it)
                    }
            if (tileWithRuin == null)
                return false
            unit.movement.moveToTile(tileWithRuin)
            return true
        }

        @JvmStatic
        fun wander(unit: MapUnit, unitDistanceToTiles: PathsToTilesWithinTurn) {
            val reachableTiles = unitDistanceToTiles
                    .filter { unit.movement.canMoveTo(it.key) && unit.movement.canReach(it.key) }

            val reachableTilesMaxWalkingDistance = reachableTiles.filter { it.value.totalDistance == unit.currentMovement }
            if (reachableTilesMaxWalkingDistance.any()) unit.movement.moveToTile(reachableTilesMaxWalkingDistance.toList().random().first)
            else if (reachableTiles.any()) unit.movement.moveToTile(reachableTiles.keys.random())
        }

        internal fun tryUpgradeUnit(unit: MapUnit): Boolean {
            val upgradesTo = unit.baseUnit().upgradesTo ?: return false

            val upgradedUnit = unit.civInfo.gameInfo.ruleSet.units.getValue(upgradesTo)
            if (!upgradedUnit.isBuildable(unit.civInfo)) return false

            val upgradeAction = UnitActions.getUpgradeAction(unit, unit.getTile(), upgradedUnit, 0)
                    ?: return false

            upgradeAction.invoke()
            return true
        }
    }

    private val battleHelper = BattleHelper()

    fun automateUnitMoves(unit: MapUnit) {
        if (unit.civInfo.isBarbarian()) {
            throw IllegalStateException("Barbarians is not allowed here.")
        }

        if (unit.name == Constants.settler) {
            return SpecificUnitAutomation().automateSettlerActions(unit)
        }

        if (unit.name == Constants.worker) {
            return WorkerAutomation(unit).automateWorkerAction()
        }

        if (unit.name == "Work Boats") {
            return SpecificUnitAutomation().automateWorkBoats(unit)
        }

        if (unit.name == Constants.greatGeneral || unit.baseUnit.replaces == Constants.greatGeneral)
            return SpecificUnitAutomation().automateGreatGeneral(unit)

        if (unit.type == UnitType.Fighter)
            return SpecificUnitAutomation().automateFighter(unit)

        if (unit.type == UnitType.Bomber)
            return SpecificUnitAutomation().automateBomber(unit)

        if (unit.type == UnitType.Missile)
            return SpecificUnitAutomation().automateMissile(unit)

        if (unit.name.startsWith("Great")
            && unit.name in GreatPersonManager().statToGreatPersonMapping.values) { // So "Great War Infantry" isn't caught here
            return SpecificUnitAutomation().automateGreatPerson(unit)
        }

        var unitDistanceToTiles = unit.movement.getDistanceToTiles()

        if (tryGoToRuin(unit, unitDistanceToTiles)) {
            if (unit.currentMovement == 0f) return
            unitDistanceToTiles = unit.movement.getDistanceToTiles()
        }

        if (tryUpgradeUnit(unit)) return

        // Accompany settlers
        if (tryAccompanySettlerOrGreatPerson(unit)) return

        if (unit.health < 50 && tryHealUnit(unit, unitDistanceToTiles)) return // do nothing but heal

        // if a embarked melee unit can land and attack next turn, do not attack from water.
        if (battleHelper.tryDisembarkUnitToAttackPosition(unit, unitDistanceToTiles)) return

        // if there is an attackable unit in the vicinity, attack!
        if (battleHelper.tryAttackNearbyEnemy(unit)) return

        if (tryGarrisoningUnit(unit)) return

        if (unit.health < 80 && tryHealUnit(unit, unitDistanceToTiles)) return

        // move towards the closest reasonably attackable enemy unit within 3 turns of movement (and 5 tiles range)
        if (tryAdvanceTowardsCloseEnemy(unit)) return

        if (unit.health < 100 && tryHealUnit(unit, unitDistanceToTiles)) return

        // Focus all units without a specific target on the enemy city closest to one of our cities
        if (tryHeadTowardsEnemyCity(unit)) return

        if (tryHeadTowardsEncampment(unit)) return

        // else, try to go o unreached tiles
        if (tryExplore(unit, unitDistanceToTiles)) return
    }

    private fun tryHeadTowardsEncampment(unit: MapUnit): Boolean {
        if (unit.type == UnitType.Missile) return false // don't use missiles against barbarians...
        val knownEncampments = unit.civInfo.gameInfo.tileMap.values.asSequence()
                .filter { it.improvement == Constants.barbarianEncampment && unit.civInfo.exploredTiles.contains(it.position) }
        val cities = unit.civInfo.cities
        val encampmentsCloseToCities = knownEncampments.filter { cities.any { city -> city.getCenterTile().aerialDistanceTo(it) < 6 } }
                .sortedBy { it.aerialDistanceTo(unit.currentTile) }
        val encampmentToHeadTowards = encampmentsCloseToCities.firstOrNull { unit.movement.canReach(it) }
        if (encampmentToHeadTowards == null) {
            return false
        }
        unit.movement.headTowards(encampmentToHeadTowards)
        return true
    }

    fun tryHealUnit(unit: MapUnit, unitDistanceToTiles: PathsToTilesWithinTurn): Boolean {
        val tilesInDistance = unitDistanceToTiles.keys.filter { unit.movement.canMoveTo(it) }
        if (unitDistanceToTiles.isEmpty()) return true // can't move, so...
        val currentUnitTile = unit.getTile()

        if (tryPillageImprovement(unit, unitDistanceToTiles)) return true

        val tilesByHealingRate = tilesInDistance.groupBy { unit.rankTileForHealing(it) }

        if (tilesByHealingRate.keys.none { it != 0 }) { // We can't heal here at all! We're probably embarked
            val reachableCityTile = unit.civInfo.cities.map { it.getCenterTile() }
                    .sortedBy { it.aerialDistanceTo(unit.currentTile) }
                    .firstOrNull { unit.movement.canReach(it) }
            if (reachableCityTile != null) unit.movement.headTowards(reachableCityTile)
            else wander(unit, unitDistanceToTiles)
            return true
        }

        val bestTilesForHealing = tilesByHealingRate.maxBy { it.key }!!.value
        // within the tiles with best healing rate (say 15), we'll prefer one which has the highest defensive bonuses
        val bestTileForHealing = bestTilesForHealing.maxBy { it.getDefensiveBonus() }!!
        val bestTileForHealingRank = unit.rankTileForHealing(bestTileForHealing)

        if (currentUnitTile != bestTileForHealing
            && bestTileForHealingRank > unit.rankTileForHealing(currentUnitTile))
            unit.movement.moveToTile(bestTileForHealing)

        unit.fortifyIfCan()
        return true
    }

    fun tryPillageImprovement(unit: MapUnit, unitDistanceToTiles: PathsToTilesWithinTurn): Boolean {
        if (unit.type.isCivilian()) return false
        val tileToPillage = unitDistanceToTiles.asSequence()
                .filter { it.value.totalDistance < unit.currentMovement
                        && unit.movement.canMoveTo(it.key) && UnitActions.canPillage(unit, it.key) }
                .maxBy { it.key.getDefensiveBonus() }?.key ?: return false

        if (unit.getTile() != tileToPillage)
            unit.movement.moveToTile(tileToPillage)

        UnitActions.getPillageAction(unit, tileToPillage)?.invoke()
        return true
    }

    fun getBombardTargets(city: CityInfo): Sequence<TileInfo> =
            city.getCenterTile().getTilesInDistance(city.range)
                    .filter { battleHelper.containsAttackableEnemy(it, CityCombatant(city)) }

    /** Move towards the closest attackable enemy of the [unit].
     *
     *  Limited by [CLOSE_ENEMY_TURNS_AWAY_LIMIT] and [CLOSE_ENEMY_TILES_AWAY_LIMIT].
     *  Tiles attack from which would result in instant death of the [unit] are ignored. */
    private fun tryAdvanceTowardsCloseEnemy(unit: MapUnit): Boolean {
        // this can be sped up if we check each layer separately
        val unitDistanceToTiles = unit.movement.getDistanceToTilesWithinTurn(
                unit.getTile().position,
                unit.getMaxMovement() * CLOSE_ENEMY_TURNS_AWAY_LIMIT
        )
        var closeEnemies = battleHelper.getAttackableEnemies(
                unit,
                unitDistanceToTiles,
                tilesToCheck = unit.getTile().getTilesInDistance(CLOSE_ENEMY_TILES_AWAY_LIMIT).toList()
        ).filter {
            // Ignore units that would 1-shot you if you attacked
            BattleDamage().calculateDamageToAttacker(MapUnitCombatant(unit),
                Battle.getMapCombatantOfTile(it.tileToAttack)!!) < unit.health
        }

        if (unit.type.isRanged())
            closeEnemies = closeEnemies.filterNot { it.tileToAttack.isCityCenter() && it.tileToAttack.getCity()!!.health == 1 }

        val closestEnemy = closeEnemies.minBy { it.tileToAttack.aerialDistanceTo(unit.getTile()) }

        if (closestEnemy != null) {
            unit.movement.headTowards(closestEnemy.tileToAttackFrom)
            return true
        }
        return false
    }

    private fun tryAccompanySettlerOrGreatPerson(unit: MapUnit): Boolean {
        val settlerOrGreatPersonToAccompany = unit.civInfo.getCivUnits()
                .firstOrNull {
                    val tile = it.currentTile
                    (it.name == Constants.settler || it.name in GreatPersonManager().statToGreatPersonMapping.values)
                            && tile.militaryUnit == null && unit.movement.canMoveTo(tile) && unit.movement.canReach(tile)
                }
        if (settlerOrGreatPersonToAccompany == null) return false
        unit.movement.headTowards(settlerOrGreatPersonToAccompany.currentTile)
        return true
    }

    private fun tryHeadTowardsEnemyCity(unit: MapUnit): Boolean {
        if (unit.civInfo.cities.isEmpty()) return false

        var enemyCities = unit.civInfo.gameInfo.civilizations
                .filter { unit.civInfo.isAtWarWith(it) }
                .flatMap { it.cities }.asSequence()
                .filter { it.location in unit.civInfo.exploredTiles }

        if (unit.type.isRanged()) // ranged units don't harm capturable cities, waste of a turn
            enemyCities = enemyCities.filterNot { it.health == 1 }

        val closestReachableEnemyCity = enemyCities
                .asSequence().map { it.getCenterTile() }
                .sortedBy { cityCenterTile ->
                    // sort enemy cities by closeness to our cities, and only then choose the first reachable - checking canReach is comparatively very time-intensive!
                    unit.civInfo.cities.asSequence().map { cityCenterTile.aerialDistanceTo(it.getCenterTile()) }.min()!!
                }
                .firstOrNull { unit.movement.canReach(it) }

        if (closestReachableEnemyCity != null) {
            val unitDistanceToTiles = unit.movement.getDistanceToTiles()

            // don't head straight to the city, try to head to landing grounds -
            // this is against tha AI's brilliant plan of having everyone embarked and attacking via sea when unnecessary.
            val tileToHeadTo = closestReachableEnemyCity.getTilesInDistanceRange(3..4)
                    .filter { it.isLand }
                    .sortedBy { it.aerialDistanceTo(unit.currentTile) }
                    .firstOrNull { unit.movement.canReach(it) }

            if (tileToHeadTo != null) // no need to worry, keep going as the movement alg. says
                unit.movement.headTowards(tileToHeadTo)
            else {
                val unitRange = unit.getRange()
                if (unitRange > 2) { // should never be in a bombardable position
                    val tilesInBombardRange = closestReachableEnemyCity.getTilesInDistance(2).toSet()
                    val tileToMoveTo =
                            unitDistanceToTiles.asSequence()
                                    .filter {
                                        it.key.aerialDistanceTo(closestReachableEnemyCity) <=
                                                unitRange && it.key !in tilesInBombardRange
                                    }
                                    .minBy { it.value.totalDistance }?.key

                    // move into position far away enough that the bombard doesn't hurt
                    if (tileToMoveTo != null)
                        unit.movement.headTowards(tileToMoveTo)
                } else {
                    // calculate total damage of units in surrounding 4-spaces from enemy city (so we can attack a city from 2 directions at once)
                    val tilesWithMilitaryUnitsAroundEnemyCity =
                            closestReachableEnemyCity.getTilesInDistance(3)
                                    .filter { it.militaryUnit?.civInfo == unit.civInfo }
                    //todo: use CONSTANT for 20
                    var totalAttackOnCityPerTurn = -20 // cities heal 20 per turn, so anything below that its useless
                    val enemyCityCombatant = CityCombatant(closestReachableEnemyCity.getCity()!!)
                    for (tile in tilesWithMilitaryUnitsAroundEnemyCity) {
                        totalAttackOnCityPerTurn += BattleDamage()
                                .calculateDamageToDefender(MapUnitCombatant(tile.militaryUnit!!),
                                        enemyCityCombatant)
                    }
                    if (totalAttackOnCityPerTurn * 3 > closestReachableEnemyCity.getCity()!!.health) // if we can defeat it in 3 turns with the current units,
                        unit.movement.headTowards(closestReachableEnemyCity) // go for it!
                }
            }

            return true
        }
        return false
    }

    fun tryBombardEnemy(city: CityInfo): Boolean {
        return when {
            city.attackedThisTurn -> false
            else -> {
                val enemy = chooseBombardTarget(city) ?: return false
                Battle.attack(CityCombatant(city), enemy)
                true
            }
        }
    }

    private fun chooseBombardTarget(city: CityInfo): ICombatant? {
        val mappedTargets = getBombardTargets(city).map { Battle.getMapCombatantOfTile(it)!! }
                .filter {
                    val unitType = it.getUnitType()
                    unitType == UnitType.Siege || unitType.isRanged()
                }
<<<<<<< HEAD
                .groupByTo(HashMap()) { it.getUnitType() }
        return (mappedTargets[UnitType.Siege]?.asSequence()
                ?: mappedTargets.values.asSequence().flatMap { it.asSequence() })
                .minBy { it.getHealth() }
=======
                .groupByTo(LinkedHashMap()) { it.getUnitType() }

        val targets = mappedTargets[UnitType.Siege]?.asSequence()
                ?: mappedTargets.values.asSequence().flatMap { it.asSequence() }

        return targets.minBy { it.getHealth() }
>>>>>>> f7c743da
    }

    private fun tryGarrisoningUnit(unit: MapUnit): Boolean {
        if (unit.type.isMelee() || unit.type.isWaterUnit()) return false // don't garrison melee units, they're not that good at it
        val citiesWithoutGarrison = unit.civInfo.cities.filter {
            val centerTile = it.getCenterTile()
            centerTile.militaryUnit == null
            && unit.movement.canMoveTo(centerTile)
        }

        fun isCityThatNeedsDefendingInWartime(city: CityInfo): Boolean {
            if (city.health < city.getMaxHealth()) return true // this city is under attack!
            for (enemyCivCity in unit.civInfo.diplomacy.values
                    .filter { it.diplomaticStatus == DiplomaticStatus.War }
                    .map { it.otherCiv() }.flatMap { it.cities })
                if (city.getCenterTile().aerialDistanceTo(enemyCivCity.getCenterTile()) <= 5) return true // this is an edge city that needs defending
            return false
        }

        val citiesToTry: Sequence<CityInfo>

        if (!unit.civInfo.isAtWar()) {
            if (unit.getTile().isCityCenter()) return true // It's always good to have a unit in the city center, so if you haven't found anyone around to attack, forget it.
            citiesToTry = citiesWithoutGarrison.asSequence()
        } else {
            if (unit.getTile().isCityCenter() &&
                isCityThatNeedsDefendingInWartime(unit.getTile().getCity()!!)) return true

            citiesToTry = citiesWithoutGarrison.asSequence()
                    .filter { isCityThatNeedsDefendingInWartime(it) }
        }

        val closestReachableCityNeedsDefending = citiesToTry
                .sortedBy { it.getCenterTile().aerialDistanceTo(unit.currentTile) }
                .firstOrNull { unit.movement.canReach(it.getCenterTile()) }
        if (closestReachableCityNeedsDefending == null) return false
        unit.movement.headTowards(closestReachableCityNeedsDefending.getCenterTile())
        return true
    }

    /** This is what a unit with the 'explore' action does.
     It also explores, but also has other functions, like healing if necessary. */
    fun automatedExplore(unit: MapUnit) {
        val unitDistanceToTiles = unit.movement.getDistanceToTiles()
        if (tryGoToRuin(unit, unitDistanceToTiles) && unit.currentMovement == 0f) return
        if (unit.health < 80 && tryHealUnit(unit, unitDistanceToTiles)) return
        if (tryExplore(unit, unit.movement.getDistanceToTiles())) return
        unit.civInfo.addNotification("[${unit.name}] finished exploring.", unit.currentTile.position, Color.GRAY)
    }
}<|MERGE_RESOLUTION|>--- conflicted
+++ resolved
@@ -9,10 +9,7 @@
 import com.unciv.logic.map.MapUnit
 import com.unciv.logic.map.PathsToTilesWithinTurn
 import com.unciv.logic.map.TileInfo
-<<<<<<< HEAD
-=======
 import com.unciv.models.UnitActionType
->>>>>>> f7c743da
 import com.unciv.models.ruleset.unit.UnitType
 import com.unciv.ui.worldscreen.unit.UnitActions
 
@@ -339,19 +336,12 @@
                     val unitType = it.getUnitType()
                     unitType == UnitType.Siege || unitType.isRanged()
                 }
-<<<<<<< HEAD
                 .groupByTo(HashMap()) { it.getUnitType() }
-        return (mappedTargets[UnitType.Siege]?.asSequence()
-                ?: mappedTargets.values.asSequence().flatMap { it.asSequence() })
-                .minBy { it.getHealth() }
-=======
-                .groupByTo(LinkedHashMap()) { it.getUnitType() }
 
         val targets = mappedTargets[UnitType.Siege]?.asSequence()
                 ?: mappedTargets.values.asSequence().flatMap { it.asSequence() }
 
         return targets.minBy { it.getHealth() }
->>>>>>> f7c743da
     }
 
     private fun tryGarrisoningUnit(unit: MapUnit): Boolean {
