package com.unciv.logic.automation

import com.unciv.Constants
import com.unciv.logic.battle.*
import com.unciv.logic.city.CityInfo
import com.unciv.logic.civilization.ReligionState
import com.unciv.logic.civilization.diplomacy.DiplomaticStatus
import com.unciv.logic.map.MapUnit
import com.unciv.logic.map.TileInfo
import com.unciv.models.ruleset.unique.UniqueType
import com.unciv.ui.worldscreen.unit.UnitActions

object UnitAutomation {

    private const val CLOSE_ENEMY_TILES_AWAY_LIMIT = 5
    private const val CLOSE_ENEMY_TURNS_AWAY_LIMIT = 3f

    private fun isGoodTileToExplore(unit: MapUnit, tile: TileInfo): Boolean {
        return unit.movement.canMoveTo(tile)
                && (tile.getOwner() == null || !tile.getOwner()!!.isCityState())
                && tile.neighbors.any { it.position !in unit.civInfo.exploredTiles }
                && (!unit.civInfo.isCityState() || tile.neighbors.any { it.getOwner() == unit.civInfo }) // Don't want city-states exploring far outside their borders
                && unit.getDamageFromTerrain(tile) <= 0    // Don't take unnecessary damage
                && unit.movement.canReach(tile) // expensive, evaluate last
    }

    internal fun tryExplore(unit: MapUnit): Boolean {
        if (tryGoToRuinAndEncampment(unit) && (unit.currentMovement == 0f || unit.isDestroyed)) return true

        val explorableTilesThisTurn =
                unit.movement.getDistanceToTiles().keys.filter { isGoodTileToExplore(unit, it) }
        if (explorableTilesThisTurn.any()) {
            val bestTile = explorableTilesThisTurn
                .sortedByDescending { it.height }  // secondary sort is by 'how far can you see'
                .maxByOrNull { it.aerialDistanceTo(unit.currentTile) }!! // primary sort is by 'how far can you go'
            unit.movement.headTowards(bestTile)
            return true
        }

        // Nothing immediate, lets look further. Number increases exponentially with distance - at 10 this took a looong time
        for (tile in unit.currentTile.getTilesInDistance(5))
            if (isGoodTileToExplore(unit, tile)) {
                unit.movement.headTowards(tile)
                return true
            }
        return false
    }

    private fun tryGoToRuinAndEncampment(unit: MapUnit): Boolean {
        if (!unit.civInfo.isMajorCiv()) return false // barbs don't have anything to do in ruins

        val tileWithRuinOrEncampment = unit.viewableTiles
            .firstOrNull {
                (
                        (it.improvement != null && it.getTileImprovement()!!.isAncientRuinsEquivalent())
                                || it.improvement == Constants.barbarianEncampment
                        )
                        && unit.movement.canMoveTo(it)
            } ?: return false
<<<<<<< HEAD
        val firstPath = unit.movement.getShortestPath(tileWithRuinOrEncampment)
        if (firstPath.isNotEmpty())
            unit.movement.headTowards(firstPath[0])
=======
        unit.movement.headTowards(tileWithRuinOrEncampment)
>>>>>>> 8f0e64e0
        return true
    }

    // "Fog busting" is a strategy where you put your units slightly outside your borders to discourage barbarians from spawning
    private fun tryFogBust(unit: MapUnit): Boolean {
        if (!Automation.afraidOfBarbarians(unit.civInfo)) return false // Not if we're not afraid

        val reachableTilesThisTurn =
                unit.movement.getDistanceToTiles().keys.filter { isGoodTileForFogBusting(unit, it) }
        if (reachableTilesThisTurn.any()) {
            unit.movement.headTowards(reachableTilesThisTurn.random()) // Just pick one
            return true
        }

        // Nothing immediate, lets look further. Number increases exponentially with distance - at 10 this took a looong time
        for (tile in unit.currentTile.getTilesInDistance(5))
            if (isGoodTileForFogBusting(unit, tile)) {
                unit.movement.headTowards(tile)
                return true
            }
        return false
    }

    private fun isGoodTileForFogBusting(unit: MapUnit, tile: TileInfo): Boolean {
        return unit.movement.canMoveTo(tile)
                && tile.getOwner() == null
                && tile.neighbors.all { it.getOwner() == null }
                && tile.position in unit.civInfo.exploredTiles
                && tile.getTilesInDistance(2).any { it.getOwner() == unit.civInfo }
                && unit.getDamageFromTerrain(tile) <= 0
                && unit.movement.canReach(tile) // expensive, evaluate last
    }

    @JvmStatic
    fun wander(unit: MapUnit, stayInTerritory: Boolean = false) {
        val unitDistanceToTiles = unit.movement.getDistanceToTiles()
        val reachableTiles = unitDistanceToTiles
                .filter { unit.movement.canMoveTo(it.key) && unit.movement.canReach(it.key) }

        val reachableTilesMaxWalkingDistance = reachableTiles
                .filter { it.value.totalDistance == unit.currentMovement
                        && unit.getDamageFromTerrain(it.key) <= 0 // Don't end turn on damaging terrain for no good reason
                        && (!stayInTerritory || it.key.getOwner() == unit.civInfo) }
        if (reachableTilesMaxWalkingDistance.any()) unit.movement.moveToTile(reachableTilesMaxWalkingDistance.toList().random().first)
        else if (reachableTiles.any()) unit.movement.moveToTile(reachableTiles.keys.random())
    }

    internal fun tryUpgradeUnit(unit: MapUnit): Boolean {
        if (unit.baseUnit.upgradesTo == null) return false
        val upgradedUnit = unit.getUnitToUpgradeTo()
        if (!upgradedUnit.isBuildable(unit.civInfo)) return false // for resource reasons, usually

        if (upgradedUnit.getResourceRequirements().keys.any { !unit.baseUnit.requiresResource(it) }) {
            // The upgrade requires new resource types, so check if we are willing to invest them
            if (!Automation.allowSpendingResource(unit.civInfo, upgradedUnit)) return false
        }

        val upgradeAction = UnitActions.getUpgradeAction(unit)
            ?: return false

        upgradeAction.action?.invoke()
        return unit.isDestroyed // a successful upgrade action will destroy this unit
    }

    fun automateUnitMoves(unit: MapUnit) {
        if (unit.civInfo.isBarbarian())
            throw IllegalStateException("Barbarians is not allowed here.")

        // Might die next turn - move!
        if (unit.health <= unit.getDamageFromTerrain() && tryHealUnit(unit)) return

        if (unit.isCivilian()) {
            if (tryRunAwayIfNeccessary(unit)) return

            if (unit.hasUnique(UniqueType.FoundCity))
                return SpecificUnitAutomation.automateSettlerActions(unit)

            if (unit.hasUniqueToBuildImprovements)
                return WorkerAutomation.automateWorkerAction(unit)

            if (unit.hasUnique(UniqueType.MayFoundReligion)
                && unit.civInfo.religionManager.religionState < ReligionState.Religion
                && unit.civInfo.religionManager.mayFoundReligionAtAll(unit)
            )
                return SpecificUnitAutomation.foundReligion(unit)

            if (unit.hasUnique(UniqueType.MayEnhanceReligion)
                && unit.civInfo.religionManager.religionState < ReligionState.EnhancedReligion
                && unit.civInfo.religionManager.mayEnhanceReligionAtAll(unit)
            )
                return SpecificUnitAutomation.enhanceReligion(unit)

            if (unit.hasUnique(UniqueType.CreateWaterImprovements))
                return SpecificUnitAutomation.automateWorkBoats(unit)

            // We try to add any unit in the capital we can, though that might not always be desirable
            // For now its a simple option to allow AI to win a science victory again
            if (unit.hasUnique(UniqueType.AddInCapital))
                return SpecificUnitAutomation.automateAddInCapital(unit)

            //todo this now supports "Great General"-like mod units not combining 'aura' and citadel
            // abilities, but not additional capabilities if automation finds no use for those two
            if (unit.hasStrengthBonusInRadiusUnique && SpecificUnitAutomation.automateGreatGeneral(unit))
                return
            if (unit.hasCitadelPlacementUnique && SpecificUnitAutomation.automateCitadelPlacer(unit))
                return
            if (unit.hasCitadelPlacementUnique || unit.hasStrengthBonusInRadiusUnique)
                return SpecificUnitAutomation.automateGreatGeneralFallback(unit)

            if (unit.getMatchingUniques(UniqueType.CanActionSeveralTimes).any{ it.params[0] == "Spread Religion" }
                    && unit.civInfo.religionManager.maySpreadReligionAtAll(unit))
                return SpecificUnitAutomation.automateMissionary(unit)

            if (unit.hasUnique(UniqueType.PreventSpreadingReligion))
                return SpecificUnitAutomation.automateInquisitor(unit)

            if (unit.hasUnique(UniqueType.ConstructImprovementConsumingUnit)
                    || (unit.hasUnique(UniqueType.CanConstructIfNoOtherActions)
                            && unit.religiousActionsUnitCanDo().all { unit.abilityUsesLeft[it] == unit.maxAbilityUses[it] }))
            // catch great prophet for civs who can't found/enhance/spread religion
                return SpecificUnitAutomation.automateImprovementPlacer(unit) // includes great people plus moddable units


            // ToDo: automation of great people skills (may speed up construction, provides a science boost, etc.)

            return // The AI doesn't know how to handle unknown civilian units
        }

        if (unit.baseUnit.isAirUnit() && unit.canIntercept())
            return SpecificUnitAutomation.automateFighter(unit)

        if (unit.baseUnit.isAirUnit())
            return SpecificUnitAutomation.automateBomber(unit)

        if (unit.baseUnit.isNuclearWeapon())
            return SpecificUnitAutomation.automateNukes(unit)

        if (unit.hasUnique(UniqueType.SelfDestructs))
            return SpecificUnitAutomation.automateMissile(unit)

        if (tryGoToRuinAndEncampment(unit)) {
            if (unit.currentMovement == 0f) return
        }

        if (tryUpgradeUnit(unit)) return

        // Accompany settlers
        if (tryAccompanySettlerOrGreatPerson(unit)) return

        if (tryHeadTowardsSiegedCity(unit)) return

        if (unit.health < 50 && tryHealUnit(unit)) return // do nothing but heal

        // if a embarked melee unit can land and attack next turn, do not attack from water.
        if (BattleHelper.tryDisembarkUnitToAttackPosition(unit)) return

        // if there is an attackable unit in the vicinity, attack!
        if (tryAttacking(unit)) return

        if (tryTakeBackCapturedCity(unit)) return

        if (tryGarrisoningUnit(unit)) return

        if (unit.health < 80 && tryHealUnit(unit)) return

        // move towards the closest reasonably attackable enemy unit within 3 turns of movement (and 5 tiles range)
        if (tryAdvanceTowardsCloseEnemy(unit)) return

        if (unit.health < 100 && tryHealUnit(unit)) return

        // Focus all units without a specific target on the enemy city closest to one of our cities
        if (tryHeadTowardsEnemyCity(unit)) return

        if (tryHeadTowardsEncampment(unit)) return

        // else, try to go to unreached tiles
        if (tryExplore(unit)) return

        if (tryFogBust(unit)) return

        // Idle CS units should wander so they don't obstruct players so much
        if (unit.civInfo.isCityState())
            wander(unit, stayInTerritory = true)
    }

    /** @return true only if the unit has 0 movement left */
    private fun tryAttacking(unit: MapUnit): Boolean {
        for (attackNumber in unit.attacksThisTurn until unit.maxAttacksPerTurn()) {
            if (BattleHelper.tryAttackNearbyEnemy(unit)) return true
        }
        return false
    }

    private fun tryHeadTowardsEncampment(unit: MapUnit): Boolean {
        if (unit.hasUnique(UniqueType.SelfDestructs)) return false // don't use single-use units against barbarians...
        val knownEncampments = unit.civInfo.gameInfo.tileMap.values.asSequence()
                .filter { it.improvement == Constants.barbarianEncampment && unit.civInfo.exploredTiles.contains(it.position) }
        val cities = unit.civInfo.cities
        val encampmentsCloseToCities = knownEncampments.filter { cities.any { city -> city.getCenterTile().aerialDistanceTo(it) < 6 } }
                .sortedBy { it.aerialDistanceTo(unit.currentTile) }
        val encampmentToHeadTowards = encampmentsCloseToCities.firstOrNull { unit.movement.canReach(it) }
            ?: return false
        unit.movement.headTowards(encampmentToHeadTowards)
        return true
    }

    private fun tryHealUnit(unit: MapUnit): Boolean {
        if (unit.baseUnit.isRanged() && unit.hasUnique(UniqueType.HealsEvenAfterAction))
            return false // will heal anyway, and attacks don't hurt

        if (tryPillageImprovement(unit)) return true
        val unitDistanceToTiles = unit.movement.getDistanceToTiles()
        if (unitDistanceToTiles.isEmpty()) return true // can't move, so...

        val currentUnitTile = unit.getTile()

        val nearbyRangedEnemyUnits = unit.currentTile.getTilesInDistance(3)
                .flatMap { tile -> tile.getUnits().filter { unit.civInfo.isAtWarWith(it.civInfo) } }

        val tilesInRangeOfAttack = nearbyRangedEnemyUnits
                .flatMap { it.getTile().getTilesInDistance(it.getRange()) }

        val tilesWithinBombardmentRange = unit.currentTile.getTilesInDistance(3)
                .filter { it.isCityCenter() && it.getCity()!!.civInfo.isAtWarWith(unit.civInfo) }
                .flatMap { it.getTilesInDistance(it.getCity()!!.range) }

        val tilesWithTerrainDamage = unit.currentTile.getTilesInDistance(3)
                .filter { unit.getDamageFromTerrain(it) > 0 }

        val dangerousTiles = (tilesInRangeOfAttack + tilesWithinBombardmentRange + tilesWithTerrainDamage).toHashSet()


        val viableTilesForHealing = unitDistanceToTiles.keys
                .filter { it !in dangerousTiles && unit.movement.canMoveTo(it) }
        val tilesByHealingRate = viableTilesForHealing.groupBy { unit.rankTileForHealing(it) }

        if (tilesByHealingRate.keys.all { it == 0 }) { // We can't heal here at all! We're probably embarked
            if (!unit.baseUnit.movesLikeAirUnits()) {
                val reachableCityTile = unit.civInfo.cities.asSequence()
                    .map { it.getCenterTile() }
                    .sortedBy { it.aerialDistanceTo(unit.currentTile) }
                    .firstOrNull { unit.movement.canReach(it) }
                if (reachableCityTile != null) unit.movement.headTowards(reachableCityTile)
                else wander(unit)
                return true
            }
            // Try to get closer to an empty city
            val emptyCities = unit.civInfo.cities.asSequence()
                .map { it.getCenterTile() }
                .filter { unit.movement.canMoveTo(it) }
            if (emptyCities.none()) return false // Nowhere to move to heal

            val nextTileToMove = unitDistanceToTiles.keys
                .filter { unit.movement.canMoveTo(it) }
                .minByOrNull { tile ->
                    emptyCities.minOf { city ->
                        city.aerialDistanceTo(tile)
                    }
                } ?: return false

            unit.movement.moveToTile(nextTileToMove)
            return true
        }

        val bestTilesForHealing = tilesByHealingRate.maxByOrNull { it.key }!!.value
        val bestTileForHealing = bestTilesForHealing.maxByOrNull { it.getDefensiveBonus() }!!
        val bestTileForHealingRank = unit.rankTileForHealing(bestTileForHealing)

        if (currentUnitTile != bestTileForHealing
                && bestTileForHealingRank > unit.rankTileForHealing(currentUnitTile) - unit.getDamageFromTerrain())
            unit.movement.moveToTile(bestTileForHealing)

        unit.fortifyIfCan()
        return true
    }

    fun tryPillageImprovement(unit: MapUnit): Boolean {
        if (unit.isCivilian()) return false
        val unitDistanceToTiles = unit.movement.getDistanceToTiles()
        val tilesThatCanWalkToAndThenPillage = unitDistanceToTiles
            .filter { it.value.totalDistance < unit.currentMovement }.keys
            .filter { unit.movement.canMoveTo(it) && UnitActions.canPillage(unit, it) }

        if (tilesThatCanWalkToAndThenPillage.isEmpty()) return false
        val tileToPillage = tilesThatCanWalkToAndThenPillage.maxByOrNull { it.getDefensiveBonus() }!!
        if (unit.getTile() != tileToPillage)
            unit.movement.moveToTile(tileToPillage)

        UnitActions.getPillageAction(unit)?.action?.invoke()
        return unit.currentMovement == 0f
    }

    fun getBombardTargets(city: CityInfo): Sequence<TileInfo> =
            city.getCenterTile().getTilesInDistance(city.range)
                    .filter { BattleHelper.containsAttackableEnemy(it, CityCombatant(city)) }

    /** Move towards the closest attackable enemy of the [unit].
     *
     *  Limited by [CLOSE_ENEMY_TURNS_AWAY_LIMIT] and [CLOSE_ENEMY_TILES_AWAY_LIMIT].
     *  Tiles attack from which would result in instant death of the [unit] are ignored. */
    private fun tryAdvanceTowardsCloseEnemy(unit: MapUnit): Boolean {
        // this can be sped up if we check each layer separately
        val unitDistanceToTiles = unit.movement.getDistanceToTilesWithinTurn(
                unit.getTile().position,
                unit.getMaxMovement() * CLOSE_ENEMY_TURNS_AWAY_LIMIT
        )
        var closeEnemies = BattleHelper.getAttackableEnemies(
                unit,
                unitDistanceToTiles,
                tilesToCheck = unit.getTile().getTilesInDistance(CLOSE_ENEMY_TILES_AWAY_LIMIT).toList()
        ).filter {
            // Ignore units that would 1-shot you if you attacked. Account for taking terrain damage after the fact.
            BattleDamage.calculateDamageToAttacker(
                MapUnitCombatant(unit),
                Battle.getMapCombatantOfTile(it.tileToAttack)!!
            )
                    + unit.getDamageFromTerrain(it.tileToAttackFrom) < unit.health
        }

        if (unit.baseUnit.isRanged())
            closeEnemies = closeEnemies.filterNot { it.tileToAttack.isCityCenter() && it.tileToAttack.getCity()!!.health == 1 }

        val closestEnemy = closeEnemies.filter { unit.getDamageFromTerrain(it.tileToAttackFrom) <= 0 }  // Don't attack from a mountain
                                        .minByOrNull { it.tileToAttack.aerialDistanceTo(unit.getTile()) }

        if (closestEnemy != null) {
            unit.movement.headTowards(closestEnemy.tileToAttackFrom)
            return true
        }
        return false
    }

    private fun tryAccompanySettlerOrGreatPerson(unit: MapUnit): Boolean {
        val settlerOrGreatPersonToAccompany = unit.civInfo.getCivUnits()
            .firstOrNull {
                val tile = it.currentTile
                it.isCivilian() &&
                        (it.hasUnique(UniqueType.FoundCity) || unit.isGreatPerson())
                        && tile.militaryUnit == null && unit.movement.canMoveTo(tile) && unit.movement.canReach(tile)
            } ?: return false
        unit.movement.headTowards(settlerOrGreatPersonToAccompany.currentTile)
        return true
    }

    private fun tryHeadTowardsSiegedCity(unit: MapUnit): Boolean {
        val siegedCities = unit.civInfo.cities
                .asSequence()
                .filter {
                    unit.civInfo == it.civInfo &&
                            it.health < it.getMaxHealth() * 0.75
                } //Weird health issues and making sure that not all forces move to good defenses

        if (siegedCities.any { it.getCenterTile().aerialDistanceTo(unit.getTile()) <= 2 })
            return false

        val reachableTileNearSiegedCity = siegedCities
                .flatMap { it.getCenterTile().getTilesAtDistance(2) }
                .sortedBy { it.aerialDistanceTo(unit.currentTile) }
                .firstOrNull { unit.movement.canMoveTo(it) && unit.movement.canReach(it)
                        && unit.getDamageFromTerrain(it) <= 0 } // Avoid ending up on damaging terrain

        if (reachableTileNearSiegedCity != null) {
            unit.movement.headTowards(reachableTileNearSiegedCity)
        }
        return unit.currentMovement == 0f
    }

    fun tryHeadTowardsEnemyCity(unit: MapUnit): Boolean {
        if (unit.civInfo.cities.isEmpty()) return false

        // only focus on *attacking* 1 enemy at a time otherwise you'll lose on both fronts

        val enemies = unit.civInfo.getKnownCivs()
            .filter { unit.civInfo.isAtWarWith(it) && it.cities.isNotEmpty() }

        val closestEnemyCity = enemies
            .map { NextTurnAutomation.getClosestCities(unit.civInfo, it) }
            .filterNotNull()
            .minByOrNull { it.aerialDistance }?.city2
          ?: return false // no attackable cities found

        // Our main attack target is the closest city, but we're fine with deviating from that a bit
        var enemyCitiesByPriority = closestEnemyCity.civInfo.cities
            .associateWith { it.getCenterTile().aerialDistanceTo(closestEnemyCity.getCenterTile()) }
            .filterNot { it.value > 10 } // anything 10 tiles away from the target is irrelevant
            .asSequence().sortedBy { it.value }.map { it.key } // sort the list by closeness to target - least is best!

        if (unit.baseUnit.isRanged()) // ranged units don't harm capturable cities, waste of a turn
            enemyCitiesByPriority = enemyCitiesByPriority.filterNot { it.health == 1 }

        val closestReachableEnemyCity = enemyCitiesByPriority
                .firstOrNull { unit.movement.canReach(it.getCenterTile()) }

        if (closestReachableEnemyCity != null) {
            return headTowardsEnemyCity(unit, closestReachableEnemyCity.getCenterTile())
        }
        return false
    }


    private fun headTowardsEnemyCity(unit: MapUnit, closestReachableEnemyCity: TileInfo): Boolean {
        val unitDistanceToTiles = unit.movement.getDistanceToTiles()
        val unitRange = unit.getRange()

        if (unitRange > 2) { // long-ranged unit, should never be in a bombardable position
            val tilesInBombardRange = closestReachableEnemyCity.getTilesInDistance(2).toSet()
            val tileToMoveTo =
                    unitDistanceToTiles.asSequence()
                            .filter {
                                it.key.aerialDistanceTo(closestReachableEnemyCity) <=
                                        unitRange && it.key !in tilesInBombardRange
                                        && unit.getDamageFromTerrain(it.key) <= 0 // Don't set up on a mountain
                            }
                        .minByOrNull { it.value.totalDistance }?.key

            // move into position far away enough that the bombard doesn't hurt
            if (tileToMoveTo != null) {
                unit.movement.headTowards(tileToMoveTo)
                return true
            }
            return false
        }

        val numberOfUnitsAroundCity = closestReachableEnemyCity.getTilesInDistance(4)
                .count { it.militaryUnit != null && it.militaryUnit!!.civInfo == unit.civInfo }

        if (numberOfUnitsAroundCity < 3) {
            // don't head straight to the city, try to head to landing grounds -
            // this is against tha AI's brilliant plan of having everyone embarked and attacking via sea when unnecessary.
            val tileToHeadTo = closestReachableEnemyCity.getTilesInDistanceRange(3..4)
                    .filter { it.isLand && unit.getDamageFromTerrain(it) <= 0 } // Don't head for hurty terrain
                    .sortedBy { it.aerialDistanceTo(unit.currentTile) }
                    .firstOrNull { (unit.movement.canMoveTo(it) || it == unit.currentTile) && unit.movement.canReach(it) }

            if (tileToHeadTo != null) { // no need to worry, keep going as the movement alg. says
                unit.movement.headTowards(tileToHeadTo)
            }
            return true
        }

        unit.movement.headTowards(closestReachableEnemyCity) // go for it!

        return true
    }

    fun tryEnterOwnClosestCity(unit: MapUnit): Boolean {
        val closestCity = unit.civInfo.cities
            .asSequence()
            .sortedBy { it.getCenterTile().aerialDistanceTo(unit.getTile()) }
            .firstOrNull { unit.movement.canReach(it.getCenterTile()) }
          ?: return false // Panic!

        unit.movement.headTowards(closestCity.getCenterTile())
        return true
    }

    fun tryBombardEnemy(city: CityInfo): Boolean {
        if (!city.canBombard()) return false
        val enemy = chooseBombardTarget(city)
            ?: return false
        Battle.attack(CityCombatant(city), enemy)
        return true
    }

    private fun chooseBombardTarget(city: CityInfo): ICombatant? {
        var targets = getBombardTargets(city).map { Battle.getMapCombatantOfTile(it)!! }
        if (targets.none()) return null

        val siegeUnits = targets
                .filter { it is MapUnitCombatant && it.unit.baseUnit.isProbablySiegeUnit() }
        if (siegeUnits.any()) targets = siegeUnits
        else {
            val rangedUnits = targets
                    .filter { it.isRanged() }
            if (rangedUnits.any()) targets = rangedUnits
        }
        return targets.minByOrNull { it.getHealth() }
    }

    private fun tryTakeBackCapturedCity(unit: MapUnit): Boolean {
        var capturedCities = unit.civInfo.getKnownCivs().asSequence()
                .flatMap { it.cities.asSequence() }
                .filter {
                    unit.civInfo.isAtWarWith(it.civInfo) &&
                            unit.civInfo.civName == it.foundingCiv &&
                            it.isInResistance() &&
                            it.health < it.getMaxHealth()
                } //Most likely just been captured


        if (unit.baseUnit.isRanged()) // ranged units don't harm capturable cities, waste of a turn
            capturedCities = capturedCities.filterNot { it.health == 1 }

        val closestReachableCapturedCity = capturedCities
                .map { it.getCenterTile() }
                .sortedBy { it.aerialDistanceTo(unit.getTile()) }
                .firstOrNull { unit.movement.canReach(it) }

        if (closestReachableCapturedCity != null) {
            return headTowardsEnemyCity(unit, closestReachableCapturedCity)
        }
        return false

    }

    private fun tryGarrisoningUnit(unit: MapUnit): Boolean {
        if (unit.baseUnit.isMelee() || unit.baseUnit.isWaterUnit()) return false // don't garrison melee units, they're not that good at it
        val citiesWithoutGarrison = unit.civInfo.cities.filter {
            val centerTile = it.getCenterTile()
            centerTile.militaryUnit == null
                    && unit.movement.canMoveTo(centerTile)
        }

        fun isCityThatNeedsDefendingInWartime(city: CityInfo): Boolean {
            if (city.health < city.getMaxHealth()) return true // this city is under attack!
            for (enemyCivCity in unit.civInfo.diplomacy.values
                    .filter { it.diplomaticStatus == DiplomaticStatus.War }
                    .map { it.otherCiv() }.flatMap { it.cities })
                if (city.getCenterTile().aerialDistanceTo(enemyCivCity.getCenterTile()) <= 5) return true // this is an edge city that needs defending
            return false
        }

        val citiesToTry = if (!unit.civInfo.isAtWar()) {
            if (unit.getTile().isCityCenter()) return true // It's always good to have a unit in the city center, so if you haven't found anyone around to attack, forget it.
            citiesWithoutGarrison.asSequence()
        } else {
            if (unit.getTile().isCityCenter() &&
                    isCityThatNeedsDefendingInWartime(unit.getTile().getCity()!!)) return true
            citiesWithoutGarrison.asSequence()
                    .filter { isCityThatNeedsDefendingInWartime(it) }
        }

        val closestReachableCityNeedsDefending = citiesToTry
            .sortedBy { it.getCenterTile().aerialDistanceTo(unit.currentTile) }
            .firstOrNull { unit.movement.canReach(it.getCenterTile()) }
            ?: return false
        unit.movement.headTowards(closestReachableCityNeedsDefending.getCenterTile())
        return true
    }

    /** This is what a unit with the 'explore' action does.
    It also explores, but also has other functions, like healing if necessary. */
    fun automatedExplore(unit: MapUnit) {
        if (tryGoToRuinAndEncampment(unit) && (unit.currentMovement == 0f || unit.isDestroyed)) return
        if (unit.health < 80 && tryHealUnit(unit)) return
        if (tryExplore(unit)) return
        unit.civInfo.addNotification("${unit.shortDisplayName()} finished exploring.", unit.currentTile.position, unit.name, "OtherIcons/Sleep")
        unit.action = null
    }

    /** Returns whether the civilian spends its turn hiding and not moving */
    private fun tryRunAwayIfNeccessary(unit: MapUnit): Boolean {
        // This is a little 'Bugblatter Beast of Traal': Run if we can attack an enemy
        // Cheaper than determining which enemies could attack us next turn
        //todo - stay when we're stacked with a good military unit???
        val enemyUnitsInWalkingDistance = unit.movement.getDistanceToTiles().keys
            .filter { containsEnemyMilitaryUnit(unit, it) }

        if (enemyUnitsInWalkingDistance.isNotEmpty() && !unit.baseUnit.isMilitary()) {
            if (unit.getTile().militaryUnit == null && !unit.getTile().isCityCenter())
                runAway(unit)

            return true
        }

        return false
    }

    fun runAway(unit: MapUnit) {
        val reachableTiles = unit.movement.getDistanceToTiles()
        val enterableCity = reachableTiles.keys
            .firstOrNull { it.isCityCenter() && unit.movement.canMoveTo(it) }
        if (enterableCity != null) {
            unit.movement.moveToTile(enterableCity)
            return
        }
        val defensiveUnit = reachableTiles.keys
            .firstOrNull {
                it.militaryUnit != null && it.militaryUnit!!.civInfo == unit.civInfo && it.civilianUnit == null
            }
        if (defensiveUnit != null) {
            unit.movement.moveToTile(defensiveUnit)
            return
        }
        val tileFurthestFromEnemy = reachableTiles.keys
            .filter { unit.movement.canMoveTo(it) && unit.getDamageFromTerrain(it) < unit.health }
            .maxByOrNull { countDistanceToClosestEnemy(unit, it) }
            ?: return // can't move anywhere!
        unit.movement.moveToTile(tileFurthestFromEnemy)
    }


    private fun countDistanceToClosestEnemy(unit: MapUnit, tile: TileInfo): Int {
        for (i in 1..3)
            if (tile.getTilesAtDistance(i).any { containsEnemyMilitaryUnit(unit, it) })
                return i
        return 4
    }

    private fun containsEnemyMilitaryUnit(unit: MapUnit, tileInfo: TileInfo) =
        tileInfo.militaryUnit != null
        && tileInfo.militaryUnit!!.civInfo.isAtWarWith(unit.civInfo)

}<|MERGE_RESOLUTION|>--- conflicted
+++ resolved
@@ -57,13 +57,10 @@
                         )
                         && unit.movement.canMoveTo(it)
             } ?: return false
-<<<<<<< HEAD
         val firstPath = unit.movement.getShortestPath(tileWithRuinOrEncampment)
         if (firstPath.isNotEmpty())
             unit.movement.headTowards(firstPath[0])
-=======
         unit.movement.headTowards(tileWithRuinOrEncampment)
->>>>>>> 8f0e64e0
         return true
     }
 
