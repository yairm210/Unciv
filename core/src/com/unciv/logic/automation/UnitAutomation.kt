package com.unciv.logic.automation

import com.badlogic.gdx.graphics.Color
import com.unciv.Constants
import com.unciv.logic.battle.*
import com.unciv.logic.city.CityInfo
import com.unciv.logic.civilization.GreatPersonManager
import com.unciv.logic.civilization.diplomacy.DiplomaticStatus
import com.unciv.logic.map.MapUnit
import com.unciv.logic.map.PathsToTilesWithinTurn
import com.unciv.logic.map.TileInfo
import com.unciv.models.ruleset.unit.UnitType
import com.unciv.ui.worldscreen.unit.UnitActions

class UnitAutomation {

    companion object {
        const val CLOSE_ENEMY_TILES_AWAY_LIMIT = 5
        const val CLOSE_ENEMY_TURNS_AWAY_LIMIT = 3f

        internal fun tryExplore(unit: MapUnit, unitDistanceToTiles: PathsToTilesWithinTurn): Boolean {
            if (tryGoToRuin(unit, unitDistanceToTiles) && unit.currentMovement == 0f) return true

            for (tile in unit.currentTile.getTilesInDistance(10))
                if (unit.movement.canMoveTo(tile) && tile.position !in unit.civInfo.exploredTiles
                        && unit.movement.canReach(tile)
                        && (tile.getOwner() == null || !tile.getOwner()!!.isCityState())) {
                    unit.movement.headTowards(tile)
                    return true
                }
            return false
        }

        private fun tryGoToRuin(unit: MapUnit, unitDistanceToTiles: PathsToTilesWithinTurn): Boolean {
            if (!unit.civInfo.isMajorCiv()) return false // barbs don't have anything to do in ruins
            val tileWithRuin = unitDistanceToTiles.keys
                    .firstOrNull {
                        it.improvement == Constants.ancientRuins && unit.movement.canMoveTo(it)
                    }
            if (tileWithRuin == null)
                return false
            unit.movement.moveToTile(tileWithRuin)
            return true
        }

        @JvmStatic
        fun wander(unit: MapUnit, unitDistanceToTiles: PathsToTilesWithinTurn) {
            val reachableTiles = unitDistanceToTiles
                    .filter { unit.movement.canMoveTo(it.key) && unit.movement.canReach(it.key) }

            val reachableTilesMaxWalkingDistance = reachableTiles.filter { it.value.totalDistance == unit.currentMovement }
            if (reachableTilesMaxWalkingDistance.any()) unit.movement.moveToTile(reachableTilesMaxWalkingDistance.toList().random().first)
            else if (reachableTiles.any()) unit.movement.moveToTile(reachableTiles.keys.random())
        }

        internal fun tryUpgradeUnit(unit: MapUnit): Boolean {
            val upgradesTo = unit.baseUnit().upgradesTo ?: return false

            val upgradedUnit = unit.civInfo.gameInfo.ruleSet.units.getValue(upgradesTo)
            if (!upgradedUnit.isBuildable(unit.civInfo)) return false

            val upgradeAction = UnitActions.getUpgradeAction(unit, unit.getTile(), upgradedUnit, 0)
                    ?: return false

            upgradeAction.invoke()
            return true
        }
    }

    private val battleHelper = BattleHelper()

    fun automateUnitMoves(unit: MapUnit) {
        if (unit.civInfo.isBarbarian()) {
            throw IllegalStateException("Barbarians is not allowed here.")
        }

        if (unit.name == Constants.settler) {
            return SpecificUnitAutomation().automateSettlerActions(unit)
        }

        if (unit.name == Constants.worker) {
            return WorkerAutomation(unit).automateWorkerAction()
        }

        if (unit.name == "Work Boats") {
            return SpecificUnitAutomation().automateWorkBoats(unit)
        }

        if (unit.name == Constants.greatGeneral || unit.baseUnit.replaces == Constants.greatGeneral)
            return SpecificUnitAutomation().automateGreatGeneral(unit)

        if (unit.type == UnitType.Fighter)
            return SpecificUnitAutomation().automateFighter(unit)

        if (unit.type == UnitType.Bomber)
            return SpecificUnitAutomation().automateBomber(unit)

        if (unit.type == UnitType.Missile)
            return SpecificUnitAutomation().automateMissile(unit)

        if (unit.name.startsWith("Great")
            && unit.name in GreatPersonManager().statToGreatPersonMapping.values) { // So "Great War Infantry" isn't caught here
            return SpecificUnitAutomation().automateGreatPerson(unit)
        }

        var unitDistanceToTiles = unit.movement.getDistanceToTiles()

        if (tryGoToRuin(unit, unitDistanceToTiles)) {
            if (unit.currentMovement == 0f) return
            unitDistanceToTiles = unit.movement.getDistanceToTiles()
        }

        if (tryUpgradeUnit(unit)) return

        // Accompany settlers
        if (tryAccompanySettlerOrGreatPerson(unit)) return

        if (unit.health < 50 && tryHealUnit(unit, unitDistanceToTiles)) return // do nothing but heal

        // if a embarked melee unit can land and attack next turn, do not attack from water.
        if (battleHelper.tryDisembarkUnitToAttackPosition(unit, unitDistanceToTiles)) return

        // if there is an attackable unit in the vicinity, attack!
        if (battleHelper.tryAttackNearbyEnemy(unit)) return

        if (tryGarrisoningUnit(unit)) return

        if (unit.health < 80 && tryHealUnit(unit, unitDistanceToTiles)) return

        // move towards the closest reasonably attackable enemy unit within 3 turns of movement (and 5 tiles range)
        if (tryAdvanceTowardsCloseEnemy(unit)) return

        if (unit.health < 100 && tryHealUnit(unit, unitDistanceToTiles)) return

        // Focus all units without a specific target on the enemy city closest to one of our cities
        if (tryHeadTowardsEnemyCity(unit)) return

        if (tryHeadTowardsEncampment(unit)) return

        // else, try to go o unreached tiles
        if (tryExplore(unit, unitDistanceToTiles)) return
    }

    private fun tryHeadTowardsEncampment(unit: MapUnit): Boolean {
        if (unit.type == UnitType.Missile) return false // don't use missiles against barbarians...
        val knownEncampments = unit.civInfo.gameInfo.tileMap.values.asSequence()
                .filter { it.improvement == Constants.barbarianEncampment && unit.civInfo.exploredTiles.contains(it.position) }
        val cities = unit.civInfo.cities
        val encampmentsCloseToCities = knownEncampments.filter { cities.any { city -> city.getCenterTile().aerialDistanceTo(it) < 6 } }
                .sortedBy { it.aerialDistanceTo(unit.currentTile) }
        val encampmentToHeadTowards = encampmentsCloseToCities.firstOrNull { unit.movement.canReach(it) }
        if (encampmentToHeadTowards == null) {
            return false
        }
        unit.movement.headTowards(encampmentToHeadTowards)
        return true
    }

    fun tryHealUnit(unit: MapUnit, unitDistanceToTiles: PathsToTilesWithinTurn): Boolean {
        val tilesInDistance = unitDistanceToTiles.keys.filter { unit.movement.canMoveTo(it) }
        if (unitDistanceToTiles.isEmpty()) return true // can't move, so...
        val currentUnitTile = unit.getTile()

        if (tryPillageImprovement(unit, unitDistanceToTiles)) return true

        val tilesByHealingRate = tilesInDistance.groupBy { unit.rankTileForHealing(it) }

        if (tilesByHealingRate.keys.none { it != 0 }) { // We can't heal here at all! We're probably embarked
            val reachableCityTile = unit.civInfo.cities.map { it.getCenterTile() }
                    .sortedBy { it.aerialDistanceTo(unit.currentTile) }
                    .firstOrNull { unit.movement.canReach(it) }
            if (reachableCityTile != null) unit.movement.headTowards(reachableCityTile)
            else wander(unit, unitDistanceToTiles)
            return true
        }

        val bestTilesForHealing = tilesByHealingRate.maxBy { it.key }!!.value
        // within the tiles with best healing rate (say 15), we'll prefer one which has the highest defensive bonuses
        val bestTileForHealing = bestTilesForHealing.maxBy { it.getDefensiveBonus() }!!
        val bestTileForHealingRank = unit.rankTileForHealing(bestTileForHealing)

        if (currentUnitTile != bestTileForHealing
            && bestTileForHealingRank > unit.rankTileForHealing(currentUnitTile))
            unit.movement.moveToTile(bestTileForHealing)

        unit.fortifyIfCan()
        return true
    }

    fun tryPillageImprovement(unit: MapUnit, unitDistanceToTiles: PathsToTilesWithinTurn): Boolean {
        if (unit.type.isCivilian()) return false
        val tileToPillage = unitDistanceToTiles.asSequence()
                .filter { it.value.totalDistance < unit.currentMovement
                        && unit.movement.canMoveTo(it.key) && UnitActions.canPillage(unit, it.key) }
                .maxBy { it.key.getDefensiveBonus() }?.key
        if (tileToPillage == null) return false

        if (unit.getTile() != tileToPillage)
            unit.movement.moveToTile(tileToPillage)

        UnitActions.getPillageAction(unit, tileToPillage)?.invoke()
        return true
    }

    fun getBombardTargets(city: CityInfo): Sequence<TileInfo> =
            city.getCenterTile().getTilesInDistance(city.range)
                    .filter { battleHelper.containsAttackableEnemy(it, CityCombatant(city)) }

    /** Move towards the closest attackable enemy of the [unit].
     *
     *  Limited by [CLOSE_ENEMY_TURNS_AWAY_LIMIT] and [CLOSE_ENEMY_TILES_AWAY_LIMIT].
     *  Tiles attack from which would result in instant death of the [unit] are ignored. */
    private fun tryAdvanceTowardsCloseEnemy(unit: MapUnit): Boolean {
        // this can be sped up if we check each layer separately
        val unitDistanceToTiles = unit.movement.getDistanceToTilesWithinTurn(
                unit.getTile().position,
                unit.getMaxMovement() * CLOSE_ENEMY_TURNS_AWAY_LIMIT
        )
        var closeEnemies = battleHelper.getAttackableEnemies(
                unit,
                unitDistanceToTiles,
                tilesToCheck = unit.getTile().getTilesInDistance(CLOSE_ENEMY_TILES_AWAY_LIMIT).toList()
        ).filter {
            // Ignore units that would 1-shot you if you attacked
            BattleDamage().calculateDamageToAttacker(MapUnitCombatant(unit),
                Battle.getMapCombatantOfTile(it.tileToAttack)!!) < unit.health
        }

        if (unit.type.isRanged())
            closeEnemies = closeEnemies.filterNot { it.tileToAttack.isCityCenter() && it.tileToAttack.getCity()!!.health == 1 }

        val closestEnemy = closeEnemies.minBy { it.tileToAttack.aerialDistanceTo(unit.getTile()) }

        if (closestEnemy != null) {
            unit.movement.headTowards(closestEnemy.tileToAttackFrom)
            return true
        }
        return false
    }

    private fun tryAccompanySettlerOrGreatPerson(unit: MapUnit): Boolean {
        val settlerOrGreatPersonToAccompany = unit.civInfo.getCivUnits()
                .firstOrNull {
                    val tile = it.currentTile
                    (it.name == Constants.settler || it.name in GreatPersonManager().statToGreatPersonMapping.values)
                            && tile.militaryUnit == null && unit.movement.canMoveTo(tile) && unit.movement.canReach(tile)
                }
        if (settlerOrGreatPersonToAccompany == null) return false
        unit.movement.headTowards(settlerOrGreatPersonToAccompany.currentTile)
        return true
    }

    private fun tryHeadTowardsEnemyCity(unit: MapUnit): Boolean {
        if (unit.civInfo.cities.isEmpty()) return false

        var enemyCities = unit.civInfo.gameInfo.civilizations
                .filter { unit.civInfo.isAtWarWith(it) }
                .flatMap { it.cities }.asSequence()
                .filter { it.location in unit.civInfo.exploredTiles }

        if (unit.type.isRanged()) // ranged units don't harm capturable cities, waste of a turn
            enemyCities = enemyCities.filterNot { it.health == 1 }

        val closestReachableEnemyCity = enemyCities
                .asSequence().map { it.getCenterTile() }
                .sortedBy { cityCenterTile ->
                    // sort enemy cities by closeness to our cities, and only then choose the first reachable - checking canReach is comparatively very time-intensive!
                    unit.civInfo.cities.asSequence().map { cityCenterTile.aerialDistanceTo(it.getCenterTile()) }.min()!!
                }
                .firstOrNull { unit.movement.canReach(it) }

        if (closestReachableEnemyCity != null) {
            val unitDistanceToTiles = unit.movement.getDistanceToTiles()

            // don't head straight to the city, try to head to landing grounds -
            // this is against tha AI's brilliant plan of having everyone embarked and attacking via sea when unnecessary.
            val tileToHeadTo = closestReachableEnemyCity.getTilesInDistanceRange(3..4)
                    .filter { it.isLand }
                    .sortedBy { it.aerialDistanceTo(unit.currentTile) }
                    .firstOrNull { unit.movement.canReach(it) }

            if (tileToHeadTo != null) // no need to worry, keep going as the movement alg. says
                unit.movement.headTowards(tileToHeadTo)
            else {
                val unitRange = unit.getRange()
                if (unitRange > 2) { // should never be in a bombardable position
                    val tilesInBombardRange = closestReachableEnemyCity.getTilesInDistance(2).toSet()
                    val tileToMoveTo =
                            unitDistanceToTiles.asSequence()
                                    .filter {
                                        it.key.aerialDistanceTo(closestReachableEnemyCity) <=
                                                unitRange && it.key !in tilesInBombardRange
                                    }
                                    .minBy { it.value.totalDistance }?.key

                    // move into position far away enough that the bombard doesn't hurt
                    if (tileToMoveTo != null)
                        unit.movement.headTowards(tileToMoveTo)
                } else {
                    // calculate total damage of units in surrounding 4-spaces from enemy city (so we can attack a city from 2 directions at once)
                    val militaryUnitsAroundEnemyCity =
                            closestReachableEnemyCity.getTilesInDistance(3)
                                    .map { it.militaryUnit }.filterNotNull()
                                    .filter { it.civInfo == unit.civInfo }
                    //todo: use CONSTANT for 20
                    var totalAttackOnCityPerTurn = -20 // cities heal 20 per turn, so anything below that its useless
                    val enemyCityCombatant = CityCombatant(closestReachableEnemyCity.getCity()!!)
                    for (militaryUnit in militaryUnitsAroundEnemyCity) {
                        totalAttackOnCityPerTurn += BattleDamage()
                                .calculateDamageToDefender(MapUnitCombatant(militaryUnit),
                                        enemyCityCombatant)
                    }
                    if (totalAttackOnCityPerTurn * 3 > closestReachableEnemyCity.getCity()!!.health) // if we can defeat it in 3 turns with the current units,
                        unit.movement.headTowards(closestReachableEnemyCity) // go for it!
                }
            }

            return true
        }
        return false
    }

    fun tryBombardEnemy(city: CityInfo): Boolean {
        return when {
            city.attackedThisTurn -> false
            else -> {
                val enemy = chooseBombardTarget(city)
                if (enemy == null) return false
                Battle.attack(CityCombatant(city), enemy)
                true
            }
        }
    }

    private fun chooseBombardTarget(city: CityInfo): ICombatant? {
<<<<<<< HEAD
        val mappedTargets = getBombardTargets(city).map { Battle.getMapCombatantOfTile(it)!! }
                .filter {
                    val unitType = it.getUnitType()
                    unitType == UnitType.Siege || unitType.isRanged()
                }
                .groupByTo(HashMap()) { it.getUnitType() }

        val targets = mappedTargets[UnitType.Siege]?.asSequence()
                ?: mappedTargets.values.asSequence().flatMap { it.asSequence() }

=======
        var targets = getBombardTargets(city).map { Battle.getMapCombatantOfTile(it)!! }
        if (targets.none()) return null

        val siegeUnits = targets
                .filter { it.getUnitType() == UnitType.Siege }
        if (siegeUnits.any()) targets = siegeUnits
        else {
            val rangedUnits = targets
                    .filter { it.getUnitType().isRanged() }
            if (rangedUnits.any()) targets = rangedUnits
        }
>>>>>>> e15145a6
        return targets.minBy { it.getHealth() }
    }

    private fun tryGarrisoningUnit(unit: MapUnit): Boolean {
        if (unit.type.isMelee() || unit.type.isWaterUnit()) return false // don't garrison melee units, they're not that good at it
        val citiesWithoutGarrison = unit.civInfo.cities.filter {
            val centerTile = it.getCenterTile()
            centerTile.militaryUnit == null
            && unit.movement.canMoveTo(centerTile)
        }

        fun isCityThatNeedsDefendingInWartime(city: CityInfo): Boolean {
            if (city.health < city.getMaxHealth()) return true // this city is under attack!
            for (enemyCivCity in unit.civInfo.diplomacy.values
                    .filter { it.diplomaticStatus == DiplomaticStatus.War }
                    .map { it.otherCiv() }.flatMap { it.cities })
                if (city.getCenterTile().aerialDistanceTo(enemyCivCity.getCenterTile()) <= 5) return true // this is an edge city that needs defending
            return false
        }

        val citiesToTry: Sequence<CityInfo>

        if (!unit.civInfo.isAtWar()) {
            if (unit.getTile().isCityCenter()) return true // It's always good to have a unit in the city center, so if you haven't found anyone around to attack, forget it.
            citiesToTry = citiesWithoutGarrison.asSequence()
        } else {
            if (unit.getTile().isCityCenter() &&
                isCityThatNeedsDefendingInWartime(unit.getTile().getCity()!!)) return true

            citiesToTry = citiesWithoutGarrison.asSequence()
                    .filter { isCityThatNeedsDefendingInWartime(it) }
        }

        val closestReachableCityNeedsDefending = citiesToTry
                .sortedBy { it.getCenterTile().aerialDistanceTo(unit.currentTile) }
                .firstOrNull { unit.movement.canReach(it.getCenterTile()) }
        if (closestReachableCityNeedsDefending == null) return false
        unit.movement.headTowards(closestReachableCityNeedsDefending.getCenterTile())
        return true
    }

    /** This is what a unit with the 'explore' action does.
     It also explores, but also has other functions, like healing if necessary. */
    fun automatedExplore(unit: MapUnit) {
        val unitDistanceToTiles = unit.movement.getDistanceToTiles()
        if (tryGoToRuin(unit, unitDistanceToTiles) && unit.currentMovement == 0f) return
        if (unit.health < 80 && tryHealUnit(unit, unitDistanceToTiles)) return
        if (tryExplore(unit, unit.movement.getDistanceToTiles())) return
        unit.civInfo.addNotification("[${unit.name}] finished exploring.", unit.currentTile.position, Color.GRAY)
    }
}<|MERGE_RESOLUTION|>--- conflicted
+++ resolved
@@ -333,18 +333,6 @@
     }
 
     private fun chooseBombardTarget(city: CityInfo): ICombatant? {
-<<<<<<< HEAD
-        val mappedTargets = getBombardTargets(city).map { Battle.getMapCombatantOfTile(it)!! }
-                .filter {
-                    val unitType = it.getUnitType()
-                    unitType == UnitType.Siege || unitType.isRanged()
-                }
-                .groupByTo(HashMap()) { it.getUnitType() }
-
-        val targets = mappedTargets[UnitType.Siege]?.asSequence()
-                ?: mappedTargets.values.asSequence().flatMap { it.asSequence() }
-
-=======
         var targets = getBombardTargets(city).map { Battle.getMapCombatantOfTile(it)!! }
         if (targets.none()) return null
 
@@ -356,7 +344,6 @@
                     .filter { it.getUnitType().isRanged() }
             if (rangedUnits.any()) targets = rangedUnits
         }
->>>>>>> e15145a6
         return targets.minBy { it.getHealth() }
     }
 
