--- conflicted
+++ resolved
@@ -55,7 +55,6 @@
             if (reachableTilesMaxWalkingDistance.any()) unit.movement.moveToTile(reachableTilesMaxWalkingDistance.toList().random().first)
             else if (reachableTiles.any()) unit.movement.moveToTile(reachableTiles.keys.random())
         }
-<<<<<<< HEAD
 
         internal fun tryUpgradeUnit(unit: MapUnit): Boolean {
             val upgradesTo = unit.baseUnit().upgradesTo ?: return false
@@ -69,8 +68,6 @@
             upgradeAction.invoke()
             return true
         }
-=======
->>>>>>> f9f50582
     }
 
     private val battleHelper = BattleHelper()
@@ -278,28 +275,18 @@
 
         if (closestReachableEnemyCity != null) {
             val unitDistanceToTiles = unit.movement.getDistanceToTiles()
-<<<<<<< HEAD
-=======
-            val tilesInBombardRange = closestReachableEnemyCity.getTilesInDistance(2).toSet()
->>>>>>> f9f50582
 
 
             // don't head straight to the city, try to head to landing grounds -
             // this is against tha AI's brilliant plan of having everyone embarked and attacking via sea when unnecessary.
             val tileToHeadTo = closestReachableEnemyCity.getTilesInDistanceRange(3..4)
                     .filter { it.isLand }
-<<<<<<< HEAD
                     .sortedBy { it.arialDistanceTo(unit.currentTile) }
                     .firstOrNull { unit.movement.canReach(it) }
-=======
-                    .sortedBy { it.aerialDistanceTo(unit.currentTile) }
-                    .firstOrNull { unit.movement.canReach(it) } ?: closestReachableEnemyCity
->>>>>>> f9f50582
 
             if (tileToHeadTo != null) // no need to worry, keep going as the movement alg. says
                 unit.movement.headTowards(tileToHeadTo)
             else {
-<<<<<<< HEAD
                 val unitRange = unit.getRange()
                 if (unitRange > 2) { // should never be in a bombardable position
                     val tilesInBombardRange = closestReachableEnemyCity.getTilesInDistance(2).toSet()
@@ -309,14 +296,6 @@
                                         it.key.arialDistanceTo(closestReachableEnemyCity) <=
                                                 unitRange && it.key !in tilesInBombardRange
                                     }
-=======
-                if (unit.getRange() > 2) { // should never be in a bombardable position
-                    val tileToMoveTo =
-                            unitDistanceToTiles.asSequence()
-                                    .filter { it.key !in tilesInBombardRange
-                                            && it.key.aerialDistanceTo(closestReachableEnemyCity) <=
-                                            unit.getRange() }
->>>>>>> f9f50582
                                     .minBy { it.value.totalDistance }?.key
 
                     // move into position far away enough that the bombard doesn't hurt
@@ -324,17 +303,11 @@
                         unit.movement.headTowards(tileToMoveTo)
                 } else {
                     // calculate total damage of units in surrounding 4-spaces from enemy city (so we can attack a city from 2 directions at once)
-<<<<<<< HEAD
                     val militaryUnitsAroundEnemyCity =
                             closestReachableEnemyCity.getTilesInDistance(3)
                                     .map { it.militaryUnit }.filterNotNull()
                                     .filter { it.civInfo == unit.civInfo }
                     //todo: use CONSTANT for 20
-=======
-                    val militaryUnitsAroundEnemyCity = closestReachableEnemyCity.getTilesInDistance(3)
-                            .filter { it.militaryUnit != null && it.militaryUnit!!.civInfo == unit.civInfo }
-                            .map { it.militaryUnit }.filterNotNull()
->>>>>>> f9f50582
                     var totalAttackOnCityPerTurn = -20 // cities heal 20 per turn, so anything below that its useless
                     val enemyCityCombatant = CityCombatant(closestReachableEnemyCity.getCity()!!)
                     for (militaryUnit in militaryUnitsAroundEnemyCity) {
@@ -369,14 +342,8 @@
                 }
                 .groupByTo(LinkedHashMap()) { it.getUnitType() }
 
-<<<<<<< HEAD
         val targets = mappedTargets[UnitType.Siege]?.asSequence()
                 ?: mappedTargets.values.asSequence().flatMap { it.asSequence() }
-=======
-        var targets = mappedTargets[UnitType.Siege]?.asSequence()
-        if (targets == null)
-            targets = mappedTargets.values.asSequence().flatMap { it.asSequence() }
->>>>>>> f9f50582
 
         return targets.minBy { it.getHealth() }
     }
