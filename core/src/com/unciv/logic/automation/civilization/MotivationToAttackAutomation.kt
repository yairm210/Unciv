package com.unciv.logic.automation.civilization

import com.unciv.logic.battle.BattleDamage
import com.unciv.logic.battle.CityCombatant
import com.unciv.logic.battle.MapUnitCombatant
import com.unciv.logic.city.City
import com.unciv.logic.civilization.Civilization
import com.unciv.logic.civilization.diplomacy.DiplomacyFlags
import com.unciv.logic.civilization.diplomacy.DiplomacyManager
import com.unciv.logic.civilization.diplomacy.RelationshipLevel
import com.unciv.logic.map.BFS
import com.unciv.logic.map.MapPathing
import com.unciv.logic.map.tile.Tile
import com.unciv.models.ruleset.Building
import com.unciv.models.ruleset.nation.PersonalityValue
import com.unciv.models.ruleset.unique.UniqueType
import com.unciv.models.ruleset.unit.BaseUnit
import com.unciv.ui.screens.victoryscreen.RankingType

object MotivationToAttackAutomation {

    /** Will return the motivation to attack, but might short circuit if the value is guaranteed to
     * be lower than `atLeast`. So any values below `atLeast` should not be used for comparison. */
    fun hasAtLeastMotivationToAttack(civInfo: Civilization, targetCiv: Civilization, atLeast: Float): Float {
        val diplomacyManager = civInfo.getDiplomacyManager(targetCiv)!!
        val personality = civInfo.getPersonality()

        val targetCitiesWithOurCity = civInfo.threatManager.getNeighboringCitiesOfOtherCivs().filter { it.second.civ == targetCiv }.toList()
        val targetCities = targetCitiesWithOurCity.map { it.second }

        if (targetCitiesWithOurCity.isEmpty()) return 0f

        if (targetCities.all { hasNoUnitsThatCanAttackCityWithoutDying(civInfo, it) })
            return 0f

        val baseForce = 100f

        val ourCombatStrength = calculateSelfCombatStrength(civInfo, baseForce)
        val theirCombatStrength = calculateCombatStrengthWithProtectors(targetCiv, baseForce, civInfo)

        val modifiers: MutableList<Pair<String, Float>> = mutableListOf()

        // If our personality is to declare war more then we should have a higher base motivation (a negative number closer to 0)
        modifiers.add(Pair("Base motivation", -(15f * personality.inverseModifierFocus(PersonalityValue.DeclareWar, 0.5f))))

        modifiers.add(Pair("Relative combat strength", getCombatStrengthModifier(civInfo, targetCiv, ourCombatStrength, theirCombatStrength + 0.8f * civInfo.threatManager.getCombinedForceOfWarringCivs())))
        // TODO: For now this will be a very high value because the AI can't handle multiple fronts, this should be changed later though
        modifiers.add(Pair("Concurrent wars", -civInfo.getCivsAtWarWith().count { it.isMajorCiv() && it != targetCiv } * 20f))
        modifiers.add(Pair("Their concurrent wars", targetCiv.getCivsAtWarWith().count { it.isMajorCiv() } * 3f))

        modifiers.add(Pair("Their allies", getDefensivePactAlliesScore(targetCiv, civInfo, baseForce, ourCombatStrength)))

        if (civInfo.threatManager.getNeighboringCivilizations().none { it != targetCiv && it.isMajorCiv()
                        && civInfo.getDiplomacyManager(it)!!.isRelationshipLevelLT(RelationshipLevel.Friend) })
            modifiers.add(Pair("No other threats", 10f))

        if (targetCiv.isMajorCiv()) {
            val scoreRatioModifier = getScoreRatioModifier(targetCiv, civInfo)
            modifiers.add(Pair("Relative score", scoreRatioModifier))

            modifiers.add(Pair("Relative technologies", getRelativeTechModifier(civInfo, targetCiv)))

            if (civInfo.stats.getUnitSupplyDeficit() != 0) {
                modifiers.add(Pair("Over unit supply", (civInfo.stats.getUnitSupplyDeficit() * 2f).coerceAtMost(20f)))
            } else if (targetCiv.stats.getUnitSupplyDeficit() == 0 && !targetCiv.isCityState) {
                modifiers.add(Pair("Relative production", getProductionRatioModifier(civInfo, targetCiv)))
            }
        }

        val minTargetCityDistance = targetCitiesWithOurCity.minOf { it.second.getCenterTile().aerialDistanceTo(it.first.getCenterTile()) }
        // Defensive civs should avoid fighting civilizations that are farther away and don't pose a threat
        modifiers.add(Pair("Far away cities", when {
            minTargetCityDistance > 20 -> -10f
            minTargetCityDistance > 14 -> -8f
            minTargetCityDistance > 10 -> -3f
            else -> 0f
        } * personality.inverseModifierFocus(PersonalityValue.Aggressive, 0.2f)))

        // Defensive civs want to deal with potential nearby cities to protect themselves
        if (minTargetCityDistance < 6)
            modifiers.add(Pair("Close cities", 5f * personality.inverseModifierFocus(PersonalityValue.Aggressive, 1f)))

        if (diplomacyManager.hasFlag(DiplomacyFlags.ResearchAgreement))
            modifiers.add(Pair("Research Agreement", -5f * personality.scaledFocus(PersonalityValue.Science) * personality.scaledFocus(PersonalityValue.Commerce)))

        if (diplomacyManager.hasFlag(DiplomacyFlags.DeclarationOfFriendship))
            modifiers.add(Pair("Declaration of Friendship", -10f * personality.modifierFocus(PersonalityValue.Loyal, .5f)))

        if (diplomacyManager.hasFlag(DiplomacyFlags.DefensivePact))
            modifiers.add(Pair("Defensive Pact", -15f * personality.modifierFocus(PersonalityValue.Loyal, .3f)))

        modifiers.add(Pair("Relationship", getRelationshipModifier(diplomacyManager)))

        if (diplomacyManager.hasFlag(DiplomacyFlags.Denunciation)) {
            modifiers.add(Pair("Denunciation", 5f * personality.inverseModifierFocus(PersonalityValue.Diplomacy, .5f)))
        }

        if (diplomacyManager.hasFlag(DiplomacyFlags.WaryOf) && diplomacyManager.getFlag(DiplomacyFlags.WaryOf) < 0) {
            // Completely defensive civs will plan defensively and have a 0 here
            modifiers.add(Pair("PlanningAttack", -diplomacyManager.getFlag(DiplomacyFlags.WaryOf) * personality.scaledFocus(PersonalityValue.Aggressive) / 2))
        } else {
            val attacksPlanned = civInfo.diplomacy.values.count { it.hasFlag(DiplomacyFlags.WaryOf) && it.getFlag(DiplomacyFlags.WaryOf) < 0 }
            modifiers.add(Pair("PlanningAttackAgainstOtherCivs", -attacksPlanned * 5f * personality.inverseModifierFocus(PersonalityValue.Aggressive, .5f)))
        }

        if (diplomacyManager.resourcesFromTrade().any { it.amount > 0 })
<<<<<<< HEAD
            modifiers.add(Pair("Receiving trade resources", -8f * personality.modifierFocus(PersonalityValue.Commerce, .5f) * personality.modifierFocus(PersonalityValue.Military, .2f)))
=======
            modifiers.add(Pair("Receiving trade resources", -8f * personality.modifierFocus(PersonalityValue.Commerce, .5f)))
>>>>>>> f5b07277

        // If their cities don't have any nearby cities that are also targets to us and it doesn't include their capital
        // Then there cities are likely isolated and a good target.
        if (targetCiv.getCapital(true) !in targetCities
                && targetCities.all { theirCity -> !theirCity.neighboringCities.any { it !in targetCities } }) {
            modifiers.add(Pair("Isolated city", 10f * personality.modifierFocus(PersonalityValue.Aggressive, .8f)))
        }

        if (targetCiv.isCityState) {
            modifiers.add(Pair("Protectors", -targetCiv.cityStateFunctions.getProtectorCivs().size * 3f))
            if (targetCiv.cityStateFunctions.getProtectorCivs().contains(civInfo))
                modifiers.add(Pair("Under our protection", -15 * personality.modifierFocus(PersonalityValue.Diplomacy, .8f)))
            if (targetCiv.getAllyCiv() == civInfo.civName)
                modifiers.add(Pair("Allied City-state", -20 * personality.modifierFocus(PersonalityValue.Diplomacy, .8f))) // There had better be a DAMN good reason
        }

        addWonderBasedMotivations(targetCiv, modifiers)

        modifiers.add(Pair("War with allies", getAlliedWarMotivation(civInfo, targetCiv)))

        // Purely for debugging, remove modifiers that don't have an effect
        modifiers.removeAll { it.second == 0f }
        var motivationSoFar = modifiers.map { it.second }.sum()

        // Short-circuit to avoid A-star
        if (motivationSoFar < atLeast) return motivationSoFar

        motivationSoFar += getAttackPathsModifier(civInfo, targetCiv, targetCitiesWithOurCity)

        return motivationSoFar
    }

    private fun calculateCombatStrengthWithProtectors(otherCiv: Civilization, baseForce: Float, civInfo: Civilization): Float {
        var theirCombatStrength = calculateSelfCombatStrength(otherCiv, baseForce)

        //for city-states, also consider their protectors
        if (otherCiv.isCityState and otherCiv.cityStateFunctions.getProtectorCivs().isNotEmpty()) {
            theirCombatStrength += otherCiv.cityStateFunctions.getProtectorCivs().filterNot { it == civInfo }
                .sumOf { it.getStatForRanking(RankingType.Force) }
        }
        return theirCombatStrength
    }

    private fun calculateSelfCombatStrength(civInfo: Civilization, baseForce: Float): Float {
        var ourCombatStrength = civInfo.getStatForRanking(RankingType.Force).toFloat() + baseForce
        if (civInfo.getCapital() != null) ourCombatStrength += CityCombatant(civInfo.getCapital()!!).getCityStrength()
        return ourCombatStrength
    }

    private fun addWonderBasedMotivations(otherCiv: Civilization, modifiers: MutableList<Pair<String, Float>>) {
        var wonderCount = 0
        for (city in otherCiv.cities) {
            val construction = city.cityConstructions.getCurrentConstruction()
            if (construction is Building && construction.hasUnique(UniqueType.TriggersCulturalVictory))
                modifiers.add(Pair("About to win", 15f))
            if (construction is BaseUnit && construction.hasUnique(UniqueType.AddInCapital))
                modifiers.add(Pair("About to win", 15f))
            wonderCount += city.cityConstructions.getBuiltBuildings().count { it.isWonder }
        }

        // The more wonders they have, the more beneficial it is to conquer them
        // Civs need an army to protect thier wonders which give the most score
        if (wonderCount > 0)
            modifiers.add(Pair("Owned Wonders", wonderCount.toFloat()))
    }

    /** If they are at war with our allies, then we should join in */
    private fun getAlliedWarMotivation(civInfo: Civilization, otherCiv: Civilization): Float {
        var alliedWarMotivation = 0f
        for (thirdCiv in civInfo.getDiplomacyManager(otherCiv)!!.getCommonKnownCivs()) {
            val thirdCivDiploManager = civInfo.getDiplomacyManager(thirdCiv)
            if (thirdCivDiploManager!!.isRelationshipLevelLT(RelationshipLevel.Friend)) continue

            if (thirdCiv.getDiplomacyManager(otherCiv)!!.hasFlag(DiplomacyFlags.Denunciation))
                alliedWarMotivation += 2f

            if (thirdCiv.isAtWarWith(otherCiv)) {
                alliedWarMotivation += if (thirdCivDiploManager.hasFlag(DiplomacyFlags.DefensivePact)) 15f
                else if (thirdCivDiploManager.hasFlag(DiplomacyFlags.DeclarationOfFriendship)) 5f
                else 2f
            }
        }
        return alliedWarMotivation * civInfo.getPersonality().modifierFocus(PersonalityValue.Loyal, .5f)
    }

    private fun getRelationshipModifier(diplomacyManager: DiplomacyManager): Float {
        val relationshipModifier = when (diplomacyManager.relationshipIgnoreAfraid()) {
            RelationshipLevel.Unforgivable -> 10f
            RelationshipLevel.Enemy -> 5f
            RelationshipLevel.Competitor -> 2f
            RelationshipLevel.Favorable -> -2f
            RelationshipLevel.Friend -> -5f
            RelationshipLevel.Ally -> -10f // this is so that ally + DoF is not too unbalanced -
            // still possible for AI to declare war for isolated city
            else -> 0f
        }
        return relationshipModifier * diplomacyManager.civInfo.getPersonality().modifierFocus(PersonalityValue.Loyal, .3f)
    }

    private fun getRelativeTechModifier(civInfo: Civilization, otherCiv: Civilization): Float {
        val relativeTech = civInfo.getStatForRanking(RankingType.Technologies) - otherCiv.getStatForRanking(RankingType.Technologies)
        val relativeTechModifier = when {
            relativeTech > 6 -> 10f
            relativeTech > 3 -> 5f
            relativeTech > -3 -> 0f
            relativeTech > -6 -> -2f
            relativeTech > -9 -> -5f
            else -> -10f
        }
        return relativeTechModifier
    }

    private fun getProductionRatioModifier(civInfo: Civilization, otherCiv: Civilization): Float {
        // If either of our Civs are suffering from a supply deficit, our army must be too large
        // There is no easy way to check the raw production if a civ has a supply deficit
        // We might try to divide the current production by the getUnitSupplyProductionPenalty()
        // but it only is true for our turn and not the previous turn and might result in odd values

        val productionRatio = civInfo.getStatForRanking(RankingType.Production).toFloat() / otherCiv.getStatForRanking(RankingType.Production).toFloat()
        val productionRatioModifier = when {
            productionRatio > 2f -> 10f
            productionRatio > 1.5f -> 5f
            productionRatio > 1.2 -> 3f
            productionRatio > .8f -> 0f
            productionRatio > .5f -> -5f
            productionRatio > .25f -> -10f
            else -> -15f
        }
        return productionRatioModifier
    }

    private fun getScoreRatioModifier(otherCiv: Civilization, civInfo: Civilization): Float {
        // Civs with more score are more threatening to our victory
        // Bias towards attacking civs with a high score and low military
        // Bias against attacking civs with a low score and a high military
        // Designed to mitigate AIs declaring war on weaker civs instead of their rivals
        val scoreRatio = otherCiv.getStatForRanking(RankingType.Score).toFloat() / civInfo.getStatForRanking(RankingType.Score).toFloat()
        val scoreRatioModifier = when {
            scoreRatio > 2f -> 15f
            scoreRatio > 1.5f -> 10f
            scoreRatio > 1.25f -> 5f
            scoreRatio > 1f -> 2f
            scoreRatio > .8f -> 0f
            scoreRatio > .5f -> -2f
            scoreRatio > .25f -> -5f
            else -> -10f
        }
        return scoreRatioModifier * civInfo.getPersonality().modifierFocus(PersonalityValue.Culture, .3f)
    }

    private fun getDefensivePactAlliesScore(otherCiv: Civilization, civInfo: Civilization, baseForce: Float, ourCombatStrength: Float): Float {
        var theirAlliesValue = 0f
        for (thirdCiv in otherCiv.diplomacy.values.filter { it.hasFlag(DiplomacyFlags.DefensivePact) && it.otherCiv() != civInfo }) {
            val thirdCivCombatStrengthRatio = otherCiv.getStatForRanking(RankingType.Force).toFloat() + baseForce / ourCombatStrength
            theirAlliesValue += when {
                thirdCivCombatStrengthRatio > 5 -> -15f
                thirdCivCombatStrengthRatio > 2.5 -> -10f
                thirdCivCombatStrengthRatio > 2 -> -8f
                thirdCivCombatStrengthRatio > 1.5 -> -5f
                thirdCivCombatStrengthRatio > .8 -> -2f
                else -> 0f
            }
        }
        return theirAlliesValue
    }

    private fun getCombatStrengthModifier(civInfo: Civilization, targetCiv: Civilization, ourCombatStrength: Float, theirCombatStrength: Float): Float {
        var combatStrengthRatio = ourCombatStrength / theirCombatStrength

        // At higher difficulty levels the AI gets a unit production boost.
        // In that case while we may have more units than them, we don't nessesarily want to be more aggressive.
        // This is to reduce the amount that the AI targets players at these higher levels somewhat.
        if (civInfo.isAI() && targetCiv.isHuman() && combatStrengthRatio > 1) {
            val ourCombatModifiers = civInfo.gameInfo.getDifficulty().aiUnitCostModifier
            val theirCombatModifiers = civInfo.gameInfo.getDifficulty().unitCostModifier
            combatStrengthRatio *= ourCombatModifiers / theirCombatModifiers
        }
        val combatStrengthModifier = when {
            combatStrengthRatio > 5f -> 20f
            combatStrengthRatio > 4f -> 15f
            combatStrengthRatio > 3f -> 12f
            combatStrengthRatio > 2f -> 10f
            combatStrengthRatio > 1.8f -> 8f
            combatStrengthRatio > 1.6f -> 6f
            combatStrengthRatio > 1.4f -> 4f
            combatStrengthRatio > 1.2f -> 2f
            combatStrengthRatio > .8f -> -5f
            combatStrengthRatio > .6f -> -10f
            combatStrengthRatio > .4f -> -20f
            else -> -40f
        }
        return combatStrengthModifier
    }

    private fun hasNoUnitsThatCanAttackCityWithoutDying(civInfo: Civilization, theirCity: City) = civInfo.units.getCivUnits().filter { it.isMilitary() }.none {
        val damageReceivedWhenAttacking =
            BattleDamage.calculateDamageToAttacker(
                MapUnitCombatant(it),
                CityCombatant(theirCity)
            )
        damageReceivedWhenAttacking < 100
    }

    /**
     * Checks the routes of attack against [otherCiv] using [targetCitiesWithOurCity].
     *
     * The more routes of attack and shorter the path the higher a motivation will be returned.
     * Sea attack routes are less valuable
     *
     * @return The motivation ranging from -30 to around +10
     */
    private fun getAttackPathsModifier(civInfo: Civilization, otherCiv: Civilization, targetCitiesWithOurCity: List<Pair<City, City>>): Float {

        fun isTileCanMoveThrough(civInfo: Civilization, tile: Tile): Boolean {
            val owner = tile.getOwner()
            return !tile.isImpassible()
                    && (owner == otherCiv || owner == null || civInfo.diplomacyFunctions.canPassThroughTiles(owner))
        }

        fun isLandTileCanMoveThrough(civInfo: Civilization, tile: Tile): Boolean {
            return tile.isLand && isTileCanMoveThrough(civInfo, tile)
        }

        val attackPaths: MutableList<List<Tile>> = mutableListOf()
        var attackPathModifiers: Float = -3f

        // For each city, we want to calculate if there is an attack path to the enemy
        for (attacksGroupedByCity in targetCitiesWithOurCity.groupBy { it.first }) {
            val cityToAttackFrom = attacksGroupedByCity.key
            var cityAttackValue = 0f

            // We only want to calculate the best attack path and use it's value
            // Land routes are clearly better than sea routes
            for ((_, cityToAttack) in attacksGroupedByCity.value) {
                val landAttackPath = MapPathing.getConnection(civInfo, cityToAttackFrom.getCenterTile(), cityToAttack.getCenterTile(), ::isLandTileCanMoveThrough)
                if (landAttackPath != null && landAttackPath.size < 16) {
                    attackPaths.add(landAttackPath)
                    cityAttackValue = 3f
                    break
                }

                if (cityAttackValue > 0) continue

                val landAndSeaAttackPath = MapPathing.getConnection(civInfo, cityToAttackFrom.getCenterTile(), cityToAttack.getCenterTile(), ::isTileCanMoveThrough)
                if (landAndSeaAttackPath != null  && landAndSeaAttackPath.size < 16) {
                    attackPaths.add(landAndSeaAttackPath)
                    cityAttackValue += 1
                }
            }
            attackPathModifiers += cityAttackValue
        }

        if (attackPaths.isEmpty()) {
            // Do an expensive BFS to find any possible attack path
            val reachableEnemyCitiesBfs = BFS(civInfo.getCapital(true)!!.getCenterTile()) { isTileCanMoveThrough(civInfo, it) }
            reachableEnemyCitiesBfs.stepToEnd()
            val reachableEnemyCities = otherCiv.cities.filter { reachableEnemyCitiesBfs.hasReachedTile(it.getCenterTile()) }
            if (reachableEnemyCities.isEmpty()) return -50f // Can't even reach the enemy city, no point in war.
            val minAttackDistance = reachableEnemyCities.minOf { reachableEnemyCitiesBfs.getPathTo(it.getCenterTile()).count() }

            // Longer attack paths are worse, but if the attack path is too far away we shouldn't completely discard the possibility
            attackPathModifiers -= (minAttackDistance - 10).coerceIn(0, 30)
        }
        return attackPathModifiers
    }
}<|MERGE_RESOLUTION|>--- conflicted
+++ resolved
@@ -104,11 +104,7 @@
         }
 
         if (diplomacyManager.resourcesFromTrade().any { it.amount > 0 })
-<<<<<<< HEAD
-            modifiers.add(Pair("Receiving trade resources", -8f * personality.modifierFocus(PersonalityValue.Commerce, .5f) * personality.modifierFocus(PersonalityValue.Military, .2f)))
-=======
             modifiers.add(Pair("Receiving trade resources", -8f * personality.modifierFocus(PersonalityValue.Commerce, .5f)))
->>>>>>> f5b07277
 
         // If their cities don't have any nearby cities that are also targets to us and it doesn't include their capital
         // Then there cities are likely isolated and a good target.
