--- conflicted
+++ resolved
@@ -332,621 +332,6 @@
         }
     }
 
-<<<<<<< HEAD
-    private fun chooseReligiousBeliefs(civInfo: Civilization) {
-        choosePantheon(civInfo)
-        foundReligion(civInfo)
-        enhanceReligion(civInfo)
-        chooseFreeBeliefs(civInfo)
-    }
-
-    private fun choosePantheon(civInfo: Civilization) {
-        if (!civInfo.religionManager.canFoundOrExpandPantheon()) return
-        // So looking through the source code of the base game available online,
-        // the functions for choosing beliefs total in at around 400 lines.
-        // https://github.com/Gedemon/Civ5-DLL/blob/aa29e80751f541ae04858b6d2a2c7dcca454201e/CvGameCoreDLL_Expansion1/CvReligionClasses.cpp
-        // line 4426 through 4870.
-        // This is way too much work for now, so I'll just choose a random pantheon instead.
-        // Should probably be changed later, but it works for now.
-        val chosenPantheon = chooseBeliefOfType(civInfo, BeliefType.Pantheon)
-            ?: return // panic!
-        civInfo.religionManager.chooseBeliefs(
-            listOf(chosenPantheon),
-            useFreeBeliefs = civInfo.religionManager.usingFreeBeliefs()
-        )
-    }
-
-    private fun foundReligion(civInfo: Civilization) {
-        if (civInfo.religionManager.religionState != ReligionState.FoundingReligion) return
-        val availableReligionIcons = civInfo.gameInfo.ruleset.religions
-            .filterNot { civInfo.gameInfo.religions.values.map { religion -> religion.name }.contains(it) }
-        val favoredReligion = civInfo.nation.favoredReligion
-        val religionIcon =
-            if (favoredReligion != null && favoredReligion in availableReligionIcons) favoredReligion
-            else availableReligionIcons.randomOrNull()
-                ?: return // Wait what? How did we pass the checking when using a great prophet but not this?
-
-        civInfo.religionManager.foundReligion(religionIcon, religionIcon)
-
-        val chosenBeliefs = chooseBeliefs(civInfo, civInfo.religionManager.getBeliefsToChooseAtFounding()).toList()
-        civInfo.religionManager.chooseBeliefs(chosenBeliefs)
-    }
-
-    private fun enhanceReligion(civInfo: Civilization) {
-        if (civInfo.religionManager.religionState != ReligionState.EnhancingReligion) return
-        civInfo.religionManager.chooseBeliefs(
-            chooseBeliefs(civInfo, civInfo.religionManager.getBeliefsToChooseAtEnhancing()).toList()
-        )
-    }
-
-    private fun chooseFreeBeliefs(civInfo: Civilization) {
-        if (!civInfo.religionManager.hasFreeBeliefs()) return
-        civInfo.religionManager.chooseBeliefs(
-            chooseBeliefs(civInfo, civInfo.religionManager.freeBeliefsAsEnums()).toList(),
-            useFreeBeliefs = true
-        )
-    }
-
-    private fun chooseBeliefs(civInfo: Civilization, beliefsToChoose: Counter<BeliefType>): HashSet<Belief> {
-        val chosenBeliefs = hashSetOf<Belief>()
-        // The `continue`s should never be reached, but just in case I'd rather have the AI have a
-        // belief less than make the game crash. The `continue`s should only be reached whenever
-        // there are not enough beliefs to choose, but there should be, as otherwise we could
-        // not have used a great prophet to found/enhance our religion.
-        for (belief in BeliefType.values()) {
-            if (belief == BeliefType.None) continue
-            repeat(beliefsToChoose[belief]) {
-                chosenBeliefs.add(
-                    chooseBeliefOfType(civInfo, belief, chosenBeliefs) ?: return@repeat
-                )
-            }
-        }
-        return chosenBeliefs
-    }
-
-    private fun chooseBeliefOfType(civInfo: Civilization, beliefType: BeliefType, additionalBeliefsToExclude: HashSet<Belief> = hashSetOf()): Belief? {
-        return civInfo.gameInfo.ruleset.beliefs.values
-            .filter {
-                (it.type == beliefType || beliefType == BeliefType.Any)
-                && !additionalBeliefsToExclude.contains(it)
-                && civInfo.religionManager.getReligionWithBelief(it) == null
-                && it.getMatchingUniques(UniqueType.OnlyAvailableWhen, StateForConditionals.IgnoreConditionals)
-                    .none { unique -> !unique.conditionalsApply(civInfo) }
-            }
-            .maxByOrNull { ReligionAutomation.rateBelief(civInfo, it) }
-    }
-
-    private fun potentialLuxuryTrades(civInfo: Civilization, otherCivInfo: Civilization): ArrayList<Trade> {
-        val tradeLogic = TradeLogic(civInfo, otherCivInfo)
-        val ourTradableLuxuryResources = tradeLogic.ourAvailableOffers
-                .filter { it.type == TradeType.Luxury_Resource && it.amount > 1 }
-        val theirTradableLuxuryResources = tradeLogic.theirAvailableOffers
-                .filter { it.type == TradeType.Luxury_Resource && it.amount > 1 }
-        val weHaveTheyDont = ourTradableLuxuryResources
-                .filter { resource ->
-                    tradeLogic.theirAvailableOffers
-                            .none { it.name == resource.name && it.type == TradeType.Luxury_Resource }
-                }
-        val theyHaveWeDont = theirTradableLuxuryResources
-                .filter { resource ->
-                    tradeLogic.ourAvailableOffers
-                            .none { it.name == resource.name && it.type == TradeType.Luxury_Resource }
-                }.sortedBy { civInfo.cities.count { city -> city.demandedResource == it.name } } // Prioritize resources that get WLTKD
-        val trades = ArrayList<Trade>()
-        for (i in 0..min(weHaveTheyDont.lastIndex, theyHaveWeDont.lastIndex)) {
-            val trade = Trade()
-            trade.ourOffers.add(weHaveTheyDont[i].copy(amount = 1))
-            trade.theirOffers.add(theyHaveWeDont[i].copy(amount = 1))
-            trades.add(trade)
-        }
-        return trades
-    }
-
-    private fun exchangeLuxuries(civInfo: Civilization) {
-        val knownCivs = civInfo.getKnownCivs()
-
-        // Player trades are... more complicated.
-        // When the AI offers a trade, it's not immediately accepted,
-        // so what if it thinks that it has a spare luxury and offers it to two human players?
-        // What's to stop the AI "nagging" the player to accept a luxury trade?
-        // We should A. add some sort of timer (20? 30 turns?) between luxury trade requests if they're denied - see DeclinedLuxExchange
-        // B. have a way for the AI to keep track of the "pending offers" - see DiplomacyManager.resourcesFromTrade
-
-        for (otherCiv in knownCivs.filter {
-            it.isMajorCiv() && !it.isAtWarWith(civInfo)
-                    && !civInfo.getDiplomacyManager(it).hasFlag(DiplomacyFlags.DeclinedLuxExchange)
-        }) {
-
-            val isEnemy = civInfo.getDiplomacyManager(otherCiv).isRelationshipLevelLE(RelationshipLevel.Enemy)
-            if (isEnemy || otherCiv.tradeRequests.any { it.requestingCiv == civInfo.civName })
-                continue
-
-            val trades = potentialLuxuryTrades(civInfo, otherCiv)
-            for (trade in trades) {
-                val tradeRequest = TradeRequest(civInfo.civName, trade.reverse())
-                otherCiv.tradeRequests.add(tradeRequest)
-            }
-        }
-    }
-
-    private fun offerDeclarationOfFriendship(civInfo: Civilization) {
-        val civsThatWeCanDeclareFriendshipWith = civInfo.getKnownCivs()
-                .filter { civInfo.diplomacyFunctions.canSignDeclarationOfFriendshipWith(it)
-                    && !civInfo.getDiplomacyManager(it).hasFlag(DiplomacyFlags.DeclinedDeclarationOfFriendship)}
-                .sortedByDescending { it.getDiplomacyManager(civInfo).relationshipLevel() }.toList()
-        for (otherCiv in civsThatWeCanDeclareFriendshipWith) {
-            // Default setting is 2, this will be changed according to different civ.
-            if ((1..10).random() <= 8) continue 
-            if (wantsToSignDeclarationOfFrienship(civInfo, otherCiv)) {
-                otherCiv.popupAlerts.add(PopupAlert(AlertType.DeclarationOfFriendship, civInfo.civName))
-            } else {
-                // Remember this for a few turns to save computation power
-                civInfo.getDiplomacyManager(otherCiv).setFlag(DiplomacyFlags.DeclinedDeclarationOfFriendship, 5)
-            }
-        }
-    }
-
-    private fun wantsToSignDeclarationOfFrienship(civInfo: Civilization, otherCiv: Civilization): Boolean {
-        val diploManager = civInfo.getDiplomacyManager(otherCiv)
-        if (diploManager.hasFlag(DiplomacyFlags.DeclinedDeclarationOfFriendship)) return false
-        // Shortcut, if it is below favorable then don't consider it
-        if (diploManager.isRelationshipLevelLT(RelationshipLevel.Favorable)) return false
-
-        val numOfFriends = civInfo.diplomacy.count { it.value.hasFlag(DiplomacyFlags.DeclarationOfFriendship) }
-        val otherCivNumberOfFriends = otherCiv.diplomacy.count { it.value.hasFlag(DiplomacyFlags.DeclarationOfFriendship) }
-        val knownCivs = civInfo.getKnownCivs().count { it.isMajorCiv() && it.isAlive() }
-        val allCivs = civInfo.gameInfo.civilizations.count { it.isMajorCiv() } - 1 // Don't include us
-        val deadCivs = civInfo.gameInfo.civilizations.count { it.isMajorCiv() && !it.isAlive() }
-        val allAliveCivs = allCivs - deadCivs
-
-        // Motivation should be constant as the number of civs changes
-        var motivation = diploManager.opinionOfOtherCiv().toInt() - 40
-
-        // If the other civ is stronger than we are compelled to be nice to them
-        // If they are too weak, then thier friendship doesn't mean much to us
-        motivation += when (Automation.threatAssessment(civInfo,otherCiv)) {
-            ThreatLevel.VeryHigh -> 10
-            ThreatLevel.High -> 5
-            ThreatLevel.VeryLow -> -5
-            else -> 0
-        }
-        
-        // Try to ally with a fourth of the civs in play
-        val civsToAllyWith = 0.25f * allAliveCivs
-        if (numOfFriends < civsToAllyWith) {
-            // Goes from 10 to 0 once the civ gets 1/4 of all alive civs as friends
-            motivation += (10 - 10 * (numOfFriends / civsToAllyWith)).toInt()
-        } else {
-            // Goes form 0 to -120 as the civ gets more friends, offset by civsToAllyWith
-            motivation -= (120f * (numOfFriends - civsToAllyWith) / (knownCivs - civsToAllyWith)).toInt()
-        }
-        
-        // The more friends they have the less we should like them (To promote teams)
-        motivation -= otherCivNumberOfFriends * 10
-
-        // Goes from 0 to -50 as more civs die
-        // this is meant to prevent the game from stalemating when a group of friends
-        // conquers all oposition
-        motivation -= deadCivs / allCivs * 50
-        
-        // Becomre more desperate as we have more wars
-        motivation += civInfo.diplomacy.values.count { it.otherCiv().isMajorCiv() && it.diplomaticStatus == DiplomaticStatus.War } * 10
-
-        // Wait to declare frienships until more civs
-        // Goes from -30 to 0 when we know 75% of allCivs
-        val civsToKnow = 0.75f * allAliveCivs
-        motivation -= ((civsToKnow - knownCivs) / civsToKnow * 30f).toInt().coerceAtLeast(0)
-
-        motivation -= hasAtLeastMotivationToAttack(civInfo, otherCiv, motivation / 2) * 2
-
-        return motivation > 0
-    }
-
-    private fun offerOpenBorders(civInfo: Civilization) {
-        if (!civInfo.hasUnique(UniqueType.EnablesOpenBorders)) return
-        val civsThatWeCanOpenBordersWith = civInfo.getKnownCivs()
-            .filter { it.isMajorCiv() && !civInfo.isAtWarWith(it)
-                && it.hasUnique(UniqueType.EnablesOpenBorders)
-                && !civInfo.getDiplomacyManager(it).hasOpenBorders
-                && !civInfo.getDiplomacyManager(it).hasFlag(DiplomacyFlags.DeclinedOpenBorders) }
-            .sortedByDescending { it.getDiplomacyManager(civInfo).relationshipLevel() }.toList()
-        for (otherCiv in civsThatWeCanOpenBordersWith) {
-            // Default setting is 3, this will be changed according to different civ.
-            if ((1..10).random() < 7) continue
-            if (wantsToOpenBorders(civInfo, otherCiv)) {
-                val tradeLogic = TradeLogic(civInfo, otherCiv)
-                tradeLogic.currentTrade.ourOffers.add(TradeOffer(Constants.openBorders, TradeType.Agreement))
-                tradeLogic.currentTrade.theirOffers.add(TradeOffer(Constants.openBorders, TradeType.Agreement))
-
-                otherCiv.tradeRequests.add(TradeRequest(civInfo.civName, tradeLogic.currentTrade.reverse()))
-            } else {
-                // Remember this for a few turns to save computation power
-                civInfo.getDiplomacyManager(otherCiv).setFlag(DiplomacyFlags.DeclinedOpenBorders, 5)
-            }
-        }
-    }
-
-    fun wantsToOpenBorders(civInfo: Civilization, otherCiv: Civilization): Boolean {
-        val diploManager = civInfo.getDiplomacyManager(otherCiv)
-        if (diploManager.hasFlag(DiplomacyFlags.DeclinedOpenBorders)) return false
-        if (diploManager.isRelationshipLevelLT(RelationshipLevel.Favorable)) return false
-        // Don't accept if they are at war with our friends, they might use our land to attack them
-        if (civInfo.diplomacy.values.any { it.isRelationshipLevelGE(RelationshipLevel.Friend) && it.otherCiv().isAtWarWith(otherCiv)})
-            return false
-        if (hasAtLeastMotivationToAttack(civInfo, otherCiv, (diploManager.opinionOfOtherCiv()/ 2 - 10).toInt()) >= 0)
-            return false
-        return true
-    }
-
-    private fun offerResearchAgreement(civInfo: Civilization) {
-        if (!civInfo.diplomacyFunctions.canSignResearchAgreement()) return // don't waste your time
-
-        val canSignResearchAgreementCiv = civInfo.getKnownCivs()
-                .filter {
-                    civInfo.diplomacyFunctions.canSignResearchAgreementsWith(it)
-                            && !civInfo.getDiplomacyManager(it).hasFlag(DiplomacyFlags.DeclinedResearchAgreement)
-                }
-                .sortedByDescending { it.stats.statsForNextTurn.science }
-
-        for (otherCiv in canSignResearchAgreementCiv) {
-            // Default setting is 5, this will be changed according to different civ.
-            if ((1..10).random() <= 5) continue
-            val tradeLogic = TradeLogic(civInfo, otherCiv)
-            val cost = civInfo.diplomacyFunctions.getResearchAgreementCost(otherCiv)
-            tradeLogic.currentTrade.ourOffers.add(TradeOffer(Constants.researchAgreement, TradeType.Treaty, cost))
-            tradeLogic.currentTrade.theirOffers.add(TradeOffer(Constants.researchAgreement, TradeType.Treaty, cost))
-
-            otherCiv.tradeRequests.add(TradeRequest(civInfo.civName, tradeLogic.currentTrade.reverse()))
-        }
-    }
-
-    private fun offerDefensivePact(civInfo: Civilization) {
-        if (!civInfo.diplomacyFunctions.canSignDefensivePact()) return // don't waste your time
-
-        val canSignDefensivePactCiv = civInfo.getKnownCivs()
-            .filter {
-                civInfo.diplomacyFunctions.canSignDefensivePactWith(it)
-                    && !civInfo.getDiplomacyManager(it).hasFlag(DiplomacyFlags.DeclinedDefensivePact)
-                    && civInfo.getDiplomacyManager(it).relationshipIgnoreAfraid() == RelationshipLevel.Ally
-            }
-
-        for (otherCiv in canSignDefensivePactCiv) {
-            // Default setting is 3, this will be changed according to different civ.
-            if ((1..10).random() <= 7) continue
-            if (wantsToSignDefensivePact(civInfo, otherCiv)) {
-                //todo: Add more in depth evaluation here
-                val tradeLogic = TradeLogic(civInfo, otherCiv)
-                tradeLogic.currentTrade.ourOffers.add(TradeOffer(Constants.defensivePact, TradeType.Treaty))
-                tradeLogic.currentTrade.theirOffers.add(TradeOffer(Constants.defensivePact, TradeType.Treaty))
-
-                otherCiv.tradeRequests.add(TradeRequest(civInfo.civName, tradeLogic.currentTrade.reverse()))
-            } else {
-                // Remember this for a few turns to save computation power
-                civInfo.getDiplomacyManager(otherCiv).setFlag(DiplomacyFlags.DeclinedDefensivePact, 5)
-            }
-        }
-    }
-
-    fun wantsToSignDefensivePact(civInfo: Civilization, otherCiv: Civilization): Boolean {
-        val diploManager = civInfo.getDiplomacyManager(otherCiv)
-        if (diploManager.hasFlag(DiplomacyFlags.DeclinedDefensivePact)) return false
-        if (diploManager.isRelationshipLevelLT(RelationshipLevel.Ally)) return false
-        val commonknownCivs = diploManager.getCommonKnownCivs()
-        // If they have bad relations with any of our friends, don't consider it
-        for(thirdCiv in commonknownCivs) {
-            if (civInfo.getDiplomacyManager(thirdCiv).isRelationshipLevelGE(RelationshipLevel.Friend)
-                && thirdCiv.getDiplomacyManager(otherCiv).isRelationshipLevelLT(RelationshipLevel.Favorable))
-                return false
-        }
-        // If they have bad relations with any of thier friends, don't consider it
-        for(thirdCiv in commonknownCivs) {
-            if (otherCiv.getDiplomacyManager(thirdCiv).isRelationshipLevelGE(RelationshipLevel.Friend)
-                && thirdCiv.getDiplomacyManager(civInfo).isRelationshipLevelLT(RelationshipLevel.Neutral))
-                return false
-        }
-
-        val defensivePacts = civInfo.diplomacy.count { it.value.hasFlag(DiplomacyFlags.DefensivePact) }
-        val otherCivNonOverlappingDefensivePacts = otherCiv.diplomacy.values.count { it.hasFlag(DiplomacyFlags.DefensivePact)
-            && (!it.otherCiv().knows(civInfo) || !it.otherCiv().getDiplomacyManager(civInfo).hasFlag(DiplomacyFlags.DefensivePact)) }
-        val allCivs = civInfo.gameInfo.civilizations.count { it.isMajorCiv() } - 1 // Don't include us
-        val deadCivs = civInfo.gameInfo.civilizations.count { it.isMajorCiv() && !it.isAlive() }
-        val allAliveCivs = allCivs - deadCivs
-
-        // We have to already be at RelationshipLevel.Ally, so we must have 80 oppinion of them
-        var motivation = diploManager.opinionOfOtherCiv().toInt() - 80
-
-        // If they are stronger than us, then we value it a lot more
-        // If they are weaker than us, then we don't value it
-        motivation += when (Automation.threatAssessment(civInfo,otherCiv)) {
-            ThreatLevel.VeryHigh -> 10
-            ThreatLevel.High -> 5
-            ThreatLevel.Low -> -5
-            ThreatLevel.VeryLow -> -10
-            else -> 0
-        }
-
-        // If they have a defensive pact with another civ then we would get drawn into thier battles as well
-        motivation -= 15 * otherCivNonOverlappingDefensivePacts
-
-        // Becomre more desperate as we have more wars
-        motivation += civInfo.diplomacy.values.count { it.otherCiv().isMajorCiv() && it.diplomaticStatus == DiplomaticStatus.War } * 5
-
-        // Try to have a defensive pact with 1/5 of all civs
-        val civsToAllyWith = 0.20f * allAliveCivs
-        // Goes form 0 to -50 as the civ gets more allies, offset by civsToAllyWith
-        motivation -= (50f * (defensivePacts - civsToAllyWith) / (allAliveCivs - civsToAllyWith)).coerceAtMost(0f).toInt()
-
-        return motivation > 0
-    }
-
-    private fun declareWar(civInfo: Civilization) {
-        if (civInfo.wantsToFocusOn(Victory.Focus.Culture)) return
-        if (civInfo.cities.isEmpty() || civInfo.diplomacy.isEmpty()) return
-        if (civInfo.isAtWar() || civInfo.getHappiness() <= 0) return
-
-        val ourMilitaryUnits = civInfo.units.getCivUnits().filter { !it.isCivilian() }.count()
-        if (ourMilitaryUnits < civInfo.cities.size) return
-        if (ourMilitaryUnits < 4) return  // to stop AI declaring war at the beginning of games when everyone isn't set up well enough\
-        if (civInfo.cities.size < 3) return // FAR too early for that what are you thinking!
-
-        //evaluate war
-        val enemyCivs = civInfo.getKnownCivs()
-                .filterNot {
-                    it == civInfo || it.cities.isEmpty() || !civInfo.getDiplomacyManager(it).canDeclareWar()
-                            || it.cities.none { city -> civInfo.hasExplored(city.getCenterTile()) }
-                }
-        // If the AI declares war on a civ without knowing the location of any cities, it'll just keep amassing an army and not sending it anywhere,
-        //   and end up at a massive disadvantage
-
-        if (enemyCivs.none()) return
-
-        val minMotivationToAttack = 20
-        // Attack the highest score enemy that we are willing to fight.
-        // This is to help prevent civs from ganging up on smaller civs
-        // and directs them to fight their competitors instead.
-        val civWithBestMotivationToAttack = enemyCivs
-            .filter { hasAtLeastMotivationToAttack(civInfo, it, minMotivationToAttack) >= 20 }
-            .sortedBy { it.getStatForRanking(RankingType.Score) }
-        
-        if (civWithBestMotivationToAttack.count() != 0)
-            civInfo.getDiplomacyManager(civWithBestMotivationToAttack.first()).declareWar()
-    }
-
-    /** Will return the motivation to attack, but might short circuit if the value is guaranteed to
-     * be lower than `atLeast`. So any values below `atLeast` should not be used for comparison. */
-    private fun hasAtLeastMotivationToAttack(civInfo: Civilization, otherCiv: Civilization, atLeast: Int): Int {
-        val closestCities = getClosestCities(civInfo, otherCiv) ?: return 0
-        val baseForce = 30f
-
-        var ourCombatStrength = civInfo.getStatForRanking(RankingType.Force).toFloat() + baseForce
-        if (civInfo.getCapital() != null) ourCombatStrength += CityCombatant(civInfo.getCapital()!!).getCityStrength()
-        var theirCombatStrength = otherCiv.getStatForRanking(RankingType.Force).toFloat() + baseForce
-        if(otherCiv.getCapital() != null) theirCombatStrength += CityCombatant(otherCiv.getCapital()!!).getCityStrength()
-
-        //for city-states, also consider their protectors
-        if (otherCiv.isCityState() and otherCiv.cityStateFunctions.getProtectorCivs().isNotEmpty()) {
-            theirCombatStrength += otherCiv.cityStateFunctions.getProtectorCivs().filterNot { it == civInfo }
-                .sumOf { it.getStatForRanking(RankingType.Force) }
-        }
-
-        if (theirCombatStrength > ourCombatStrength) return 0
-
-        val ourCity = closestCities.city1
-        val theirCity = closestCities.city2
-
-        if (civInfo.units.getCivUnits().filter { it.isMilitary() }.none {
-                val damageReceivedWhenAttacking =
-                    BattleDamage.calculateDamageToAttacker(
-                        MapUnitCombatant(it),
-                        CityCombatant(theirCity)
-                    )
-                damageReceivedWhenAttacking < 100
-            })
-                return 0 // You don't have any units that can attack this city without dying, don't declare war.
-
-        fun isTileCanMoveThrough(tile: Tile): Boolean {
-            val owner = tile.getOwner()
-            return !tile.isImpassible()
-                    && (owner == otherCiv || owner == null || civInfo.diplomacyFunctions.canPassThroughTiles(owner))
-        }
-
-        val modifierMap = HashMap<String, Int>()
-        val combatStrengthRatio = ourCombatStrength / theirCombatStrength
-        val combatStrengthModifier = when {
-            combatStrengthRatio > 3f -> 30
-            combatStrengthRatio > 2.5f -> 25
-            combatStrengthRatio > 2f -> 20
-            combatStrengthRatio > 1.5f -> 10
-            else -> 0
-        }
-        modifierMap["Relative combat strength"] = combatStrengthModifier
-        
-        var theirAlliesValue = 0
-        for(thirdCiv in otherCiv.diplomacy.values.filter { it.hasFlag(DiplomacyFlags.DefensivePact) && it.otherCiv() != civInfo }) {
-            val thirdCivCombatStrengthRatio = otherCiv.getStatForRanking(RankingType.Force).toFloat() + baseForce / ourCombatStrength
-            theirAlliesValue += when {
-                thirdCivCombatStrengthRatio > 5 -> -15
-                thirdCivCombatStrengthRatio > 2.5 -> -10
-                thirdCivCombatStrengthRatio > 2 -> -8
-                thirdCivCombatStrengthRatio > 1.5 -> -5
-                thirdCivCombatStrengthRatio > .8 -> -2
-                else -> 0
-            }
-        }
-        modifierMap["Their allies"] = theirAlliesValue
-        
-        // Civs with more score are more threatening to our victory
-        // Bias towards attacking civs with a high score and low military
-        // Bias against attacking civs with a low score and a high military
-        // Designed to mitigate AIs declaring war on weaker civs instead of their rivals
-        val scoreRatio = otherCiv.getStatForRanking(RankingType.Score).toFloat() / civInfo.getStatForRanking(RankingType.Score).toFloat()
-        val scoreRatioModifier = when {
-            scoreRatio > 2f -> 15
-            scoreRatio > 1.5f -> 10
-            scoreRatio > 1.25f -> 5
-            scoreRatio > 1f -> 0
-            scoreRatio > .5f -> -2
-            scoreRatio > .25f -> -5
-            else -> -10
-        }
-        modifierMap["Relative score"] = scoreRatioModifier
-        
-        val productionRatio = civInfo.getStatForRanking(RankingType.Production).toFloat() / otherCiv.getStatForRanking(RankingType.Production).toFloat()
-        val productionRatioModifier = when {
-            productionRatio > 2f -> 10
-            productionRatio > 1.5f -> 5
-            productionRatio > .8f -> 0
-            productionRatio > .5f -> -2
-            productionRatio > .25f -> -5
-            else -> -10
-        }
-        modifierMap["Relative production"] = productionRatioModifier
-
-        val relativeTech = civInfo.getStatForRanking(RankingType.Technologies) - otherCiv.getStatForRanking(RankingType.Technologies)
-        val relativeTechModifier = when {
-            relativeTech > 6 -> 10
-            relativeTech > 3 -> 5
-            relativeTech > -3 -> 0
-            relativeTech > -6 -> -2
-            relativeTech > -9 -> -5
-            else -> -10
-        }
-        modifierMap["Relative technologies"] = relativeTechModifier
-
-        if (closestCities.aerialDistance > 7)
-            modifierMap["Far away cities"] = -10
-
-        val diplomacyManager = civInfo.getDiplomacyManager(otherCiv)
-        if (diplomacyManager.hasFlag(DiplomacyFlags.ResearchAgreement))
-            modifierMap["Research Agreement"] = -5
-
-        if (diplomacyManager.hasFlag(DiplomacyFlags.DeclarationOfFriendship))
-            modifierMap["Declaration of Friendship"] = -10
-
-        if (diplomacyManager.hasFlag(DiplomacyFlags.DefensivePact))
-            modifierMap["Defensive Pact"] = -10
-
-        val relationshipModifier = when (diplomacyManager.relationshipIgnoreAfraid()) {
-            RelationshipLevel.Unforgivable -> 10
-            RelationshipLevel.Enemy -> 5
-            RelationshipLevel.Ally -> -5 // this is so that ally + DoF is not too unbalanced -
-            // still possible for AI to declare war for isolated city
-            else -> 0
-        }
-        modifierMap["Relationship"] = relationshipModifier
-
-        if (diplomacyManager.resourcesFromTrade().any { it.amount > 0 })
-            modifierMap["Receiving trade resources"] = -5
-
-        if (theirCity.getTiles().none { tile -> tile.neighbors.any { it.getOwner() == theirCity.civ && it.getCity() != theirCity } })
-            modifierMap["Isolated city"] = 15
-
-        if (otherCiv.isCityState()) {
-            modifierMap["City-state"] = -20
-            if (otherCiv.getAllyCiv() == civInfo.civName)
-                modifierMap["Allied City-state"] = -20 // There had better be a DAMN good reason
-        }
-
-        var wonderCount = 0
-        for (city in otherCiv.cities) {
-            val construction = city.cityConstructions.getCurrentConstruction()
-            if (construction is Building && construction.hasUnique(UniqueType.TriggersCulturalVictory))
-                modifierMap["About to win"] = 15
-            if (construction is BaseUnit && construction.hasUnique(UniqueType.AddInCapital))
-                modifierMap["About to win"] = 15
-            wonderCount += city.cityConstructions.getBuiltBuildings().count { it.isWonder }
-        }
-        
-        // The more wonders they have, the more beneficial it is to conquer them
-        // Civs need an army to protect thier wonders which give the most score
-        if (wonderCount > 0)
-            modifierMap["Owned Wonders"] = wonderCount
-
-        // If they are at war with our allies, then we should join in
-        var alliedWarMotivation = 0
-        for(thirdCiv in civInfo.getDiplomacyManager(otherCiv).getCommonKnownCivs()) {
-            val thirdCivDiploManager = civInfo.getDiplomacyManager(thirdCiv)
-            if (thirdCivDiploManager.hasFlag(DiplomacyFlags.DeclinedDeclarationOfFriendship)
-                && thirdCiv.isAtWarWith(otherCiv)) {
-                alliedWarMotivation += if (thirdCivDiploManager.hasFlag(DiplomacyFlags.DefensivePact)) 15 else 5
-            }
-        }
-        modifierMap["War with allies"]
-        
-
-        var motivationSoFar = modifierMap.values.sum()
-
-        // We don't need to execute the expensive BFSs below if we're below the threshold here
-        // anyways, since it won't get better from those, only worse.
-        if (motivationSoFar < atLeast) {
-            return motivationSoFar
-        }
-
-
-        val landPathBFS = BFS(ourCity.getCenterTile()) {
-            it.isLand && isTileCanMoveThrough(it)
-        }
-
-        landPathBFS.stepUntilDestination(theirCity.getCenterTile())
-        if (!landPathBFS.hasReachedTile(theirCity.getCenterTile()))
-            motivationSoFar -= -10
-
-        // We don't need to execute the expensive BFSs below if we're below the threshold here
-        // anyways, since it won't get better from those, only worse.
-        if (motivationSoFar < atLeast) {
-            return motivationSoFar
-        }
-
-        val reachableEnemyCitiesBfs = BFS(civInfo.getCapital(true)!!.getCenterTile()) { isTileCanMoveThrough(it) }
-        reachableEnemyCitiesBfs.stepToEnd()
-        val reachableEnemyCities = otherCiv.cities.filter { reachableEnemyCitiesBfs.hasReachedTile(it.getCenterTile()) }
-        if (reachableEnemyCities.isEmpty()) return 0 // Can't even reach the enemy city, no point in war.
-
-        return motivationSoFar
-    }
-
-
-    private fun offerPeaceTreaty(civInfo: Civilization) {
-        if (!civInfo.isAtWar() || civInfo.cities.isEmpty() || civInfo.diplomacy.isEmpty()) return
-
-        val enemiesCiv = civInfo.diplomacy.filter { it.value.diplomaticStatus == DiplomaticStatus.War }
-                .map { it.value.otherCiv() }
-                .filterNot { it == civInfo || it.isBarbarian() || it.cities.isEmpty() }
-                .filter { !civInfo.getDiplomacyManager(it).hasFlag(DiplomacyFlags.DeclinedPeace) }
-                // Don't allow AIs to offer peace to city states allied with their enemies
-                .filterNot { it.isCityState() && it.getAllyCiv() != null && civInfo.isAtWarWith(civInfo.gameInfo.getCivilization(it.getAllyCiv()!!)) }
-                // ignore civs that we have already offered peace this turn as a counteroffer to another civ's peace offer
-                .filter { it.tradeRequests.none { tradeRequest -> tradeRequest.requestingCiv == civInfo.civName && tradeRequest.trade.isPeaceTreaty() } }
-
-        for (enemy in enemiesCiv) {
-            if(hasAtLeastMotivationToAttack(civInfo, enemy, 10) >= 10) {
-                // We can still fight. Refuse peace.
-                continue
-            }
-
-            // pay for peace
-            val tradeLogic = TradeLogic(civInfo, enemy)
-
-            tradeLogic.currentTrade.ourOffers.add(TradeOffer(Constants.peaceTreaty, TradeType.Treaty))
-            tradeLogic.currentTrade.theirOffers.add(TradeOffer(Constants.peaceTreaty, TradeType.Treaty))
-
-            var moneyWeNeedToPay = -TradeEvaluation().evaluatePeaceCostForThem(civInfo, enemy)
-
-            if (civInfo.gold > 0 && moneyWeNeedToPay > 0) {
-                if (moneyWeNeedToPay > civInfo.gold) {
-                    moneyWeNeedToPay = civInfo.gold  // As much as possible
-                }
-                tradeLogic.currentTrade.ourOffers.add(
-                    TradeOffer("Gold".tr(), TradeType.Gold, moneyWeNeedToPay)
-                )
-            }
-
-            enemy.tradeRequests.add(TradeRequest(civInfo.civName, tradeLogic.currentTrade.reverse()))
-        }
-    }
-
-=======
->>>>>>> 926ea3a2
 
     private fun automateUnits(civInfo: Civilization) {
         val isAtWar = civInfo.isAtWar()
