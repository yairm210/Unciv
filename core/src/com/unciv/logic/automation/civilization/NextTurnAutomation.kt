package com.unciv.logic.automation.civilization

import com.unciv.Constants
import com.unciv.logic.automation.Automation
import com.unciv.logic.automation.ThreatLevel
import com.unciv.logic.automation.unit.UnitAutomation
import com.unciv.logic.battle.BattleDamage
import com.unciv.logic.battle.CityCombatant
import com.unciv.logic.battle.MapUnitCombatant
import com.unciv.logic.city.City
import com.unciv.logic.civilization.AlertType
import com.unciv.logic.civilization.Civilization
import com.unciv.logic.civilization.NotificationCategory
import com.unciv.logic.civilization.NotificationIcon
import com.unciv.logic.civilization.PlayerType
import com.unciv.logic.civilization.PopupAlert
import com.unciv.logic.civilization.diplomacy.DiplomacyFlags
import com.unciv.logic.civilization.diplomacy.DiplomaticModifiers
import com.unciv.logic.civilization.diplomacy.DiplomaticStatus
import com.unciv.logic.civilization.diplomacy.RelationshipLevel
import com.unciv.logic.civilization.managers.ReligionState
import com.unciv.logic.map.BFS
import com.unciv.logic.map.mapunit.MapUnit
import com.unciv.logic.map.tile.Tile
import com.unciv.logic.trade.Trade
import com.unciv.logic.trade.TradeEvaluation
import com.unciv.logic.trade.TradeLogic
import com.unciv.logic.trade.TradeOffer
import com.unciv.logic.trade.TradeRequest
import com.unciv.logic.trade.TradeType
import com.unciv.models.Counter
import com.unciv.models.ruleset.Belief
import com.unciv.models.ruleset.BeliefType
import com.unciv.models.ruleset.Building
import com.unciv.models.ruleset.MilestoneType
import com.unciv.models.ruleset.ModOptionsConstants
import com.unciv.models.ruleset.Policy
import com.unciv.models.ruleset.PolicyBranch
import com.unciv.models.ruleset.Victory
import com.unciv.models.ruleset.tech.Technology
import com.unciv.models.ruleset.tile.ResourceType
import com.unciv.models.ruleset.unique.StateForConditionals
import com.unciv.models.ruleset.unique.UniqueType
import com.unciv.models.ruleset.unit.BaseUnit
import com.unciv.models.stats.Stat
import com.unciv.models.translations.tr
import com.unciv.ui.screens.victoryscreen.RankingType
import kotlin.math.min
import kotlin.random.Random

object NextTurnAutomation {

    /** Top-level AI turn task list */
    fun automateCivMoves(civInfo: Civilization) {
        if (civInfo.isBarbarian()) return BarbarianAutomation(civInfo).automate()

        respondToPopupAlerts(civInfo)
        respondToTradeRequests(civInfo)

        if (civInfo.isMajorCiv()) {
            if (!civInfo.gameInfo.ruleset.modOptions.hasUnique(ModOptionsConstants.diplomaticRelationshipsCannotChange)) {
                declareWar(civInfo)
                offerPeaceTreaty(civInfo)
                offerDeclarationOfFriendship(civInfo)
            }
            if (civInfo.gameInfo.isReligionEnabled()) {
                ReligionAutomation.spendFaithOnReligion(civInfo)
            }
            offerOpenBorders(civInfo)
            offerResearchAgreement(civInfo)
            offerDefensivePact(civInfo)
            exchangeLuxuries(civInfo)
            issueRequests(civInfo)
            adoptPolicy(civInfo)  // todo can take a second - why?
            freeUpSpaceResources(civInfo)
        } else {
            civInfo.cityStateFunctions.getFreeTechForCityState()
            civInfo.cityStateFunctions.updateDiplomaticRelationshipForCityState()
        }

        chooseTechToResearch(civInfo)
        automateCityBombardment(civInfo)
        UseGoldAutomation.useGold(civInfo)
        if (!civInfo.isCityState()) {
            protectCityStates(civInfo)
            bullyCityStates(civInfo)
        }
        automateUnits(civInfo)  // this is the most expensive part

        if (civInfo.isMajorCiv()) {
            // Can only be done now, as the prophet first has to decide to found/enhance a religion
            chooseReligiousBeliefs(civInfo)
        }

        automateCities(civInfo)  // second most expensive
        trainSettler(civInfo)
        tryVoteForDiplomaticVictory(civInfo)
    }

    fun automateGoldToSciencePercentage(civInfo: Civilization) {
        // Don't let the AI run blindly with the default convert-gold-to-science ratio if that option is enabled
        val estimatedIncome = civInfo.stats.statsForNextTurn.gold.toInt()
        val projectedGold = civInfo.gold + estimatedIncome
        // TODO: some cleverness, this is just wild guessing.
        val pissPoor = civInfo.tech.era.baseUnitBuyCost
        val stinkingRich = civInfo.tech.era.startingGold * 10 + civInfo.cities.size * 2 * pissPoor
        val maxPercent = 0.8f
        civInfo.tech.goldPercentConvertedToScience = when {
            civInfo.gold <= 0 -> 0f
            projectedGold <= pissPoor -> 0f
            else -> ((projectedGold - pissPoor) * maxPercent / stinkingRich).coerceAtMost(maxPercent)
        }
    }

    private fun respondToTradeRequests(civInfo: Civilization) {
        for (tradeRequest in civInfo.tradeRequests.toList()) {
            val otherCiv = civInfo.gameInfo.getCivilization(tradeRequest.requestingCiv)
            if (!TradeEvaluation().isTradeValid(tradeRequest.trade, civInfo, otherCiv))
                continue

            val tradeLogic = TradeLogic(civInfo, otherCiv)
            tradeLogic.currentTrade.set(tradeRequest.trade)
            /** We need to remove this here, so that if the trade is accepted, the updateDetailedCivResources()
             * in tradeLogic.acceptTrade() will not consider *both* the trade *and the trade offer as decreasing the
             * amount of available resources, since that will lead to "Our proposed trade is no longer valid" if we try to offer
             * the same resource to ANOTHER civ in this turn. Complicated!
             */
            civInfo.tradeRequests.remove(tradeRequest)
            if (TradeEvaluation().isTradeAcceptable(tradeLogic.currentTrade, civInfo, otherCiv)) {
                tradeLogic.acceptTrade()
                otherCiv.addNotification("[${civInfo.civName}] has accepted your trade request", NotificationCategory.Trade, NotificationIcon.Trade, civInfo.civName)
            } else {
                val counteroffer = getCounteroffer(civInfo, tradeRequest)
                if (counteroffer != null) {
                    otherCiv.addNotification("[${civInfo.civName}] has made a counteroffer to your trade request", NotificationCategory.Trade, NotificationIcon.Trade, civInfo.civName)
                    otherCiv.tradeRequests.add(counteroffer)
                } else
                    tradeRequest.decline(civInfo)
            }
        }
        civInfo.tradeRequests.clear()
    }

    /** @return a TradeRequest with the same ourOffers as [tradeRequest] but with enough theirOffers
     *  added to make the deal acceptable. Will find a valid counteroffer if any exist, but is not
     *  guaranteed to find the best or closest one. */
    private fun getCounteroffer(civInfo: Civilization, tradeRequest: TradeRequest): TradeRequest? {
        val otherCiv = civInfo.gameInfo.getCivilization(tradeRequest.requestingCiv)
        // AIs counteroffering each other is problematic as they tend to ping-pong back and forth forever
        if (otherCiv.playerType == PlayerType.AI)
            return null
        val evaluation = TradeEvaluation()
        var deltaInOurFavor = evaluation.getTradeAcceptability(tradeRequest.trade, civInfo, otherCiv)
        if (deltaInOurFavor > 0) deltaInOurFavor = (deltaInOurFavor / 1.1f).toInt() // They seem very interested in this deal, let's push it a bit.
        val tradeLogic = TradeLogic(civInfo, otherCiv)

        tradeLogic.currentTrade.set(tradeRequest.trade)

        // What do they have that we would want?
        val potentialAsks = HashMap<TradeOffer, Int>()
        val counterofferAsks = HashMap<TradeOffer, Int>()
        val counterofferGifts = ArrayList<TradeOffer>()

        for (offer in tradeLogic.theirAvailableOffers) {
            if ((offer.type == TradeType.Gold || offer.type == TradeType.Gold_Per_Turn)
                    && tradeRequest.trade.ourOffers.any { it.type == offer.type })
                    continue // Don't want to counteroffer straight gold for gold, that's silly
            if (!offer.isTradable())
                continue // For example resources gained by trade or CS
            if (offer.type == TradeType.City)
                continue // Players generally don't want to give up their cities, and they might misclick

            if (tradeLogic.currentTrade.theirOffers.any { it.type == offer.type && it.name == offer.name })
                continue // So you don't get double offers of open borders declarations of war etc.
            if (offer.type == TradeType.Treaty)
                continue // Don't try to counter with a defensive pact or research pact

            val value = evaluation.evaluateBuyCost(offer, civInfo, otherCiv)
            if (value > 0)
                potentialAsks[offer] = value
        }

        while (potentialAsks.isNotEmpty() && deltaInOurFavor < 0) {
            // Keep adding their worst offer until we get above the threshold
            val offerToAdd = potentialAsks.minByOrNull { it.value }!!
            deltaInOurFavor += offerToAdd.value
            counterofferAsks[offerToAdd.key] = offerToAdd.value
            potentialAsks.remove(offerToAdd.key)
        }
        if (deltaInOurFavor < 0)
            return null // We couldn't get a good enough deal

        // At this point we are sure to find a good counteroffer
        while (deltaInOurFavor > 0) {
            // Now remove the best offer valued below delta until the deal is barely acceptable
            val offerToRemove = counterofferAsks.filter { it.value <= deltaInOurFavor }.maxByOrNull { it.value }
                ?: break  // Nothing more can be removed, at least en bloc
            deltaInOurFavor -= offerToRemove.value
            counterofferAsks.remove(offerToRemove.key)
        }

        // Only ask for enough of each resource to get maximum price
        for (ask in counterofferAsks.keys.filter { it.type == TradeType.Luxury_Resource || it.type == TradeType.Strategic_Resource }) {
            // Remove 1 amount as long as doing so does not change the price
            val originalValue = counterofferAsks[ask]!!
            while (ask.amount > 1
                    && originalValue == evaluation.evaluateBuyCost(
                            TradeOffer(ask.name, ask.type, ask.amount - 1, ask.duration),
                            civInfo, otherCiv) ) {
                ask.amount--
            }
        }

        // Adjust any gold asked for
        val toRemove = ArrayList<TradeOffer>()
        for (goldAsk in counterofferAsks.keys
                .filter { it.type == TradeType.Gold_Per_Turn || it.type == TradeType.Gold }
                .sortedByDescending { it.type.ordinal }) { // Do GPT first
            val valueOfOne = evaluation.evaluateBuyCost(TradeOffer(goldAsk.name, goldAsk.type, 1, goldAsk.duration), civInfo, otherCiv)
            val amountCanBeRemoved = deltaInOurFavor / valueOfOne
            if (amountCanBeRemoved >= goldAsk.amount) {
                deltaInOurFavor -= counterofferAsks[goldAsk]!!
                toRemove.add(goldAsk)
            } else {
                deltaInOurFavor -= valueOfOne * amountCanBeRemoved
                goldAsk.amount -= amountCanBeRemoved
            }
        }

        // If the delta is still very in our favor consider sweetening the pot with some gold
        if (deltaInOurFavor >= 100) {
            deltaInOurFavor = (deltaInOurFavor * 2) / 3 // Only compensate some of it though, they're the ones asking us
            // First give some GPT, then lump sum - but only if they're not already offering the same
            for (ourGold in tradeLogic.ourAvailableOffers
                    .filter { it.isTradable() && (it.type == TradeType.Gold || it.type == TradeType.Gold_Per_Turn) }
                    .sortedByDescending { it.type.ordinal }) {
                if (tradeLogic.currentTrade.theirOffers.none { it.type == ourGold.type } &&
                        counterofferAsks.keys.none { it.type == ourGold.type } ) {
                    val valueOfOne = evaluation.evaluateSellCost(TradeOffer(ourGold.name, ourGold.type, 1, ourGold.duration), civInfo, otherCiv)
                    val amountToGive = min(deltaInOurFavor / valueOfOne, ourGold.amount)
                    deltaInOurFavor -= amountToGive * valueOfOne
                    if (amountToGive > 0) {
                        counterofferGifts.add(
                            TradeOffer(
                                ourGold.name,
                                ourGold.type,
                                amountToGive,
                                ourGold.duration
                            )
                        )
                    }
                }
            }
        }

        tradeLogic.currentTrade.theirOffers.addAll(counterofferAsks.keys)
        tradeLogic.currentTrade.ourOffers.addAll(counterofferGifts)

        // Trades reversed, because when *they* get it then the 'ouroffers' become 'theiroffers'
        return TradeRequest(civInfo.civName, tradeLogic.currentTrade.reverse())
    }

    private fun respondToPopupAlerts(civInfo: Civilization) {
        for (popupAlert in civInfo.popupAlerts.toList()) { // toList because this can trigger other things that give alerts, like Golden Age
            if (popupAlert.type == AlertType.DemandToStopSettlingCitiesNear) {  // we're called upon to make a decision
                val demandingCiv = civInfo.gameInfo.getCivilization(popupAlert.value)
                val diploManager = civInfo.getDiplomacyManager(demandingCiv)
                if (Automation.threatAssessment(civInfo, demandingCiv) >= ThreatLevel.High)
                    diploManager.agreeNotToSettleNear()
                else diploManager.refuseDemandNotToSettleNear()
            }
            if (popupAlert.type == AlertType.DeclarationOfFriendship) {
                val requestingCiv = civInfo.gameInfo.getCivilization(popupAlert.value)
                val diploManager = civInfo.getDiplomacyManager(requestingCiv)
                if (civInfo.diplomacyFunctions.canSignDeclarationOfFriendshipWith(requestingCiv)
                    && wantsToSignDeclarationOfFrienship(civInfo,requestingCiv)) {
                    diploManager.signDeclarationOfFriendship()
                    requestingCiv.addNotification("We have signed a Declaration of Friendship with [${civInfo.civName}]!", NotificationCategory.Diplomacy, NotificationIcon.Diplomacy, civInfo.civName)
                } else  {
                    diploManager.otherCivDiplomacy().setFlag(DiplomacyFlags.DeclinedDeclarationOfFriendship, 10)
                    requestingCiv.addNotification("[${civInfo.civName}] has denied our Declaration of Friendship!", NotificationCategory.Diplomacy, NotificationIcon.Diplomacy, civInfo.civName)
                }

            }
        }

        civInfo.popupAlerts.clear() // AIs don't care about popups.
    }

    internal fun valueCityStateAlliance(civInfo: Civilization, cityState: Civilization): Int {
        var value = 0

        if (civInfo.wantsToFocusOn(Victory.Focus.Culture) && cityState.cityStateFunctions.canProvideStat(Stat.Culture)) {
            value += 10
        }
        else if (civInfo.wantsToFocusOn(Victory.Focus.Science) && cityState.cityStateFunctions.canProvideStat(Stat.Science)) {
            // In case someone mods this in
            value += 10
        }
        else if (civInfo.wantsToFocusOn(Victory.Focus.Military)) {
            if (!cityState.isAlive())
                value -= 5
            else {
                // Don't ally close city-states, conquer them instead
                val distance = getMinDistanceBetweenCities(civInfo, cityState)
                if (distance < 20)
                    value -= (20 - distance) / 4
            }
        }
        else if (civInfo.wantsToFocusOn(Victory.Focus.CityStates)) {
            value += 5  // Generally be friendly
        }
        if (civInfo.getHappiness() < 5 && cityState.cityStateFunctions.canProvideStat(Stat.Happiness)) {
            value += 10 - civInfo.getHappiness()
        }
        if (civInfo.getHappiness() > 5 && cityState.cityStateFunctions.canProvideStat(Stat.Food)) {
            value += 5
        }

        if (!cityState.isAlive() || cityState.cities.isEmpty() || civInfo.cities.isEmpty())
            return value

        if (civInfo.gold < 100) {
            // Consider bullying for cash
            value -= 5
        }

        if (cityState.getAllyCiv() != null && cityState.getAllyCiv() != civInfo.civName) {
            // easier not to compete if a third civ has this locked down
            val thirdCivInfluence = cityState.getDiplomacyManager(cityState.getAllyCiv()!!).getInfluence().toInt()
            value -= (thirdCivInfluence - 60) / 10
        }

        // Bonus for luxury resources we can get from them
        value += cityState.detailedCivResources.count {
            it.resource.resourceType == ResourceType.Luxury
            && it.resource !in civInfo.detailedCivResources.map { supply -> supply.resource }
        }

        return value
    }

    private fun protectCityStates(civInfo: Civilization) {
        for (state in civInfo.getKnownCivs().filter { !it.isDefeated() && it.isCityState() }) {
            val diplomacyManager = state.getDiplomacyManager(civInfo.civName)
            val isAtLeastFriend = diplomacyManager.isRelationshipLevelGE(RelationshipLevel.Friend)
            if (isAtLeastFriend && state.cityStateFunctions.otherCivCanPledgeProtection(civInfo)) {
                state.cityStateFunctions.addProtectorCiv(civInfo)
            } else if (!isAtLeastFriend && state.cityStateFunctions.otherCivCanWithdrawProtection(civInfo)) {
                state.cityStateFunctions.removeProtectorCiv(civInfo)
            }
        }
    }

    private fun bullyCityStates(civInfo: Civilization) {
        for (state in civInfo.getKnownCivs().filter { !it.isDefeated() && it.isCityState() }) {
            val diplomacyManager = state.getDiplomacyManager(civInfo.civName)
            if (diplomacyManager.isRelationshipLevelLT(RelationshipLevel.Friend)
                    && diplomacyManager.diplomaticStatus == DiplomaticStatus.Peace
                    && valueCityStateAlliance(civInfo, state) <= 0
                    && state.cityStateFunctions.getTributeWillingness(civInfo) >= 0) {
                if (state.cityStateFunctions.getTributeWillingness(civInfo, demandingWorker = true) > 0)
                    state.cityStateFunctions.tributeWorker(civInfo)
                else
                    state.cityStateFunctions.tributeGold(civInfo)
            }
        }
    }

    private fun chooseTechToResearch(civInfo: Civilization) {
        fun getGroupedResearchableTechs(): List<List<Technology>> {
            val researchableTechs = civInfo.gameInfo.ruleset.technologies.values
                .asSequence()
                .filter { civInfo.tech.canBeResearched(it.name) }
                .groupBy { it.cost }
            return researchableTechs.toSortedMap().values.toList()
        }
        while(civInfo.tech.freeTechs > 0) {
            val costs = getGroupedResearchableTechs()
            if (costs.isEmpty()) return

            val mostExpensiveTechs = costs[costs.size - 1]
            civInfo.tech.getFreeTechnology(mostExpensiveTechs.random().name)
        }
        if (civInfo.tech.techsToResearch.isEmpty()) {
            val costs = getGroupedResearchableTechs()
            if (costs.isEmpty()) return

            val cheapestTechs = costs[0]
            //Do not consider advanced techs if only one tech left in cheapest group
            val techToResearch: Technology =
                if (cheapestTechs.size == 1 || costs.size == 1) {
                    cheapestTechs.random()
                } else {
                    //Choose randomly between cheapest and second cheapest group
                    val techsAdvanced = costs[1]
                    (cheapestTechs + techsAdvanced).random()
                }

            civInfo.tech.techsToResearch.add(techToResearch.name)
        }
    }

    private fun adoptPolicy(civInfo: Civilization) {
        /*
        # Branch-based policy-to-adopt decision
        Basically the AI prioritizes finishing incomplete branches before moving on, \
        unless a new branch with higher priority is adoptable.

        - If incomplete branches have higher priorities than any newly adoptable branch,
            - Candidates are the unfinished branches.
        - Else if newly adoptable branches have higher priorities than any incomplete branch,
            - Candidates are the new branches.
        - Choose a random candidate closest to completion.
        - Pick a random child policy of a chosen branch and adopt it.
        */
        while (civInfo.policies.canAdoptPolicy()) {
            val incompleteBranches: Set<PolicyBranch> = civInfo.policies.incompleteBranches
            val adoptableBranches: Set<PolicyBranch> = civInfo.policies.adoptableBranches

            // Skip the whole thing if all branches are completed
            if (incompleteBranches.isEmpty() && adoptableBranches.isEmpty()) return

            val priorityMap: Map<PolicyBranch, Int> = civInfo.policies.priorityMap
            var maxIncompletePriority: Int? =
                civInfo.policies.getMaxPriority(incompleteBranches)
            var maxAdoptablePriority: Int? = civInfo.policies.getMaxPriority(adoptableBranches)

            // This here is a (probably dirty) code to bypass NoSuchElementException error
            //  when one of the priority variables is null
            if (maxIncompletePriority == null) maxIncompletePriority =
                maxAdoptablePriority!! - 1
            if (maxAdoptablePriority == null) maxAdoptablePriority =
                maxIncompletePriority - 1

            // Candidate branches to adopt
            val candidates: Set<PolicyBranch> =
                // If incomplete branches have higher priorities than any newly adoptable branch,
                if (maxAdoptablePriority <= maxIncompletePriority) {
                    // Prioritize finishing one of the unfinished branches
                    incompleteBranches.filter {
                        priorityMap[it] == maxIncompletePriority
                    }.toSet()
                }
                // If newly adoptable branches have higher priorities than any incomplete branch,
                else {
                    // Prioritize adopting one of the new branches
                    adoptableBranches.filter {
                        priorityMap[it] == maxAdoptablePriority
                    }.toSet()
                }

            // branchCompletionMap but keys are only candidates
            val candidateCompletionMap: Map<PolicyBranch, Int> =
                civInfo.policies.branchCompletionMap.filterKeys { key ->
                    key in candidates
                }

            // Choose the branch with the LEAST REMAINING policies, not the MOST ADOPTED ones
            val targetBranch = candidateCompletionMap.minBy { it.key.policies.size - it.value }.key

            val policyToAdopt: Policy =
                if (civInfo.policies.isAdoptable(targetBranch)) targetBranch
                else targetBranch.policies.filter { civInfo.policies.isAdoptable(it) }.random()

            civInfo.policies.adopt(policyToAdopt)
        }
    }

    /** If we are able to build a spaceship but have already spent our resources, try disbanding
     *  a unit and selling a building to make room. Can happen due to trades etc */
    private fun freeUpSpaceResources(civInfo: Civilization) {
        // No need to build spaceship parts just yet
        if (civInfo.gameInfo.ruleset.victories.none { civInfo.victoryManager.getNextMilestone(it.value)?.type == MilestoneType.AddedSSPartsInCapital } )
            return

        for (resource in civInfo.gameInfo.spaceResources) {
            // Have enough resources already
            if (civInfo.getResourceAmount(resource) >= Automation.getReservedSpaceResourceAmount(civInfo))
                continue

            val unitToDisband = civInfo.units.getCivUnits()
                .filter { it.baseUnit.requiresResource(resource) }
                .minByOrNull { it.getForceEvaluation() }
            unitToDisband?.disband()

            for (city in civInfo.cities) {
                if (city.hasSoldBuildingThisTurn)
                    continue
                val buildingToSell = civInfo.gameInfo.ruleset.buildings.values.filter {
                        city.cityConstructions.isBuilt(it.name)
                        && it.requiresResource(resource)
                        && it.isSellable()
                        && !civInfo.civConstructions.hasFreeBuilding(city, it) }
                    .randomOrNull()
                if (buildingToSell != null) {
                    city.sellBuilding(buildingToSell)
                    break
                }
            }
        }
    }

    private fun chooseReligiousBeliefs(civInfo: Civilization) {
        choosePantheon(civInfo)
        foundReligion(civInfo)
        enhanceReligion(civInfo)
        chooseFreeBeliefs(civInfo)
    }

    private fun choosePantheon(civInfo: Civilization) {
        if (!civInfo.religionManager.canFoundOrExpandPantheon()) return
        // So looking through the source code of the base game available online,
        // the functions for choosing beliefs total in at around 400 lines.
        // https://github.com/Gedemon/Civ5-DLL/blob/aa29e80751f541ae04858b6d2a2c7dcca454201e/CvGameCoreDLL_Expansion1/CvReligionClasses.cpp
        // line 4426 through 4870.
        // This is way too much work for now, so I'll just choose a random pantheon instead.
        // Should probably be changed later, but it works for now.
        val chosenPantheon = chooseBeliefOfType(civInfo, BeliefType.Pantheon)
            ?: return // panic!
        civInfo.religionManager.chooseBeliefs(
            listOf(chosenPantheon),
            useFreeBeliefs = civInfo.religionManager.usingFreeBeliefs()
        )
    }

    private fun foundReligion(civInfo: Civilization) {
        if (civInfo.religionManager.religionState != ReligionState.FoundingReligion) return
        val availableReligionIcons = civInfo.gameInfo.ruleset.religions
            .filterNot { civInfo.gameInfo.religions.values.map { religion -> religion.name }.contains(it) }
        val favoredReligion = civInfo.nation.favoredReligion
        val religionIcon =
            if (favoredReligion != null && favoredReligion in availableReligionIcons) favoredReligion
            else availableReligionIcons.randomOrNull()
                ?: return // Wait what? How did we pass the checking when using a great prophet but not this?

        civInfo.religionManager.foundReligion(religionIcon, religionIcon)

        val chosenBeliefs = chooseBeliefs(civInfo, civInfo.religionManager.getBeliefsToChooseAtFounding()).toList()
        civInfo.religionManager.chooseBeliefs(chosenBeliefs)
    }

    private fun enhanceReligion(civInfo: Civilization) {
        if (civInfo.religionManager.religionState != ReligionState.EnhancingReligion) return
        civInfo.religionManager.chooseBeliefs(
            chooseBeliefs(civInfo, civInfo.religionManager.getBeliefsToChooseAtEnhancing()).toList()
        )
    }

    private fun chooseFreeBeliefs(civInfo: Civilization) {
        if (!civInfo.religionManager.hasFreeBeliefs()) return
        civInfo.religionManager.chooseBeliefs(
            chooseBeliefs(civInfo, civInfo.religionManager.freeBeliefsAsEnums()).toList(),
            useFreeBeliefs = true
        )
    }

    private fun chooseBeliefs(civInfo: Civilization, beliefsToChoose: Counter<BeliefType>): HashSet<Belief> {
        val chosenBeliefs = hashSetOf<Belief>()
        // The `continue`s should never be reached, but just in case I'd rather have the AI have a
        // belief less than make the game crash. The `continue`s should only be reached whenever
        // there are not enough beliefs to choose, but there should be, as otherwise we could
        // not have used a great prophet to found/enhance our religion.
        for (belief in BeliefType.values()) {
            if (belief == BeliefType.None) continue
            repeat(beliefsToChoose[belief]) {
                chosenBeliefs.add(
                    chooseBeliefOfType(civInfo, belief, chosenBeliefs) ?: return@repeat
                )
            }
        }
        return chosenBeliefs
    }

    private fun chooseBeliefOfType(civInfo: Civilization, beliefType: BeliefType, additionalBeliefsToExclude: HashSet<Belief> = hashSetOf()): Belief? {
        return civInfo.gameInfo.ruleset.beliefs.values
            .filter {
                (it.type == beliefType || beliefType == BeliefType.Any)
                && !additionalBeliefsToExclude.contains(it)
                && civInfo.religionManager.getReligionWithBelief(it) == null
                && it.getMatchingUniques(UniqueType.OnlyAvailableWhen, StateForConditionals.IgnoreConditionals)
                    .none { unique -> !unique.conditionalsApply(civInfo) }
            }
            .maxByOrNull { ReligionAutomation.rateBelief(civInfo, it) }
    }

    private fun potentialLuxuryTrades(civInfo: Civilization, otherCivInfo: Civilization): ArrayList<Trade> {
        val tradeLogic = TradeLogic(civInfo, otherCivInfo)
        val ourTradableLuxuryResources = tradeLogic.ourAvailableOffers
                .filter { it.type == TradeType.Luxury_Resource && it.amount > 1 }
        val theirTradableLuxuryResources = tradeLogic.theirAvailableOffers
                .filter { it.type == TradeType.Luxury_Resource && it.amount > 1 }
        val weHaveTheyDont = ourTradableLuxuryResources
                .filter { resource ->
                    tradeLogic.theirAvailableOffers
                            .none { it.name == resource.name && it.type == TradeType.Luxury_Resource }
                }
        val theyHaveWeDont = theirTradableLuxuryResources
                .filter { resource ->
                    tradeLogic.ourAvailableOffers
                            .none { it.name == resource.name && it.type == TradeType.Luxury_Resource }
                }.sortedBy { civInfo.cities.count { city -> city.demandedResource == it.name } } // Prioritize resources that get WLTKD
        val trades = ArrayList<Trade>()
        for (i in 0..min(weHaveTheyDont.lastIndex, theyHaveWeDont.lastIndex)) {
            val trade = Trade()
            trade.ourOffers.add(weHaveTheyDont[i].copy(amount = 1))
            trade.theirOffers.add(theyHaveWeDont[i].copy(amount = 1))
            trades.add(trade)
        }
        return trades
    }

    private fun exchangeLuxuries(civInfo: Civilization) {
        val knownCivs = civInfo.getKnownCivs()

        // Player trades are... more complicated.
        // When the AI offers a trade, it's not immediately accepted,
        // so what if it thinks that it has a spare luxury and offers it to two human players?
        // What's to stop the AI "nagging" the player to accept a luxury trade?
        // We should A. add some sort of timer (20? 30 turns?) between luxury trade requests if they're denied - see DeclinedLuxExchange
        // B. have a way for the AI to keep track of the "pending offers" - see DiplomacyManager.resourcesFromTrade

        for (otherCiv in knownCivs.filter {
            it.isMajorCiv() && !it.isAtWarWith(civInfo)
                    && !civInfo.getDiplomacyManager(it).hasFlag(DiplomacyFlags.DeclinedLuxExchange)
        }) {

            val isEnemy = civInfo.getDiplomacyManager(otherCiv).isRelationshipLevelLE(RelationshipLevel.Enemy)
            if (isEnemy || otherCiv.tradeRequests.any { it.requestingCiv == civInfo.civName })
                continue

            val trades = potentialLuxuryTrades(civInfo, otherCiv)
            for (trade in trades) {
                val tradeRequest = TradeRequest(civInfo.civName, trade.reverse())
                otherCiv.tradeRequests.add(tradeRequest)
            }
        }
    }

    private fun offerDeclarationOfFriendship(civInfo: Civilization) {
        val civsThatWeCanDeclareFriendshipWith = civInfo.getKnownCivs()
                .filter { civInfo.diplomacyFunctions.canSignDeclarationOfFriendshipWith(it)
                    && !civInfo.getDiplomacyManager(it).hasFlag(DiplomacyFlags.DeclinedDeclarationOfFriendship)}
                .sortedByDescending { it.getDiplomacyManager(civInfo).relationshipLevel() }.toList()
        for (otherCiv in civsThatWeCanDeclareFriendshipWith) {
            // Default setting is 2, this will be changed according to different civ.
            if ((1..10).random() <= 8) continue 
            if (wantsToSignDeclarationOfFrienship(civInfo, otherCiv)) {
                otherCiv.popupAlerts.add(PopupAlert(AlertType.DeclarationOfFriendship, civInfo.civName))
            } else {
                // Remember this for a few turns to save computation power
                civInfo.getDiplomacyManager(otherCiv).setFlag(DiplomacyFlags.DeclinedDeclarationOfFriendship, 5)
            }
        }
    }

    private fun wantsToSignDeclarationOfFrienship(civInfo: Civilization, otherCiv: Civilization): Boolean {
        val diploManager = civInfo.getDiplomacyManager(otherCiv)
        if (diploManager.hasFlag(DiplomacyFlags.DeclinedDeclarationOfFriendship)) return false
        // Shortcut, if it is below favorable then don't consider it
        if (diploManager.isRelationshipLevelLT(RelationshipLevel.Favorable)) return false

        val numOfFriends = civInfo.diplomacy.count { it.value.hasFlag(DiplomacyFlags.DeclarationOfFriendship) }
        val otherCivNumberOfFriends = otherCiv.diplomacy.count { it.value.hasFlag(DiplomacyFlags.DeclarationOfFriendship) }
        val knownCivs = civInfo.getKnownCivs().count { it.isMajorCiv() && it.isAlive() }
        val allCivs = civInfo.gameInfo.civilizations.count { it.isMajorCiv() } - 1 // Don't include us
        val deadCivs = civInfo.gameInfo.civilizations.count { it.isMajorCiv() && !it.isAlive() }
        val allAliveCivs = allCivs - deadCivs

        // Motivation should be constant as the number of civs changes
        var motivation = diploManager.opinionOfOtherCiv().toInt() - 40

        // If the other civ is stronger than we are compelled to be nice to them
        // If they are too weak, then thier friendship doesn't mean much to us
        motivation += when (Automation.threatAssessment(civInfo,otherCiv)) {
            ThreatLevel.VeryHigh -> 10
            ThreatLevel.High -> 5
            ThreatLevel.VeryLow -> -5
            else -> 0
        }
<<<<<<< HEAD
        
        // Try to make friends with a fourth of the civs in play
=======

        // Try to ally with a fourth of the civs in play
>>>>>>> 8ead66cf
        val civsToAllyWith = 0.25f * allAliveCivs
        if (numOfFriends < civsToAllyWith) {
            // Goes from 10 to 0 once the civ gets 1/4 of all alive civs as friends
            motivation += (10 - 10 * (numOfFriends / civsToAllyWith)).toInt()
        } else {
            // Goes form 0 to -240 as the civ gets more friends, offset by civsToAllyWith
            motivation -= (240f * (numOfFriends - civsToAllyWith) / (knownCivs - civsToAllyWith)).toInt()
        }
        
        //The more friends they have the less we should like them (To promote teams)
        motivation -= otherCivNumberOfFriends * 10

        // Goes from 0 to -50 as more civs die
        // this is meant to prevent the game from stalemating when a group of friends
        // conquers all oposition
        motivation -= deadCivs / allCivs * 50

        // Wait to declare frienships until more civs
        // Goes from -30 to 0 when we know 75% of allCivs
        val civsToKnow = 0.75f * allAliveCivs
        motivation -= ((civsToKnow - knownCivs) / civsToKnow * 30f).toInt().coerceAtLeast(0)

        motivation -= hasAtLeastMotivationToAttack(civInfo, otherCiv, motivation / 2) * 2

        return motivation > 0
    }

    private fun offerOpenBorders(civInfo: Civilization) {
        if (!civInfo.hasUnique(UniqueType.EnablesOpenBorders)) return
        val civsThatWeCanOpenBordersWith = civInfo.getKnownCivs()
            .filter { it.isMajorCiv() && !civInfo.isAtWarWith(it)
                && it.hasUnique(UniqueType.EnablesOpenBorders)
                && !civInfo.getDiplomacyManager(it).hasOpenBorders
                && !civInfo.getDiplomacyManager(it).hasFlag(DiplomacyFlags.DeclinedOpenBorders) }
            .sortedByDescending { it.getDiplomacyManager(civInfo).relationshipLevel() }.toList()
        for (otherCiv in civsThatWeCanOpenBordersWith) {
            // Default setting is 3, this will be changed according to different civ.
            if ((1..10).random() < 7) continue
            if (wantsToOpenBorders(civInfo, otherCiv)) {
                val tradeLogic = TradeLogic(civInfo, otherCiv)
                tradeLogic.currentTrade.ourOffers.add(TradeOffer(Constants.openBorders, TradeType.Agreement))
                tradeLogic.currentTrade.theirOffers.add(TradeOffer(Constants.openBorders, TradeType.Agreement))

                otherCiv.tradeRequests.add(TradeRequest(civInfo.civName, tradeLogic.currentTrade.reverse()))
            } else {
                // Remember this for a few turns to save computation power
                civInfo.getDiplomacyManager(otherCiv).setFlag(DiplomacyFlags.DeclinedOpenBorders, 5)
            }
        }
    }

    fun wantsToOpenBorders(civInfo: Civilization, otherCiv: Civilization): Boolean {
        val diploManager = civInfo.getDiplomacyManager(otherCiv)
        if (diploManager.hasFlag(DiplomacyFlags.DeclinedOpenBorders)) return false
        if (diploManager.isRelationshipLevelLT(RelationshipLevel.Favorable)) return false
        // Don't accept if they are at war with our friends, they might use our land to attack them
        if (civInfo.diplomacy.values.any { it.isRelationshipLevelGE(RelationshipLevel.Friend) && it.otherCiv().isAtWarWith(otherCiv)})
            return false
<<<<<<< HEAD
        if (hasAtLeastMotivationToAttack(civInfo, otherCiv, diploManager.opinionOfOtherCiv().toInt()) > 0)
=======
        if (hasAtLeastMotivationToAttack(civInfo, otherCiv, (civInfo.getDiplomacyManager(otherCiv).opinionOfOtherCiv()/ 2 - 10).toInt()) >= 0)
>>>>>>> 8ead66cf
            return false
        return true
    }

    private fun offerResearchAgreement(civInfo: Civilization) {
        if (!civInfo.diplomacyFunctions.canSignResearchAgreement()) return // don't waste your time

        val canSignResearchAgreementCiv = civInfo.getKnownCivs()
                .filter {
                    civInfo.diplomacyFunctions.canSignResearchAgreementsWith(it)
                            && !civInfo.getDiplomacyManager(it).hasFlag(DiplomacyFlags.DeclinedResearchAgreement)
                }
                .sortedByDescending { it.stats.statsForNextTurn.science }

        for (otherCiv in canSignResearchAgreementCiv) {
            // Default setting is 5, this will be changed according to different civ.
            if ((1..10).random() <= 5) continue
            val tradeLogic = TradeLogic(civInfo, otherCiv)
            val cost = civInfo.diplomacyFunctions.getResearchAgreementCost(otherCiv)
            tradeLogic.currentTrade.ourOffers.add(TradeOffer(Constants.researchAgreement, TradeType.Treaty, cost))
            tradeLogic.currentTrade.theirOffers.add(TradeOffer(Constants.researchAgreement, TradeType.Treaty, cost))

            otherCiv.tradeRequests.add(TradeRequest(civInfo.civName, tradeLogic.currentTrade.reverse()))
        }
    }

    private fun offerDefensivePact(civInfo: Civilization) {
        if (!civInfo.diplomacyFunctions.canSignDefensivePact()) return // don't waste your time

        val canSignDefensivePactCiv = civInfo.getKnownCivs()
            .filter {
                civInfo.diplomacyFunctions.canSignDefensivePactWith(it)
                    && !civInfo.getDiplomacyManager(it).hasFlag(DiplomacyFlags.DeclinedDefensivePact)
                    && civInfo.getDiplomacyManager(it).relationshipIgnoreAfraid() == RelationshipLevel.Ally
            }

        for (otherCiv in canSignDefensivePactCiv) {
            // Default setting is 3, this will be changed according to different civ.
            if ((1..10).random() <= 7) continue
            if (wantsToSignDefensivePact(civInfo, otherCiv)) {
                //todo: Add more in depth evaluation here
                val tradeLogic = TradeLogic(civInfo, otherCiv)
                tradeLogic.currentTrade.ourOffers.add(TradeOffer(Constants.defensivePact, TradeType.Treaty))
                tradeLogic.currentTrade.theirOffers.add(TradeOffer(Constants.defensivePact, TradeType.Treaty))

                otherCiv.tradeRequests.add(TradeRequest(civInfo.civName, tradeLogic.currentTrade.reverse()))
            } else {
                // Remember this for a few turns to save computation power
                civInfo.getDiplomacyManager(otherCiv).setFlag(DiplomacyFlags.DeclinedDefensivePact, 5)
            }
        }
    }

    fun wantsToSignDefensivePact(civInfo: Civilization, otherCiv: Civilization): Boolean {
        val diploManager = civInfo.getDiplomacyManager(otherCiv)
        if (diploManager.hasFlag(DiplomacyFlags.DeclinedDefensivePact)) return false
        if (diploManager.isRelationshipLevelLT(RelationshipLevel.Ally)) return false
        val commonknownCivs = diploManager.getCommonKnownCivs()
        // If they have bad relations with any of our friends, don't consider it
        for(thirdCiv in commonknownCivs) {
            if (civInfo.getDiplomacyManager(thirdCiv).isRelationshipLevelGE(RelationshipLevel.Friend)
                && thirdCiv.getDiplomacyManager(otherCiv).isRelationshipLevelLT(RelationshipLevel.Favorable))
                return false
        }
        // If they have bad relations with any of thier friends, don't consider it
        for(thirdCiv in commonknownCivs) {
            if (otherCiv.getDiplomacyManager(thirdCiv).isRelationshipLevelGE(RelationshipLevel.Friend)
                && thirdCiv.getDiplomacyManager(civInfo).isRelationshipLevelLT(RelationshipLevel.Favorable))
                return false
        }

        val defensivePacts = civInfo.diplomacy.count { it.value.hasFlag(DiplomacyFlags.DefensivePact) }
        val otherCivNonOverlappingDefensivePacts = otherCiv.diplomacy.values.count { it.hasFlag(DiplomacyFlags.DefensivePact)
            && (!it.otherCiv().knows(civInfo) || !it.otherCiv().getDiplomacyManager(civInfo).hasFlag(DiplomacyFlags.DefensivePact)) }
        val allCivs = civInfo.gameInfo.civilizations.count { it.isMajorCiv() } - 1 // Don't include us
        val deadCivs = civInfo.gameInfo.civilizations.count { it.isMajorCiv() && !it.isAlive() }
        val allAliveCivs = allCivs - deadCivs

        // We have to already be at RelationshipLevel.Ally, so we must have 80 oppinion of them
        var motivation = diploManager.opinionOfOtherCiv().toInt() - 80

        // If they are stronger than us, then we value it a lot more
        // If they are weaker than us, then we don't value it
        motivation += when (Automation.threatAssessment(civInfo,otherCiv)) {
            ThreatLevel.VeryHigh -> 10
            ThreatLevel.High -> 5
            ThreatLevel.Low -> -15
            ThreatLevel.VeryLow -> -30
            else -> 0
        }

        // If they have a defensive pact with another civ then we would get drawn into thier battles as well
        motivation -= 30 * otherCivNonOverlappingDefensivePacts

        // Try to have a defensive pact with 1/5 of all civs
        val civsToAllyWith = 0.20f * allAliveCivs
        // Goes form 0 to -50 as the civ gets more allies, offset by civsToAllyWith
        motivation -= (50f * (defensivePacts - civsToAllyWith) / (allAliveCivs - civsToAllyWith)).coerceAtMost(0f).toInt()

        return motivation > 0
    }

    private fun declareWar(civInfo: Civilization) {
        if (civInfo.wantsToFocusOn(Victory.Focus.Culture)) return
        if (civInfo.cities.isEmpty() || civInfo.diplomacy.isEmpty()) return
        if (civInfo.isAtWar() || civInfo.getHappiness() <= 0) return

        val ourMilitaryUnits = civInfo.units.getCivUnits().filter { !it.isCivilian() }.count()
        if (ourMilitaryUnits < civInfo.cities.size) return
        if (ourMilitaryUnits < 4) return  // to stop AI declaring war at the beginning of games when everyone isn't set up well enough\
        if (civInfo.cities.size < 3) return // FAR too early for that what are you thinking!

        //evaluate war
        val enemyCivs = civInfo.getKnownCivs()
                .filterNot {
                    it == civInfo || it.cities.isEmpty() || !civInfo.getDiplomacyManager(it).canDeclareWar()
                            || it.cities.none { city -> civInfo.hasExplored(city.getCenterTile()) }
                }
        // If the AI declares war on a civ without knowing the location of any cities, it'll just keep amassing an army and not sending it anywhere,
        //   and end up at a massive disadvantage

        if (enemyCivs.none()) return

        val minMotivationToAttack = 20
        val civWithBestMotivationToAttack = enemyCivs
                .map { Pair(it, hasAtLeastMotivationToAttack(civInfo, it, minMotivationToAttack)) }
                .maxByOrNull { it.second }!!

        if (civWithBestMotivationToAttack.second >= minMotivationToAttack)
            civInfo.getDiplomacyManager(civWithBestMotivationToAttack.first).declareWar()
    }

    /** Will return the motivation to attack, but might short circuit if the value is guaranteed to
     * be lower than `atLeast`. So any values below `atLeast` should not be used for comparison. */
    private fun hasAtLeastMotivationToAttack(civInfo: Civilization, otherCiv: Civilization, atLeast: Int): Int {
        val closestCities = getClosestCities(civInfo, otherCiv) ?: return 0
        val baseForce = 30f

        var ourCombatStrength = civInfo.getStatForRanking(RankingType.Force).toFloat() + baseForce
        if (civInfo.getCapital() != null) ourCombatStrength += CityCombatant(civInfo.getCapital()!!).getCityStrength()
        var theirCombatStrength = otherCiv.getStatForRanking(RankingType.Force).toFloat() + baseForce
        if(otherCiv.getCapital() != null) theirCombatStrength += CityCombatant(otherCiv.getCapital()!!).getCityStrength()

        //for city-states, also consider their protectors
        if (otherCiv.isCityState() and otherCiv.cityStateFunctions.getProtectorCivs().isNotEmpty()) {
            theirCombatStrength += otherCiv.cityStateFunctions.getProtectorCivs().filterNot { it == civInfo }
                .sumOf { it.getStatForRanking(RankingType.Force) }
        }

        if (theirCombatStrength > ourCombatStrength) return 0

        val ourCity = closestCities.city1
        val theirCity = closestCities.city2

        if (civInfo.units.getCivUnits().filter { it.isMilitary() }.none {
                val damageReceivedWhenAttacking =
                    BattleDamage.calculateDamageToAttacker(
                        MapUnitCombatant(it),
                        CityCombatant(theirCity)
                    )
                damageReceivedWhenAttacking < 100
            })
                return 0 // You don't have any units that can attack this city without dying, don't declare war.

        fun isTileCanMoveThrough(tile: Tile): Boolean {
            val owner = tile.getOwner()
            return !tile.isImpassible()
                    && (owner == otherCiv || owner == null || civInfo.diplomacyFunctions.canPassThroughTiles(owner))
        }

        val modifierMap = HashMap<String, Int>()
        val combatStrengthRatio = ourCombatStrength / theirCombatStrength
        val combatStrengthModifier = when {
            combatStrengthRatio > 3f -> 30
            combatStrengthRatio > 2.5f -> 25
            combatStrengthRatio > 2f -> 20
            combatStrengthRatio > 1.5f -> 10
            else -> 0
        }
        modifierMap["Relative combat strength"] = combatStrengthModifier
        
        var theirAlliesValue = 0
        for(thirdCiv in otherCiv.diplomacy.values.filter { it.hasFlag(DiplomacyFlags.DefensivePact) }) {
            val thirdCivCombatStrengthRatio = otherCiv.getStatForRanking(RankingType.Force).toFloat() + baseForce / ourCombatStrength
            theirAlliesValue += when {
                thirdCivCombatStrengthRatio > 5 -> 20
                thirdCivCombatStrengthRatio > 2.5 -> 15
                thirdCivCombatStrengthRatio > 2 -> 10
                thirdCivCombatStrengthRatio > 1.5 -> 5
                thirdCivCombatStrengthRatio > .8 -> 2
                else -> 0
            }
        }
        modifierMap["Their allies"] = -theirAlliesValue
        
        // Civs with more score are more threatening to our victory
        // Bias towards attacking civs with a high score and low military
        // Bias against attacking civs with a low score and a high military
        // Designed to mitigate AIs declaring war on weaker civs instead of their rivals
        val scoreRatio = civInfo.getStatForRanking(RankingType.Score).toFloat() / otherCiv.getStatForRanking(RankingType.Score).toFloat()
        val scoreRatioModifier = when {
            scoreRatio > 2f -> 15
            scoreRatio > 1.5f -> 10
            scoreRatio > 1f -> 5
            scoreRatio > .8f -> 0
            scoreRatio > .5f -> -10
            scoreRatio > .25f -> -20
            else -> 0
        }
        modifierMap["Relative score"] = scoreRatioModifier

        if (closestCities.aerialDistance > 7)
            modifierMap["Far away cities"] = -10

        val diplomacyManager = civInfo.getDiplomacyManager(otherCiv)
        if (diplomacyManager.hasFlag(DiplomacyFlags.ResearchAgreement))
            modifierMap["Research Agreement"] = -5

        if (diplomacyManager.hasFlag(DiplomacyFlags.DeclarationOfFriendship))
            modifierMap["Declaration of Friendship"] = -10

        if (diplomacyManager.hasFlag(DiplomacyFlags.DefensivePact))
            modifierMap["Defensive Pact"] = -15

        val relationshipModifier = when (diplomacyManager.relationshipIgnoreAfraid()) {
            RelationshipLevel.Unforgivable -> 10
            RelationshipLevel.Enemy -> 5
            RelationshipLevel.Ally -> -5 // this is so that ally + DoF is not too unbalanced -
            // still possible for AI to declare war for isolated city
            else -> 0
        }
        modifierMap["Relationship"] = relationshipModifier

        if (diplomacyManager.resourcesFromTrade().any { it.amount > 0 })
            modifierMap["Receiving trade resources"] = -5

        if (theirCity.getTiles().none { tile -> tile.neighbors.any { it.getOwner() == theirCity.civ && it.getCity() != theirCity } })
            modifierMap["Isolated city"] = 15

        if (otherCiv.isCityState()) {
            modifierMap["City-state"] = -20
            if (otherCiv.getAllyCiv() == civInfo.civName)
                modifierMap["Allied City-state"] = -20 // There had better be a DAMN good reason
        }

        var wonderCount = 0
        for (city in otherCiv.cities) {
            val construction = city.cityConstructions.getCurrentConstruction()
            if (construction is Building && construction.hasUnique(UniqueType.TriggersCulturalVictory))
                modifierMap["About to win"] = 15
            if (construction is BaseUnit && construction.hasUnique(UniqueType.AddInCapital))
                modifierMap["About to win"] = 15
            wonderCount += city.cityConstructions.getBuiltBuildings().count { it.isWonder }
        }

        // If they are at war with our allies, then we should join in
        var alliedWarMotivation = 0
        for(thirdCiv in civInfo.getDiplomacyManager(otherCiv).getCommonKnownCivs()) {
            val thirdCivDiploManager = civInfo.getDiplomacyManager(thirdCiv)
            if (thirdCivDiploManager.hasFlag(DiplomacyFlags.DeclinedDeclarationOfFriendship)
                && thirdCiv.isAtWarWith(otherCiv)) {
                alliedWarMotivation += if (thirdCivDiploManager.hasFlag(DiplomacyFlags.DefensivePact)) 15 else 5
            }
        }
        modifierMap["War with allies"]
        
        // The more wonders they have, the more beneficial it is to conquer them
        // Civs need an army to protect thier wonders which give the most score
        if (wonderCount > 0)
            modifierMap["Owned Wonders"] = (wonderCount * 2).coerceAtMost(20)

        var motivationSoFar = modifierMap.values.sum()

        // We don't need to execute the expensive BFSs below if we're below the threshold here
        // anyways, since it won't get better from those, only worse.
        if (motivationSoFar < atLeast) {
            return motivationSoFar
        }


        val landPathBFS = BFS(ourCity.getCenterTile()) {
            it.isLand && isTileCanMoveThrough(it)
        }

        landPathBFS.stepUntilDestination(theirCity.getCenterTile())
        if (!landPathBFS.hasReachedTile(theirCity.getCenterTile()))
            motivationSoFar -= -10

        // We don't need to execute the expensive BFSs below if we're below the threshold here
        // anyways, since it won't get better from those, only worse.
        if (motivationSoFar < atLeast) {
            return motivationSoFar
        }

        val reachableEnemyCitiesBfs = BFS(civInfo.getCapital(true)!!.getCenterTile()) { isTileCanMoveThrough(it) }
        reachableEnemyCitiesBfs.stepToEnd()
        val reachableEnemyCities = otherCiv.cities.filter { reachableEnemyCitiesBfs.hasReachedTile(it.getCenterTile()) }
        if (reachableEnemyCities.isEmpty()) return 0 // Can't even reach the enemy city, no point in war.

        return motivationSoFar
    }


    private fun offerPeaceTreaty(civInfo: Civilization) {
        if (!civInfo.isAtWar() || civInfo.cities.isEmpty() || civInfo.diplomacy.isEmpty()) return

        val enemiesCiv = civInfo.diplomacy.filter { it.value.diplomaticStatus == DiplomaticStatus.War }
                .map { it.value.otherCiv() }
                .filterNot { it == civInfo || it.isBarbarian() || it.cities.isEmpty() }
                .filter { !civInfo.getDiplomacyManager(it).hasFlag(DiplomacyFlags.DeclinedPeace) }
                // Don't allow AIs to offer peace to city states allied with their enemies
                .filterNot { it.isCityState() && it.getAllyCiv() != null && civInfo.isAtWarWith(civInfo.gameInfo.getCivilization(it.getAllyCiv()!!)) }
                // ignore civs that we have already offered peace this turn as a counteroffer to another civ's peace offer
                .filter { it.tradeRequests.none { tradeRequest -> tradeRequest.requestingCiv == civInfo.civName && tradeRequest.trade.isPeaceTreaty() } }

        for (enemy in enemiesCiv) {
            if(hasAtLeastMotivationToAttack(civInfo, enemy, 10) >= 10) {
                // We can still fight. Refuse peace.
                continue
            }

            // pay for peace
            val tradeLogic = TradeLogic(civInfo, enemy)

            tradeLogic.currentTrade.ourOffers.add(TradeOffer(Constants.peaceTreaty, TradeType.Treaty))
            tradeLogic.currentTrade.theirOffers.add(TradeOffer(Constants.peaceTreaty, TradeType.Treaty))

            var moneyWeNeedToPay = -TradeEvaluation().evaluatePeaceCostForThem(civInfo, enemy)

            if (civInfo.gold > 0 && moneyWeNeedToPay > 0) {
                if (moneyWeNeedToPay > civInfo.gold) {
                    moneyWeNeedToPay = civInfo.gold  // As much as possible
                }
                tradeLogic.currentTrade.ourOffers.add(
                    TradeOffer("Gold".tr(), TradeType.Gold, moneyWeNeedToPay)
                )
            }

            enemy.tradeRequests.add(TradeRequest(civInfo.civName, tradeLogic.currentTrade.reverse()))
        }
    }


    private fun automateUnits(civInfo: Civilization) {
        val isAtWar = civInfo.isAtWar()
        val sortedUnits = civInfo.units.getCivUnits().sortedBy { unit -> getUnitPriority(unit, isAtWar) }
        for (unit in sortedUnits) UnitAutomation.automateUnitMoves(unit)
    }

    fun getUnitPriority(unit: MapUnit, isAtWar: Boolean): Int {
        if (unit.isCivilian() && !unit.isGreatPersonOfType("War")) return 1 // Civilian
        if (unit.baseUnit.isAirUnit()) return 2
        val distance = if (!isAtWar) 0 else unit.getDistanceToEnemyUnit(6)
        return (distance ?: 5) + when {
            unit.baseUnit.isRanged() -> 2
            unit.baseUnit.isMelee() -> 3
            unit.isGreatPersonOfType("War") -> 100 // Generals move after military units
            else -> 1
        }
    }

    private fun automateCityBombardment(civInfo: Civilization) {
        for (city in civInfo.cities) UnitAutomation.tryBombardEnemy(city)
    }

    fun automateCities(civInfo: Civilization) {
        val ownMilitaryStrength = civInfo.getStatForRanking(RankingType.Force)
        val sumOfEnemiesMilitaryStrength =
                civInfo.gameInfo.civilizations
                    .filter { it != civInfo && !it.isBarbarian() && civInfo.isAtWarWith(it) }
                    .sumOf { it.getStatForRanking(RankingType.Force) }
        val civHasSignificantlyWeakerMilitaryThanEnemies =
                ownMilitaryStrength < sumOfEnemiesMilitaryStrength * 0.66f
        for (city in civInfo.cities) {
            if (city.isPuppet && city.population.population > 9
                    && !city.isInResistance() && !civInfo.hasUnique(UniqueType.MayNotAnnexCities)
            ) {
                city.annexCity()
            }

            city.reassignAllPopulation()

            if (city.health < city.getMaxHealth() || civHasSignificantlyWeakerMilitaryThanEnemies) {
                Automation.tryTrainMilitaryUnit(city) // need defenses if city is under attack
                if (city.cityConstructions.constructionQueue.isNotEmpty())
                    continue // found a unit to build so move on
            }

            city.cityConstructions.chooseNextConstruction()
        }
    }

    private fun trainSettler(civInfo: Civilization) {
        if (civInfo.isCityState()) return
        if (civInfo.isAtWar()) return // don't train settlers when you could be training troops.
        if (civInfo.wantsToFocusOn(Victory.Focus.Culture) && civInfo.cities.size > 3) return
        if (civInfo.cities.none()) return
        if (civInfo.getHappiness() <= civInfo.cities.size) return

        val settlerUnits = civInfo.gameInfo.ruleset.units.values
                .filter { it.isCityFounder() && it.isBuildable(civInfo) }
        if (settlerUnits.isEmpty()) return
        if (!civInfo.units.getCivUnits().none { it.hasUnique(UniqueType.FoundCity) }) return

        if (civInfo.cities.any {
                val currentConstruction = it.cityConstructions.getCurrentConstruction()
                currentConstruction is BaseUnit && currentConstruction.isCityFounder()
            }) return

        if (civInfo.units.getCivUnits().none { it.isMilitary() }) return // We need someone to defend him first

        val workersBuildableForThisCiv = civInfo.gameInfo.ruleset.units.values.any {
            it.hasUnique(UniqueType.BuildImprovements)
                && it.isBuildable(civInfo)
        }

        val bestCity = civInfo.cities.filterNot { it.isPuppet }
            // If we can build workers, then we want AT LEAST 2 improvements, OR a worker nearby.
            // Otherwise, AI tries to produce settlers when it can hardly sustain itself
            .filter {
                !workersBuildableForThisCiv
                    || it.getCenterTile().getTilesInDistance(2).count { it.improvement!=null } > 1
                    || it.getCenterTile().getTilesInDistance(3).any { it.civilianUnit?.hasUnique(UniqueType.BuildImprovements)==true }
            }
            .maxByOrNull { it.cityStats.currentCityStats.production }
            ?: return
        if (bestCity.cityConstructions.getBuiltBuildings().count() > 1) // 2 buildings or more, otherwise focus on self first
            bestCity.cityConstructions.currentConstructionFromQueue = settlerUnits.minByOrNull { it.cost }!!.name
    }

    // Technically, this function should also check for civs that have liberated one or more cities
    // However, that can be added in another update, this PR is large enough as it is.
    private fun tryVoteForDiplomaticVictory(civ: Civilization) {
        if (!civ.mayVoteForDiplomaticVictory()) return

        val chosenCiv: String? = if (civ.isMajorCiv()) {

            val knownMajorCivs = civ.getKnownCivs().filter { it.isMajorCiv() }
            val highestOpinion = knownMajorCivs
                .maxOfOrNull {
                    civ.getDiplomacyManager(it).opinionOfOtherCiv()
                }

            if (highestOpinion == null) null  // Abstain if we know nobody
            else if (highestOpinion < -80 || highestOpinion < -40 && highestOpinion + Random.Default.nextInt(40) < -40)
                null // Abstain if we hate everybody (proportional chance in the RelationshipLevel.Enemy range - lesser evil)
            else knownMajorCivs
                .filter { civ.getDiplomacyManager(it).opinionOfOtherCiv() == highestOpinion }
                .toList().random().civName

        } else {
            civ.getAllyCiv()
        }

        civ.diplomaticVoteForCiv(chosenCiv)
    }

    private fun issueRequests(civInfo: Civilization) {
        for (otherCiv in civInfo.getKnownCivs().filter { it.isMajorCiv() && !civInfo.isAtWarWith(it) }) {
            val diploManager = civInfo.getDiplomacyManager(otherCiv)
            if (diploManager.hasFlag(DiplomacyFlags.SettledCitiesNearUs))
                onCitySettledNearBorders(civInfo, otherCiv)
        }
    }

    private fun onCitySettledNearBorders(civInfo: Civilization, otherCiv: Civilization) {
        val diplomacyManager = civInfo.getDiplomacyManager(otherCiv)
        when {
            diplomacyManager.hasFlag(DiplomacyFlags.IgnoreThemSettlingNearUs) -> {
            }
            diplomacyManager.hasFlag(DiplomacyFlags.AgreedToNotSettleNearUs) -> {
                otherCiv.popupAlerts.add(PopupAlert(AlertType.CitySettledNearOtherCivDespiteOurPromise, civInfo.civName))
                diplomacyManager.setFlag(DiplomacyFlags.IgnoreThemSettlingNearUs, 100)
                diplomacyManager.setModifier(DiplomaticModifiers.BetrayedPromiseToNotSettleCitiesNearUs, -20f)
                diplomacyManager.removeFlag(DiplomacyFlags.AgreedToNotSettleNearUs)
            }
            else -> {
                val threatLevel = Automation.threatAssessment(civInfo, otherCiv)
                if (threatLevel < ThreatLevel.High) // don't piss them off for no reason please.
                    otherCiv.popupAlerts.add(PopupAlert(AlertType.DemandToStopSettlingCitiesNear, civInfo.civName))
            }
        }
        diplomacyManager.removeFlag(DiplomacyFlags.SettledCitiesNearUs)
    }

    fun getMinDistanceBetweenCities(civ1: Civilization, civ2: Civilization): Int {
        return getClosestCities(civ1, civ2)?.aerialDistance ?: Int.MAX_VALUE
    }

    data class CityDistance(val city1: City, val city2: City, val aerialDistance: Int)

    fun getClosestCities(civ1: Civilization, civ2: Civilization): CityDistance? {
        if (civ1.cities.isEmpty() || civ2.cities.isEmpty())
            return null

        val cityDistances = arrayListOf<CityDistance>()
        for (civ1city in civ1.cities)
            for (civ2city in civ2.cities)
                cityDistances += CityDistance(civ1city, civ2city,
                        civ1city.getCenterTile().aerialDistanceTo(civ2city.getCenterTile()))

        return cityDistances.minByOrNull { it.aerialDistance }!!
    }
}<|MERGE_RESOLUTION|>--- conflicted
+++ resolved
@@ -678,13 +678,8 @@
             ThreatLevel.VeryLow -> -5
             else -> 0
         }
-<<<<<<< HEAD
         
-        // Try to make friends with a fourth of the civs in play
-=======
-
         // Try to ally with a fourth of the civs in play
->>>>>>> 8ead66cf
         val civsToAllyWith = 0.25f * allAliveCivs
         if (numOfFriends < civsToAllyWith) {
             // Goes from 10 to 0 once the civ gets 1/4 of all alive civs as friends
@@ -743,11 +738,7 @@
         // Don't accept if they are at war with our friends, they might use our land to attack them
         if (civInfo.diplomacy.values.any { it.isRelationshipLevelGE(RelationshipLevel.Friend) && it.otherCiv().isAtWarWith(otherCiv)})
             return false
-<<<<<<< HEAD
-        if (hasAtLeastMotivationToAttack(civInfo, otherCiv, diploManager.opinionOfOtherCiv().toInt()) > 0)
-=======
-        if (hasAtLeastMotivationToAttack(civInfo, otherCiv, (civInfo.getDiplomacyManager(otherCiv).opinionOfOtherCiv()/ 2 - 10).toInt()) >= 0)
->>>>>>> 8ead66cf
+        if (hasAtLeastMotivationToAttack(civInfo, otherCiv, (diploManager.opinionOfOtherCiv()/ 2 - 10).toInt()) >= 0)
             return false
         return true
     }
