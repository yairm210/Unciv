package com.unciv.logic.automation

import com.unciv.logic.battle.MapUnitCombatant
import com.unciv.logic.civilization.CivilizationInfo
import com.unciv.logic.civilization.GreatPersonManager
import com.unciv.logic.civilization.diplomacy.DiplomacyFlags
import com.unciv.logic.map.MapUnit
import com.unciv.logic.map.TileInfo
import com.unciv.models.UnitActionType
import com.unciv.models.ruleset.tile.ResourceType
import com.unciv.models.ruleset.tile.TileResource
import com.unciv.models.stats.Stats
import com.unciv.ui.worldscreen.unit.UnitActions

class SpecificUnitAutomation {

    private val battleHelper = BattleHelper()

    private fun hasWorkableSeaResource(tileInfo: TileInfo, civInfo: CivilizationInfo): Boolean =
            tileInfo.isWater && tileInfo.improvement == null && tileInfo.hasViewableResource(civInfo)

    fun automateWorkBoats(unit: MapUnit) {
        val closestReachableResource = unit.civInfo.cities.asSequence()
                .flatMap { city -> city.getWorkableTiles() }
                .filter { hasWorkableSeaResource(it, unit.civInfo)
                        && (unit.currentTile == it || unit.movement.canMoveTo(it)) }
                .sortedBy { it.aerialDistanceTo(unit.currentTile) }
                .firstOrNull { unit.movement.canReach(it) }

        when (closestReachableResource) {
            null -> UnitAutomation.tryExplore(unit, unit.movement.getDistanceToTiles())
            else -> {
                unit.movement.headTowards(closestReachableResource)

                // could be either fishing boats or oil well
                val improvement = closestReachableResource.getTileResource().improvement
                if (unit.currentTile == closestReachableResource && improvement != null)
                    UnitActions.getWaterImprovementAction(unit, closestReachableResource,
                        improvement)?.invoke()
            }
        }
    }

    fun automateGreatGeneral(unit: MapUnit) {
        //try to follow nearby units. Do not garrison in city if possible
        val militaryUnitTilesInDistance = unit.movement.getDistanceToTiles().asSequence()
                .filter {
                    val militant = it.key.militaryUnit
                    militant != null && militant.civInfo == unit.civInfo
                            && (it.key.civilianUnit == null || it.key.civilianUnit == unit)
                            && militant.getMaxMovement() <= 2 && !it.key.isCityCenter()
                }

        val maxAffectedTroopsTile = militaryUnitTilesInDistance
                .maxBy {
                        it.key.getTilesInDistance(2).count {tile ->
                            val militaryUnit = tile.militaryUnit
                            militaryUnit != null && militaryUnit.civInfo == unit.civInfo
                        }
                    }?.key
        if (maxAffectedTroopsTile != null) {
            unit.movement.headTowards(maxAffectedTroopsTile)
            return
        }

        //if no unit to follow, take refuge in city.
<<<<<<< HEAD
        val cityToGarrison = unit.civInfo.cities.map { it.getCenterTile() }
                .sortedBy { it.aerialDistanceTo(unit.currentTile) }
                .firstOrNull { it.civilianUnit == null && unit.movement.canMoveTo(it) && unit.movement.canReach(it) }
=======
        val cityToGarrison = unit.civInfo.cities.asSequence().map { it.getCenterTile() }
                .sortedBy { it.aerialDistanceTo(unit.currentTile) }
                .firstOrNull {
                    it.civilianUnit == null && unit.movement.canMoveTo(it)
                            && unit.movement.canReach(it)
                }
>>>>>>> f7c743da

        if (cityToGarrison != null) {
            unit.movement.headTowards(cityToGarrison)
            return
        }
    }

    private fun rankTileAsCityCenter(tileInfo: TileInfo, nearbyTileRankings: Map<TileInfo, Float>,
                                     luxuryResourcesInCivArea: Sequence<TileResource>): Float {
        val bestTilesFromOuterLayer = tileInfo.getTilesAtDistance(2)
                .sortedByDescending { nearbyTileRankings[it] }.take(2)
                .toList()
        val top5Tiles = tileInfo.neighbors.union(bestTilesFromOuterLayer)
                .asSequence()
                .sortedByDescending { nearbyTileRankings[it] }
                .take(5)
        var rank = top5Tiles.map { nearbyTileRankings.getValue(it) }.sum()
        if (tileInfo.isCoastalTile()) rank += 5

        val luxuryResourcesInCityArea = tileInfo.getTilesAtDistance(2).filter { it.resource != null }
                .map { it.getTileResource() }.filter { it.resourceType == ResourceType.Luxury }.distinct()
        val luxuryResourcesAlreadyInCivArea = luxuryResourcesInCivArea.map { it.name }.toHashSet()
        val luxuryResourcesNotYetInCiv = luxuryResourcesInCityArea
                .count { it.name !in luxuryResourcesAlreadyInCivArea }
        rank += luxuryResourcesNotYetInCiv * 10

        return rank
    }

    fun automateSettlerActions(unit: MapUnit) {
        if (unit.getTile().militaryUnit == null) return // Don't move until you're accompanied by a military unit

        val tilesNearCities = unit.civInfo.gameInfo.getCities().asSequence()
                .flatMap {
                    val distanceAwayFromCity =
                            if (unit.civInfo.knows(it.civInfo)
                                    // If the CITY OWNER knows that the UNIT OWNER agreed not to settle near them
                                    && it.civInfo.getDiplomacyManager(unit.civInfo).hasFlag(DiplomacyFlags.AgreedToNotSettleNearUs))
                                6
                            else 3
                    it.getCenterTile().getTilesInDistance(distanceAwayFromCity)
                }
                .toSet()

        // This is to improve performance - instead of ranking each tile in the area up to 19 times, do it once.
        val nearbyTileRankings = unit.getTile().getTilesInDistance(7)
                .associateBy({ it }, { Automation.rankTile(it, unit.civInfo) })

        val possibleCityLocations = unit.getTile().getTilesInDistance(5)
                .filter {
                    val tileOwner = it.getOwner()
                    it.isLand && (tileOwner == null || tileOwner == unit.civInfo) // don't allow settler to settle inside other civ's territory
                            && (unit.currentTile == it || unit.movement.canMoveTo(it))
                            && it !in tilesNearCities
                }

        val luxuryResourcesInCivArea = unit.civInfo.cities.asSequence()
                .flatMap { it.getTiles().asSequence() }.filter { it.resource != null }
                .map { it.getTileResource() }.filter { it.resourceType == ResourceType.Luxury }
                .distinct()
        val bestCityLocation: TileInfo? = possibleCityLocations
                .sortedByDescending { rankTileAsCityCenter(it, nearbyTileRankings, luxuryResourcesInCivArea) }
                .firstOrNull { unit.movement.canReach(it) }

        if (bestCityLocation == null) { // We got a badass over here, all tiles within 5 are taken? Screw it, random walk.
            val unitDistanceToTiles = unit.movement.getDistanceToTiles()
            if (UnitAutomation.tryExplore(unit, unitDistanceToTiles)) return // try to find new areas
            UnitAutomation.wander(unit, unitDistanceToTiles) // go around aimlessly
            return
        }

        val foundCityAction = UnitActions.getFoundCityAction(unit, bestCityLocation)
        if (foundCityAction == null) { // this means either currentMove == 0 or city within 3 tiles
            if (unit.currentMovement > 0) // therefore, city within 3 tiles
                throw Exception("City within distance")
            return
        }

        unit.movement.headTowards(bestCityLocation)
        if (unit.getTile() == bestCityLocation)
            foundCityAction.invoke()
    }

    fun automateGreatPerson(unit: MapUnit) {
        if (unit.getTile().militaryUnit == null) return // Don't move until you're accompanied by a military unit

        val relatedStat = GreatPersonManager().statToGreatPersonMapping.entries.first { it.value == unit.name }.key

        val citiesByStatBoost = unit.civInfo.cities.sortedByDescending {
            val stats = Stats()
            for (bonus in it.cityStats.statPercentBonusList.values) stats.add(bonus)
            stats.toHashMap()[relatedStat]!!
        }
        for (city in citiesByStatBoost) {
            val pathToCity = unit.movement.getShortestPath(city.getCenterTile())

            if (pathToCity.isEmpty()) continue
            if (pathToCity.size > 2) {
                unit.movement.headTowards(city.getCenterTile())
                return
            }

            // if we got here, we're pretty close, start looking!
            val chosenTile = city.getTiles()
                    .filter {
                        it.isLand && it.resource == null && !it.isCityCenter()
                                && (unit.currentTile == it || unit.movement.canMoveTo(it))
                    }.sortedByDescending { Automation.rankTile(it, unit.civInfo) }
                    .firstOrNull { unit.movement.canReach(it) } // to another city
            if (chosenTile == null) continue

            unit.movement.headTowards(chosenTile)
            if (unit.currentTile == chosenTile)
<<<<<<< HEAD
                UnitActions.getGreatPersonActions(unit, chosenTile)
                        .first { it.type == UnitActionType.Create }.action?.invoke()
=======
                UnitActions.getGreatPersonBuildActions(unit, chosenTile).firstOrNull()?.invoke()
>>>>>>> f7c743da
            return
        }
    }

    fun automateFighter(unit: MapUnit) {
        val tilesInRange = unit.currentTile.getTilesInDistance(unit.getRange())
        val enemyAirUnitsInRange = tilesInRange
                .flatMap { it.airUnits.asSequence() }.filter { it.civInfo.isAtWarWith(unit.civInfo) }

        if (enemyAirUnitsInRange.any()) return // we need to be on standby in case they attack
        if (battleHelper.tryAttackNearbyEnemy(unit)) return

        // TODO Implement consideration for landing on aircraft carrier

        val immediatelyReachableCities = tilesInRange
                .filter { it.isCityCenter() && it.getOwner() == unit.civInfo && unit.movement.canMoveTo(it) }

        for (city in immediatelyReachableCities) {
            if (city.getTilesInDistance(unit.getRange())
                            .any { battleHelper.containsAttackableEnemy(it, MapUnitCombatant(unit)) }) {
                unit.movement.moveToTile(city)
                return
            }
        }

        val pathsToCities = unit.movement.getAerialPathsToCities()
        if (pathsToCities.isEmpty()) return // can't actually move anywhere else

        val citiesByNearbyAirUnits = pathsToCities.keys
                .groupBy { key ->
                    key.getTilesInDistance(unit.getRange())
                            .count {
                                val firstAirUnit = it.airUnits.firstOrNull()
                                firstAirUnit != null && firstAirUnit.civInfo.isAtWarWith(unit.civInfo)
                            }
                }

        if (citiesByNearbyAirUnits.keys.any { it != 0 }) {
            val citiesWithMostNeedOfAirUnits = citiesByNearbyAirUnits.maxBy { it.key }!!.value
            //todo: maybe groupby size and choose highest priority within the same size turns
            val chosenCity = citiesWithMostNeedOfAirUnits.minBy { pathsToCities.getValue(it).size }!! // city with min path = least turns to get there
            val firstStepInPath = pathsToCities.getValue(chosenCity).first()
            unit.movement.moveToTile(firstStepInPath)
            return
        }

        // no city needs fighters to defend, so let's attack stuff from the closest possible location
        tryMoveToCitiesToAerialAttackFrom(pathsToCities, unit)

    }

    fun automateBomber(unit: MapUnit) {
        if (battleHelper.tryAttackNearbyEnemy(unit)) return

        val tilesInRange = unit.currentTile.getTilesInDistance(unit.getRange())

        // TODO Implement consideration for landing on aircraft carrier

        val immediatelyReachableCities = tilesInRange
                .filter { it.isCityCenter() && it.getOwner() == unit.civInfo && unit.movement.canMoveTo(it) }

        for (city in immediatelyReachableCities) {
            if (city.getTilesInDistance(unit.getRange())
                            .any { battleHelper.containsAttackableEnemy(it, MapUnitCombatant(unit)) }) {
                unit.movement.moveToTile(city)
                return
            }
        }

        val pathsToCities = unit.movement.getAerialPathsToCities()
        if (pathsToCities.isEmpty()) return // can't actually move anywhere else
        tryMoveToCitiesToAerialAttackFrom(pathsToCities, unit)
    }

    private fun tryMoveToCitiesToAerialAttackFrom(pathsToCities: HashMap<TileInfo, ArrayList<TileInfo>>, airUnit: MapUnit) {
        val citiesThatCanAttackFrom = pathsToCities.keys
                .filter {
                    it != airUnit.currentTile
                            && it.getTilesInDistance(airUnit.getRange())
                            .any { battleHelper.containsAttackableEnemy(it, MapUnitCombatant(airUnit)) }
                }
        if (citiesThatCanAttackFrom.isEmpty()) return

        //todo: this logic looks similar to some parts of automateFighter, maybe pull out common code
        //todo: maybe groupby size and choose highest priority within the same size turns
        val closestCityThatCanAttackFrom = citiesThatCanAttackFrom.minBy { pathsToCities[it]!!.size }!!
        val firstStepInPath = pathsToCities[closestCityThatCanAttackFrom]!!.first()
        airUnit.movement.moveToTile(firstStepInPath)
    }

    // This really needs to be changed, to have better targetting for missiles
    fun automateMissile(unit: MapUnit) {
        if (battleHelper.tryAttackNearbyEnemy(unit)) return

        val tilesInRange = unit.currentTile.getTilesInDistance(unit.getRange())

        val immediatelyReachableCities = tilesInRange
                .filter { it.isCityCenter() && it.getOwner() == unit.civInfo && unit.movement.canMoveTo(it) }

        for (city in immediatelyReachableCities) {
            if (city.getTilesInDistance(unit.getRange())
                            .any { battleHelper.containsAttackableEnemy(it, MapUnitCombatant(unit)) }) {
                unit.movement.moveToTile(city)
                return
            }
        }

        val pathsToCities = unit.movement.getAerialPathsToCities()
        if (pathsToCities.isEmpty()) return // can't actually move anywhere else
        tryMoveToCitiesToAerialAttackFrom(pathsToCities, unit)
    }
}<|MERGE_RESOLUTION|>--- conflicted
+++ resolved
@@ -64,18 +64,12 @@
         }
 
         //if no unit to follow, take refuge in city.
-<<<<<<< HEAD
-        val cityToGarrison = unit.civInfo.cities.map { it.getCenterTile() }
-                .sortedBy { it.aerialDistanceTo(unit.currentTile) }
-                .firstOrNull { it.civilianUnit == null && unit.movement.canMoveTo(it) && unit.movement.canReach(it) }
-=======
         val cityToGarrison = unit.civInfo.cities.asSequence().map { it.getCenterTile() }
                 .sortedBy { it.aerialDistanceTo(unit.currentTile) }
                 .firstOrNull {
                     it.civilianUnit == null && unit.movement.canMoveTo(it)
                             && unit.movement.canReach(it)
                 }
->>>>>>> f7c743da
 
         if (cityToGarrison != null) {
             unit.movement.headTowards(cityToGarrison)
@@ -189,12 +183,7 @@
 
             unit.movement.headTowards(chosenTile)
             if (unit.currentTile == chosenTile)
-<<<<<<< HEAD
-                UnitActions.getGreatPersonActions(unit, chosenTile)
-                        .first { it.type == UnitActionType.Create }.action?.invoke()
-=======
                 UnitActions.getGreatPersonBuildActions(unit, chosenTile).firstOrNull()?.invoke()
->>>>>>> f7c743da
             return
         }
     }
