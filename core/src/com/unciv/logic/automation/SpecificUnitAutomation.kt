﻿package com.unciv.logic.automation

import com.unciv.logic.battle.Battle
import com.unciv.logic.battle.MapUnitCombatant
import com.unciv.logic.civilization.CivilizationInfo
import com.unciv.logic.civilization.diplomacy.DiplomacyFlags
import com.unciv.logic.civilization.diplomacy.DiplomaticModifiers
import com.unciv.logic.map.MapUnit
import com.unciv.logic.map.TileInfo
import com.unciv.models.ruleset.tile.ResourceType
import com.unciv.models.ruleset.tile.TileResource
import com.unciv.models.stats.Stat
import com.unciv.models.stats.Stats
import com.unciv.ui.worldscreen.unit.UnitActions

object SpecificUnitAutomation {

    private fun hasWorkableSeaResource(tileInfo: TileInfo, civInfo: CivilizationInfo): Boolean =
            tileInfo.isWater && tileInfo.improvement == null && tileInfo.hasViewableResource(civInfo)

    fun automateWorkBoats(unit: MapUnit) {
        val closestReachableResource = unit.civInfo.cities.asSequence()
                .flatMap { city -> city.getWorkableTiles() }
                .filter {
                    hasWorkableSeaResource(it, unit.civInfo)
                            && (unit.currentTile == it || unit.movement.canMoveTo(it))
                }
                .sortedBy { it.aerialDistanceTo(unit.currentTile) }
                .firstOrNull { unit.movement.canReach(it) }

        when (closestReachableResource) {
            null -> UnitAutomation.tryExplore(unit)
            else -> {
                unit.movement.headTowards(closestReachableResource)

                // could be either fishing boats or oil well
                val improvement = closestReachableResource.getTileResource().improvement
                if (unit.currentTile == closestReachableResource && improvement != null)
                    UnitActions.getWaterImprovementAction(unit)?.action?.invoke()
            }
        }
    }

    fun automateGreatGeneral(unit: MapUnit) {
        //try to follow nearby units. Do not garrison in city if possible
        val militaryUnitTilesInDistance = unit.movement.getDistanceToTiles().asSequence()
                .filter {
                    val militant = it.key.militaryUnit
                    militant != null && militant.civInfo == unit.civInfo
                            && (it.key.civilianUnit == null || it.key.civilianUnit == unit)
                            && militant.getMaxMovement() <= 2 && !it.key.isCityCenter()
                }

        val maxAffectedTroopsTile = militaryUnitTilesInDistance
                .maxByOrNull {
                    it.key.getTilesInDistance(2).count { tile ->
                        val militaryUnit = tile.militaryUnit
                        militaryUnit != null && militaryUnit.civInfo == unit.civInfo
                    }
                }?.key
        if (maxAffectedTroopsTile != null) {
            unit.movement.headTowards(maxAffectedTroopsTile)
            return
        }

        // try to revenge and capture their tiles
        val enemyCities = unit.civInfo.getKnownCivs()
                .filter { unit.civInfo.getDiplomacyManager(it).hasModifier(DiplomaticModifiers.StealingTerritory) }
                .flatMap { it.cities }.asSequence()
        // find the suitable tiles (or their neighbours)
        val tileToSteal = enemyCities.flatMap { it.getTiles() } // City tiles
                .filter { it.neighbors.any { tile -> tile.getOwner() != unit.civInfo } } // Edge city tiles
                .flatMap { it.neighbors.asSequence() } // Neighbors of edge city tiles
                .filter {
                    it in unit.civInfo.viewableTiles // we can see them
                            && it.neighbors.any { tile -> tile.getOwner() == unit.civInfo }// they are close to our borders
                }
                .sortedBy {
                    // get closest tiles
                    val distance = it.aerialDistanceTo(unit.currentTile)
                    // ...also get priorities to steal the most valuable for them
                    val owner = it.getOwner()
                    if (owner != null)
                        distance - WorkerAutomation.getPriority(it, owner)
                    else distance
                }
                .firstOrNull { unit.movement.canReach(it) } // canReach is performance-heavy and always a last resort
        // if there is a good tile to steal - go there
        if (tileToSteal != null) {
            unit.movement.headTowards(tileToSteal)
            if (unit.currentMovement > 0 && unit.currentTile == tileToSteal)
                UnitActions.getImprovementConstructionActions(unit, unit.currentTile).firstOrNull()?.action?.invoke()
            return
        }

        // try to build a citadel for defensive purposes
        if (WorkerAutomation.evaluateFortPlacement(unit.currentTile, unit.civInfo, true)) {
            UnitActions.getImprovementConstructionActions(unit, unit.currentTile).firstOrNull()?.action?.invoke()
            return
        }

        //if no unit to follow, take refuge in city or build citadel there.
        val reachableTest: (TileInfo) -> Boolean = {
            it.civilianUnit == null &&
                    unit.movement.canMoveTo(it)
                    && unit.movement.canReach(it)
        }
        val cityToGarrison = unit.civInfo.cities.asSequence().map { it.getCenterTile() }
                .sortedBy { it.aerialDistanceTo(unit.currentTile) }
                .firstOrNull { reachableTest(it) }

        if (cityToGarrison != null) {
            // try to find a good place for citadel nearby
            val potentialTilesNearCity = cityToGarrison.getTilesInDistanceRange(3..4)
            val tileForCitadel = potentialTilesNearCity.firstOrNull {
                reachableTest(it) &&
                        WorkerAutomation.evaluateFortPlacement(it, unit.civInfo, true)
            }
            if (tileForCitadel != null) {
                unit.movement.headTowards(tileForCitadel)
                if (unit.currentMovement > 0 && unit.currentTile == tileForCitadel)
                    UnitActions.getImprovementConstructionActions(unit, unit.currentTile).firstOrNull()?.action?.invoke()
            } else
                unit.movement.headTowards(cityToGarrison)
            return
        }
    }

    private fun rankTileAsCityCenter(tileInfo: TileInfo, nearbyTileRankings: Map<TileInfo, Float>,
                                     luxuryResourcesInCivArea: Sequence<TileResource>): Float {
        val bestTilesFromOuterLayer = tileInfo.getTilesAtDistance(2)
                .sortedByDescending { nearbyTileRankings[it] }.take(2)
        val top5Tiles = (tileInfo.neighbors + bestTilesFromOuterLayer)
                .sortedByDescending { nearbyTileRankings[it] }
                .take(5)
        var rank = top5Tiles.map { nearbyTileRankings.getValue(it) }.sum()
        if (tileInfo.isCoastalTile()) rank += 5

        val luxuryResourcesInCityArea = tileInfo.getTilesAtDistance(2).filter { it.resource != null }
                .map { it.getTileResource() }.filter { it.resourceType == ResourceType.Luxury }.distinct()
        val luxuryResourcesAlreadyInCivArea = luxuryResourcesInCivArea.map { it.name }.toHashSet()
        val luxuryResourcesNotYetInCiv = luxuryResourcesInCityArea
                .count { it.name !in luxuryResourcesAlreadyInCivArea }
        rank += luxuryResourcesNotYetInCiv * 10

        return rank
    }

    fun automateSettlerActions(unit: MapUnit) {
        if (unit.civInfo.gameInfo.turns == 0) {   // Special case, we want AI to settle in place on turn 1.
            val foundCityAction = UnitActions.getFoundCityAction(unit, unit.getTile())
            if(foundCityAction?.action != null) {
                foundCityAction.action.invoke()
                return
            }
        }

        if (unit.getTile().militaryUnit == null     // Don't move until you're accompanied by a military unit
            && !unit.civInfo.isCityState()) return  // ..unless you're a city state that was unable to settle its city on turn 1

        val tilesNearCities = unit.civInfo.gameInfo.getCities().asSequence()
                .flatMap {
                    val distanceAwayFromCity =
                            if (unit.civInfo.knows(it.civInfo)
                                    // If the CITY OWNER knows that the UNIT OWNER agreed not to settle near them
                                    && it.civInfo.getDiplomacyManager(unit.civInfo).hasFlag(DiplomacyFlags.AgreedToNotSettleNearUs))
                                6
                            else 3
                    it.getCenterTile().getTilesInDistance(distanceAwayFromCity)
                }
                .toSet()

        // This is to improve performance - instead of ranking each tile in the area up to 19 times, do it once.
        val nearbyTileRankings = unit.getTile().getTilesInDistance(7)
                .associateBy({ it }, { Automation.rankTile(it, unit.civInfo) })

        val possibleCityLocations = unit.getTile().getTilesInDistance(5)
                .filter {
                    val tileOwner = it.getOwner()
                    it.isLand && (tileOwner == null || tileOwner == unit.civInfo) // don't allow settler to settle inside other civ's territory
                            && (unit.currentTile == it || unit.movement.canMoveTo(it))
                            && it !in tilesNearCities
                }.toList()

        val luxuryResourcesInCivArea = unit.civInfo.cities.asSequence()
                .flatMap { it.getTiles().asSequence() }.filter { it.resource != null }
                .map { it.getTileResource() }.filter { it.resourceType == ResourceType.Luxury }
                .distinct()

        val citiesByRanking = possibleCityLocations
                .map { Pair(it, rankTileAsCityCenter(it, nearbyTileRankings, luxuryResourcesInCivArea)) }
                .sortedByDescending { it.second }.toList()

        // It's possible that we'll see a tile "over the sea" that's better than the tiles close by, but that's not a reason to abandon the close tiles!
        // Also this lead to some routing problems, see https://github.com/yairm210/Unciv/issues/3653
        val bestCityLocation: TileInfo? = citiesByRanking.firstOrNull {
            val pathSize = unit.movement.getShortestPath(it.first).size
            return@firstOrNull pathSize in 1..3
        }?.first

        if (bestCityLocation == null) { // We got a badass over here, all tiles within 5 are taken? Screw it, random walk.
            if (UnitAutomation.tryExplore(unit)) return // try to find new areas
            UnitAutomation.wander(unit) // go around aimlessly
            return
        }

        val foundCityAction = UnitActions.getFoundCityAction(unit, bestCityLocation)
        if (foundCityAction?.action == null) { // this means either currentMove == 0 or city within 3 tiles
            if (unit.currentMovement > 0) // therefore, city within 3 tiles
                throw Exception("City within distance")
            return
        }

        unit.movement.headTowards(bestCityLocation)
        if (unit.getTile() == bestCityLocation && unit.currentMovement > 0)
            foundCityAction.action.invoke()
    }

    fun automateImprovementPlacer(unit: MapUnit) {
        val improvementName = unit.getMatchingUniques("Can construct []").first().params[0]
<<<<<<< HEAD
        val improvement = unit.civInfo.gameInfo.ruleSet.tileImprovements[improvementName]!!
        val relatedStat = improvement.maxByOrNull { it.value }!!.key
=======
        val improvement = unit.civInfo.gameInfo.ruleSet.tileImprovements[improvementName]
            ?: return
        val relatedStat = improvement.maxByOrNull { it.value }?.key ?: Stat.Culture
>>>>>>> 3e22a36b

        val citiesByStatBoost = unit.civInfo.cities.sortedByDescending {
            val stats = Stats()
            for (bonus in it.cityStats.statPercentBonusList.values) stats.add(bonus)
            stats[relatedStat]
        }


        for (city in citiesByStatBoost) {
            val applicableTiles = city.getWorkableTiles().filter {
                it.isLand && it.resource == null && !it.isCityCenter()
                        && (unit.currentTile == it || unit.movement.canMoveTo(it))
                        && !it.containsGreatImprovement()
            }
            if (applicableTiles.none()) continue

            val pathToCity = unit.movement.getShortestPath(city.getCenterTile())

            if (pathToCity.isEmpty()) continue
            if (pathToCity.size > 2) {
                if (unit.getTile().militaryUnit == null) return // Don't move until you're accompanied by a military unit
                unit.movement.headTowards(city.getCenterTile())
                return
            }

            // if we got here, we're pretty close, start looking!
            val chosenTile = applicableTiles.sortedByDescending { Automation.rankTile(it, unit.civInfo) }
                .firstOrNull { unit.movement.canReach(it) }
                ?: continue // to another city

            unit.movement.headTowards(chosenTile)
            if (unit.currentTile == chosenTile)
                UnitActions.getImprovementConstructionActions(unit, unit.currentTile).firstOrNull()?.action?.invoke()
            return
        }
    }

    fun automateFighter(unit: MapUnit) {
        val tilesInRange = unit.currentTile.getTilesInDistance(unit.getRange())
        val enemyAirUnitsInRange = tilesInRange
                .flatMap { it.airUnits.asSequence() }.filter { it.civInfo.isAtWarWith(unit.civInfo) }

        if (enemyAirUnitsInRange.any()) return // we need to be on standby in case they attack
        if (BattleHelper.tryAttackNearbyEnemy(unit)) return

        if (tryRelocateToCitiesWithEnemyNearBy(unit)) return

        val pathsToCities = unit.movement.getAerialPathsToCities()
        if (pathsToCities.isEmpty()) return // can't actually move anywhere else

        val citiesByNearbyAirUnits = pathsToCities.keys
                .groupBy { key ->
                    key.getTilesInDistance(unit.getRange() * 2)
                            .count {
                                val firstAirUnit = it.airUnits.firstOrNull()
                                firstAirUnit != null && firstAirUnit.civInfo.isAtWarWith(unit.civInfo)
                            }
                }

        if (citiesByNearbyAirUnits.keys.any { it != 0 }) {
            val citiesWithMostNeedOfAirUnits = citiesByNearbyAirUnits.maxByOrNull { it.key }!!.value
            //todo: maybe group by size and choose highest priority within the same size turns
            val chosenCity = citiesWithMostNeedOfAirUnits.minByOrNull { pathsToCities.getValue(it).size }!! // city with min path = least turns to get there
            val firstStepInPath = pathsToCities.getValue(chosenCity).first()
            unit.movement.moveToTile(firstStepInPath)
            return
        }

        // no city needs fighters to defend, so let's attack stuff from the closest possible location
        tryMoveToCitiesToAerialAttackFrom(pathsToCities, unit)

    }

    fun automateBomber(unit: MapUnit) {
        if (BattleHelper.tryAttackNearbyEnemy(unit)) return

        if (tryRelocateToCitiesWithEnemyNearBy(unit)) return

        val pathsToCities = unit.movement.getAerialPathsToCities()
        if (pathsToCities.isEmpty()) return // can't actually move anywhere else
        tryMoveToCitiesToAerialAttackFrom(pathsToCities, unit)
    }

    private fun tryMoveToCitiesToAerialAttackFrom(pathsToCities: HashMap<TileInfo, ArrayList<TileInfo>>, airUnit: MapUnit) {
        val citiesThatCanAttackFrom = pathsToCities.keys
                .filter {
                    destinationCity -> destinationCity != airUnit.currentTile
                    && destinationCity.getTilesInDistance(airUnit.getRange())
                        .any { BattleHelper.containsAttackableEnemy(it, MapUnitCombatant(airUnit)) }
                }
        if (citiesThatCanAttackFrom.isEmpty()) return

        //todo: this logic looks similar to some parts of automateFighter, maybe pull out common code
        //todo: maybe group by size and choose highest priority within the same size turns
        val closestCityThatCanAttackFrom = citiesThatCanAttackFrom.minByOrNull { pathsToCities[it]!!.size }!!
        val firstStepInPath = pathsToCities[closestCityThatCanAttackFrom]!!.first()
        airUnit.movement.moveToTile(firstStepInPath)
    }
    
    fun automateNukes(unit: MapUnit) {
        val tilesInRange = unit.currentTile.getTilesInDistance(unit.getRange())
        for (tile in tilesInRange) {
            // For now AI will only use nukes against cities because in all honesty that's the best use for them.
            if (tile.isCityCenter() && tile.getOwner()!!.isAtWarWith(unit.civInfo)) {
                Battle.NUKE(MapUnitCombatant(unit), tile)
                return
            }
        }
        tryRelocateToNearbyAttackableCities(unit)
    }

    // This really needs to be changed, to have better targeting for missiles
    fun automateMissile(unit: MapUnit) {
        if (BattleHelper.tryAttackNearbyEnemy(unit)) return
        tryRelocateToNearbyAttackableCities(unit)
    }
    
    private fun tryRelocateToNearbyAttackableCities(unit: MapUnit) {
        val tilesInRange = unit.currentTile.getTilesInDistance(unit.getRange())
        val immediatelyReachableCities = tilesInRange
                .filter { unit.movement.canMoveTo(it) }
        
        for (city in immediatelyReachableCities) {
            if (city.getTilesInDistance(unit.getRange())
                    .any { it.isCityCenter() && it.getOwner()!!.isAtWarWith(unit.civInfo) }) {
                unit.movement.moveToTile(city)
                return
            }
        }

        val pathsToCities = unit.movement.getAerialPathsToCities()
        if (pathsToCities.isEmpty()) return // can't actually move anywhere else
        tryMoveToCitiesToAerialAttackFrom(pathsToCities, unit)
    }

    private fun tryRelocateToCitiesWithEnemyNearBy(unit: MapUnit): Boolean {
        val immediatelyReachableCitiesAndCarriers = unit.currentTile
                .getTilesInDistance(unit.getRange() * 2).filter { unit.movement.canMoveTo(it) }

        for (city in immediatelyReachableCitiesAndCarriers) {
            if (city.getTilesInDistance(unit.getRange())
                            .any { BattleHelper.containsAttackableEnemy(it, MapUnitCombatant(unit)) }) {
                unit.movement.moveToTile(city)
                return true
            }
        }
        return false
    }
}<|MERGE_RESOLUTION|>--- conflicted
+++ resolved
@@ -218,14 +218,9 @@
 
     fun automateImprovementPlacer(unit: MapUnit) {
         val improvementName = unit.getMatchingUniques("Can construct []").first().params[0]
-<<<<<<< HEAD
-        val improvement = unit.civInfo.gameInfo.ruleSet.tileImprovements[improvementName]!!
-        val relatedStat = improvement.maxByOrNull { it.value }!!.key
-=======
         val improvement = unit.civInfo.gameInfo.ruleSet.tileImprovements[improvementName]
             ?: return
         val relatedStat = improvement.maxByOrNull { it.value }?.key ?: Stat.Culture
->>>>>>> 3e22a36b
 
         val citiesByStatBoost = unit.civInfo.cities.sortedByDescending {
             val stats = Stats()
