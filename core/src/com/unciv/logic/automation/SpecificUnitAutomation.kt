--- conflicted
+++ resolved
@@ -23,14 +23,9 @@
     fun automateWorkBoats(unit: MapUnit) {
         val closestReachableResource = unit.civInfo.cities.asSequence()
                 .flatMap { city -> city.getWorkableTiles() }
-<<<<<<< HEAD
                 .filter { hasWorkableSeaResource(it, unit.civInfo)
                         && (unit.currentTile == it || unit.movement.canMoveTo(it)) }
                 .sortedBy { it.arialDistanceTo(unit.currentTile) }
-=======
-                .filter { hasWorkableSeaResource(it, unit.civInfo) && (unit.movement.canMoveTo(it) || unit.currentTile == it) }
-        val closestReachableResource = seaResourcesInCities.sortedBy { it.aerialDistanceTo(unit.currentTile) }
->>>>>>> f9f50582
                 .firstOrNull { unit.movement.canReach(it) }
 
         when (closestReachableResource) {
@@ -45,10 +40,6 @@
                         improvement)?.invoke()
             }
         }
-<<<<<<< HEAD
-=======
-        else UnitAutomation.tryExplore(unit, unit.movement.getDistanceToTiles())
->>>>>>> f9f50582
     }
 
     fun automateGreatGeneral(unit: MapUnit) {
@@ -74,15 +65,9 @@
         }
 
         //if no unit to follow, take refuge in city.
-<<<<<<< HEAD
         val cityToGarrison = unit.civInfo.cities.map { it.getCenterTile() }
                 .sortedBy { it.arialDistanceTo(unit.currentTile) }
                 .firstOrNull { it.civilianUnit == null && unit.movement.canMoveTo(it) && unit.movement.canReach(it) }
-=======
-        val cityToGarrison = unit.civInfo.cities.map {it.getCenterTile()}
-                .sortedBy { it.aerialDistanceTo(unit.currentTile) }
-                .firstOrNull { it.civilianUnit == null && unit.movement.canMoveTo(it) && unit.movement.canReach(it)}
->>>>>>> f9f50582
 
         if (cityToGarrison != null) {
             unit.movement.headTowards(cityToGarrison)
@@ -154,17 +139,12 @@
             return
         }
 
-<<<<<<< HEAD
         val foundCityAction = UnitActions.getFoundCityAction(unit, bestCityLocation)
         if (foundCityAction == null) { // this means either currentMove == 0 or city within 3 tiles
             if (unit.currentMovement > 0) // therefore, city within 3 tiles
                 throw Exception("City within distance")
             return
         }
-=======
-        if (bestCityLocation.getTilesInDistance(3).any { it.isCityCenter() })
-            throw Exception("City within distance")
->>>>>>> f9f50582
 
         unit.movement.headTowards(bestCityLocation)
         if (unit.getTile() == bestCityLocation)
@@ -191,23 +171,12 @@
             }
 
             // if we got here, we're pretty close, start looking!
-<<<<<<< HEAD
             val chosenTile = city.getTiles()
                     .filter {
                         it.isLand && it.resource == null && !it.isCityCenter()
                                 && (unit.currentTile == it || unit.movement.canMoveTo(it))
                     }.sortedByDescending { Automation.rankTile(it, unit.civInfo) }
                     .firstOrNull { unit.movement.canReach(it) } ?: continue // to another city
-=======
-            val tiles = city.getTiles().asSequence()
-                    .filter { (unit.movement.canMoveTo(it) || unit.currentTile==it)
-                            && it.isLand
-                            && !it.isCityCenter()
-                            && it.resource==null }
-                    .sortedByDescending { Automation.rankTile(it,unit.civInfo) }.toList()
-            val chosenTile = tiles.firstOrNull { unit.movement.canReach(it) } ?: continue // to another city
-
->>>>>>> f9f50582
 
             unit.movement.headTowards(chosenTile)
             if (unit.currentTile == chosenTile && unit.currentMovement > 0)
@@ -238,11 +207,7 @@
             }
         }
 
-<<<<<<< HEAD
         val pathsToCities = unit.movement.getArialPathsToCities()
-=======
-        val pathsToCities = unit.movement.getAerialPathsToCities()
->>>>>>> f9f50582
         if (pathsToCities.isEmpty()) return // can't actually move anywhere else
 
         val citiesByNearbyAirUnits = pathsToCities.keys
