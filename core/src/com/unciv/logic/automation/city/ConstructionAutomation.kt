package com.unciv.logic.automation.city

import com.unciv.GUI
import com.unciv.UncivGame
import com.unciv.logic.automation.Automation
import com.unciv.logic.automation.civilization.NextTurnAutomation
import com.unciv.logic.automation.unit.WorkerAutomation
import com.unciv.logic.city.CityConstructions
import com.unciv.logic.civilization.CityAction
import com.unciv.logic.civilization.NotificationCategory
import com.unciv.logic.civilization.NotificationIcon
import com.unciv.logic.map.BFS
import com.unciv.logic.map.mapunit.MapUnit
import com.unciv.logic.map.tile.Tile
import com.unciv.models.ruleset.Building
import com.unciv.models.ruleset.IConstruction
import com.unciv.models.ruleset.INonPerpetualConstruction
import com.unciv.models.ruleset.MilestoneType
import com.unciv.models.ruleset.PerpetualConstruction
import com.unciv.models.ruleset.Victory
import com.unciv.models.ruleset.nation.PersonalityValue
import com.unciv.models.ruleset.unique.StateForConditionals
import com.unciv.models.ruleset.unique.UniqueType
import com.unciv.models.ruleset.unit.BaseUnit
import com.unciv.models.stats.Stat
import com.unciv.models.stats.Stats
import com.unciv.ui.screens.cityscreen.CityScreen
import kotlin.math.max
import kotlin.math.sqrt

class ConstructionAutomation(val cityConstructions: CityConstructions) {

    private val city = cityConstructions.city
    private val civInfo = city.civ

    private val personality = civInfo.getPersonality()

    private val constructionsToAvoid = personality.getMatchingUniques(UniqueType.WillNotBuild, StateForConditionals(city))
        .map{ it.params[0] }
    private fun shouldAvoidConstruction (construction: IConstruction): Boolean {
        for (toAvoid in constructionsToAvoid) {
            if (construction is Building && construction.matchesFilter(toAvoid))
                return true
            if (construction is BaseUnit && construction.matchesFilter(toAvoid))
                return true
        }
        return false
    }

    private val disabledAutoAssignConstructions: Set<String> =
        if (civInfo.isHuman()) GUI.getSettings().disabledAutoAssignConstructions
        else emptySet()

    private val buildableBuildings = hashMapOf<String, Boolean>()
    private val buildableUnits = hashMapOf<String, Boolean>()
    private val buildings = city.getRuleset().buildings.values.asSequence()
        .filterNot { it.name in disabledAutoAssignConstructions || shouldAvoidConstruction(it) }

    private val nonWonders = buildings.filterNot { it.isAnyWonder() }
        .filterNot { buildableBuildings[it.name] == false } // if we already know that this building can't be built here then don't even consider it
    //Obsoleted by #11370, but maybe useful in the future: allowed buildings that have non-zero Stats (isEmpty is a Stats method)
    //private val statBuildings = nonWonders.filter { !it.isEmpty() && Automation.allowAutomatedConstruction(civInfo, city, it) }
    //Obsoleted by #11601
    //private val wonders = buildings.filter { it.isAnyWonder() }

    private val units = city.getRuleset().units.values.asSequence()
        .filterNot { buildableUnits[it.name] == false || // if we already know that this unit can't be built here then don't even consider it
            it.name in disabledAutoAssignConstructions || shouldAvoidConstruction(it) }

    private val civUnits = civInfo.units.getCivUnits()
    private val militaryUnits = civUnits.count { it.baseUnit.isMilitary() }
    private val workers = civUnits.count { it.cache.hasUniqueToBuildImprovements}.toFloat()
    private val cities = civInfo.cities.size
    private val allTechsAreResearched = civInfo.gameInfo.ruleset.technologies.values
        .all { civInfo.tech.isResearched(it.name) || !civInfo.tech.canBeResearched(it.name)}

    private val isAtWar = civInfo.isAtWar()
    private val buildingsForVictory = civInfo.gameInfo.getEnabledVictories().values
            .mapNotNull { civInfo.victoryManager.getNextMilestone(it) }
            .filter { it.type == MilestoneType.BuiltBuilding || it.type == MilestoneType.BuildingBuiltGlobally }
            .map { it.params[0] }

    private val spaceshipParts = civInfo.gameInfo.spaceResources


    private val averageProduction = civInfo.cities.map { it.cityStats.currentCityStats.production }.average()
    private val cityIsOverAverageProduction = city.cityStats.currentCityStats.production >= averageProduction

    private val relativeCostEffectiveness = ArrayList<ConstructionChoice>()
    private val cityState = StateForConditionals(city)
    private val cityStats = city.cityStats

    private data class ConstructionChoice(val choice: String, var choiceModifier: Float,
                                          val remainingWork: Int, val production: Int)

    private fun addChoice(choices: ArrayList<ConstructionChoice>, choice: String, choiceModifier: Float) {
        choices.add(ConstructionChoice(choice, choiceModifier,
            cityConstructions.getRemainingWork(choice), cityConstructions.productionForConstruction(choice)))
    }


    private fun <T:INonPerpetualConstruction> Sequence<T>.filterBuildable(): Sequence<T> {
        return this.filter {
            val cache = if (it is Building) buildableBuildings else buildableUnits
            if (cache[it.name] == null) {
                cache[it.name] = it.isBuildable(cityConstructions)
            }
            cache[it.name]!!
        }
    }


    fun chooseNextConstruction() {
        if (cityConstructions.getCurrentConstruction() !is PerpetualConstruction) return  // don't want to be stuck on these forever

        addBuildingChoices()

        if (!city.isPuppet) {
            addSpaceshipPartChoice()
            addWorkerChoice()
            addWorkBoatChoice()
            addMilitaryUnitChoice()
        }

        val chosenConstruction: String =
            if (relativeCostEffectiveness.isEmpty()) { // choose one of the special constructions instead
                // add science!
                when {
                    PerpetualConstruction.science.isBuildable(cityConstructions) && !allTechsAreResearched -> PerpetualConstruction.science.name
                    PerpetualConstruction.gold.isBuildable(cityConstructions) -> PerpetualConstruction.gold.name
                    else -> PerpetualConstruction.idle.name
                }
            } else if (relativeCostEffectiveness.any { it.remainingWork < it.production * 30 }) {
                relativeCostEffectiveness.removeAll { it.remainingWork >= it.production * 30 }
                // If there are any positive choiceModifiers then we have to take out the negative value or else they will get a very low value
                // If there are no positive choiceModifiers then we want to take the least negative value building since we will be dividing by a negative
                if (relativeCostEffectiveness.none { it.choiceModifier >= 0 }) {
                    relativeCostEffectiveness.maxByOrNull { (it.remainingWork / it.choiceModifier) / it.production.coerceAtLeast(1) }!!.choice
                } else {
                    relativeCostEffectiveness.removeAll { it.choiceModifier < 0 }
                    relativeCostEffectiveness.minByOrNull { (it.remainingWork / it.choiceModifier) / it.production.coerceAtLeast(1) }!!.choice
                }
            }
            // it's possible that this is a new city and EVERYTHING is way expensive - ignore modifiers, go for the cheapest.
            // Nobody can plan 30 turns ahead, I don't care how cost-efficient you are.
            else relativeCostEffectiveness.minByOrNull { it.remainingWork / it.production.coerceAtLeast(1) }!!.choice

        // Do not notify while in resistance (you can't do anything about it) - still notify for puppets ("annex already!")
        // Also do not notify while city screen open - might be a buying spree, not helpful
        // Also do not notify when the decision hasn't changed - duh!
        val noNotification = city.isInResistance()
            || civInfo.isAI() // Optimization: addNotification filters anyway, but saves a string builder and a CityAction instantiation
            || cityConstructions.currentConstructionFromQueue == chosenConstruction
            || UncivGame.Current.screen is CityScreen
        cityConstructions.currentConstructionFromQueue = chosenConstruction
        if (noNotification) return

        civInfo.addNotification(
            "[${city.name}] has started working on [$chosenConstruction]",
            CityAction.withLocation(city),
            NotificationCategory.Production,
            NotificationIcon.Construction
        )
    }

    private fun addMilitaryUnitChoice() {
        if (!isAtWar && !cityIsOverAverageProduction) return // don't make any military units here. Infrastructure first!
        if (!isAtWar && (civInfo.stats.statsForNextTurn.gold < 0 || militaryUnits > max(7, cities * 5))) return
        if (civInfo.gold < -50) return

        val militaryUnit = Automation.chooseMilitaryUnit(city, units) ?: return
        val unitsToCitiesRatio = cities.toFloat() / (militaryUnits + 1)
        // most buildings and civ units contribute the the civ's growth, military units are anti-growth
        var modifier = 1 + sqrt(unitsToCitiesRatio) / 2
        if (civInfo.wantsToFocusOn(Victory.Focus.Military) || isAtWar) modifier *= 2

        if (Automation.afraidOfBarbarians(civInfo)) modifier = 2.5f // military units are pro-growth if pressured by barbs
        if (!cityIsOverAverageProduction) modifier /= 5 // higher production cities will deal with this

        val civilianUnit = city.getCenterTile().civilianUnit
        if (civilianUnit != null && civilianUnit.hasUnique(UniqueType.FoundCity)
                && city.getCenterTile().getTilesInDistance(city.getExpandRange()).none { it.militaryUnit?.civ == civInfo })
            modifier = 5f // there's a settler just sitting here, doing nothing - BAD

        if (!civInfo.isAIOrAutoPlaying()) modifier /= 2 // Players prefer to make their own unit choices usually
        modifier *= personality.modifierFocus(PersonalityValue.Military, .3f)
        addChoice(relativeCostEffectiveness, militaryUnit, modifier)
    }

    private fun addWorkBoatChoice() {
        // Does the ruleset even have "Workboats"?
        val buildableWorkboatUnits = units
            .filter {
                it.hasUnique(UniqueType.CreateWaterImprovements)
                    && Automation.allowAutomatedConstruction(civInfo, city, it)
            }.filterBuildable()
            .toSet()
        if (buildableWorkboatUnits.isEmpty()) return

        // Is there already a Workboat nearby?
        // todo Still ignores whether that boat can reach the not-yet-found tile to improve
        val twoTurnsMovement = buildableWorkboatUnits.maxOf { it.movement } * 2
        fun MapUnit.isOurWorkBoat() = cache.hasUniqueToCreateWaterImprovements && this.civ == this@ConstructionAutomation.civInfo
        val alreadyHasWorkBoat = city.getCenterTile().getTilesInDistanceRange(1..twoTurnsMovement)
            .any { it.civilianUnit?.isOurWorkBoat() == true }
        if (alreadyHasWorkBoat) return

        // Define what makes a tile worth sending a Workboat to
        // todo Prepare for mods that allow improving water tiles without a resource?
        fun Tile.isWorthImproving(): Boolean {
            if (getOwner() != civInfo) return false
            if (!WorkerAutomation.hasWorkableSeaResource(this, civInfo)) return false
            return WorkerAutomation.isNotBonusResourceOrWorkable(this, civInfo)
        }

        // Search for a tile justifying producing a Workboat
        // todo should workboatAutomationSearchMaxTiles depend on game state?
        fun findTileWorthImproving(): Boolean {
            val searchMaxTiles = civInfo.gameInfo.ruleset.modOptions.constants.workboatAutomationSearchMaxTiles
            val bfs = BFS(city.getCenterTile()) {
                (it.isWater || it.isCityCenter())
                    && (it.getOwner() == null || it.isFriendlyTerritory(civInfo))
                    && it.isExplored(civInfo)  // Sending WB's through unexplored terrain would be cheating
            }
            do {
                val tile = bfs.nextStep() ?: break
                if (tile.isWorthImproving()) return true
            } while (bfs.size() < searchMaxTiles)
            return false
        }

        if (!findTileWorthImproving()) return

        addChoice(relativeCostEffectiveness, buildableWorkboatUnits.minBy { it.cost }.name, 0.6f)
    }

    private fun addWorkerChoice() {
        val workerEquivalents = units
            .filter {
                it.hasUnique(UniqueType.BuildImprovements)
                        && Automation.allowAutomatedConstruction(civInfo, city, it)
            }.filterBuildable()
        if (workerEquivalents.none()) return // for mods with no worker units

        // Dedicate a worker for the first 5 cities, from then on only build another worker for every 2 cities.
        val numberOfWorkersWeWant = if (cities <= 5) cities else 5 + (cities - 5 / 2)

        if (workers < numberOfWorkersWeWant) {
            var modifier = numberOfWorkersWeWant / (workers + 0.4f) // The worse our worker to city ratio is, the more desperate we are
            if (!cityIsOverAverageProduction) modifier /= 5 // higher production cities will deal with this
            addChoice(relativeCostEffectiveness, workerEquivalents.minByOrNull { it.cost }!!.name, modifier)
        }
    }

    private fun addSpaceshipPartChoice() {
        if (!civInfo.hasUnique(UniqueType.EnablesConstructionOfSpaceshipParts)) return
        val spaceshipPart = (nonWonders + units).filter { it.name in spaceshipParts }.filterBuildable().firstOrNull()
            ?: return
<<<<<<< HEAD
        val modifier = 4f
=======
        val modifier = 3f * personality.modifierFocus(PersonalityValue.Science, .4f)
>>>>>>> 30a91f2f
        addChoice(relativeCostEffectiveness, spaceshipPart.name, modifier)
    }

    private fun addBuildingChoices() {
        for (building in buildings.filterBuildable()) {
            if (building.isWonder && city.isPuppet) continue
            addChoice(relativeCostEffectiveness, building.name, getValueOfBuilding(building))
        }
    }

    private fun getValueOfBuilding(building: Building): Float {
        var value = 0f
        value += applyBuildingStats(building)
        value += applyMilitaryBuildingValue(building)
        value += applyVictoryBuildingValue(building)
        value += applyOnetimeUniqueBonuses(building)
        return value
    }


    private fun applyOnetimeUniqueBonuses(building: Building): Float {
        var value = 0f
        // TODO: Add specific Uniques here
        return value
    }

    private fun applyVictoryBuildingValue(building: Building): Float {
        var value = 0f
        if (!cityIsOverAverageProduction) return value
        if (building.isWonder) value += 2f
<<<<<<< HEAD
        if (building.hasUnique(UniqueType.TriggersCulturalVictory)) value += 20f
        if (building.hasUnique(UniqueType.EnablesConstructionOfSpaceshipParts)) value += 20f
=======
        if (building.hasUnique(UniqueType.TriggersCulturalVictory)) value += 10f * personality.modifierFocus(PersonalityValue.Culture, .3f)
        if (building.hasUnique(UniqueType.EnablesConstructionOfSpaceshipParts)) value += 10f * personality.modifierFocus(PersonalityValue.Science, .3f)
>>>>>>> 30a91f2f
        return value
    }

    private fun applyMilitaryBuildingValue(building: Building): Float {
        var value = 0f
        var warModifier = if (isAtWar) .8f else .4f
        // If this city is the closest city to another civ, that makes it a likely candidate for attack
        if (civInfo.getKnownCivs()
                    .mapNotNull { NextTurnAutomation.getClosestCities(civInfo, it) }
                    .any { it.city1 == city })
            warModifier *= 2f
<<<<<<< HEAD
        value += warModifier * building.cityHealth.toFloat() / city.getMaxHealth()
        value += warModifier * building.cityStrength.toFloat() / (city.getStrength() + 10) // The + 10 here is to reduce the priority of building walls immedietly
=======
        value += warModifier * building.cityHealth.toFloat() / city.getMaxHealth() * personality.inverseModifierFocus(PersonalityValue.Aggressive, .3f)
        value += warModifier * building.cityStrength.toFloat() / (city.getStrength() + 3) * personality.inverseModifierFocus(PersonalityValue.Aggressive, .3f) // The + 3 here is to reduce the priority of building walls immedietly
>>>>>>> 30a91f2f

        for (experienceUnique in building.getMatchingUniques(UniqueType.UnitStartingExperience, cityState)) {
            var modifier = experienceUnique.params[1].toFloat() / 5
            modifier *= if (cityIsOverAverageProduction) 1f else 0f // You shouldn't be cranking out units anytime soon
            modifier *= personality.modifierFocus(PersonalityValue.Military, 0.3f)
            modifier *= personality.modifierFocus(PersonalityValue.Aggressive, 0.2f).coerceAtLeast(1f) // Defensive civs can still want a good military
            value += modifier
        }
        if (building.hasUnique(UniqueType.EnablesNuclearWeapons) && !civInfo.hasUnique(UniqueType.EnablesNuclearWeapons))
            value += 5f * personality.modifierFocus(PersonalityValue.Military, 0.3f)
        return value
    }

    private fun applyBuildingStats(building: Building): Float {
        val buildingStats = city.cityStats.getStatDifferenceFromBuilding(building.name)
        getBuildingStatsFromUniques(building, buildingStats)

        val surplusFood = city.cityStats.currentCityStats[Stat.Food]
        if (surplusFood < 0) {
            buildingStats.food *= 8 // Starving, need Food, get to 0
        } else if (city.population.population < 5) {
            buildingStats.food *= 3
        }

        if (civInfo.stats.statsForNextTurn.gold < 20) {
            buildingStats.gold *= 3 // We're going to have a gold problem
        }

        if (!cityIsOverAverageProduction) { // This city needs more primary yields
            buildingStats.production *= 2
            buildingStats.food *= 2
        }

        if (city.population.population > 11) { // Large cities need to produce more secondary yields
            buildingStats.science *= 2
        }

        if (civInfo.getHappiness() < 10)
            buildingStats.happiness *= 10 // We need a lot more happiness soon
        else if (civInfo.getHappiness() < 15 || civInfo.getHappiness() < civInfo.cities.size)
            buildingStats.happiness *= 2

        if ((city.cityStats.currentCityStats.culture < 2) || (((city.tiles.size) -
                (city.population.population)) < 5)) {
            // We need to grow our borders in cities with low culture,
            // and when # of pop close to # of workable tiles
            buildingStats.culture *= 3
        }

        for (stat in Stat.values()) {
            if (civInfo.wantsToFocusOn(stat))
                buildingStats[stat] *= 2f

            buildingStats[stat] *= personality.modifierFocus(PersonalityValue[stat], .5f)
        }

        return Automation.rankStatsValue(civInfo.getPersonality().scaleStats(buildingStats.clone(), .3f), civInfo)
    }
    
    private fun getBuildingStatsFromUniques(building: Building, buildingStats: Stats) {
        for (unique in building.getMatchingUniques(UniqueType.StatPercentBonusCities, cityState)) {
            val statType = Stat.valueOf(unique.params[1])
            val relativeAmount = unique.params[0].toFloat() / 100f
            val amount = civInfo.stats.statsForNextTurn[statType] * relativeAmount
            buildingStats[statType] += amount
        }

        for (unique in building.getMatchingUniques(UniqueType.CarryOverFood, cityState)) {
            if (city.matchesFilter(unique.params[1]) && unique.params[0].toInt() != 0) {
                val foodGain = cityStats.currentCityStats.food + buildingStats.food
                val relativeAmount = unique.params[0].toFloat() / 100f
                buildingStats[Stat.Food] += foodGain * relativeAmount // Essentialy gives us the food per turn this unique saves us
            }
        }
    }
}<|MERGE_RESOLUTION|>--- conflicted
+++ resolved
@@ -256,11 +256,7 @@
         if (!civInfo.hasUnique(UniqueType.EnablesConstructionOfSpaceshipParts)) return
         val spaceshipPart = (nonWonders + units).filter { it.name in spaceshipParts }.filterBuildable().firstOrNull()
             ?: return
-<<<<<<< HEAD
-        val modifier = 4f
-=======
-        val modifier = 3f * personality.modifierFocus(PersonalityValue.Science, .4f)
->>>>>>> 30a91f2f
+        val modifier = 4f * personality.modifierFocus(PersonalityValue.Science, .4f)
         addChoice(relativeCostEffectiveness, spaceshipPart.name, modifier)
     }
 
@@ -291,13 +287,8 @@
         var value = 0f
         if (!cityIsOverAverageProduction) return value
         if (building.isWonder) value += 2f
-<<<<<<< HEAD
-        if (building.hasUnique(UniqueType.TriggersCulturalVictory)) value += 20f
-        if (building.hasUnique(UniqueType.EnablesConstructionOfSpaceshipParts)) value += 20f
-=======
-        if (building.hasUnique(UniqueType.TriggersCulturalVictory)) value += 10f * personality.modifierFocus(PersonalityValue.Culture, .3f)
-        if (building.hasUnique(UniqueType.EnablesConstructionOfSpaceshipParts)) value += 10f * personality.modifierFocus(PersonalityValue.Science, .3f)
->>>>>>> 30a91f2f
+        if (building.hasUnique(UniqueType.TriggersCulturalVictory)) value += 20f * personality.modifierFocus(PersonalityValue.Culture, .3f)
+        if (building.hasUnique(UniqueType.EnablesConstructionOfSpaceshipParts)) value += 20f * personality.modifierFocus(PersonalityValue.Science, .3f)
         return value
     }
 
@@ -309,13 +300,9 @@
                     .mapNotNull { NextTurnAutomation.getClosestCities(civInfo, it) }
                     .any { it.city1 == city })
             warModifier *= 2f
-<<<<<<< HEAD
-        value += warModifier * building.cityHealth.toFloat() / city.getMaxHealth()
-        value += warModifier * building.cityStrength.toFloat() / (city.getStrength() + 10) // The + 10 here is to reduce the priority of building walls immedietly
-=======
+
         value += warModifier * building.cityHealth.toFloat() / city.getMaxHealth() * personality.inverseModifierFocus(PersonalityValue.Aggressive, .3f)
-        value += warModifier * building.cityStrength.toFloat() / (city.getStrength() + 3) * personality.inverseModifierFocus(PersonalityValue.Aggressive, .3f) // The + 3 here is to reduce the priority of building walls immedietly
->>>>>>> 30a91f2f
+        value += warModifier * building.cityStrength.toFloat() / (city.getStrength() + 10) * personality.inverseModifierFocus(PersonalityValue.Aggressive, .3f) // The + 10 here is to reduce the priority of building walls immedietly
 
         for (experienceUnique in building.getMatchingUniques(UniqueType.UnitStartingExperience, cityState)) {
             var modifier = experienceUnique.params[1].toFloat() / 5
@@ -374,7 +361,7 @@
 
         return Automation.rankStatsValue(civInfo.getPersonality().scaleStats(buildingStats.clone(), .3f), civInfo)
     }
-    
+
     private fun getBuildingStatsFromUniques(building: Building, buildingStats: Stats) {
         for (unique in building.getMatchingUniques(UniqueType.StatPercentBonusCities, cityState)) {
             val statType = Stat.valueOf(unique.params[1])
