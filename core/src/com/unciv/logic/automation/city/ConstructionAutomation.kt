package com.unciv.logic.automation.city

import com.unciv.GUI
import com.unciv.logic.automation.Automation
import com.unciv.logic.automation.civilization.NextTurnAutomation
import com.unciv.logic.automation.unit.WorkerAutomation
import com.unciv.logic.city.CityConstructions
import com.unciv.logic.civilization.CityAction
import com.unciv.logic.civilization.NotificationCategory
import com.unciv.logic.civilization.NotificationIcon
import com.unciv.logic.map.BFS
import com.unciv.logic.map.mapunit.MapUnit
import com.unciv.logic.map.tile.Tile
import com.unciv.models.ruleset.Building
import com.unciv.models.ruleset.IConstruction
import com.unciv.models.ruleset.INonPerpetualConstruction
import com.unciv.models.ruleset.MilestoneType
import com.unciv.models.ruleset.PerpetualConstruction
import com.unciv.models.ruleset.Victory
import com.unciv.models.ruleset.nation.PersonalityValue
import com.unciv.models.ruleset.unique.StateForConditionals
import com.unciv.models.ruleset.unique.UniqueType
import com.unciv.models.ruleset.unit.BaseUnit
import com.unciv.models.stats.Stat
import com.unciv.models.stats.Stats
import kotlin.math.max
import kotlin.math.sqrt

class ConstructionAutomation(val cityConstructions: CityConstructions) {

    private val city = cityConstructions.city
    private val civInfo = city.civ

    private val personality = civInfo.getPersonality()

    private val constructionsToAvoid = personality.getMatchingUniques(UniqueType.WillNotBuild, StateForConditionals(city))
        .map{ it.params[0] }
    private fun shouldAvoidConstruction (construction: IConstruction): Boolean {
        for (toAvoid in constructionsToAvoid) {
            if (construction is Building && construction.matchesFilter(toAvoid))
                return true
            if (construction is BaseUnit && construction.matchesFilter(toAvoid))
                return true
        }
        return false
    }

    private val disabledAutoAssignConstructions: Set<String> =
        if (civInfo.isHuman()) GUI.getSettings().disabledAutoAssignConstructions
        else emptySet()

    private val buildableBuildings = hashMapOf<String, Boolean>()
    private val buildableUnits = hashMapOf<String, Boolean>()
    private val buildings = city.getRuleset().buildings.values.asSequence()
        .filterNot { it.name in disabledAutoAssignConstructions || shouldAvoidConstruction(it) }

    private val nonWonders = buildings.filterNot { it.isAnyWonder() }
        .filterNot { buildableBuildings[it.name] == false } // if we already know that this building can't be built here then don't even consider it
    private val statBuildings = nonWonders.filter { !it.isEmpty() && Automation.allowAutomatedConstruction(civInfo, city, it) }
    private val wonders = buildings.filter { it.isAnyWonder() }

    private val units = city.getRuleset().units.values.asSequence()
        .filterNot { buildableUnits[it.name] == false || // if we already know that this unit can't be built here then don't even consider it
            it.name in disabledAutoAssignConstructions || shouldAvoidConstruction(it) }

    private val civUnits = civInfo.units.getCivUnits()
    private val militaryUnits = civUnits.count { it.baseUnit.isMilitary() }
    private val workers = civUnits.count { it.cache.hasUniqueToBuildImprovements}.toFloat()
    private val cities = civInfo.cities.size
    private val allTechsAreResearched = civInfo.gameInfo.ruleset.technologies.values
        .all { civInfo.tech.isResearched(it.name) || !civInfo.tech.canBeResearched(it.name)}

    private val isAtWar = civInfo.isAtWar()
    private val buildingsForVictory = civInfo.gameInfo.getEnabledVictories().values
            .mapNotNull { civInfo.victoryManager.getNextMilestone(it) }
            .filter { it.type == MilestoneType.BuiltBuilding || it.type == MilestoneType.BuildingBuiltGlobally }
            .map { it.params[0] }

    private val spaceshipParts = civInfo.gameInfo.spaceResources


    private val averageProduction = civInfo.cities.map { it.cityStats.currentCityStats.production }.average()
    private val cityIsOverAverageProduction = city.cityStats.currentCityStats.production >= averageProduction

    private val relativeCostEffectiveness = ArrayList<ConstructionChoice>()
    private val cityState = StateForConditionals(city)
    private val cityStats = city.cityStats

    private data class ConstructionChoice(val choice: String, var choiceModifier: Float,
                                          val remainingWork: Int, val production: Int)

    private fun addChoice(choices: ArrayList<ConstructionChoice>, choice: String, choiceModifier: Float) {
        choices.add(ConstructionChoice(choice, choiceModifier,
            cityConstructions.getRemainingWork(choice), cityConstructions.productionForConstruction(choice)))
    }

    private fun Sequence<INonPerpetualConstruction>.filterBuildable(): Sequence<INonPerpetualConstruction> {
        return this.filter {
            val cache = if (it is Building) buildableBuildings else buildableUnits
            if (cache[it.name] == null) {
                cache[it.name] = it.isBuildable(cityConstructions)
            }
            cache[it.name]!!
        }
    }


    fun chooseNextConstruction() {
        if (cityConstructions.getCurrentConstruction() !is PerpetualConstruction) return  // don't want to be stuck on these forever

        addBuildingChoices()

        if (!city.isPuppet) {
            addSpaceshipPartChoice()
            addWorkerChoice()
            addWorkBoatChoice()
            addMilitaryUnitChoice()
        }

        val chosenConstruction: String =
            if (relativeCostEffectiveness.isEmpty()) { // choose one of the special constructions instead
                // add science!
                when {
                    PerpetualConstruction.science.isBuildable(cityConstructions) && !allTechsAreResearched -> PerpetualConstruction.science.name
                    PerpetualConstruction.gold.isBuildable(cityConstructions) -> PerpetualConstruction.gold.name
                    else -> PerpetualConstruction.idle.name
                }
            } else if (relativeCostEffectiveness.any { it.remainingWork < it.production * 30 }) {
                relativeCostEffectiveness.removeAll { it.remainingWork >= it.production * 30 }
                // If there are any positive choiceModifiers then we have to take out the negative value or else they will get a very low value
                // If there are no positive choiceModifiers then we want to take the least negative value building since we will be dividing by a negative
                if (relativeCostEffectiveness.none { it.choiceModifier >= 0 }) {
                    relativeCostEffectiveness.maxByOrNull { (it.remainingWork / it.choiceModifier) / it.production.coerceAtLeast(1) }!!.choice
                } else {
                    relativeCostEffectiveness.removeAll { it.choiceModifier < 0 }
                    relativeCostEffectiveness.minByOrNull { (it.remainingWork / it.choiceModifier) / it.production.coerceAtLeast(1) }!!.choice
                }
            }
            // it's possible that this is a new city and EVERYTHING is way expensive - ignore modifiers, go for the cheapest.
            // Nobody can plan 30 turns ahead, I don't care how cost-efficient you are.
            else relativeCostEffectiveness.minByOrNull { it.remainingWork / it.production.coerceAtLeast(1) }!!.choice

        civInfo.addNotification(
            "Work has started on [$chosenConstruction]",
            CityAction(city.location),
            NotificationCategory.Production,
            NotificationIcon.Construction
        )
        cityConstructions.currentConstructionFromQueue = chosenConstruction
    }

    private fun addMilitaryUnitChoice() {
        if (!isAtWar && !cityIsOverAverageProduction) return // don't make any military units here. Infrastructure first!
        if (!isAtWar && (civInfo.stats.statsForNextTurn.gold < 0 || militaryUnits > max(5, cities * 2))) return
        if (civInfo.gold < -50) return

        val militaryUnit = Automation.chooseMilitaryUnit(city, units) ?: return
        val unitsToCitiesRatio = cities.toFloat() / (militaryUnits + 1)
        // most buildings and civ units contribute the the civ's growth, military units are anti-growth
        var modifier = sqrt(unitsToCitiesRatio) / 2
        if (civInfo.wantsToFocusOn(Victory.Focus.Military) || isAtWar) modifier *= 2

        if (Automation.afraidOfBarbarians(civInfo)) modifier = 2f // military units are pro-growth if pressured by barbs
        if (!cityIsOverAverageProduction) modifier /= 5 // higher production cities will deal with this

        val civilianUnit = city.getCenterTile().civilianUnit
        if (civilianUnit != null && civilianUnit.hasUnique(UniqueType.FoundCity)
                && city.getCenterTile().getTilesInDistance(5).none { it.militaryUnit?.civ == civInfo })
            modifier = 5f // there's a settler just sitting here, doing nothing - BAD

        if (!civInfo.isAIOrAutoPlaying()) modifier /= 2 // Players prefer to make their own unit choices usually
        modifier *= personality.scaledFocus(PersonalityValue.Aggressive)
        addChoice(relativeCostEffectiveness, militaryUnit, modifier)
    }

    private fun addWorkBoatChoice() {
        // Does the ruleset even have "Workboats"?
        val buildableWorkboatUnits = units
            .filter {
                it.hasUnique(UniqueType.CreateWaterImprovements)
                    && Automation.allowAutomatedConstruction(civInfo, city, it)
            }.filterBuildable()
            .toSet()
        if (buildableWorkboatUnits.isEmpty()) return

        // Is there already a Workboat nearby?
        // todo Still ignores whether that boat can reach the not-yet-found tile to improve
        val twoTurnsMovement = buildableWorkboatUnits.maxOf { (it as BaseUnit).movement } * 2
        fun MapUnit.isOurWorkBoat() = cache.hasUniqueToCreateWaterImprovements && this.civ == this@ConstructionAutomation.civInfo
        val alreadyHasWorkBoat = city.getCenterTile().getTilesInDistanceRange(1..twoTurnsMovement)
            .any { it.civilianUnit?.isOurWorkBoat() == true }
        if (alreadyHasWorkBoat) return

        // Define what makes a tile worth sending a Workboat to
        // todo Prepare for mods that allow improving water tiles without a resource?
        fun Tile.isWorthImproving(): Boolean {
            if (getOwner() != civInfo) return false
            if (!WorkerAutomation.hasWorkableSeaResource(this, civInfo)) return false
            return WorkerAutomation.isNotBonusResourceOrWorkable(this, civInfo)
        }

        // Search for a tile justifiying producing a Workboat
        // todo should workboatAutomationSearchMaxTiles depend on game state?
        fun findTileWorthImproving(): Boolean {
            val searchMaxTiles = civInfo.gameInfo.ruleset.modOptions.constants.workboatAutomationSearchMaxTiles
            val bfs = BFS(city.getCenterTile()) {
                (it.isWater || it.isCityCenter())
                    && (it.getOwner() == null || it.isFriendlyTerritory(civInfo))
                    && it.isExplored(civInfo)  // Sending WB's through unexplored terrain would be cheating
            }
            do {
                val tile = bfs.nextStep() ?: break
                if (tile.isWorthImproving()) return true
            } while (bfs.size() < searchMaxTiles)
            return false
        }

        if (!findTileWorthImproving()) return

        addChoice(relativeCostEffectiveness, buildableWorkboatUnits.minBy { it.cost }.name, 0.6f)
    }

    private fun addWorkerChoice() {
        val workerEquivalents = units
            .filter {
                it.hasUnique(UniqueType.BuildImprovements)
                        && Automation.allowAutomatedConstruction(civInfo, city, it)
            }.filterBuildable()
        if (workerEquivalents.none()) return // for mods with no worker units

        // Dedicate a worker for the first 5 cities, from then on only build another worker for every 2 cities.
        val numberOfWorkersWeWant = if (cities <= 5) cities else 5 + (cities - 5 / 2)

        if (workers < numberOfWorkersWeWant) {
            var modifier = numberOfWorkersWeWant / (workers + 0.4f) // The worse our worker to city ratio is, the more desperate we are
            if (!cityIsOverAverageProduction) modifier /= 5 // higher production cities will deal with this
            addChoice(relativeCostEffectiveness, workerEquivalents.minByOrNull { it.cost }!!.name, modifier)
        }
    }

    private fun addSpaceshipPartChoice() {
        if (!civInfo.hasUnique(UniqueType.EnablesConstructionOfSpaceshipParts)) return
        val spaceshipPart = (nonWonders + units).filter { it.name in spaceshipParts }.filterBuildable().firstOrNull()
            ?: return
        val modifier = 2f
        addChoice(relativeCostEffectiveness, spaceshipPart.name, modifier)
    }

    private fun addBuildingChoices() {
        for (building in buildings.filterBuildable() as Sequence<Building>) {
            if (building.isWonder && city.isPuppet) continue
            addChoice(relativeCostEffectiveness, building.name, getValueOfBuilding(building))
        }
    }

    fun getValueOfBuilding(building: Building): Float {
        var value = 0f
        value = applyBuildingStats(building, value)
        value = applyMilitaryBuildingValue(building, value)
        value = applyVictoryBuildingValue(building, value)
        value = applyOnetimeUniqueBonuses(building, value)
        return value
    }


    private fun applyOnetimeUniqueBonuses(building: Building, pastValue: Float): Float {
        var value = pastValue
        // TODO: Add specific Uniques here
        return value
    }

<<<<<<< HEAD
    private fun applyVictoryBuildingValue(building: Building, pastValue: Float): Float {
        var value = pastValue
        if (!cityIsOverAverageProduction) return value
        if (building.isWonder) value += 2f
        if (building.hasUnique(UniqueType.TriggersCulturalVictory)) value += 10f
        if (building.hasUnique(UniqueType.EnablesConstructionOfSpaceshipParts)) value += 10f
        return value
=======
    private fun addUnitTrainingBuildingChoice() {
        val unitTrainingBuilding = nonWonders
            .filter { it.hasUnique(UniqueType.UnitStartingExperience)
                    && Automation.allowAutomatedConstruction(civInfo, city, it)
            }
            .filterBuildable()
            .minByOrNull { it.cost } ?: return
        if ((isAtWar ||
                !civInfo.wantsToFocusOn(Victory.Focus.Culture) || !personality.isNeutralPersonality)) {
            var modifier = if (cityIsOverAverageProduction) 0.5f else 0.1f // You shouldn't be cranking out units anytime soon
            if (isAtWar) modifier *= 2
            if (civInfo.wantsToFocusOn(Victory.Focus.Military))
                modifier *= 1.3f
            modifier *= personality.scaledFocus(PersonalityValue.Aggressive)
            addChoice(relativeCostEffectiveness, unitTrainingBuilding.name, modifier)
        }
>>>>>>> 86098957
    }

    private fun applyMilitaryBuildingValue(building: Building, pastValue: Float): Float {
        var value = pastValue
        var warModifier = if (isAtWar) 1f else .5f
        // If this city is the closest city to another civ, that makes it a likely candidate for attack
        if (civInfo.getKnownCivs()
                    .mapNotNull { NextTurnAutomation.getClosestCities(civInfo, it) }
                    .any { it.city1 == city })
            warModifier *= 2f
        value += warModifier * building.cityHealth.toFloat() / city.getMaxHealth()
        value += warModifier * building.cityStrength.toFloat() / (city.getStrength() + 3) // The + 3 here is to reduce the priority of building walls immedietly

        for (experienceUnique in building.getMatchingUniques(UniqueType.UnitStartingExperience, cityState)) {
            var modifier = experienceUnique.params[1].toFloat() / 5
            modifier *= if (cityIsOverAverageProduction) 1f else 0.2f // You shouldn't be cranking out units anytime soon
            modifier *= personality.modifierFocus(PersonalityValue.Military, 0.3f)
            value += modifier
        }
        if (building.hasUnique(UniqueType.EnablesNuclearWeapons) && !civInfo.hasUnique(UniqueType.EnablesNuclearWeapons))
            value += 4f * personality.modifierFocus(PersonalityValue.Military, 0.3f)
        return value
    }

    private fun applyBuildingStats(building: Building, pastValue: Float): Float {
        val buildingStats = city.cityStats.getStatDifferenceFromBuilding(building.name)
        getBuildingStatsFromUniques(building, buildingStats)

        val surplusFood = city.cityStats.currentCityStats[Stat.Food]
        if (surplusFood < 0) {
            buildingStats.food *= 8 // Starving, need Food, get to 0
        } else if (city.population.population < 5) {
            buildingStats.food *= 3
        }

        if (buildingStats.gold < 0 && civInfo.stats.statsForNextTurn.gold < 10) {
            buildingStats.gold *= 2 // We have a gold problem and this isn't helping
        }

        if (civInfo.getHappiness() < 5)
            buildingStats.happiness * 3
        else if (civInfo.getHappiness() < 10 || civInfo.getHappiness() < civInfo.cities.size)
            buildingStats.happiness * 2

        if (city.cityStats.currentCityStats.culture < 1) {
            buildingStats.culture *= 2 // We need to start growing borders
        }
        else if (city.tiles.size < 12 && city.population.population < 5) {
            buildingStats.culture *= 2
        }

        for (stat in Stat.values()) {
            if (civInfo.wantsToFocusOn(stat))
                buildingStats[stat] *= 2f

            buildingStats[stat] *= personality.scaledFocus(PersonalityValue[stat])
        }

        return pastValue + Automation.rankStatsValue(civInfo.getPersonality().scaleStats(buildingStats.clone(), .3f), civInfo)
    }

    private fun getBuildingStatsFromUniques(building: Building, buildingStats: Stats) {
        for (unique in building.getMatchingUniques(UniqueType.StatPercentBonusCities, cityState)) {
            val statType = Stat.valueOf(unique.params[1])
            val relativeAmount = unique.params[0].toFloat() / 100f
            val amount = civInfo.stats.statsForNextTurn[statType] * relativeAmount
            buildingStats[statType] += amount
        }

        for (unique in building.getMatchingUniques(UniqueType.CarryOverFood, cityState)) {
            if (city.matchesFilter(unique.params[1]) && unique.params[0].toInt() != 0) {
                val foodGain = cityStats.currentCityStats.food + buildingStats.food
                val relativeAmount = unique.params[0].toFloat() / 100f
                buildingStats[Stat.Food] += foodGain * relativeAmount // Essentialy gives us the food per turn this unique saves us
            }
        }
    }
}<|MERGE_RESOLUTION|>--- conflicted
+++ resolved
@@ -269,7 +269,6 @@
         return value
     }
 
-<<<<<<< HEAD
     private fun applyVictoryBuildingValue(building: Building, pastValue: Float): Float {
         var value = pastValue
         if (!cityIsOverAverageProduction) return value
@@ -277,24 +276,6 @@
         if (building.hasUnique(UniqueType.TriggersCulturalVictory)) value += 10f
         if (building.hasUnique(UniqueType.EnablesConstructionOfSpaceshipParts)) value += 10f
         return value
-=======
-    private fun addUnitTrainingBuildingChoice() {
-        val unitTrainingBuilding = nonWonders
-            .filter { it.hasUnique(UniqueType.UnitStartingExperience)
-                    && Automation.allowAutomatedConstruction(civInfo, city, it)
-            }
-            .filterBuildable()
-            .minByOrNull { it.cost } ?: return
-        if ((isAtWar ||
-                !civInfo.wantsToFocusOn(Victory.Focus.Culture) || !personality.isNeutralPersonality)) {
-            var modifier = if (cityIsOverAverageProduction) 0.5f else 0.1f // You shouldn't be cranking out units anytime soon
-            if (isAtWar) modifier *= 2
-            if (civInfo.wantsToFocusOn(Victory.Focus.Military))
-                modifier *= 1.3f
-            modifier *= personality.scaledFocus(PersonalityValue.Aggressive)
-            addChoice(relativeCostEffectiveness, unitTrainingBuilding.name, modifier)
-        }
->>>>>>> 86098957
     }
 
     private fun applyMilitaryBuildingValue(building: Building, pastValue: Float): Float {
