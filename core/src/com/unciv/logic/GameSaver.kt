package com.unciv.logic

import com.badlogic.gdx.Files
import com.badlogic.gdx.Gdx
import com.badlogic.gdx.files.FileHandle
import com.badlogic.gdx.utils.JsonReader
import com.unciv.UncivGame
import com.unciv.json.fromJsonFile
import com.unciv.json.json
import com.unciv.models.metadata.GameSettings
import com.unciv.models.metadata.doMigrations
import com.unciv.models.metadata.isMigrationNecessary
import com.unciv.ui.crashhandling.launchCrashHandling
import com.unciv.ui.crashhandling.postCrashHandlingRunnable
import com.unciv.ui.saves.Gzip
import com.unciv.utils.Log
import com.unciv.utils.debug
import kotlinx.coroutines.Job
import java.io.File

private const val SAVE_FILES_FOLDER = "SaveFiles"
private const val MULTIPLAYER_FILES_FOLDER = "MultiplayerGames"
private const val AUTOSAVE_FILE_NAME = "Autosave"
private const val SETTINGS_FILE_NAME = "GameSettings.json"

class GameSaver(
    /**
     * This is necessary because the Android turn check background worker does not hold any reference to the actual [com.badlogic.gdx.Application],
     * which is normally responsible for keeping the [Gdx] static variables from being garbage collected.
     */
    private val files: Files,
    private val customFileLocationHelper: CustomFileLocationHelper? = null,
    private val preferExternalStorage: Boolean = false
) {
    init {
        debug("Creating GameSaver, localStoragePath: %s, externalStoragePath: %s, preferExternalStorage: %s",
            files.localStoragePath, files.externalStoragePath, preferExternalStorage)
    }
    //region Data

    var autoSaveJob: Job? = null

    //endregion
    //region Helpers

    fun getSave(gameName: String): FileHandle {
        return getSave(SAVE_FILES_FOLDER, gameName)
    }
    fun getMultiplayerSave(gameName: String): FileHandle {
        return getSave(MULTIPLAYER_FILES_FOLDER, gameName)
    }

    private fun getSave(saveFolder: String, gameName: String): FileHandle {
        debug("Getting save %s from folder %s, preferExternal: %s",
            gameName, saveFolder, preferExternalStorage, files.externalStoragePath)
        val location = "${saveFolder}/$gameName"
        val localFile = files.local(location)
        val externalFile = files.external(location)

        val toReturn = if (preferExternalStorage && files.isExternalStorageAvailable && (externalFile.exists() || !localFile.exists())) {
            externalFile
        } else {
            localFile
        }

        debug("Save found: %s", toReturn.file().absolutePath)
        return toReturn
    }

    fun getMultiplayerSaves(): Sequence<FileHandle> {
        return getSaves(MULTIPLAYER_FILES_FOLDER)
    }

    fun getSaves(autoSaves: Boolean = true): Sequence<FileHandle> {
        val saves = getSaves(SAVE_FILES_FOLDER)
        val filteredSaves = if (autoSaves) { saves } else { saves.filter { !it.name().startsWith(AUTOSAVE_FILE_NAME) }}
        return filteredSaves
    }

    private fun getSaves(saveFolder: String): Sequence<FileHandle> {
        debug("Getting saves from folder %s, externalStoragePath: %s", saveFolder, files.externalStoragePath)
        val localFiles = files.local(saveFolder).list().asSequence()

        val externalFiles = if (files.isExternalStorageAvailable) {
            files.external(saveFolder).list().asSequence()
        } else {
            emptySequence()
        }

        debug("Local files: %s, external files: %s",
            { localFiles.joinToString(prefix = "[", postfix = "]", transform = { it.file().absolutePath }) },
            { externalFiles.joinToString(prefix = "[", postfix = "]", transform = { it.file().absolutePath }) })
        return localFiles + externalFiles
    }

    fun canLoadFromCustomSaveLocation() = customFileLocationHelper != null

<<<<<<< HEAD
    fun deleteSave(gameName: String) {
        deleteSave(getSave(gameName))
=======
    /** Deletes a save.
     *  @return `true` if successful.
     *  @throws SecurityException when delete access was denied
      */
    fun deleteSave(gameName: String): Boolean {
        return getSave(gameName).delete()
>>>>>>> cd974656
    }

    fun deleteMultiplayerSave(gameName: String) {
        deleteSave(getMultiplayerSave(gameName))
    }

    /**
     * Only use this with a [FileHandle] obtained by one of the methods of this class!
     */
    fun deleteSave(file: FileHandle) {
        debug("Deleting save %s", file.path())
        file.delete()
    }

    interface ChooseLocationResult {
        val location: String?
        val exception: Exception?

        fun isCanceled(): Boolean = location == null && exception == null
        fun isError(): Boolean = exception != null
        fun isSuccessful(): Boolean = location != null
    }

    //endregion
    //region Saving

    fun saveGame(game: GameInfo, GameName: String, saveCompletionCallback: (Exception?) -> Unit = { if (it != null) throw it }): FileHandle {
        val file = getSave(GameName)
        saveGame(game, file, saveCompletionCallback)
        return file
    }

    /**
     * Only use this with a [FileHandle] obtained by one of the methods of this class!
     */
    fun saveGame(game: GameInfo, file: FileHandle, saveCompletionCallback: (Exception?) -> Unit = { if (it != null) throw it }) {
        try {
            debug("Saving GameInfo %s to %s", game.gameId, file.path())
            file.writeString(gameInfoToString(game), false)
            saveCompletionCallback(null)
        } catch (ex: Exception) {
            saveCompletionCallback(ex)
        }
    }

    /**
     * Overload of function saveGame to save a GameInfoPreview in the MultiplayerGames folder
     */
    fun saveGame(game: GameInfoPreview, gameName: String, saveCompletionCallback: (Exception?) -> Unit = { if (it != null) throw it }): FileHandle {
        val file = getMultiplayerSave(gameName)
        saveGame(game, file, saveCompletionCallback)
        return file
    }

    /**
     * Only use this with a [FileHandle] obtained by one of the methods of this class!
     */
    fun saveGame(game: GameInfoPreview, file: FileHandle, saveCompletionCallback: (Exception?) -> Unit = { if (it != null) throw it }) {
        try {
            debug("Saving GameInfoPreview %s to %s", game.gameId, file.path())
            json().toJson(game, file)
            saveCompletionCallback(null)
        } catch (ex: Exception) {
            saveCompletionCallback(ex)
        }
    }

    class CustomSaveResult(
        override val location: String? = null,
        override val exception: Exception? = null
    ) : ChooseLocationResult

    /**
     * [gameName] is a suggested name for the file. If the file has already been saved to or loaded from a custom location,
     * this previous custom location will be used.
     *
     * Calls the [saveCompleteCallback] on the main thread with the save location on success, an [Exception] on error, or both null on cancel.
     */
    fun saveGameToCustomLocation(game: GameInfo, gameName: String, saveCompletionCallback: (CustomSaveResult) -> Unit) {
        val saveLocation = game.customSaveLocation ?: Gdx.files.local(gameName).path()
        val gameData = try {
            gameInfoToString(game)
        } catch (ex: Exception) {
            postCrashHandlingRunnable { saveCompletionCallback(CustomSaveResult(exception = ex)) }
            return
        }
        debug("Saving GameInfo %s to custom location %s", game.gameId, saveLocation)
        customFileLocationHelper!!.saveGame(gameData, saveLocation) {
            if (it.isSuccessful()) {
                game.customSaveLocation = it.location
            }
            saveCompletionCallback(it)
        }
    }

    //endregion
    //region Loading

    fun loadGameByName(gameName: String) =
            loadGameFromFile(getSave(gameName))

    fun loadGameFromFile(gameFile: FileHandle): GameInfo {
        return gameInfoFromString(gameFile.readString())
    }

    fun loadGamePreviewByName(gameName: String) =
            loadGamePreviewFromFile(getMultiplayerSave(gameName))

    fun loadGamePreviewFromFile(gameFile: FileHandle): GameInfoPreview {
        return json().fromJson(GameInfoPreview::class.java, gameFile)
    }

    class CustomLoadResult<T>(
        private val locationAndGameData: Pair<String, T>? = null,
        override val exception: Exception? = null
    ) : ChooseLocationResult {
        override val location: String? get() = locationAndGameData?.first
        val gameData: T? get() = locationAndGameData?.second
    }

    /**
     * Calls the [loadCompleteCallback] on the main thread with the [GameInfo] on success or the [Exception] on error or null in both on cancel.
     */
    fun loadGameFromCustomLocation(loadCompletionCallback: (CustomLoadResult<GameInfo>) -> Unit) {
        customFileLocationHelper!!.loadGame { result ->
            val location = result.location
            val gameData = result.gameData
            if (location == null || gameData == null) {
                loadCompletionCallback(CustomLoadResult(exception = result.exception))
                return@loadGame
            }

            try {
                val gameInfo = gameInfoFromString(gameData)
                gameInfo.customSaveLocation = location
                gameInfo.setTransients()
                loadCompletionCallback(CustomLoadResult(location to gameInfo))
            } catch (ex: Exception) {
                loadCompletionCallback(CustomLoadResult(exception = ex))
            }
        }
    }


    //endregion
    //region Settings

    private fun getGeneralSettingsFile(): FileHandle {
        return if (UncivGame.Current.consoleMode) FileHandle(SETTINGS_FILE_NAME)
        else files.local(SETTINGS_FILE_NAME)
    }

    fun getGeneralSettings(): GameSettings {
        val settingsFile = getGeneralSettingsFile()
        var settings: GameSettings? = null
        if (settingsFile.exists()) {
            try {
                settings = json().fromJson(GameSettings::class.java, settingsFile)
                if (settings.isMigrationNecessary()) {
                    settings.doMigrations(JsonReader().parse(settingsFile))
                }
            } catch (ex: Exception) {
                // I'm not sure of the circumstances,
                // but some people were getting null settings, even though the file existed??? Very odd.
                // ...Json broken or otherwise unreadable is the only possible reason.
                Log.error("Error reading settings file", ex)
            }
        }

        return settings ?: GameSettings().apply { isFreshlyCreated = true }
    }

    fun setGeneralSettings(gameSettings: GameSettings) {
        getGeneralSettingsFile().writeString(json().toJson(gameSettings), false)
    }

    companion object {

        var saveZipped = false

        /** Specialized function to access settings before Gdx is initialized.
         *
         * @param base Path to the directory where the file should be - if not set, the OS current directory is used (which is "/" on Android)
         */
        fun getSettingsForPlatformLaunchers(base: String = "."): GameSettings {
            // FileHandle is Gdx, but the class and JsonParser are not dependent on app initialization
            // In fact, at this point Gdx.app or Gdx.files are null but this still works.
            val file = FileHandle(base + File.separator + SETTINGS_FILE_NAME)
            return if (file.exists())
                json().fromJsonFile(
                    GameSettings::class.java,
                    file
                )
            else GameSettings().apply { isFreshlyCreated = true }
        }

        fun gameInfoFromString(gameData: String): GameInfo {
            return gameInfoFromStringWithoutTransients(gameData).apply {
                setTransients()
            }
        }

        /**
         * Parses [gameData] as gzipped serialization of a [GameInfoPreview]
         * @throws SerializationException
         */
        fun gameInfoPreviewFromString(gameData: String): GameInfoPreview {
            return json().fromJson(GameInfoPreview::class.java, Gzip.unzip(gameData))
        }

        /**
         * WARNING! transitive GameInfo data not initialized
         * The returned GameInfo can not be used for most circumstances because its not initialized!
         * It is therefore stateless and save to call for Multiplayer Turn Notifier, unlike gameInfoFromString().
         *
         * @throws SerializationException
         */
        private fun gameInfoFromStringWithoutTransients(gameData: String): GameInfo {
            val unzippedJson = try {
                Gzip.unzip(gameData)
            } catch (ex: Exception) {
                gameData
            }
            return json().fromJson(GameInfo::class.java, unzippedJson)
        }

        /** Returns gzipped serialization of [game], optionally gzipped ([forceZip] overrides [saveZipped]) */
        fun gameInfoToString(game: GameInfo, forceZip: Boolean? = null): String {
            val plainJson = json().toJson(game)
            return if (forceZip ?: saveZipped) Gzip.zip(plainJson) else plainJson
        }

        /** Returns gzipped serialization of preview [game] */
        fun gameInfoToString(game: GameInfoPreview): String {
            return Gzip.zip(json().toJson(game))
        }

    }

    //endregion
    //region Autosave

    /**
     * Runs autoSave
     */
    fun autoSave(gameInfo: GameInfo, postRunnable: () -> Unit = {}) {
        // The save takes a long time (up to a few seconds on large games!) and we can do it while the player continues his game.
        // On the other hand if we alter the game data while it's being serialized we could get a concurrent modification exception.
        // So what we do is we clone all the game data and serialize the clone.
        autoSaveUnCloned(gameInfo.clone(), postRunnable)
    }

    fun autoSaveUnCloned(gameInfo: GameInfo, postRunnable: () -> Unit = {}) {
        // This is used when returning from WorldScreen to MainMenuScreen - no clone since UI access to it should be gone
        autoSaveJob = launchCrashHandling(AUTOSAVE_FILE_NAME) {
            autoSaveSingleThreaded(gameInfo)
            // do this on main thread
            postCrashHandlingRunnable ( postRunnable )
        }
    }

    fun autoSaveSingleThreaded(gameInfo: GameInfo) {
        try {
            saveGame(gameInfo, AUTOSAVE_FILE_NAME)
        } catch (oom: OutOfMemoryError) {
            return  // not much we can do here
        }

        // keep auto-saves for the last 10 turns for debugging purposes
        val newAutosaveFilename =
            SAVE_FILES_FOLDER + File.separator + AUTOSAVE_FILE_NAME + "-${gameInfo.currentPlayer}-${gameInfo.turns}"
        getSave(AUTOSAVE_FILE_NAME).copyTo(files.local(newAutosaveFilename))

        fun getAutosaves(): Sequence<FileHandle> {
            return getSaves().filter { it.name().startsWith(AUTOSAVE_FILE_NAME) }
        }
        while (getAutosaves().count() > 10) {
            val saveToDelete = getAutosaves().minByOrNull { it.lastModified() }!!
            deleteSave(saveToDelete.name())
        }
    }

    fun loadLatestAutosave(): GameInfo {
        try {
            return loadGameByName(AUTOSAVE_FILE_NAME)
        } catch (ex: Exception) {
            // silent fail if we can't read the autosave for any reason - try to load the last autosave by turn number first
            val autosaves = getSaves().filter { it.name() != AUTOSAVE_FILE_NAME && it.name().startsWith(AUTOSAVE_FILE_NAME) }
            return loadGameFromFile(autosaves.maxByOrNull { it.lastModified() }!!)
        }
    }

    fun autosaveExists(): Boolean {
        return getSave(AUTOSAVE_FILE_NAME).exists()
    }

    // endregion
}<|MERGE_RESOLUTION|>--- conflicted
+++ resolved
@@ -95,29 +95,31 @@
 
     fun canLoadFromCustomSaveLocation() = customFileLocationHelper != null
 
-<<<<<<< HEAD
-    fun deleteSave(gameName: String) {
-        deleteSave(getSave(gameName))
-=======
-    /** Deletes a save.
-     *  @return `true` if successful.
-     *  @throws SecurityException when delete access was denied
-      */
+    /**
+     * @return `true` if successful.
+     * @throws SecurityException when delete access was denied
+     */
     fun deleteSave(gameName: String): Boolean {
-        return getSave(gameName).delete()
->>>>>>> cd974656
-    }
-
-    fun deleteMultiplayerSave(gameName: String) {
-        deleteSave(getMultiplayerSave(gameName))
+        return deleteSave(getSave(gameName))
+    }
+
+    /**
+     * @return `true` if successful.
+     * @throws SecurityException when delete access was denied
+     */
+    fun deleteMultiplayerSave(gameName: String): Boolean {
+        return deleteSave(getMultiplayerSave(gameName))
     }
 
     /**
      * Only use this with a [FileHandle] obtained by one of the methods of this class!
-     */
-    fun deleteSave(file: FileHandle) {
+     *
+     * @return `true` if successful.
+     * @throws SecurityException when delete access was denied
+     */
+    fun deleteSave(file: FileHandle): Boolean {
         debug("Deleting save %s", file.path())
-        file.delete()
+        return file.delete()
     }
 
     interface ChooseLocationResult {
