package com.unciv.logic

import com.badlogic.gdx.Files
import com.badlogic.gdx.Gdx
import com.badlogic.gdx.files.FileHandle
import com.unciv.UncivGame
import com.unciv.json.json
import com.unciv.models.metadata.GameSettings
import com.unciv.ui.crashhandling.launchCrashHandling
import com.unciv.ui.crashhandling.postCrashHandlingRunnable
import com.unciv.ui.saves.Gzip
import java.io.File


object GameSaver {
    //region Data

    private const val saveFilesFolder = "SaveFiles"
    private const val multiplayerFilesFolder = "MultiplayerGames"
    const val autoSaveFileName = "Autosave"
    const val settingsFileName = "GameSettings.json"
    var saveZipped = false

    /**
     * This is necessary because the Android turn check background worker does not hold any reference to the actual [com.badlogic.gdx.Application],
     * which is normally responsible for keeping the [Gdx] static variables from being garbage collected.
     */
    private lateinit var files: Files

    private var customSaveLocationHelper: CustomSaveLocationHelper? = null

    /** When set, we know we're on Android and can save to the app's personal external file directory
     * See https://developer.android.com/training/data-storage/app-specific#external-access-files */
    var externalFilesDirForAndroid = ""

    /** Needs to be called before the class can be used */
    fun init(files: Files, customSaveLocationHelper: CustomSaveLocationHelper?) {
        this.files = files
        this.customSaveLocationHelper = customSaveLocationHelper
    }

    //endregion
    //region Helpers

    private fun getSavefolder(multiplayer: Boolean = false) = if (multiplayer) multiplayerFilesFolder else saveFilesFolder

    fun getSave(GameName: String, multiplayer: Boolean = false): FileHandle {
<<<<<<< HEAD
        val localFile = files.local("${getSubfolder(multiplayer)}/$GameName")
        if (externalFilesDirForAndroid == "" || !files.isExternalStorageAvailable) return localFile
        val externalFile = files.absolute(externalFilesDirForAndroid + "/${getSubfolder(multiplayer)}/$GameName")
=======
        val localFile = Gdx.files.local("${getSavefolder(multiplayer)}/$GameName")
        if (externalFilesDirForAndroid == "" || !Gdx.files.isExternalStorageAvailable) return localFile
        val externalFile = Gdx.files.absolute(externalFilesDirForAndroid + "/${getSavefolder(multiplayer)}/$GameName")
>>>>>>> 7079619f
        if (localFile.exists() && !externalFile.exists()) return localFile
        return externalFile
    }

    fun getSaves(multiplayer: Boolean = false): Sequence<FileHandle> {
<<<<<<< HEAD
        val localSaves = files.local(getSubfolder(multiplayer)).list().asSequence()
        if (externalFilesDirForAndroid == "" || !files.isExternalStorageAvailable) return localSaves
        return localSaves + files.absolute(externalFilesDirForAndroid + "/${getSubfolder(multiplayer)}").list().asSequence()
=======
        val localSaves = Gdx.files.local(getSavefolder(multiplayer)).list().asSequence()
        if (externalFilesDirForAndroid == "" || !Gdx.files.isExternalStorageAvailable) return localSaves
        return localSaves + Gdx.files.absolute(externalFilesDirForAndroid + "/${getSavefolder(multiplayer)}").list().asSequence()
>>>>>>> 7079619f
    }

    fun canLoadFromCustomSaveLocation() = customSaveLocationHelper != null

    fun deleteSave(GameName: String, multiplayer: Boolean = false) {
        getSave(GameName, multiplayer).delete()
    }

    //endregion
    //region Saving

    fun saveGame(game: GameInfo, GameName: String, saveCompletionCallback: (Exception?) -> Unit = { if (it != null) throw it }): FileHandle {
        val file = getSave(GameName)
        saveGame(game, file, saveCompletionCallback)
        return file
    }

    /**
     * Only use this with a [FileHandle] obtained by [getSaves]!
     */
    fun saveGame(game: GameInfo, file: FileHandle, saveCompletionCallback: (Exception?) -> Unit = { if (it != null) throw it }) {
        try {
            file.writeString(gameInfoToString(game), false)
            saveCompletionCallback(null)
        } catch (ex: Exception) {
            saveCompletionCallback(ex)
        }
    }

    /** Returns gzipped serialization of [game], optionally gzipped ([forceZip] overrides [saveZipped]) */
    fun gameInfoToString(game: GameInfo, forceZip: Boolean? = null): String {
        val plainJson = json().toJson(game)
        return if (forceZip ?: saveZipped) Gzip.zip(plainJson) else plainJson
    }

    /** Returns gzipped serialization of preview [game] - only called from [OnlineMultiplayerGameSaver] */
    fun gameInfoToString(game: GameInfoPreview): String {
        return Gzip.zip(json().toJson(game))
    }

    /**
     * Overload of function saveGame to save a GameInfoPreview in the MultiplayerGames folder
     */
    fun saveGame(game: GameInfoPreview, GameName: String, saveCompletionCallback: (Exception?) -> Unit = { if (it != null) throw it }): FileHandle {
        val file = getSave(GameName, true)
        saveGame(game, file, saveCompletionCallback)
        return file
    }

    /**
     * Only use this with a [FileHandle] obtained by [getSaves]!
     */
    fun saveGame(game: GameInfoPreview, file: FileHandle, saveCompletionCallback: (Exception?) -> Unit = { if (it != null) throw it }) {
        try {
            json().toJson(game, file)
            saveCompletionCallback(null)
        } catch (ex: Exception) {
            saveCompletionCallback(ex)
        }
    }

    fun saveGameToCustomLocation(game: GameInfo, GameName: String, saveCompletionCallback: (Exception?) -> Unit) {
        customSaveLocationHelper!!.saveGame(game, GameName, forcePrompt = true, saveCompleteCallback = saveCompletionCallback)
    }

    //endregion
    //region Loading

    fun loadGameByName(GameName: String) =
            loadGameFromFile(getSave(GameName))

    fun loadGameFromFile(gameFile: FileHandle): GameInfo {
        return gameInfoFromString(gameFile.readString())
    }

    fun loadGamePreviewByName(GameName: String) =
            loadGamePreviewFromFile(getSave(GameName, true))

    fun loadGamePreviewFromFile(gameFile: FileHandle): GameInfoPreview {
        return json().fromJson(GameInfoPreview::class.java, gameFile)
    }

    fun loadGameFromCustomLocation(loadCompletionCallback: (GameInfo?, Exception?) -> Unit) {
        customSaveLocationHelper!!.loadGame { game, e ->
            loadCompletionCallback(game?.apply { setTransients() }, e)
        }
    }

    fun gameInfoFromString(gameData: String): GameInfo {
        return gameInfoFromStringWithoutTransients(gameData).apply {
            setTransients()
        }
    }

    /** Parses [gameData] as gzipped serialization of a [GameInfoPreview] - only called from [OnlineMultiplayerGameSaver] */
    fun gameInfoPreviewFromString(gameData: String): GameInfoPreview {
        return json().fromJson(GameInfoPreview::class.java, Gzip.unzip(gameData))
    }

    /**
     * WARNING! transitive GameInfo data not initialized
     * The returned GameInfo can not be used for most circumstances because its not initialized!
     * It is therefore stateless and save to call for Multiplayer Turn Notifier, unlike gameInfoFromString().
     */
    private fun gameInfoFromStringWithoutTransients(gameData: String): GameInfo {
        val unzippedJson = try {
            Gzip.unzip(gameData)
        } catch (ex: Exception) {
            gameData
        }
        return json().fromJson(GameInfo::class.java, unzippedJson)
    }

    //endregion
    //region Settings

    private fun getGeneralSettingsFile(): FileHandle {
        return if (UncivGame.Current.consoleMode) FileHandle(settingsFileName)
        else files.local(settingsFileName)
    }

    fun getGeneralSettings(): GameSettings {
        val settingsFile = getGeneralSettingsFile()
        val settings: GameSettings =
                if (!settingsFile.exists())
                    GameSettings().apply { isFreshlyCreated = true }
                else try {
                    json().fromJson(GameSettings::class.java, settingsFile)
                } catch (ex: Exception) {
                    // I'm not sure of the circumstances,
                    // but some people were getting null settings, even though the file existed??? Very odd.
                    // ...Json broken or otherwise unreadable is the only possible reason.
                    println("Error reading settings file: ${ex.localizedMessage}")
                    println("  cause: ${ex.cause}")
                    GameSettings().apply { isFreshlyCreated = true }
                }


        return settings
    }

    fun setGeneralSettings(gameSettings: GameSettings) {
        getGeneralSettingsFile().writeString(json().toJson(gameSettings), false)
    }

    //endregion
    //region Autosave

    fun autoSave(gameInfo: GameInfo, postRunnable: () -> Unit = {}) {
        // The save takes a long time (up to a few seconds on large games!) and we can do it while the player continues his game.
        // On the other hand if we alter the game data while it's being serialized we could get a concurrent modification exception.
        // So what we do is we clone all the game data and serialize the clone.
        autoSaveUnCloned(gameInfo.clone(), postRunnable)
    }

    fun autoSaveUnCloned(gameInfo: GameInfo, postRunnable: () -> Unit = {}) {
        // This is used when returning from WorldScreen to MainMenuScreen - no clone since UI access to it should be gone
        launchCrashHandling(autoSaveFileName, runAsDaemon = false) {
            autoSaveSingleThreaded(gameInfo)
            // do this on main thread
            postCrashHandlingRunnable ( postRunnable )
        }
    }

    fun autoSaveSingleThreaded(gameInfo: GameInfo) {
        try {
            saveGame(gameInfo, autoSaveFileName)
        } catch (oom: OutOfMemoryError) {
            return  // not much we can do here
        }

        // keep auto-saves for the last 10 turns for debugging purposes
        val newAutosaveFilename =
            saveFilesFolder + File.separator + autoSaveFileName + "-${gameInfo.currentPlayer}-${gameInfo.turns}"
        getSave(autoSaveFileName).copyTo(files.local(newAutosaveFilename))

        fun getAutosaves(): Sequence<FileHandle> {
            return getSaves().filter { it.name().startsWith(autoSaveFileName) }
        }
        while (getAutosaves().count() > 10) {
            val saveToDelete = getAutosaves().minByOrNull { it.lastModified() }!!
            deleteSave(saveToDelete.name())
        }
    }
}<|MERGE_RESOLUTION|>--- conflicted
+++ resolved
@@ -45,29 +45,17 @@
     private fun getSavefolder(multiplayer: Boolean = false) = if (multiplayer) multiplayerFilesFolder else saveFilesFolder
 
     fun getSave(GameName: String, multiplayer: Boolean = false): FileHandle {
-<<<<<<< HEAD
-        val localFile = files.local("${getSubfolder(multiplayer)}/$GameName")
+        val localFile = files.local("${getSavefolder(multiplayer)}/$GameName")
         if (externalFilesDirForAndroid == "" || !files.isExternalStorageAvailable) return localFile
-        val externalFile = files.absolute(externalFilesDirForAndroid + "/${getSubfolder(multiplayer)}/$GameName")
-=======
-        val localFile = Gdx.files.local("${getSavefolder(multiplayer)}/$GameName")
-        if (externalFilesDirForAndroid == "" || !Gdx.files.isExternalStorageAvailable) return localFile
-        val externalFile = Gdx.files.absolute(externalFilesDirForAndroid + "/${getSavefolder(multiplayer)}/$GameName")
->>>>>>> 7079619f
+        val externalFile = files.absolute(externalFilesDirForAndroid + "/${getSavefolder(multiplayer)}/$GameName")
         if (localFile.exists() && !externalFile.exists()) return localFile
         return externalFile
     }
 
     fun getSaves(multiplayer: Boolean = false): Sequence<FileHandle> {
-<<<<<<< HEAD
-        val localSaves = files.local(getSubfolder(multiplayer)).list().asSequence()
+        val localSaves = files.local(getSavefolder(multiplayer)).list().asSequence()
         if (externalFilesDirForAndroid == "" || !files.isExternalStorageAvailable) return localSaves
-        return localSaves + files.absolute(externalFilesDirForAndroid + "/${getSubfolder(multiplayer)}").list().asSequence()
-=======
-        val localSaves = Gdx.files.local(getSavefolder(multiplayer)).list().asSequence()
-        if (externalFilesDirForAndroid == "" || !Gdx.files.isExternalStorageAvailable) return localSaves
-        return localSaves + Gdx.files.absolute(externalFilesDirForAndroid + "/${getSavefolder(multiplayer)}").list().asSequence()
->>>>>>> 7079619f
+        return localSaves + files.absolute(externalFilesDirForAndroid + "/${getSavefolder(multiplayer)}").list().asSequence()
     }
 
     fun canLoadFromCustomSaveLocation() = customSaveLocationHelper != null
