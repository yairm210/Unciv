--- conflicted
+++ resolved
@@ -81,12 +81,7 @@
     SessionError(2002, "Internal session error. Please report this as a bug.");
 
     companion object {
-<<<<<<< HEAD
-        private val VALUES = entries.toTypedArray()
-        fun getByValue(value: Int) = VALUES.first { it.value == value }
-=======
         fun getByValue(value: Int) = entries.first { it.value == value }
->>>>>>> 7588cfb3
     }
 }
 
