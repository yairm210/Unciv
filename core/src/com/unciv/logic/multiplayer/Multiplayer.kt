package com.unciv.logic.multiplayer

import com.badlogic.gdx.Net
import com.unciv.Constants
import com.unciv.UncivGame
import com.unciv.logic.GameInfo
import com.unciv.logic.GameInfoPreview
import com.unciv.logic.GameSaver
import com.unciv.ui.saves.Gzip
import java.util.*

interface IFileStorage {
    fun saveFileData(fileName: String, data: String, overwrite: Boolean)
    fun loadFileData(fileName: String): String
    fun getFileMetaData(fileName: String): IFileMetaData
    fun deleteFile(fileName: String)
}

interface IFileMetaData {
    fun getLastModified(): Date?
}



<<<<<<< HEAD
class UncivServerFileStorage(val serverIp:String):IFileStorage {
    val serverUrl = "http://$serverIp:8080"
    override fun saveFileData(fileName: String, data: String, overwrite: Boolean) {
        OptionsPopup.SimpleHttp.sendRequest(Net.HttpMethods.PUT, "$serverUrl/files/$fileName", data){
            success: Boolean, result: String -> 
=======
class UncivServerFileStorage(val serverUrl:String):IFileStorage {
    override fun saveFileData(fileName: String, data: String) {
        SimpleHttp.sendRequest(Net.HttpMethods.PUT, "$serverUrl/files/$fileName", data){
            success: Boolean, result: String ->
>>>>>>> 0dda359f
            if (!success) {
                println(result)
                throw java.lang.Exception(result)
            }
        }
    }

    override fun loadFileData(fileName: String): String {
        var fileData = ""
        SimpleHttp.sendGetRequest("$serverUrl/files/$fileName"){
                success: Boolean, result: String ->
            if (!success) {
                println(result)
                throw java.lang.Exception(result)
            }
            else fileData = result
        }
        return fileData
    }

    override fun getFileMetaData(fileName: String): IFileMetaData {
        TODO("Not yet implemented")
    }

    override fun deleteFile(fileName: String) {
        SimpleHttp.sendRequest(Net.HttpMethods.DELETE, "$serverUrl/files/$fileName", ""){
                success: Boolean, result: String ->
            if (!success) throw java.lang.Exception(result)
        }
    }

}

class FileStorageConflictException: Exception()
class FileStorageRateLimitReached(rateLimit: String): Exception(rateLimit)

/**
 * Allows access to games stored on a server for multiplayer purposes.
 * Defaults to using UncivGame.Current.settings.multiplayerServer if fileStorageIdentifier is not given.
 *
 * @param fileStorageIdentifier must be given if UncivGame.Current might not be initialized
 * @see IFileStorage
 * @see UncivGame.Current.settings.multiplayerServer
 */
class OnlineMultiplayer(var fileStorageIdentifier: String? = null) {
    val fileStorage: IFileStorage
    init {
<<<<<<< HEAD
        val settings = UncivGame.Current.settings
        if (settings.multiplayerServer == Constants.dropboxMultiplayerServer)
            fileStorage = DropBox
        else fileStorage = UncivServerFileStorage(settings.multiplayerServer)
=======
        if (fileStorageIdentifier == null)
            fileStorageIdentifier = UncivGame.Current.settings.multiplayerServer
        fileStorage = if (fileStorageIdentifier == Constants.dropboxMultiplayerServer)
            DropboxFileStorage()
        else UncivServerFileStorage(fileStorageIdentifier!!)
>>>>>>> 0dda359f
    }

    fun tryUploadGame(gameInfo: GameInfo, withPreview: Boolean) {
        // We upload the gamePreview before we upload the game as this
        // seems to be necessary for the kick functionality
        if (withPreview) {
            tryUploadGamePreview(gameInfo.asPreview())
        }

        val zippedGameInfo = Gzip.zip(GameSaver.json().toJson(gameInfo))
        fileStorage.saveFileData(gameInfo.gameId, zippedGameInfo, true)
    }

    /**
     * Used to upload only the preview of a game. If the preview is uploaded together with (before/after)
     * the gameInfo, it is recommended to use tryUploadGame(gameInfo, withPreview = true)
     * @see tryUploadGame
     * @see GameInfo.asPreview
     */
    fun tryUploadGamePreview(gameInfo: GameInfoPreview) {
        val zippedGameInfo = Gzip.zip(GameSaver.json().toJson(gameInfo))
        fileStorage.saveFileData("${gameInfo.gameId}_Preview", zippedGameInfo, true)
    }

    fun tryDownloadGame(gameId: String): GameInfo {
        val zippedGameInfo = fileStorage.loadFileData(gameId)
        return GameSaver.gameInfoFromString(Gzip.unzip(zippedGameInfo))
    }

    fun tryDownloadGamePreview(gameId: String): GameInfoPreview {
        val zippedGameInfo = fileStorage.loadFileData("${gameId}_Preview")
        return GameSaver.gameInfoPreviewFromString(Gzip.unzip(zippedGameInfo))
    }
}<|MERGE_RESOLUTION|>--- conflicted
+++ resolved
@@ -22,18 +22,10 @@
 
 
 
-<<<<<<< HEAD
-class UncivServerFileStorage(val serverIp:String):IFileStorage {
-    val serverUrl = "http://$serverIp:8080"
+class UncivServerFileStorage(val serverUrl:String):IFileStorage {
     override fun saveFileData(fileName: String, data: String, overwrite: Boolean) {
-        OptionsPopup.SimpleHttp.sendRequest(Net.HttpMethods.PUT, "$serverUrl/files/$fileName", data){
-            success: Boolean, result: String -> 
-=======
-class UncivServerFileStorage(val serverUrl:String):IFileStorage {
-    override fun saveFileData(fileName: String, data: String) {
         SimpleHttp.sendRequest(Net.HttpMethods.PUT, "$serverUrl/files/$fileName", data){
             success: Boolean, result: String ->
->>>>>>> 0dda359f
             if (!success) {
                 println(result)
                 throw java.lang.Exception(result)
@@ -81,18 +73,11 @@
 class OnlineMultiplayer(var fileStorageIdentifier: String? = null) {
     val fileStorage: IFileStorage
     init {
-<<<<<<< HEAD
-        val settings = UncivGame.Current.settings
-        if (settings.multiplayerServer == Constants.dropboxMultiplayerServer)
-            fileStorage = DropBox
-        else fileStorage = UncivServerFileStorage(settings.multiplayerServer)
-=======
         if (fileStorageIdentifier == null)
             fileStorageIdentifier = UncivGame.Current.settings.multiplayerServer
         fileStorage = if (fileStorageIdentifier == Constants.dropboxMultiplayerServer)
-            DropboxFileStorage()
+            Dropbox
         else UncivServerFileStorage(fileStorageIdentifier!!)
->>>>>>> 0dda359f
     }
 
     fun tryUploadGame(gameInfo: GameInfo, withPreview: Boolean) {
