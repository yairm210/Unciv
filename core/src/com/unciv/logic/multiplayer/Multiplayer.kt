--- conflicted
+++ resolved
@@ -86,13 +86,8 @@
             tryUploadGamePreview(gameInfo.asPreview())
         }
 
-<<<<<<< HEAD
-        val zippedGameInfo = Gzip.zip(GameSaver.json().toJson(gameInfo))
+        val zippedGameInfo = GameSaver.gameInfoToString(gameInfo, forceZip = true)
         fileStorage.saveFileData(gameInfo.gameId, zippedGameInfo, true)
-=======
-        val zippedGameInfo = GameSaver.gameInfoToString(gameInfo, forceZip = true)
-        fileStorage.saveFileData(gameInfo.gameId, zippedGameInfo)
->>>>>>> fb521f3f
     }
 
     /**
@@ -102,13 +97,8 @@
      * @see GameInfo.asPreview
      */
     fun tryUploadGamePreview(gameInfo: GameInfoPreview) {
-<<<<<<< HEAD
-        val zippedGameInfo = Gzip.zip(GameSaver.json().toJson(gameInfo))
+        val zippedGameInfo = GameSaver.gameInfoToString(gameInfo)
         fileStorage.saveFileData("${gameInfo.gameId}_Preview", zippedGameInfo, true)
-=======
-        val zippedGameInfo = GameSaver.gameInfoToString(gameInfo)
-        fileStorage.saveFileData("${gameInfo.gameId}_Preview", zippedGameInfo)
->>>>>>> fb521f3f
     }
 
     fun tryDownloadGame(gameId: String): GameInfo {
