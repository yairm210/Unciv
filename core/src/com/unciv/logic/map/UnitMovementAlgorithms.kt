--- conflicted
+++ resolved
@@ -21,12 +21,8 @@
         if (from.roadStatus === RoadStatus.Railroad && to.roadStatus === RoadStatus.Railroad)
             return 1 / 10f + extraCost
 
-<<<<<<< HEAD
-        if (from.hasRoad(civInfo) && to.hasRoad(civInfo)) {
-=======
         if (from.hasConnection(civInfo) && to.hasConnection(civInfo))
         {
->>>>>>> c4375ed4
             if (unit.civInfo.tech.movementSpeedOnRoadsImproved) return 1 / 3f + extraCost
             else return 1 / 2f + extraCost
         }
