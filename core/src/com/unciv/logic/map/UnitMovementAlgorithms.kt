--- conflicted
+++ resolved
@@ -43,11 +43,7 @@
 
     fun getDistanceToTilesWithinTurn(origin: Vector2, unitMovement: Float): PathsToTilesWithinTurn {
         val distanceToTiles = PathsToTilesWithinTurn()
-<<<<<<< HEAD
         if (unitMovement == 0f) return distanceToTiles
-=======
-        if(unitMovement==0f) return distanceToTiles
->>>>>>> f9f50582
 
         val unitTile = unit.getTile().tileMap[origin]
         distanceToTiles[unitTile] = ParentTileAndTotalDistance(unitTile, 0f)
@@ -185,15 +181,9 @@
     }
 
     fun canReach(destination: TileInfo): Boolean {
-<<<<<<< HEAD
         if (unit.type.isAirUnit())
             return unit.currentTile.arialDistanceTo(destination) <= unit.getRange()
         return getShortestPath(destination).any()
-=======
-        if(unit.type.isAirUnit())
-            return unit.currentTile.aerialDistanceTo(destination) <= unit.getRange()
-        return getShortestPath(destination).isNotEmpty()
->>>>>>> f9f50582
     }
 
 
@@ -357,12 +347,7 @@
         return true
     }
 
-<<<<<<< HEAD
     fun getDistanceToTiles(): PathsToTilesWithinTurn = getDistanceToTilesWithinTurn(unit.currentTile.position, unit.currentMovement)
-=======
-    fun getDistanceToTiles(): PathsToTilesWithinTurn
-            = getDistanceToTilesWithinTurn(unit.currentTile.position,unit.currentMovement)
->>>>>>> f9f50582
 
     fun getAerialPathsToCities(): HashMap<TileInfo, ArrayList<TileInfo>> {
         var tilesToCheck = ArrayList<TileInfo>()
