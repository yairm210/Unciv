--- conflicted
+++ resolved
@@ -318,11 +318,7 @@
             unit.putInTile(destination)
             unit.currentMovement = 0f
             return
-<<<<<<< HEAD
         } else if (unit.action == Constants.unitActionParadrop) { // paradropping units move differently
-=======
-        } else if (unit.action == Constants.unitActionParadrop) { // paratroopers move differently
->>>>>>> 298dbcb3
             unit.action = null
             unit.removeFromTile()
             unit.putInTile(destination)
