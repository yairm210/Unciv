package com.unciv.logic.map

import com.badlogic.gdx.math.Vector2
import com.unciv.Constants
import com.unciv.logic.HexMath.getDistance
import com.unciv.logic.civilization.CivilizationInfo
import com.unciv.models.helpers.UnitMovementMemoryType
import com.unciv.models.ruleset.unique.UniqueType

class UnitMovementAlgorithms(val unit:MapUnit) {

    // This function is called ALL THE TIME and should be as time-optimal as possible!
    private fun getMovementCostBetweenAdjacentTiles(
        from: TileInfo,
        to: TileInfo,
        civInfo: CivilizationInfo,
        considerZoneOfControl: Boolean = true
    ): Float {

        if (from.isLand != to.isLand && unit.baseUnit.isLandUnit())
            return if (unit.civInfo.nation.disembarkCosts1 && from.isWater && to.isLand) 1f
            else 100f // this is embarkment or disembarkment, and will take the entire turn

        // If the movement is affected by a Zone of Control, all movement points are expended
        if (considerZoneOfControl && isMovementAffectedByZoneOfControl(from, to, civInfo))
            return 100f

        // land units will still spend all movement points to embark even with this unique
        if (unit.allTilesCosts1)
            return 1f

        val toOwner = to.getOwner()
        val extraCost = if (
            toOwner != null &&
            to.isLand &&
            toOwner.hasActiveGreatWall &&
            civInfo.isAtWarWith(toOwner)
        ) 1f else 0f

        if (from.roadStatus == RoadStatus.Railroad && to.roadStatus == RoadStatus.Railroad)
            return RoadStatus.Railroad.movement + extraCost

        val areConnectedByRoad = from.hasConnection(civInfo) && to.hasConnection(civInfo)
        val areConnectedByRiver = from.isAdjacentToRiver() && to.isAdjacentToRiver() && from.isConnectedByRiver(to)

        if (areConnectedByRoad && (!areConnectedByRiver || civInfo.tech.roadsConnectAcrossRivers))
            return unit.civInfo.tech.movementSpeedOnRoads + extraCost

        if (unit.ignoresTerrainCost) return 1f + extraCost
        if (areConnectedByRiver) return 100f  // Rivers take the entire turn to cross

        val terrainCost = to.getLastTerrain().movementCost.toFloat()

        if (unit.noTerrainMovementUniques)
            return terrainCost + extraCost

        if (to.terrainFeatures.any { unit.doubleMovementInTerrain[it] == MapUnit.DoubleMovementTerrainTarget.Feature })
            return terrainCost * 0.5f + extraCost

        if (unit.roughTerrainPenalty && to.isRoughTerrain())
            return 100f // units that have to spend all movement in rough terrain, have to spend all movement in rough terrain
        // Placement of this 'if' based on testing, see #4232

        if (civInfo.nation.ignoreHillMovementCost && to.isHill())
            return 1f + extraCost // usually hills take 2 movements, so here it is 1

        if (unit.noBaseTerrainOrHillDoubleMovementUniques)
            return terrainCost + extraCost

        if (unit.doubleMovementInTerrain[to.baseTerrain] == MapUnit.DoubleMovementTerrainTarget.Base)
            return terrainCost * 0.5f + extraCost
        if (unit.doubleMovementInTerrain[Constants.hill] == MapUnit.DoubleMovementTerrainTarget.Hill && to.isHill())
            return terrainCost * 0.5f + extraCost

        if (unit.noFilteredDoubleMovementUniques)
            return terrainCost + extraCost
        if (unit.doubleMovementInTerrain.any { 
            it.value == MapUnit.DoubleMovementTerrainTarget.Filter &&
                to.matchesFilter(it.key)
        })
            return terrainCost * 0.5f + extraCost

        return terrainCost + extraCost // no road or other movement cost reduction
    }

    private fun getTilesExertingZoneOfControl(tileInfo: TileInfo, civInfo: CivilizationInfo) = sequence {
        for (tile in tileInfo.neighbors) {
            if (tile.isCityCenter() && civInfo.isAtWarWith(tile.getOwner()!!)) {
                yield(tile)
            }
            else if (tile.militaryUnit != null && civInfo.isAtWarWith(tile.militaryUnit!!.civInfo)) {
                if (tile.militaryUnit!!.type.isWaterUnit() || (unit.type.isLandUnit() && tile.militaryUnit!!.isEmbarked()))
                    yield(tile)
            }
        }
    }

    /** Returns whether the movement between the adjacent tiles [from] and [to] is affected by Zone of Control */
    private fun isMovementAffectedByZoneOfControl(from: TileInfo, to: TileInfo, civInfo: CivilizationInfo): Boolean {
        // Sources:
        // - https://civilization.fandom.com/wiki/Zone_of_control_(Civ5)
        // - https://forums.civfanatics.com/resources/understanding-the-zone-of-control-vanilla.25582/
        //
        // Enemy military units exert a Zone of Control over the tiles surrounding them. Moving from
        // one tile in the ZoC of an enemy unit to another tile in the same unit's ZoC expends all
        // movement points. Land units only exert a ZoC against land units. Sea units exert a ZoC
        // against both land and sea units. Cities exert a ZoC as well, and it also affects both
        // land and sea units. Embarked land units do not exert a ZoC. Finally, units that can move
        // after attacking are not affected by zone of control if the movement is caused by killing
        // a unit. This last case is handled in the movement-after-attacking code instead of here.

        // We only need to check the two shared neighbors of [from] and [to]: the way of getting
        // these two tiles can perhaps be optimized. Using a hex-math-based "commonAdjacentTiles"
        // function is surprisingly less efficient than the current neighbor-intersection approach.
        // See #4085 for more details.
        val tilesExertingZoneOfControl = getTilesExertingZoneOfControl(from, civInfo)
        if (tilesExertingZoneOfControl.none { to.neighbors.contains(it)})
            return false

        // Even though this is a very fast check, we perform it last. This is because very few units
        // ignore zone of control, so the previous check has a much higher chance of yielding an
        // early "false". If this function is going to return "true", the order doesn't matter
        // anyway.
        if (unit.ignoresZoneOfControl)
            return false

        return true
    }

    class ParentTileAndTotalDistance(val parentTile: TileInfo, val totalDistance: Float)

    fun isUnknownTileWeShouldAssumeToBePassable(tileInfo: TileInfo) = !unit.civInfo.exploredTiles.contains(tileInfo.position)

    /**
     * Does not consider if tiles can actually be entered, use canMoveTo for that.
     * If a tile can be reached within the turn, but it cannot be passed through, the total distance to it is set to unitMovement
     */
    fun getDistanceToTilesWithinTurn(origin: Vector2, unitMovement: Float, considerZoneOfControl: Boolean = true): PathsToTilesWithinTurn {
        val distanceToTiles = PathsToTilesWithinTurn()
        if (unitMovement == 0f) return distanceToTiles

        val currentUnitTile = unit.currentTile
        // This is for performance, because this is called all the time
        val unitTile = if (origin == currentUnitTile.position) currentUnitTile else currentUnitTile.tileMap[origin]
        distanceToTiles[unitTile] = ParentTileAndTotalDistance(unitTile, 0f)
        var tilesToCheck = listOf(unitTile)

        while (tilesToCheck.isNotEmpty()) {
            val updatedTiles = ArrayList<TileInfo>()
            for (tileToCheck in tilesToCheck)
                for (neighbor in tileToCheck.neighbors) {
                    var totalDistanceToTile: Float = when {
                        !unit.civInfo.exploredTiles.contains(neighbor.position) ->
                            distanceToTiles[tileToCheck]!!.totalDistance + 1f  // If we don't know then we just guess it to be 1.
                        !canPassThrough(neighbor) -> unitMovement // Can't go here.
                        // The reason that we don't just "return" is so that when calculating how to reach an enemy,
                        // You need to assume his tile is reachable, otherwise all movement algorithms on reaching enemy
                        // cities and units goes kaput.
                        else -> {
                            val distanceBetweenTiles = getMovementCostBetweenAdjacentTiles(tileToCheck, neighbor, unit.civInfo, considerZoneOfControl)
                            distanceToTiles[tileToCheck]!!.totalDistance + distanceBetweenTiles
                        }
                    }

                    if (!distanceToTiles.containsKey(neighbor) || distanceToTiles[neighbor]!!.totalDistance > totalDistanceToTile) { // this is the new best path
                        if (totalDistanceToTile < unitMovement)  // We can still keep moving from here!
                            updatedTiles += neighbor
                        else
                            totalDistanceToTile = unitMovement
                        // In Civ V, you can always travel between adjacent tiles, even if you don't technically
                        // have enough movement points - it simply depletes what you have

                        distanceToTiles[neighbor] = ParentTileAndTotalDistance(tileToCheck, totalDistanceToTile)
                    }
                }

            tilesToCheck = updatedTiles
        }

        return distanceToTiles
    }

    /**
     * Does not consider if the [destination] tile can actually be entered, use [canMoveTo] for that.
     * Returns an empty list if there's no way to get to the destination.
     */
    fun getShortestPath(destination: TileInfo, avoidDamagingTerrain: Boolean = false): List<TileInfo> {
        // First try and find a path without damaging terrain
        if (!avoidDamagingTerrain && unit.civInfo.passThroughImpassableUnlocked && unit.baseUnit.isLandUnit()) {
            val damageFreePath = getShortestPath(destination, true)
            if (damageFreePath.isNotEmpty()) return damageFreePath
        }

        val currentTile = unit.getTile()
        if (currentTile.position == destination) return listOf(currentTile) // edge case that's needed, so that workers will know that they can reach their own tile. *sigh*

        var tilesToCheck = listOf(currentTile)
        val movementTreeParents = HashMap<TileInfo, TileInfo?>() // contains a map of "you can get from X to Y in that turn"
        movementTreeParents[currentTile] = null

        var movementThisTurn = unit.currentMovement
        var distance = 1
        val newTilesToCheck = ArrayList<TileInfo>()
        val distanceToDestination = HashMap<TileInfo, Float>()
        var considerZoneOfControl = true // only for first distance!
        while (true) {
            if (distance == 2) { // only set this once after distance > 1
                movementThisTurn = unit.getMaxMovement().toFloat()
                considerZoneOfControl = false  // by then units would have moved around, we don't need to consider untenable futures when it harms performance!
            }
            newTilesToCheck.clear()
            distanceToDestination.clear()
            for (tileToCheck in tilesToCheck) {
                val distanceToTilesThisTurn = getDistanceToTilesWithinTurn(tileToCheck.position, movementThisTurn, considerZoneOfControl)
                for (reachableTile in distanceToTilesThisTurn.keys) {
                    // Avoid damaging terrain on first pass
                    if (avoidDamagingTerrain && unit.getDamageFromTerrain(reachableTile) > 0)
                        continue
                    if (reachableTile == destination)
                        distanceToDestination[tileToCheck] = distanceToTilesThisTurn[reachableTile]!!.totalDistance
                    else {
                        if (movementTreeParents.containsKey(reachableTile)) continue // We cannot be faster than anything existing...
                        if (!isUnknownTileWeShouldAssumeToBePassable(reachableTile) &&
                                 !canMoveTo(reachableTile)) continue // This is a tile that we can't actually enter - either an intermediary tile containing our unit, or an enemy unit/city
                        movementTreeParents[reachableTile] = tileToCheck
                        newTilesToCheck.add(reachableTile)
                    }
                }
            }

            if (distanceToDestination.isNotEmpty()) {
                val path = mutableListOf(destination) // Traverse the tree upwards to get the list of tiles leading to the destination,
                // Get the tile from which the distance to the final tile in least -
                // this is so that when we finally get there, we'll have as many movement points as possible
                var intermediateTile = distanceToDestination.minByOrNull { it.value }!!.key
                while (intermediateTile != currentTile) {
                    path.add(intermediateTile)
                    intermediateTile = movementTreeParents[intermediateTile]!!
                }
                path.reverse() // and reverse in order to get the list in chronological order
                return path
            }

            if (newTilesToCheck.isEmpty()) return emptyList() // there is NO PATH (eg blocked by enemy units)

            // no need to check tiles that are surrounded by reachable tiles, only need to check the edgemost tiles.
            // Because anything we can reach from intermediate tiles, can be more easily reached by the edgemost tiles,
            // since we'll have to pass through an edgemost tile in order to reach the destination anyway
            tilesToCheck = newTilesToCheck.filterNot { tile -> tile.neighbors.all { it in newTilesToCheck || it in tilesToCheck } }

            distance++
        }
    }

    fun getTileToMoveToThisTurn(finalDestination: TileInfo): TileInfo {

        val currentTile = unit.getTile()
        if (currentTile == finalDestination) return currentTile

        // If we can fly, head there directly
        if (unit.baseUnit.movesLikeAirUnits() || unit.isPreparingParadrop()) return finalDestination

        val distanceToTiles = getDistanceToTiles()

        class UnreachableDestinationException(msg: String) : Exception(msg)

        // If the tile is far away, we need to build a path how to get there, and then take the first step
        if (!distanceToTiles.containsKey(finalDestination))
            return getShortestPath(finalDestination).firstOrNull()
                    ?: throw UnreachableDestinationException("$unit ${unit.currentTile.position} cannot reach $finalDestination")

        // we should be able to get there this turn
        if (canMoveTo(finalDestination))
            return finalDestination

        // Someone is blocking to the path to the final tile...
        val destinationNeighbors = finalDestination.neighbors
        return when (currentTile) {
            in destinationNeighbors -> currentTile // We're right nearby anyway, no need to move
            else -> destinationNeighbors.asSequence()
                .filter { distanceToTiles.containsKey(it) && canMoveTo(it) }
                .minByOrNull { distanceToTiles.getValue(it).totalDistance } // we can get a little closer
                    ?: currentTile // We can't get closer...
        }
    }

    /**
     * @return The tile that we reached this turn
     */
    fun headTowards(destination: TileInfo): TileInfo {
        val destinationTileThisTurn = getTileToMoveToThisTurn(destination)
        moveToTile(destinationTileThisTurn)
        return unit.currentTile
    }

    /** This is performance-heavy - use as last resort, only after checking everything else!
     * Also note that REACHABLE tiles are not necessarily tiles that the unit CAN ENTER */
    fun canReach(destination: TileInfo): Boolean {
        if (unit.baseUnit.movesLikeAirUnits() || unit.isPreparingParadrop())
            return canReachInCurrentTurn(destination)
        return getShortestPath(destination).any()
    }

    private fun canReachInCurrentTurn(destination: TileInfo): Boolean {
        if (unit.baseUnit.movesLikeAirUnits())
            return unit.currentTile.aerialDistanceTo(destination) <= unit.getMaxMovementForAirUnits()
        if (unit.isPreparingParadrop())
            return getDistance(unit.currentTile.position, destination.position) <= unit.paradropRange && canParadropOn(destination)
        return getDistanceToTiles().containsKey(destination)
    }

    fun getReachableTilesInCurrentTurn(): Sequence<TileInfo> {
        return when {
            unit.baseUnit.movesLikeAirUnits() ->
                unit.getTile().getTilesInDistanceRange(IntRange(1, unit.getMaxMovementForAirUnits()))
            unit.isPreparingParadrop() ->
                unit.getTile().getTilesInDistance(unit.paradropRange)
                    .filter { unit.movement.canParadropOn(it) }
            else ->
                unit.movement.getDistanceToTiles().keys.asSequence()
        }
    }

    /** Returns whether we can perform a swap move to the specified tile */
    fun canUnitSwapTo(destination: TileInfo): Boolean {
        return canReachInCurrentTurn(destination) && canUnitSwapToReachableTile(destination)
    }

    /** Returns the tiles to which we can perform a swap move */
    fun getUnitSwappableTiles(): Sequence<TileInfo> {
        return getReachableTilesInCurrentTurn().filter { canUnitSwapToReachableTile(it) }
    }

    /**
     * Returns whether we can perform a unit swap move to the specified tile, given that it is
     * reachable in the current turn
     */
    private fun canUnitSwapToReachableTile(reachableTile: TileInfo): Boolean {
        // Air units cannot swap
        if (unit.baseUnit.movesLikeAirUnits()) return false
        // We can't swap with ourself
        if (reachableTile == unit.getTile()) return false
        // Check whether the tile contains a unit of the same type as us that we own and that can
        // also reach our tile in its current turn.
        val otherUnit = (
            if (unit.isCivilian())
                reachableTile.civilianUnit
            else
                reachableTile.militaryUnit
        ) ?: return false
        val ourPosition = unit.getTile()
        if (otherUnit.owner != unit.owner || !otherUnit.movement.canReachInCurrentTurn(ourPosition)) return false
        // Check if we could enter their tile if they wouldn't be there
        otherUnit.removeFromTile()
        val weCanEnterTheirTile = canMoveTo(reachableTile)
        otherUnit.putInTile(reachableTile)
        if (!weCanEnterTheirTile) return false
        // Check if they could enter our tile if we wouldn't be here
        unit.removeFromTile()
        val theyCanEnterOurTile = otherUnit.movement.canMoveTo(ourPosition)
        unit.putInTile(ourPosition)
        if (!theyCanEnterOurTile) return false
        // All clear!
        return true
    }

    /**
     * Displace a unit - choose a viable tile close by if possible and 'teleport' the unit there.
     * This will not use movement points or check for a possible route.
     * It is used e.g. if an enemy city expands its borders, or trades or diplomacy change a unit's
     * allowed position.
     * CAN DESTROY THE UNIT.
     */
    fun teleportToClosestMoveableTile() {
        var allowedTile: TileInfo? = null
        var distance = 0
        // When we didn't limit the allowed distance the game would sometimes spend a whole minute looking for a suitable tile.
        while (allowedTile == null && distance < 5) {
            distance++
            allowedTile = unit.getTile().getTilesAtDistance(distance)
                    .firstOrNull { canMoveTo(it) }
        }

        // No tile within 4 spaces? move him to a city.
        if (allowedTile == null) {
            for (city in unit.civInfo.cities) {
                allowedTile = city.getTiles()
                        .firstOrNull { canMoveTo(it) }
                if (allowedTile != null) break
            }
        }
        if (allowedTile != null) {
            unit.removeFromTile() // we "teleport" them away
            unit.putInTile(allowedTile)
            // Cancel sleep or fortification if forcibly displaced - for now, leave movement / auto / explore orders
            if (unit.isSleeping() || unit.isFortified())
                unit.action = null
            unit.mostRecentMoveType = UnitMovementMemoryType.UnitTeleported
        }
        // it's possible that there is no close tile, and all the guy's cities are full.
        // Nothing we can do.
        else unit.destroy()
    }

    fun moveToTile(destination: TileInfo, considerZoneOfControl: Boolean = true) {
        if (destination == unit.getTile()) return // already here!


        if (unit.baseUnit.movesLikeAirUnits()) { // air units move differently from all other units
            unit.action = null
            unit.removeFromTile()
            unit.isTransported = false // it has left the carrier by own means
            unit.putInTile(destination)
            unit.currentMovement = 0f
            unit.mostRecentMoveType = UnitMovementMemoryType.UnitTeleported
            return
        } else if (unit.isPreparingParadrop()) { // paradropping units move differently
            unit.action = null
            unit.removeFromTile()
            unit.putInTile(destination)
            unit.mostRecentMoveType = UnitMovementMemoryType.UnitTeleported
            unit.useMovementPoints(1f)
            unit.attacksThisTurn += 1
            // Check if unit maintenance changed
            // Is also done for other units, but because we skip everything else, we have to manually check it
            // The reason we skip everything, is that otherwise `getPathToTile()` throws an exception
            // As we can not reach our destination in a single turn
            if (unit.canGarrison()
                && (unit.getTile().isCityCenter() || destination.isCityCenter())
                && unit.civInfo.hasUnique(UniqueType.UnitsInCitiesNoMaintenance)
            ) unit.civInfo.updateStatsForNextTurn()
            return
        }

        val distanceToTiles = getDistanceToTiles(considerZoneOfControl)
        val pathToDestination = distanceToTiles.getPathToTile(destination)
        val movableTiles = pathToDestination.takeWhile { canPassThrough(it) }
        val lastReachableTile = movableTiles.lastOrNull { canMoveTo(it) }
            ?: return  // no tiles can pass though/can move to
        unit.mostRecentMoveType = UnitMovementMemoryType.UnitMoved
        val pathToLastReachableTile = distanceToTiles.getPathToTile(lastReachableTile)

        if (unit.isFortified() || unit.isSetUpForSiege() || unit.isSleeping())
            unit.action = null // un-fortify/un-setup/un-sleep after moving

        // If this unit is a carrier, keep record of its air payload whereabouts.
        val origin = unit.getTile()
        var needToFindNewRoute = false
        // Cache this in case something goes wrong

        var lastReachedEnterableTile = unit.getTile()
        var previousTile = unit.getTile() 
        var passingMovementSpent = 0f // Movement points spent since last tile we could end our turn on

        unit.removeFromTile()

        for (tile in pathToLastReachableTile) {
            if (!unit.movement.canPassThrough(tile)) {
                // AAAH something happened making our previous path invalid
                // Maybe we spawned a unit using ancient ruins, or our old route went through
                // fog of war, and we found an obstacle halfway?
                // Anyway: PANIC!! We stop this route, and after leaving the game in a valid state,
                // we try again.
                needToFindNewRoute = true
                break // If you ever remove this break, remove the `assumeCanPassThrough` param below
            }
            unit.moveThroughTile(tile)

            // This fixes a bug where tiles in the fog of war would always only cost 1 mp
            if (!unit.civInfo.gameInfo.gameParameters.godMode)
                passingMovementSpent += getMovementCostBetweenAdjacentTiles(previousTile, tile, unit.civInfo)
            
            // In case something goes wrong, cache the last tile we were able to end on
            // We can assume we can pass through this tile, as we would have broken earlier
            if (unit.movement.canMoveTo(tile, assumeCanPassThrough = true)) {
                lastReachedEnterableTile = tile
                unit.useMovementPoints(passingMovementSpent)
                passingMovementSpent = 0f
            }

            previousTile = tile

            // We can't continue, stop here.
            if (unit.isDestroyed || unit.currentMovement - passingMovementSpent < Constants.minimumMovementEpsilon) {
                break
            }
        }
        
        val finalTileReached = lastReachedEnterableTile

        // Silly floats which are almost zero
        if (unit.currentMovement < Constants.minimumMovementEpsilon)
            unit.currentMovement = 0f


        if (!unit.isDestroyed)
            unit.putInTile(finalTileReached)

        // The .toList() here is because we have a sequence that's running on the units in the tile,
        // then if we move one of the units we'll get a ConcurrentModificationException, se we save them all to a list
        for (payload in origin.getUnits().filter { it.isTransported && unit.canTransport(it) }.toList()) {  // bring along the payloads
            payload.removeFromTile()
            for (tile in pathToLastReachableTile){
                payload.moveThroughTile(tile)
                if (tile == finalTileReached) break // this is the final tile the transport reached
            }
            payload.putInTile(finalTileReached)
            payload.isTransported = true // restore the flag to not leave the payload in the cit
            payload.mostRecentMoveType = UnitMovementMemoryType.UnitMoved
        }

        // Unit maintenance changed
        if (unit.canGarrison()
            && (origin.isCityCenter() || finalTileReached.isCityCenter())
            && unit.civInfo.hasUnique(UniqueType.UnitsInCitiesNoMaintenance)
        ) unit.civInfo.updateStatsForNextTurn()
        if (needToFindNewRoute) moveToTile(destination, considerZoneOfControl)
    }

    /**
     * Swaps this unit with the unit on the given tile
     * Precondition: this unit can swap-move to the given tile, as determined by canUnitSwapTo
     */
    fun swapMoveToTile(destination: TileInfo) {
        val otherUnit = (
            if (unit.isCivilian())
                destination.civilianUnit
            else
                destination.militaryUnit
        )!! // The precondition guarantees that there is an eligible same-type unit at the destination

        val ourOldPosition = unit.getTile()
        val theirOldPosition = otherUnit.getTile()

        // Swap the units
        otherUnit.removeFromTile()
        unit.movement.moveToTile(destination)
        unit.removeFromTile()
        otherUnit.putInTile(theirOldPosition)
        otherUnit.movement.moveToTile(ourOldPosition)
        unit.putInTile(theirOldPosition)
        otherUnit.mostRecentMoveType = UnitMovementMemoryType.UnitMoved
        unit.mostRecentMoveType = UnitMovementMemoryType.UnitMoved
    }

    /**
     * Designates whether we can enter the tile - without attacking
     * DOES NOT designate whether we can reach that tile in the current turn
     */
    fun canMoveTo(tile: TileInfo, assumeCanPassThrough: Boolean = false): Boolean {
        if (unit.baseUnit.movesLikeAirUnits())
            return canAirUnitMoveTo(tile, unit)

        if (!assumeCanPassThrough && !canPassThrough(tile))
            return false

        // even if they'll let us pass through, we can't enter their city - unless we just captured it
        if (tile.isCityCenter() && tile.getOwner() != unit.civInfo && !tile.getCity()!!.hasJustBeenConquered)
            return false

        return if (unit.isCivilian())
            tile.civilianUnit == null && (tile.militaryUnit == null || tile.militaryUnit!!.owner == unit.owner)
        else
            // can skip checking for airUnit since not a city
            tile.militaryUnit == null && (tile.civilianUnit == null || tile.civilianUnit!!.owner == unit.owner || unit.civInfo.isAtWarWith(tile.civilianUnit!!.civInfo))
    }

    private fun canAirUnitMoveTo(tile: TileInfo, unit: MapUnit): Boolean {
        // landing in the city
        if (tile.isCityCenter()) {
            if (tile.airUnits.filter { !it.isTransported }.size < 6 && tile.getCity()?.civInfo == unit.civInfo)
                return true // if city is free - no problem, get in
        } // let's check whether it enters city on carrier now...

        if (tile.militaryUnit != null) {
            val unitAtDestination = tile.militaryUnit!!
            return unitAtDestination.canTransport(unit)
        }
        return false
    }

    // Can a paratrooper land at this tile?
    fun canParadropOn(destination: TileInfo): Boolean {
        // Can only move to land tiles within range that are visible and not impassible
        // Based on some testing done in the base game
        if (!destination.isLand || destination.isImpassible() || !unit.civInfo.viewableTiles.contains(destination)) return false
        return true
    }

    /**
     * @returns whether this unit can pass through [tile].
     * Note that sometimes, a tile can be passed through but not entered. Use [canMoveTo] to
     * determine whether a unit can enter a tile.
     *
     * This is the most called function in the entire game,
     * so multiple callees of this function have been optimized,
     * because optimization on this function results in massive benefits!
     */
    fun canPassThrough(tile: TileInfo): Boolean {
        if (tile.isImpassible()) {
            // special exception - ice tiles are technically impassible, but some units can move through them anyway
            // helicopters can pass through impassable tiles like mountains
            if (!unit.canPassThroughImpassableTiles && !(unit.canEnterIceTiles && tile.terrainFeatures.contains(Constants.ice))
                // carthage-like uniques sometimes allow passage through impassible tiles
                && !(unit.civInfo.passThroughImpassableUnlocked && unit.civInfo.passableImpassables.contains(tile.getLastTerrain().name)))
                return false
        }
        if (tile.isLand
                && unit.baseUnit.isWaterUnit()
                && !tile.isCityCenter())
            return false


        if (tile.isWater && unit.baseUnit.isLandUnit()) {
            if (!unit.civInfo.tech.unitsCanEmbark) return false
            if (tile.isOcean && !unit.civInfo.tech.embarkedUnitsCanEnterOcean)
                return false
        }
        if (tile.isOcean && !unit.civInfo.tech.wayfinding) { // Apparently all Polynesian naval units can enter oceans
            if (unit.cannotEnterOceanTiles) return false
        }
        if (tile.naturalWonder != null) return false

        if (!unit.canEnterForeignTerrain && !tile.canCivPassThrough(unit.civInfo)) return false

        val firstUnit = tile.getFirstUnit()
<<<<<<< HEAD
        if (firstUnit != null) {
            // Allow movement through unguarded, at-war Civilian Unit. Capture on the way
            if (tile.getUnguardedCivilian() != null && unit.civInfo != firstUnit.civInfo && unit.civInfo.isAtWarWith(tile.civilianUnit!!.civInfo))
                return true
            // Cannot enter hostile tile with any unit in there
            if (firstUnit.civInfo != unit.civInfo && unit.civInfo.isAtWarWith(firstUnit.civInfo))
=======
        // Moving to non-empty tile
        if (firstUnit != null && unit.civInfo != firstUnit.civInfo) {
            // Allow movement through unguarded, at-war Civilian Unit. Capture on the way
            if (tile.getUnguardedCivilian() != null && unit.civInfo.isAtWarWith(tile.civilianUnit!!.civInfo))
                return true
            // Cannot enter hostile tile with any unit in there
            if (unit.civInfo.isAtWarWith(firstUnit.civInfo))
>>>>>>> c4141081
                return false
        }

        return true
    }


    fun getDistanceToTiles(considerZoneOfControl: Boolean = true): PathsToTilesWithinTurn = getDistanceToTilesWithinTurn(unit.currentTile.position, unit.currentMovement, considerZoneOfControl)

    fun getAerialPathsToCities(): HashMap<TileInfo, ArrayList<TileInfo>> {
        var tilesToCheck = ArrayList<TileInfo>()
        /** each tile reached points to its parent tile, where we got to it from */
        val tilesReached = HashMap<TileInfo, TileInfo>()

        val startingTile = unit.currentTile
        tilesToCheck.add(startingTile)
        tilesReached[startingTile] = startingTile


        while (tilesToCheck.isNotEmpty()) {
            val newTilesToCheck = ArrayList<TileInfo>()
            for (currentTileToCheck in tilesToCheck) {
                val reachableTiles = currentTileToCheck.getTilesInDistance(unit.getRange())
                        .filter { unit.movement.canMoveTo(it) }
                for (reachableTile in reachableTiles) {
                    if (tilesReached.containsKey(reachableTile)) continue
                    tilesReached[reachableTile] = currentTileToCheck
                    newTilesToCheck.add(reachableTile)
                }
            }
            tilesToCheck = newTilesToCheck
        }

        val pathsToCities = HashMap<TileInfo, ArrayList<TileInfo>>()

        for (city in tilesReached.keys) {
            val path = ArrayList<TileInfo>()
            var currentCity = city
            while (currentCity != startingTile) { // we don't add the "starting tile" to the arraylist
                path.add(currentCity)
                currentCity = tilesReached[currentCity]!! // go to parent
            }
            path.reverse()
            pathsToCities[city] = path
        }

        pathsToCities.remove(startingTile)
        return pathsToCities
    }
}

class PathsToTilesWithinTurn : LinkedHashMap<TileInfo, UnitMovementAlgorithms.ParentTileAndTotalDistance>() {
    fun getPathToTile(tile: TileInfo): List<TileInfo> {
        if (!containsKey(tile))
            throw Exception("Can't reach this tile!")
        val reversePathList = ArrayList<TileInfo>()
        var currentTile = tile
        while (get(currentTile)!!.parentTile != currentTile) {
            reversePathList.add(currentTile)
            currentTile = get(currentTile)!!.parentTile
        }
        return reversePathList.reversed()
    }
}<|MERGE_RESOLUTION|>--- conflicted
+++ resolved
@@ -624,14 +624,6 @@
         if (!unit.canEnterForeignTerrain && !tile.canCivPassThrough(unit.civInfo)) return false
 
         val firstUnit = tile.getFirstUnit()
-<<<<<<< HEAD
-        if (firstUnit != null) {
-            // Allow movement through unguarded, at-war Civilian Unit. Capture on the way
-            if (tile.getUnguardedCivilian() != null && unit.civInfo != firstUnit.civInfo && unit.civInfo.isAtWarWith(tile.civilianUnit!!.civInfo))
-                return true
-            // Cannot enter hostile tile with any unit in there
-            if (firstUnit.civInfo != unit.civInfo && unit.civInfo.isAtWarWith(firstUnit.civInfo))
-=======
         // Moving to non-empty tile
         if (firstUnit != null && unit.civInfo != firstUnit.civInfo) {
             // Allow movement through unguarded, at-war Civilian Unit. Capture on the way
@@ -639,7 +631,6 @@
                 return true
             // Cannot enter hostile tile with any unit in there
             if (unit.civInfo.isAtWarWith(firstUnit.civInfo))
->>>>>>> c4141081
                 return false
         }
 
