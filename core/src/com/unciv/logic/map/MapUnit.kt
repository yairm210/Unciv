--- conflicted
+++ resolved
@@ -542,10 +542,6 @@
         return unit
     }
 
-<<<<<<< HEAD
-    /** @param ignoreRequired: Ignore possible tech/policy/building requirements.
-     * Used for upgrading units via ancient ruins.
-=======
     /** Check if the default upgrade would do more than one step
      *  - to avoid showing both the single step and normal upgrades in UnitActions */
     fun canUpgradeMultipleSteps(): Boolean {
@@ -555,11 +551,10 @@
     /** Check whether this unit can upgrade to [unitToUpgradeTo]. This does not check or follow the
      *  normal upgrade chain defined by [BaseUnit.upgradesTo], unless [unitToUpgradeTo] is left at default.
      *  @param maxSteps only used for default of [unitToUpgradeTo], ignored otherwise.
-     *  @param ignoreRequirements Ignore possible tech/policy/building requirements (e.g. resource requirements still count). 
+     *  @param ignoreRequirements Ignore possible tech/policy/building requirements (e.g. resource requirements still count).
      *          Used for upgrading units via ancient ruins.
      *  @param ignoreResources Ignore resource requirements (tech still counts)
      *          Used to display disabled Upgrade button
->>>>>>> 22c8b033
      */
     fun canUpgrade(
         maxSteps: Int = Int.MAX_VALUE,
