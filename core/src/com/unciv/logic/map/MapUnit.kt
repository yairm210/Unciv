package com.unciv.logic.map

import com.badlogic.gdx.math.Vector2
import com.unciv.Constants
import com.unciv.UncivGame
import com.unciv.logic.automation.UnitAutomation
import com.unciv.logic.automation.WorkerAutomation
import com.unciv.logic.civilization.CivilizationInfo
import com.unciv.logic.civilization.LocationAction
import com.unciv.logic.civilization.NotificationIcon
import com.unciv.models.ruleset.Ruleset
import com.unciv.models.ruleset.Unique
import com.unciv.models.ruleset.tile.TileImprovement
import com.unciv.models.ruleset.unit.BaseUnit
import com.unciv.models.ruleset.unit.UnitType
import java.text.DecimalFormat
import kotlin.math.pow
import kotlin.random.Random

/**
 * The immutable properties and mutable game state of an individual unit present on the map
 */
class MapUnit {

    @Transient
    lateinit var civInfo: CivilizationInfo

    @Transient
    lateinit var baseUnit: BaseUnit

    @Transient
    internal lateinit var currentTile: TileInfo

    @Transient
    val movement = UnitMovementAlgorithms(this)

    // This is saved per each unit because if we need to recalculate viewable tiles every time a unit moves,
    //  and we need to go over ALL the units, that's a lot of time spent on updating information we should already know!
    // About 10% of total NextTurn performance time, at the time of this change!
    @Transient
    var viewableTiles = listOf<TileInfo>()

    // These are for performance improvements to getMovementCostBetweenAdjacentTiles,
    // a major component of getDistanceToTilesWithinTurn,
    // which in turn is a component of getShortestPath and canReach
    @Transient
    var ignoresTerrainCost = false

    @Transient
    var allTilesCosts1 = false

    @Transient
    var canPassThroughImpassableTiles = false

    @Transient
    var roughTerrainPenalty = false

    @Transient
    var doubleMovementInCoast = false

    @Transient
    var doubleMovementInForestAndJungle = false

    @Transient
    var doubleMovementInSnowTundraAndHills = false

    @Transient
    var canEnterIceTiles = false

    @Transient
    var cannotEnterOceanTiles = false

    @Transient
    var cannotEnterOceanTilesUntilAstronomy = false

    @Transient
    var paradropRange = 0

    lateinit var owner: String

    /**
     * Name key of the unit, used for serialization
     */
    lateinit var name: String

    /**
     *  Name of this individual unit, usually resulting from promotion
     */
    var instanceName: String? = null

    /**
     * Name which should be displayed in UI
     */
    fun displayName(): String {
        return if (instanceName == null) name
        else "$instanceName ({$name})"
    }

    var currentMovement: Float = 0f
    var health: Int = 100

    var action: String? = null // work, automation, fortifying, I dunno what.

    var attacksThisTurn = 0
    var promotions = UnitPromotions()
    var due: Boolean = true
    var isTransported: Boolean = false

    companion object {
        private const val ANCIENT_RUIN_MAP_REVEAL_OFFSET = 4
        private const val ANCIENT_RUIN_MAP_REVEAL_RANGE = 4
        private const val ANCIENT_RUIN_MAP_REVEAL_CHANCE = 0.8f
    }

    //region pure functions
    fun clone(): MapUnit {
        val toReturn = MapUnit()
        toReturn.baseUnit = baseUnit
        toReturn.name = name
        toReturn.civInfo = civInfo
        toReturn.owner = owner
        toReturn.instanceName = instanceName
        toReturn.currentMovement = currentMovement
        toReturn.health = health
        toReturn.action = action
        toReturn.attacksThisTurn = attacksThisTurn
        toReturn.promotions = promotions.clone()
        toReturn.isTransported = isTransported
        return toReturn
    }

    val type: UnitType
        get() = baseUnit.unitType

    fun baseUnit(): BaseUnit = baseUnit
    fun getMovementString(): String =
        DecimalFormat("0.#").format(currentMovement.toDouble()) + "/" + getMaxMovement()

    fun getTile(): TileInfo = currentTile
    fun getMaxMovement(): Int {
        if (isEmbarked()) return getEmbarkedMovement()

        var movement = baseUnit.movement
        movement += getUniques().count { it.text == "+1 Movement" }
        
        // Deprecated since 3.14.17
            if (type.isMilitary() && type.isWaterUnit() && civInfo.hasUnique("All military naval units receive +1 movement and +1 sight")) {
                movement += 1
            }
        //
        
        for (unique in civInfo.getMatchingUniques("+[] Movement for all [] units"))
            if (matchesFilter(unique.params[1]))
                movement += unique.params[0].toInt()

        if (civInfo.goldenAges.isGoldenAge() &&
            civInfo.hasUnique("+1 Movement for all units during Golden Age")
        )
            movement += 1

        return movement
    }

    // This SHOULD NOT be a hashset, because if it is, then promotions with the same text (e.g. barrage I, barrage II)
    //  will not get counted twice!
    @Transient
    var tempUniques = ArrayList<Unique>()

    fun getUniques(): ArrayList<Unique> = tempUniques

    fun getMatchingUniques(placeholderText: String): Sequence<Unique> =
        tempUniques.asSequence().filter { it.placeholderText == placeholderText }

    fun updateUniques() {
        val uniques = ArrayList<Unique>()
        val baseUnit = baseUnit()
        uniques.addAll(baseUnit.uniqueObjects)

        for (promotion in promotions.promotions) {
            uniques.addAll(currentTile.tileMap.gameInfo.ruleSet.unitPromotions[promotion]!!.uniqueObjects)
        }

        tempUniques = uniques

        // "All tiles costs 1" obsoleted in 3.11.18
        allTilesCosts1 = hasUnique("All tiles cost 1 movement") || hasUnique("All tiles costs 1")
        canPassThroughImpassableTiles = hasUnique("Can pass through impassable tiles")
        ignoresTerrainCost = hasUnique("Ignores terrain cost")
        roughTerrainPenalty = hasUnique("Rough terrain penalty")
        doubleMovementInCoast = hasUnique("Double movement in coast")
        doubleMovementInForestAndJungle =
            hasUnique("Double movement rate through Forest and Jungle")
        doubleMovementInSnowTundraAndHills = hasUnique("Double movement in Snow, Tundra and Hills")
        canEnterIceTiles = hasUnique("Can enter ice tiles")
        cannotEnterOceanTiles = hasUnique("Cannot enter ocean tiles")
        cannotEnterOceanTilesUntilAstronomy = hasUnique("Cannot enter ocean tiles until Astronomy")
    }

    fun hasUnique(unique: String): Boolean {
        return getUniques().any { it.placeholderText == unique }
    }

    /**
     * Determines this (land or sea) unit's current maximum vision range from unit properties, civ uniques and terrain.
     * @return Maximum distance of tiles this unit may possibly see
     */
    private fun getVisibilityRange(): Int {
        var visibilityRange = 2
        visibilityRange += getUniques().count { it.text == "+1 Visibility Range" }
        for (unique in civInfo.getMatchingUniques("+[] Sight for all [] units"))
            if (matchesFilter(unique.params[1]))
                visibilityRange += unique.params[0].toInt()
        if (hasUnique("+2 Visibility Range")) visibilityRange += 2 // This shouldn't be stackable
        if (hasUnique("Limited Visibility")) visibilityRange -= 1
        // Deprecated since 3.15.1
        if (civInfo.hasUnique("+1 Sight for all land military units") && type.isMilitary() && type.isLandUnit())
            visibilityRange += 1
        
        // Deprecated since 3.14.17
            if (type.isMilitary() && type.isWaterUnit() && civInfo.hasUnique("All military naval units receive +1 movement and +1 sight"))
                visibilityRange += 1
        //

        for (unique in getTile().getAllTerrains().flatMap { it.uniqueObjects })
            if (unique.placeholderText == "[] Sight for [] units" && matchesFilter(unique.params[1]))
                visibilityRange += unique.params[0].toInt()

        return visibilityRange
    }

    /**
     * Update this unit's cache of viewable tiles and its civ's as well.
     */
    fun updateVisibleTiles() {
        if (type.isAirUnit()) {
            viewableTiles = if (hasUnique("6 tiles in every direction always visible"))
                getTile().getTilesInDistance(6).toList()  // it's that simple
            else listOf() // bomber units don't do recon
            civInfo.updateViewableTiles() // for the civ
            return
        }
        viewableTiles = getTile().getViewableTilesList(getVisibilityRange())
        civInfo.updateViewableTiles() // for the civ
    }

    fun isFortified() = action?.startsWith("Fortify") == true

    fun isSleeping() = action?.startsWith("Sleep") == true

    fun isMoving() = action?.startsWith("moveTo") == true

    fun getFortificationTurns(): Int {
        if (!isFortified()) return 0
        return action!!.split(" ")[1].toInt()
    }

    override fun toString() = "$name - $owner"


    fun isIdle(): Boolean {
        if (currentMovement == 0f) return false
        // Constants.workerUnique deprecated since 3.15.5
        if (getTile().improvementInProgress != null 
            && canBuildImprovement(getTile().getTileImprovementInProgress()!!)) 
                return false
        // unique "Can construct roads" deprecated since 3.15.5
            if (hasUnique("Can construct roads") && currentTile.improvementInProgress == "Road") return false
        //
        if (isFortified()) return false
        if (action == Constants.unitActionExplore || isSleeping()
            || action == Constants.unitActionAutomation || isMoving()
        ) return false
        return true
    }

    fun canAttack(): Boolean {
        if (currentMovement == 0f) return false
        if (attacksThisTurn > 0 && !hasUnique("1 additional attack per turn")) return false
        if (attacksThisTurn > 1) return false
        return true
    }

    fun getRange(): Int {
        if (type.isMelee()) return 1
        var range = baseUnit().range
        if (hasUnique("+1 Range")) range++
        if (hasUnique("+2 Range")) range += 2
        return range
    }


    fun isEmbarked(): Boolean {
        if (!type.isLandUnit()) return false
        return currentTile.isWater
    }

    fun isInvisible(): Boolean {
        if (hasUnique("Invisible to others"))
            return true
        return false
    }

    fun getEmbarkedMovement(): Int {
        var movement = 2
        movement += civInfo.getMatchingUniques("Increases embarked movement +1").count()
        if (civInfo.hasUnique("+1 Movement for all embarked units")) movement += 1
        return movement
    }

    fun getUnitToUpgradeTo(): BaseUnit {
        var unit = baseUnit()

        // Go up the upgrade tree until you find the last one which is buildable
        while (unit.upgradesTo != null && unit.getDirectUpgradeUnit(civInfo).requiredTech
                .let { it == null || civInfo.tech.isResearched(it) }
        )
            unit = unit.getDirectUpgradeUnit(civInfo)
        return unit
    }

    fun canUpgrade(): Boolean {
        // We need to remove the unit from the civ for this check,
        // because if the unit requires, say, horses, and so does its upgrade,
        // and the civ currently has 0 horses,
        // if we don't remove the unit before the check it's return false!

        val unitToUpgradeTo = getUnitToUpgradeTo()
        if (name == unitToUpgradeTo.name) return false
        civInfo.removeUnit(this)
        val canUpgrade = unitToUpgradeTo.isBuildable(civInfo)
        civInfo.addUnit(this)
        return canUpgrade
    }

    fun getCostOfUpgrade(): Int {
        val unitToUpgradeTo = getUnitToUpgradeTo()
        var goldCostOfUpgrade = (unitToUpgradeTo.cost - baseUnit().cost) * 2f + 10f
        for (unique in civInfo.getMatchingUniques("Gold cost of upgrading [] units reduced by []%")) {
            if (matchesFilter(unique.params[0]))
                goldCostOfUpgrade *= (1 - unique.params[1].toFloat() / 100f)
        }
        // Deprecated since 3.14.17
            if (civInfo.hasUnique("Gold cost of upgrading military units reduced by 33%")) {
                goldCostOfUpgrade *= 0.67f
            }
        //

        if (goldCostOfUpgrade < 0) return 0 // For instance, Landsknecht costs less than Spearman, so upgrading would cost negative gold
        return goldCostOfUpgrade.toInt()
    }


    fun canFortify(): Boolean {
        if (type.isWaterUnit()) return false
        if (type.isCivilian()) return false
        if (type.isAirUnit()) return false
        if (type.isMissile()) return false
        if (isEmbarked()) return false
        if (hasUnique("No defensive terrain bonus")) return false
        if (isFortified()) return false
        return true
    }

    fun fortify() {
        action = "Fortify 0"
    }

    fun fortifyUntilHealed() {
        action = "Fortify 0 until healed"
    }

    fun fortifyIfCan() {
        if (canFortify()) fortify()
    }

    private fun adjacentHealingBonus(): Int {
        var healingBonus = 0
        if (hasUnique("This unit and all others in adjacent tiles heal 5 additional HP per turn")) healingBonus += 5
        if (hasUnique("This unit and all others in adjacent tiles heal 5 additional HP. This unit heals 5 additional HP outside of friendly territory.")) healingBonus += 5
        return healingBonus
    }

    fun canGarrison() = type.isMilitary() && type.isLandUnit()

    fun isGreatPerson() = baseUnit.isGreatPerson()

    //endregion

    //region state-changing functions
    fun setTransients(ruleset: Ruleset) {
        promotions.unit = this
        baseUnit = ruleset.units[name]
            ?: throw java.lang.Exception("Unit $name is not found!")
        updateUniques()
    }

    fun useMovementPoints(amount: Float) {
        currentMovement -= amount
        if (currentMovement < 0) currentMovement = 0f
    }

    fun getMovementDestination(): TileInfo {
        val destination = action!!.replace("moveTo ", "").split(",").dropLastWhile { it.isEmpty() }
        val destinationVector = Vector2(destination[0].toFloat(), destination[1].toFloat())
        return currentTile.tileMap[destinationVector]
    }

    fun doAction() {
        if (action == null) return
        if (currentMovement == 0f) return  // We've already done stuff this turn, and can't do any more stuff

        val enemyUnitsInWalkingDistance = movement.getDistanceToTiles().keys
            .filter { it.militaryUnit != null && civInfo.isAtWarWith(it.militaryUnit!!.civInfo) }
        if (enemyUnitsInWalkingDistance.isNotEmpty()) {
            if (isMoving()) // stop on enemy in sight
                action = null
            return  // Don't you dare move.
        }

        val currentTile = getTile()
        if (isMoving()) {
            val destinationTile = getMovementDestination()
            if (!movement.canReach(destinationTile)) { // That tile that we were moving towards is now unreachable -
                // for instance we headed towards an unknown tile and it's apparently unreachable
                action = null
                return
            }
            val gotTo = movement.headTowards(destinationTile)
            if (gotTo == currentTile) // We didn't move at all
                return
            if (gotTo.position == destinationTile.position) action = null
            if (currentMovement > 0) doAction()
            return
        }

        if (action == Constants.unitActionAutomation) WorkerAutomation(this).automateWorkerAction()

        if (action == Constants.unitActionExplore) UnitAutomation.automatedExplore(this)
    }


    private fun workOnImprovement() {
        val tile = getTile()
        tile.turnsToImprovement -= 1
        if (tile.turnsToImprovement != 0) return

        if (civInfo.isCurrentPlayer())
            UncivGame.Current.settings.addCompletedTutorialTask("Construct an improvement")
        when {
            tile.improvementInProgress!!.startsWith("Remove") -> {
                val tileImprovement = tile.getTileImprovement()
                if (tileImprovement != null
                    && tile.terrainFeatures.any { tileImprovement.terrainsCanBeBuiltOn.contains(it) }
                    && !tileImprovement.terrainsCanBeBuiltOn.contains(tile.baseTerrain)
                ) {
                    tile.improvement =
                        null // We removed a terrain (e.g. Forest) and the improvement (e.g. Lumber mill) requires it!
                    if (tile.resource != null) civInfo.updateDetailedCivResources()        // unlikely, but maybe a mod makes a resource improvement dependent on a terrain feature
                }
                if (tile.improvementInProgress == "Remove Road" || tile.improvementInProgress == "Remove Railroad")
                    tile.roadStatus = RoadStatus.None
                else {
                    val removedFeatureName = tile.improvementInProgress!!.removePrefix("Remove ")
                    val removedFeatureObject = tile.ruleset.terrains[removedFeatureName]
                    if (removedFeatureObject != null && removedFeatureObject.uniques
                            .contains("Provides a one-time Production bonus to the closest city when cut down")
                    ) {
                        tryProvideProductionToClosestCity(removedFeatureName)
                    }
                    tile.terrainFeatures.remove(removedFeatureName)
                }
            }
            tile.improvementInProgress == "Road" -> tile.roadStatus = RoadStatus.Road
            tile.improvementInProgress == "Railroad" -> tile.roadStatus = RoadStatus.Railroad
            else -> {
                tile.improvement = tile.improvementInProgress
                if (tile.resource != null) civInfo.updateDetailedCivResources()
            }
        }
        tile.improvementInProgress = null
    }


    private fun tryProvideProductionToClosestCity(removedTerrainFeature: String) {
        val tile = getTile()
        val closestCity = civInfo.cities.minByOrNull { it.getCenterTile().aerialDistanceTo(tile) }
        @Suppress("FoldInitializerAndIfToElvis")
        if (closestCity == null) return
        val distance = closestCity.getCenterTile().aerialDistanceTo(tile)
        var productionPointsToAdd = if (distance == 1) 20 else 20 - (distance - 2) * 5
        if (tile.owningCity == null || tile.owningCity!!.civInfo != civInfo) productionPointsToAdd =
            productionPointsToAdd * 2 / 3
        if (productionPointsToAdd > 0) {
            closestCity.cityConstructions.addProductionPoints(productionPointsToAdd)
            val locations = LocationAction(listOf(tile.position, closestCity.location))
            civInfo.addNotification(
                "Clearing a [$removedTerrainFeature] has created [$productionPointsToAdd] Production for [${closestCity.name}]",
                locations, NotificationIcon.Construction
            )
        }
    }

    private fun heal() {
        if (isEmbarked()) return // embarked units can't heal
        if (civInfo.hasUnique("Can only heal by pillaging")) return

        var amountToHealBy = rankTileForHealing(getTile())
        if (amountToHealBy == 0) return

        if (hasUnique("+10 HP when healing")) amountToHealBy += 10
        val maxAdjacentHealingBonus = currentTile.getTilesInDistance(1)
            .flatMap { it.getUnits().asSequence() }.map { it.adjacentHealingBonus() }.maxOrNull()
        if (maxAdjacentHealingBonus != null)
            amountToHealBy += maxAdjacentHealingBonus
        if (hasUnique("All healing effects doubled"))
            amountToHealBy *= 2
        healBy(amountToHealBy)
    }

    fun healBy(amount: Int) {
        health += amount
        if (health > 100) health = 100
    }

    /** Returns the health points [MapUnit] will receive if healing on [tileInfo] */
    fun rankTileForHealing(tileInfo: TileInfo): Int {
        val isFriendlyTerritory = tileInfo.isFriendlyTerritory(civInfo)

        var healing = when {
            tileInfo.isCityCenter() -> 20
            tileInfo.isWater && isFriendlyTerritory && (type.isWaterUnit() || isTransported) -> 15 // Water unit on friendly water
            tileInfo.isWater -> 0 // All other water cases
            tileInfo.getOwner() == null -> 10 // Neutral territory
            isFriendlyTerritory -> 15 // Allied territory
            else -> 5 // Enemy territory
        }

        if (hasUnique("This unit and all others in adjacent tiles heal 5 additional HP. This unit heals 5 additional HP outside of friendly territory.")
            && !isFriendlyTerritory
            && healing > 0
        )// Additional healing from medic is only applied when the unit is able to heal
            healing += 5

        return healing
    }

    fun endTurn() {
        doAction()

        if (currentMovement > 0 && 
            // Constants.workerUnique deprecated since 3.15.5
            getTile().improvementInProgress != null
            && canBuildImprovement(getTile().getTileImprovementInProgress()!!)
        ) workOnImprovement()
        // unique "Can construct roads" deprecated since 3.15.4
            if (currentMovement > 0 && hasUnique("Can construct roads")
                && currentTile.improvementInProgress == "Road"
            ) workOnImprovement()
        //
        if (currentMovement == getMaxMovement().toFloat() && isFortified()) {
            val currentTurnsFortified = getFortificationTurns()
            if (currentTurnsFortified < 2)
                action = action!!.replace(
                    currentTurnsFortified.toString(),
                    (currentTurnsFortified + 1).toString(),
                    true
                )
        }
        if (hasUnique("Heal adjacent units for an additional 15 HP per turn"))
            currentTile.neighbors.flatMap { it.getUnits() }.forEach { it.healBy(15) }

        if (currentMovement == getMaxMovement().toFloat() // didn't move this turn
            || hasUnique("Unit will heal every turn, even if it performs an action")
        ) heal()

        if (action != null && health > 99)
            if (action!!.endsWith(" until healed")) {
                action = null // wake up when healed
            }

        if (action == Constants.unitActionParadrop)
            action = null

        getCitadelDamage()
        getTerrainDamage()
    }

    fun startTurn() {
        currentMovement = getMaxMovement().toFloat()
        attacksThisTurn = 0
        due = true

        // Wake sleeping units if there's an enemy in vision range:
        // Military units always but civilians only if not protected.
        if (isSleeping() && (!type.isCivilian() || currentTile.militaryUnit == null) &&
            this.viewableTiles.any {
                it.militaryUnit != null && it.militaryUnit!!.civInfo.isAtWarWith(civInfo)
            }
        )
            action = null

        val tileOwner = getTile().getOwner()
        if (tileOwner != null && !civInfo.canEnterTiles(tileOwner) && !tileOwner.isCityState()) // if an enemy city expanded onto this tile while I was in it
            movement.teleportToClosestMoveableTile()
    }

    fun destroy() {
        removeFromTile()
        civInfo.removeUnit(this)
        civInfo.updateViewableTiles()
        // all transported units should be destroyed as well
        currentTile.getUnits().filter { it.isTransported && isTransportTypeOf(it) }
            .toList() // because we're changing the list
            .forEach { unit -> unit.destroy() }
    }

    fun removeFromTile() = currentTile.removeUnit(this)

    fun moveThroughTile(tile: TileInfo) {
        // addPromotion requires currentTile to be valid because it accesses ruleset through it
        // getAncientRuinBonus, if it places a new unit, does too
        currentTile = tile

        if (tile.improvement == Constants.ancientRuins && civInfo.isMajorCiv())
            getAncientRuinBonus(tile)
        if (tile.improvement == Constants.barbarianEncampment && !civInfo.isBarbarian())
            clearEncampment(tile)

        if (!hasUnique("All healing effects doubled") && type.isLandUnit() && type.isMilitary()) {
            val gainDoubleHealPromotion = tile.neighbors
                .any { it.hasUnique("Grants Rejuvenation (all healing effects doubled) to adjacent military land units for the rest of the game") }
            if (gainDoubleHealPromotion && civInfo.gameInfo.ruleSet.unitPromotions.containsKey("Rejuvenation"))
                promotions.addPromotion("Rejuvenation", true)
        }

        updateVisibleTiles()
    }

    fun putInTile(tile: TileInfo) {
        when {
            !movement.canMoveTo(tile) -> throw Exception("I can't go there!")
            type.isAirUnit() || type.isMissile() -> tile.airUnits.add(this)
            type.isCivilian() -> tile.civilianUnit = this
            else -> tile.militaryUnit = this
        }
        // this check is here in order to not load the fresh built unit into carrier right after the build
        isTransported = !tile.isCityCenter() &&
                (type.isAirUnit() || type.isMissile()) // not moving civilians
        moveThroughTile(tile)
    }

    private fun clearEncampment(tile: TileInfo) {
        tile.improvement = null

        // Notify city states that this unit cleared a Barbarian Encampment, required for quests
        civInfo.gameInfo.getAliveCityStates()
            .forEach { it.questManager.barbarianCampCleared(civInfo, tile.position) }

        var goldGained =
            civInfo.getDifficulty().clearBarbarianCampReward * civInfo.gameInfo.gameParameters.gameSpeed.modifier
        if (civInfo.hasUnique("Receive triple Gold from Barbarian encampments and pillaging Cities"))
            goldGained *= 3f

        civInfo.addGold(goldGained.toInt())
        civInfo.addNotification(
            "We have captured a barbarian encampment and recovered [${goldGained.toInt()}] gold!",
            tile.position,
            NotificationIcon.Gold
        )
    }

    fun disband() {
        // evacuation of transported units before disbanding, if possible. toListed because we're modifying the unit list.
        for (unit in currentTile.getUnits().filter { it.isTransported && isTransportTypeOf(it) }
            .toList()) {
            // if we disbanded a unit carrying other units in a city, the carried units can still stay in the city
            if (currentTile.isCityCenter() && unit.movement.canMoveTo(currentTile)) continue
            // if no "fuel" to escape, should be disbanded as well
            if (unit.currentMovement < 0.1)
                unit.disband()
            // let's find closest city or another carrier where it can be evacuated
            val tileCanMoveTo = unit.currentTile.getTilesInDistance(unit.getRange() * 2)
                .filterNot { it == currentTile }.firstOrNull { unit.movement.canMoveTo(it) }

            if (tileCanMoveTo != null)
                unit.movement.moveToTile(tileCanMoveTo)
            else
                unit.disband()
        }

        destroy()
        if (currentTile.getOwner() == civInfo)
            civInfo.addGold(baseUnit.getDisbandGold(civInfo))
        if (civInfo.isDefeated()) civInfo.destroy()
    }

    private fun getAncientRuinBonus(tile: TileInfo) {
        tile.improvement = null
        val tileBasedRandom = Random(tile.position.toString().hashCode())
        val actions: ArrayList<() -> Unit> = ArrayList()

        fun goldBonus() {
            val amount = listOf(25, 60, 100).random(tileBasedRandom)
            civInfo.addGold(amount)
            civInfo.addNotification(
                "We have found a stash of [$amount] gold in the ruins!",
                tile.position,
                NotificationIcon.Gold
            )
        }

        if (civInfo.cities.isNotEmpty()) actions.add {
            val city = civInfo.cities.random(tileBasedRandom)
            city.population.addPopulation(1)
            val locations = LocationAction(listOf(tile.position, city.location))
            civInfo.addNotification(
                "We have found survivors in the ruins - population added to [" + city.name + "]",
                locations,
                NotificationIcon.Growth
            )
        }

        val researchableAncientEraTechs = tile.tileMap.gameInfo.ruleSet.technologies.values
            .filter {
                !civInfo.tech.isResearched(it.name)
                        && civInfo.tech.canBeResearched(it.name)
                        && it.era() == Constants.ancientEra
            }
        if (researchableAncientEraTechs.isNotEmpty())
            actions.add {
                val tech = researchableAncientEraTechs.random(tileBasedRandom).name
                civInfo.tech.addTechnology(tech)
                civInfo.addNotification(
                    "We have discovered the lost technology of [$tech] in the ruins!",
                    tile.position,
                    NotificationIcon.Science,
                    tech
                )
            }

        val possibleUnits = (
                //City-States and OCC don't get settler from ruins
                listOf(Constants.settler).filterNot { civInfo.isCityState() || civInfo.isOneCityChallenger() }
                + listOf(Constants.worker, "Warrior")
            ).filter { civInfo.gameInfo.ruleSet.units.containsKey(it) }
        if (possibleUnits.isNotEmpty())
            actions.add {
                val chosenUnit = possibleUnits.random(tileBasedRandom)
                // placeUnitNearTile _can_ fail, and since this code can run behind a try with empty
                // catch inside nested thread switches - petter play it safe
                if (civInfo.placeUnitNearTile(tile.position, chosenUnit) == null) {
                    goldBonus()
                } else {
                    civInfo.addNotification(
                        "A [$chosenUnit] has joined us!",
                        tile.position,
                        chosenUnit
                    )
                }
            }

        if (!type.isCivilian())
            actions.add {
                promotions.XP += 10
                civInfo.addNotification(
                    "An ancient tribe trains our [$name] in their ways of combat!",
                    tile.position,
                    name
                )
            }

        actions.add { goldBonus() }

        actions.add {
            civInfo.policies.addCulture(20)
            civInfo.addNotification(
                "We have discovered cultural artifacts in the ruins! (+20 Culture)",
                tile.position,
                NotificationIcon.Culture
            )
        }

        // Map of the surrounding area
        actions.add {
            val revealCenter = tile.getTilesAtDistance(ANCIENT_RUIN_MAP_REVEAL_OFFSET).toList()
                .random(tileBasedRandom)
            val tilesToReveal = revealCenter
                .getTilesInDistance(ANCIENT_RUIN_MAP_REVEAL_RANGE)
                .filter { Random.nextFloat() < ANCIENT_RUIN_MAP_REVEAL_CHANCE }
                .map { it.position }
            civInfo.exploredTiles.addAll(tilesToReveal)
            civInfo.updateViewableTiles()
            civInfo.addNotification(
                "We have found a crudely-drawn map in the ruins!",
                tile.position,
                "ImprovementIcons/Ancient ruins"
            )
        }

        (actions.random(tileBasedRandom))()
    }

    fun assignOwner(civInfo: CivilizationInfo, updateCivInfo: Boolean = true) {
        owner = civInfo.civName
        this.civInfo = civInfo
        civInfo.addUnit(this, updateCivInfo)
    }

    fun canIntercept(attackedTile: TileInfo): Boolean {
        if (attacksThisTurn > 1) return false
        if (interceptChance() == 0) return false
        if (attacksThisTurn > 0 && !hasUnique("1 extra Interception may be made per turn")) return false
        if (currentTile.aerialDistanceTo(attackedTile) > baseUnit.interceptRange) return false
        return true
    }

    fun interceptChance(): Int {
        return getMatchingUniques("[]% chance to intercept air attacks").sumBy { it.params[0].toInt() }
    }

    fun isTransportTypeOf(mapUnit: MapUnit): Boolean {
<<<<<<< HEAD
        val isAircraftCarrier = hasUnique("Can carry 2 aircraft")
        val isMissileCarrier = hasUnique("Can carry 2 missiles")
        if (!isMissileCarrier && !isAircraftCarrier)
            return false
        if (!mapUnit.type.isAirUnit()) return false
        if (isMissileCarrier && mapUnit.type != UnitType.Missile)
            return false
        if (isAircraftCarrier && mapUnit.type == UnitType.Missile)
            return false
        return true
    }

    fun canTransport(mapUnit: MapUnit): Boolean {
        if (!isTransportTypeOf(mapUnit)) return false
        if (owner != mapUnit.owner) return false
        if (mapUnit.getMatchingUniques("Cannot be carried by [] units").any{matchesFilter(it.params[0])}) return false

        var unitCapacity = 2
        unitCapacity += getUniques().count { it.text == "Can carry 1 extra air unit" }

        if (currentTile.airUnits.count { it.isTransported } >= unitCapacity) return false

=======
        // Currently, only missiles and airplanes can be carried
        if (!mapUnit.type.isMissile() && !mapUnit.type.isAirUnit()) return false
        return getMatchingUniques("Can carry [] [] units").any { mapUnit.matchesFilter(it.params[1]) }
    }
    
    fun carryCapacity(unit: MapUnit): Int {
        var capacity = getMatchingUniques("Can carry [] [] units").filter { unit.matchesFilter(it.params[1]) }.sumBy { it.params[0].toInt() }
        capacity += getMatchingUniques("Can carry [] extra [] units").filter { unit.matchesFilter(it.params[1]) }.sumBy { it.params[0].toInt() }
        // Deprecated since 3.15.5
        capacity += getMatchingUniques("Can carry 2 air units").filter { unit.matchesFilter("Air") }.sumBy { 2 }
        capacity += getMatchingUniques("Can carry 1 extra air units").filter { unit.matchesFilter("Air") }.sumBy { 1 }
        return capacity
    }

    fun canTransport(unit: MapUnit): Boolean {
        if (owner != unit.owner) return false
        if (!isTransportTypeOf(unit)) return false
        if (currentTile.airUnits.count { it.isTransported } >= carryCapacity(unit)) return false
>>>>>>> 784092c5
        return true
    }

    fun interceptDamagePercentBonus(): Int {
        return getUniques().filter { it.placeholderText == "Bonus when intercepting []%" }
            .sumBy { it.params[0].toInt() }
    }

    fun receivedInterceptDamageFactor(): Float {
        return getMatchingUniques("Damage taken from interception reduced by []%")
            .fold(1f) { product, it -> product * 1f - it.params[0].toFloat() / 100f }
            // This unique is deprecated since 3.15.6
            .times(0.5f.pow(getUniques().filter{it.text == "Reduces damage taken from interception by 50%"}.count()))
    }

    private fun getTerrainDamage() {
        // hard coded mountain damage for now
        if (getTile().baseTerrain == Constants.mountain) {
            val tileDamage = 50
            health -= tileDamage

            if (health <= 0) {
                civInfo.addNotification(
                    "Our [$name] took [$tileDamage] tile damage and was destroyed",
                    currentTile.position,
                    name,
                    NotificationIcon.Death
                )
                destroy()
            } else civInfo.addNotification(
                "Our [$name] took [$tileDamage] tile damage",
                currentTile.position,
                name
            )
        }

    }

    private fun getCitadelDamage() {
        // Check for Citadel damage - note: 'Damage does not stack with other Citadels'
        val citadelTile = currentTile.neighbors
            .filter {
                it.getOwner() != null && civInfo.isAtWarWith(it.getOwner()!!) &&
                        with(it.getTileImprovement()) {
                            this != null && this.hasUnique("Deal 30 damage to adjacent enemy units")
                        }
            }
            .firstOrNull()

        if (citadelTile != null) {
            health -= 30
            val locations = LocationAction(listOf(citadelTile.position, currentTile.position))
            if (health <= 0) {
                civInfo.addNotification(
                    "An enemy [Citadel] has destroyed our [$name]",
                    locations,
                    name,
                    NotificationIcon.Death
                )
                citadelTile.getOwner()?.addNotification(
                    "Your [Citadel] has destroyed an enemy [$name]",
                    locations,
                    name,
                    NotificationIcon.Death
                )
                destroy()
            } else civInfo.addNotification(
                "An enemy [Citadel] has attacked our [$name]",
                locations,
                name,
                NotificationIcon.War
            )
        }
    }

    fun matchesFilter(filter: String): Boolean {
        if (filter.contains('{')) // multiple types at once - AND logic. Looks like:"{Military} {Land}"
            return filter.removePrefix("{").removeSuffix("}").split("} {")
                .all { matchesFilter(it) }
        return when (filter) {
            "Wounded", "wounded units" -> health < 100
            "Barbarians", "Barbarian" -> civInfo.isBarbarian()
            "Embarked" -> isEmbarked()
            else -> {
                if (baseUnit.matchesFilter(filter)) return true
                if (hasUnique(filter)) return true
                return false
            }
        }
    }

    fun canBuildImprovement(improvement: TileImprovement, tile: TileInfo = currentTile): Boolean {
        // Constants.workerUnique deprecated since 3.15.5
        if (hasUnique(Constants.workerUnique)) return true
        val matchingUniques = getMatchingUniques(Constants.canBuildImprovements)
        return matchingUniques.any { improvement.matchesFilter(it.params[0]) || tile.matchesTerrainFilter(it.params[0]) }
    }

    //endregion
}<|MERGE_RESOLUTION|>--- conflicted
+++ resolved
@@ -819,30 +819,6 @@
     }
 
     fun isTransportTypeOf(mapUnit: MapUnit): Boolean {
-<<<<<<< HEAD
-        val isAircraftCarrier = hasUnique("Can carry 2 aircraft")
-        val isMissileCarrier = hasUnique("Can carry 2 missiles")
-        if (!isMissileCarrier && !isAircraftCarrier)
-            return false
-        if (!mapUnit.type.isAirUnit()) return false
-        if (isMissileCarrier && mapUnit.type != UnitType.Missile)
-            return false
-        if (isAircraftCarrier && mapUnit.type == UnitType.Missile)
-            return false
-        return true
-    }
-
-    fun canTransport(mapUnit: MapUnit): Boolean {
-        if (!isTransportTypeOf(mapUnit)) return false
-        if (owner != mapUnit.owner) return false
-        if (mapUnit.getMatchingUniques("Cannot be carried by [] units").any{matchesFilter(it.params[0])}) return false
-
-        var unitCapacity = 2
-        unitCapacity += getUniques().count { it.text == "Can carry 1 extra air unit" }
-
-        if (currentTile.airUnits.count { it.isTransported } >= unitCapacity) return false
-
-=======
         // Currently, only missiles and airplanes can be carried
         if (!mapUnit.type.isMissile() && !mapUnit.type.isAirUnit()) return false
         return getMatchingUniques("Can carry [] [] units").any { mapUnit.matchesFilter(it.params[1]) }
@@ -860,8 +836,8 @@
     fun canTransport(unit: MapUnit): Boolean {
         if (owner != unit.owner) return false
         if (!isTransportTypeOf(unit)) return false
+        if (unit.getMatchingUniques("Cannot be carried by [] units").any{matchesFilter(it.params[0])}) return false
         if (currentTile.airUnits.count { it.isTransported } >= carryCapacity(unit)) return false
->>>>>>> 784092c5
         return true
     }
 
