--- conflicted
+++ resolved
@@ -312,15 +312,8 @@
             if (isEmbarked()) 2
             else baseUnit.movement
 
-<<<<<<< HEAD
-        movement += (
-            getMatchingUniques(UniqueType.Movement, StateForConditionals(civInfo = civInfo, unit = this)) + 
-            civInfo.getMatchingUniques(UniqueType.Movement, StateForConditionals(civInfo = civInfo, unit = this))
-        ).sumOf { it.params[0].toInt() }
-=======
         movement += getMatchingUniques(UniqueType.Movement, checkCivInfoUniques = true)
             .sumOf { it.params[0].toInt() }
->>>>>>> ef2f2ecc
 
         // Deprecated since 3.17.5
             for (unique in getMatchingUniques(UniqueType.MovementUnits, checkCivInfoUniques = true))
@@ -359,15 +352,8 @@
             return 1
         }
         
-<<<<<<< HEAD
-        visibilityRange += (getMatchingUniques(UniqueType.Sight, conditionalState)
-                + civInfo.getMatchingUniques(UniqueType.Sight, conditionalState)
-                ).sumOf { it.params[0].toInt() }
-        
-=======
         visibilityRange += getMatchingUniques(UniqueType.Sight, checkCivInfoUniques = true).sumOf { it.params[0].toInt() }
 
->>>>>>> ef2f2ecc
         // Deprecated since 3.17.5
             for (unique in getMatchingUniques(UniqueType.SightUnits))
                 if (matchesFilter(unique.params[1]))
