--- conflicted
+++ resolved
@@ -324,7 +324,6 @@
      * @return Maximum distance of tiles this unit may possibly see
      */
     private fun getVisibilityRange(): Int {
-<<<<<<< HEAD
         var visibilityRange = 2
 
         if (isEmbarked() && !hasUnique("Normal vision when embarked")) {
@@ -335,13 +334,6 @@
             return visibilityRange
         }
         
-=======
-        if (isEmbarked() && !hasUnique("Normal vision when embarked"))
-            return 1
-
-        var visibilityRange = 2
-
->>>>>>> 0aea74d3
         for (unique in getMatchingUniques("[] Sight for all [] units"))
             if (matchesFilter(unique.params[1]))
                 visibilityRange += unique.params[0].toInt()
