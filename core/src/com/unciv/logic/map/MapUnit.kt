--- conflicted
+++ resolved
@@ -474,13 +474,9 @@
                     tile.improvement = null 
                     if (tile.resource != null) civInfo.updateDetailedCivResources() // unlikely, but maybe a mod makes a resource improvement dependent on a terrain feature
                 }
-<<<<<<< HEAD
                 if (RoadStatus.values().any { tile.improvementInProgress == it.removeAction })
-=======
-                if (tile.improvementInProgress == "Remove Road" || tile.improvementInProgress == "Remove Railroad") {
->>>>>>> 7a42ab3e
                     tile.roadStatus = RoadStatus.None
-                } else {
+                else {
                     val removedFeatureObject = tile.ruleset.terrains[removedFeatureName]
                     if (removedFeatureObject != null && removedFeatureObject.uniques
                             .contains("Provides a one-time Production bonus to the closest city when cut down")
@@ -588,14 +584,6 @@
             getTile().improvementInProgress != null
             && canBuildImprovement(getTile().getTileImprovementInProgress()!!)
         ) workOnImprovement()
-<<<<<<< HEAD
-        // unique "Can construct roads" deprecated since 3.15.4
-            if (currentMovement > 0 && hasUnique("Can construct roads")
-                && currentTile.improvementInProgress == RoadStatus.Road.name
-            ) workOnImprovement()
-        //
-=======
->>>>>>> 7a42ab3e
         if (currentMovement == getMaxMovement().toFloat() && isFortified()) {
             val currentTurnsFortified = getFortificationTurns()
             if (currentTurnsFortified < 2)
