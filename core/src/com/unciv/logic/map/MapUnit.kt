--- conflicted
+++ resolved
@@ -484,11 +484,7 @@
             return
         }
 
-<<<<<<< HEAD
-        if (action == Constants.unitActionAutomation) WorkerAutomation.automateWorkerAction(this)
-=======
-        if (isAutomated()) WorkerAutomation(this).automateWorkerAction()
->>>>>>> eb8e76ba
+        if (isAutomated()) WorkerAutomation.automateWorkerAction(this)
 
         if (isExploring()) UnitAutomation.automatedExplore(this)
     }
