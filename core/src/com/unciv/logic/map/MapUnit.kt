package com.unciv.logic.map

import com.badlogic.gdx.math.Vector2
import com.unciv.Constants
import com.unciv.UncivGame
import com.unciv.logic.automation.UnitAutomation
import com.unciv.logic.automation.WorkerAutomation
import com.unciv.logic.city.CityInfo
import com.unciv.logic.city.RejectionReason
import com.unciv.logic.civilization.CivilizationInfo
import com.unciv.logic.civilization.LocationAction
import com.unciv.logic.civilization.NotificationIcon
import com.unciv.models.helpers.UnitMovementMemoryType
import com.unciv.models.UnitActionType
import com.unciv.models.ruleset.Ruleset
import com.unciv.models.ruleset.tile.TerrainType
import com.unciv.models.ruleset.tile.TileImprovement
import com.unciv.models.ruleset.unique.StateForConditionals
import com.unciv.models.ruleset.unique.Unique
import com.unciv.models.ruleset.unique.UniqueMapTyped
import com.unciv.models.ruleset.unique.UniqueType
import com.unciv.models.ruleset.unit.BaseUnit
import com.unciv.models.ruleset.unit.UnitType
import com.unciv.ui.utils.toPercent
import java.text.DecimalFormat
import kotlin.math.pow


/**
 * The immutable properties and mutable game state of an individual unit present on the map
 */
class MapUnit {

    @Transient
    lateinit var civInfo: CivilizationInfo

    @Transient
    lateinit var baseUnit: BaseUnit

    @Transient
    internal lateinit var currentTile: TileInfo

    @Transient
    val movement = UnitMovementAlgorithms(this)

    @Transient
    var isDestroyed = false

    // This is saved per each unit because if we need to recalculate viewable tiles every time a unit moves,
    //  and we need to go over ALL the units, that's a lot of time spent on updating information we should already know!
    // About 10% of total NextTurn performance time, at the time of this change!
    @Transient
    var viewableTiles = listOf<TileInfo>()

    // These are for performance improvements to getMovementCostBetweenAdjacentTiles,
    // a major component of getDistanceToTilesWithinTurn,
    // which in turn is a component of getShortestPath and canReach
    @Transient
    var ignoresTerrainCost = false
        private set

    @Transient
    var ignoresZoneOfControl = false
        private set

    @Transient
    var allTilesCosts1 = false
        private set

    @Transient
    var canPassThroughImpassableTiles = false
        private set

    @Transient
    var roughTerrainPenalty = false
        private set

    /** If set causes an early exit in getMovementCostBetweenAdjacentTiles
     *  - means no double movement uniques, roughTerrainPenalty or ignoreHillMovementCost */
    @Transient
    var noTerrainMovementUniques = false
        private set

    /** If set causes a second early exit in getMovementCostBetweenAdjacentTiles */
    @Transient
    var noBaseTerrainOrHillDoubleMovementUniques = false
        private set

    /** If set skips tile.matchesFilter tests for double movement in getMovementCostBetweenAdjacentTiles */
    @Transient
    var noFilteredDoubleMovementUniques = false
        private set

    /** Used for getMovementCostBetweenAdjacentTiles only, based on order of testing */
    enum class DoubleMovementTerrainTarget { Feature, Base, Hill, Filter }
    /** Mod-friendly cache of double-movement terrains */
    @Transient
    val doubleMovementInTerrain = HashMap<String, DoubleMovementTerrainTarget>()

    @Transient
    var canEnterIceTiles = false

    @Transient
    var cannotEnterOceanTiles = false

    @Transient
    var cannotEnterOceanTilesUntilAstronomy = false

    @Transient
    var canEnterForeignTerrain: Boolean = false

    @Transient
    var paradropRange = 0

    @Transient
    var hasUniqueToBuildImprovements = false    // not canBuildImprovements to avoid confusion

    /** civName owning the unit */
    lateinit var owner: String

    /** civName of original owner - relevant for returning captured workers from barbarians */
    var originalOwner: String? = null

    /**
     * Name key of the unit, used for serialization
     */
    lateinit var name: String

    /**
     *  Name of this individual unit, usually resulting from promotion
     */
    var instanceName: String? = null

    /**
     * Name which should be displayed in UI
     *
     * Note this is translated after being returned from this function, so let's pay
     * attention to combined names (renamed units, religion).
     */
    fun displayName(): String {
        val baseName =
            if (instanceName == null) "[$name]"
            else "$instanceName ([$name])"

        return if (religion == null) baseName
        else "$baseName ([${getReligionDisplayName()}])"
    }

    fun shortDisplayName(): String {
        return if (instanceName != null) "[$instanceName]"
            else "[$name]"
    }

    var currentMovement: Float = 0f
    var health: Int = 100

    var action: String? = null // work, automation, fortifying, I dunno what.
    @Transient
    var showAdditionalActions: Boolean = false

    var attacksThisTurn = 0
    var promotions = UnitPromotions()
    var due: Boolean = true
    var isTransported: Boolean = false

    var abilityUsesLeft: HashMap<String, Int> = hashMapOf()
    var maxAbilityUses: HashMap<String, Int> = hashMapOf()

    var religion: String? = null
    var religiousStrengthLost = 0

<<<<<<< HEAD
    var isLinked = false
=======
    /**
     * Container class to represent a single instant in a [MapUnit]'s recent movement history.
     *
     * @property position Position on the map at this instant.
     * @property type Category of the last change in position that brought the unit to this position.
     * @see [movementMemories]
     * */
    class UnitMovementMemory() {
        constructor(position: Vector2, type: UnitMovementMemoryType): this() {
            this.position = position
            this.type = type
        }
        lateinit var position: Vector2
        lateinit var type: UnitMovementMemoryType
        fun clone() = UnitMovementMemory(Vector2(position), type)
        override fun toString() = "${this::class.simpleName}($position, $type)"
    }

    /** Deep clone an ArrayList of [UnitMovementMemory]s. */
    private fun ArrayList<UnitMovementMemory>.copy() = ArrayList(this.map { it.clone() })

    /** FIFO list of this unit's past positions. Should never exceed two items in length. New item added once at end of turn and once at start, to allow rare between-turn movements like melee withdrawal to be distinguished. Used in movement arrow overlay. */
    var movementMemories = ArrayList<UnitMovementMemory>()

    /** Add the current position and the most recent movement type to [movementMemories]. Called once at end and once at start of turn, and at unit creation. */
    fun addMovementMemory() {
        movementMemories.add(UnitMovementMemory(Vector2(getTile().position), mostRecentMoveType))
        while (movementMemories.size > 2) { // O(n) but n == 2.
            // Keep at most one arrow segment— A lot of the time even that won't be rendered because the two positions will be the same.
            // When in the unit's turn— I.E. For a player unit— The last two entries will be from .endTurn() followed by from .startTurn(), so the segment from .movementMemories will have zero length. Instead, what gets seen will be the segment from the end of .movementMemories to the unit's current position.
            // When not in the unit's turn— I.E. For a foreign unit— The segment from the end of .movementMemories to the unit's current position will have zero length, while the last two entries here will be from .startTurn() followed by .endTurn(), so the segment here will be what gets shown.
            // The exception is when a unit changes position when not in its turn, such as by melee withdrawal or foreign territory expulsion. Then the segment here and the segment from the end of here to the current position can both be shown.
            movementMemories.removeFirst()
        }
    }

    /** The most recent type of position change this unit has experienced. Used in movement arrow overlay.*/
    var mostRecentMoveType = UnitMovementMemoryType.UnitMoved

    /** Array list of all the tiles that this unit has attacked since the start of its most recent turn. Used in movement arrow overlay. */
    var attacksSinceTurnStart = ArrayList<Vector2>()
>>>>>>> 6b2778fd

    //region pure functions
    fun clone(): MapUnit {
        val toReturn = MapUnit()
        toReturn.baseUnit = baseUnit
        toReturn.name = name
        toReturn.civInfo = civInfo
        toReturn.owner = owner
        toReturn.originalOwner = originalOwner
        toReturn.instanceName = instanceName
        toReturn.currentMovement = currentMovement
        toReturn.health = health
        toReturn.action = action
        toReturn.attacksThisTurn = attacksThisTurn
        toReturn.promotions = promotions.clone()
        toReturn.isTransported = isTransported
        toReturn.abilityUsesLeft.putAll(abilityUsesLeft)
        toReturn.maxAbilityUses.putAll(maxAbilityUses)
        toReturn.religion = religion
        toReturn.religiousStrengthLost = religiousStrengthLost
<<<<<<< HEAD
        toReturn.isLinked = isLinked
=======
        toReturn.movementMemories = movementMemories.copy()
        toReturn.mostRecentMoveType = mostRecentMoveType
        toReturn.attacksSinceTurnStart = ArrayList(attacksSinceTurnStart.map { Vector2(it) })
>>>>>>> 6b2778fd
        return toReturn
    }

    val type: UnitType
        get() = baseUnit.getType()

    fun baseUnit(): BaseUnit = baseUnit
    fun getMovementString(): String =
        DecimalFormat("0.#").format(currentMovement.toDouble()) + "/" + getMaxMovement()

    fun getTile(): TileInfo = currentTile
    

    // This SHOULD NOT be a HashSet, because if it is, then promotions with the same text (e.g. barrage I, barrage II)
    //  will not get counted twice!
    @Transient
    private var tempUniques = ArrayList<Unique>()

    @Transient
    private var tempUniquesMap = UniqueMapTyped()

    fun getUniques(): ArrayList<Unique> = tempUniques

    fun getMatchingUniques(placeholderText: String): Sequence<Unique> =
        tempUniques.asSequence().filter { it.placeholderText == placeholderText }

    fun getMatchingUniques(
        uniqueType: UniqueType,
        stateForConditionals: StateForConditionals = StateForConditionals(civInfo, unit=this),
        checkCivInfoUniques:Boolean = false
    ) = sequence {
        val tempUniques = tempUniquesMap[uniqueType]
        if (tempUniques != null)
            yieldAll(
                tempUniques.filter { it.conditionalsApply(stateForConditionals) }
            )
        if (checkCivInfoUniques)
            yieldAll(civInfo.getMatchingUniques(uniqueType, stateForConditionals))
    }

    fun hasUnique(unique: String): Boolean {
        return tempUniques.any { it.placeholderText == unique }
    }

    fun hasUnique(uniqueType: UniqueType, stateForConditionals: StateForConditionals
            = StateForConditionals(civInfo, unit=this)): Boolean {
        return getMatchingUniques(uniqueType, stateForConditionals).any()
    }

    fun updateUniques(ruleset: Ruleset) {
        val uniques = ArrayList<Unique>()
        val baseUnit = baseUnit()
        uniques.addAll(baseUnit.uniqueObjects)
        uniques.addAll(type.uniqueObjects)

        for (promotion in promotions.getPromotions()) {
            uniques.addAll(promotion.uniqueObjects)
        }

        tempUniques = uniques
        val newUniquesMap = UniqueMapTyped()
        for (unique in uniques)
            if (unique.type != null)
                newUniquesMap.addUnique(unique)
        tempUniquesMap = newUniquesMap

        allTilesCosts1 = hasUnique(UniqueType.AllTilesCost1Move)
        canPassThroughImpassableTiles = hasUnique(UniqueType.CanPassImpassable)
        ignoresTerrainCost = hasUnique(UniqueType.IgnoresTerrainCost)
        ignoresZoneOfControl = hasUnique(UniqueType.IgnoresZOC)
        roughTerrainPenalty = hasUnique(UniqueType.RoughTerrainPenalty)

        doubleMovementInTerrain.clear()
        for (unique in getMatchingUniques(UniqueType.DoubleMovementOnTerrain)) {
            val param = unique.params[0]
            val terrain = ruleset.terrains[param]
            doubleMovementInTerrain[param] = when {
                terrain == null -> DoubleMovementTerrainTarget.Filter
                terrain.name == Constants.hill -> DoubleMovementTerrainTarget.Hill
                terrain.type == TerrainType.TerrainFeature -> DoubleMovementTerrainTarget.Feature
                terrain.type.isBaseTerrain -> DoubleMovementTerrainTarget.Base
                else -> DoubleMovementTerrainTarget.Filter
            }
        }
        // Init shortcut flags
        noTerrainMovementUniques = doubleMovementInTerrain.isEmpty() &&
                !roughTerrainPenalty && !civInfo.nation.ignoreHillMovementCost
        noBaseTerrainOrHillDoubleMovementUniques = doubleMovementInTerrain
            .none { it.value != DoubleMovementTerrainTarget.Feature }
        noFilteredDoubleMovementUniques = doubleMovementInTerrain
            .none { it.value == DoubleMovementTerrainTarget.Filter }

        //todo: consider parameterizing [terrainFilter] in some of the following:
        canEnterIceTiles = hasUnique(UniqueType.CanEnterIceTiles)
        cannotEnterOceanTiles = hasUnique(UniqueType.CannotEnterOcean)
        cannotEnterOceanTilesUntilAstronomy = hasUnique(UniqueType.CannotEnterOceanUntilAstronomy)

        hasUniqueToBuildImprovements = hasUnique(UniqueType.BuildImprovements)
        canEnterForeignTerrain =
            hasUnique(UniqueType.CanEnterForeignTilesButLosesReligiousStrength)
                    || hasUnique(UniqueType.CanEnterForeignTiles)
    }

    fun copyStatisticsTo(newUnit: MapUnit) {
        newUnit.health = health
        newUnit.instanceName = instanceName
        newUnit.currentMovement = currentMovement
        newUnit.attacksThisTurn = attacksThisTurn
        newUnit.isTransported = isTransported
        for (promotion in newUnit.promotions.promotions)
            if (promotion !in promotions.promotions)
                promotions.addPromotion(promotion, isFree = true)

        newUnit.promotions = promotions.clone()

        newUnit.updateUniques(civInfo.gameInfo.ruleSet)
        newUnit.updateVisibleTiles()
    }


    fun getMaxMovement(): Int {
        var movement =
            if (isEmbarked()) 2
            else baseUnit.movement

        movement += getMatchingUniques(UniqueType.Movement, checkCivInfoUniques = true)
            .sumOf { it.params[0].toInt() }

        
        if (movement < 1) movement = 1

        return movement
    }
    
    /**
     * Determines this (land or sea) unit's current maximum vision range from unit properties, civ uniques and terrain.
     * @return Maximum distance of tiles this unit may possibly see
     */
    private fun getVisibilityRange(): Int {
        var visibilityRange = 2

        val conditionalState = StateForConditionals(civInfo = civInfo, unit = this)

        if (isEmbarked() && !hasUnique(UniqueType.NormalVisionWhenEmbarked, conditionalState)
            && !civInfo.hasUnique(UniqueType.NormalVisionWhenEmbarked, conditionalState)) {
            return 1
        }
        
        visibilityRange += getMatchingUniques(UniqueType.Sight, conditionalState, checkCivInfoUniques = true)
            .sumOf { it.params[0].toInt() }

        visibilityRange += getTile().getAllTerrains()
            .flatMap { it.getMatchingUniques(UniqueType.Sight, conditionalState) }
            .sumOf { it.params[0].toInt() }
        
        if (visibilityRange < 1) visibilityRange = 1

        return visibilityRange
    }
    
    /**
     * Update this unit's cache of viewable tiles and its civ's as well.
     */
    fun updateVisibleTiles() {
        if (baseUnit.isAirUnit()) {
            viewableTiles = if (hasUnique(UniqueType.SixTilesAlwaysVisible))
                getTile().getTilesInDistance(6).toList()  // it's that simple
            else listOf() // bomber units don't do recon
            civInfo.updateViewableTiles() // for the civ
            return
        }
        viewableTiles = getTile().getViewableTilesList(getVisibilityRange())
        civInfo.updateViewableTiles() // for the civ
    }

    fun isActionUntilHealed() = action?.endsWith("until healed") == true

    fun isFortified() = action?.startsWith(UnitActionType.Fortify.value) == true
    fun isFortifyingUntilHealed() = isFortified() && isActionUntilHealed()

    fun isSleeping() = action?.startsWith(UnitActionType.Sleep.value) == true
    fun isSleepingUntilHealed() = isSleeping() && isActionUntilHealed()

    fun isMoving() = action?.startsWith("moveTo") == true

    fun isAutomated() = action == UnitActionType.Automate.value
    fun isExploring() = action == UnitActionType.Explore.value
    fun isPreparingParadrop() = action == UnitActionType.Paradrop.value
    fun isSetUpForSiege() = action == UnitActionType.SetUp.value

    /** For display in Unit Overview */
    fun getActionLabel() = if (action == null) "" else if (isFortified()) UnitActionType.Fortify.value else action!!

    fun isCivilian() = baseUnit.isCivilian()

    fun getFortificationTurns(): Int {
        if (!isFortified()) return 0
        return action!!.split(" ")[1].toInt()
    }

    // debug helper (please update comment if you see some "$unit" using this)
    override fun toString() = "$name - $owner"


    fun isIdle(): Boolean {
        if (currentMovement == 0f) return false
        if (getTile().improvementInProgress != null 
            && canBuildImprovement(getTile().getTileImprovementInProgress()!!)) 
                return false
        return !(isFortified() || isExploring() || isSleeping() || isAutomated() || isMoving())
    }

    fun maxAttacksPerTurn(): Int {
        return 1 + getMatchingUniques("[] additional attacks per turn").sumOf { it.params[0].toInt() }
    }

    fun canAttack(): Boolean {
        if (currentMovement == 0f) return false
        return attacksThisTurn < maxAttacksPerTurn()
    }

    fun getRange(): Int {
        if (baseUnit.isMelee()) return 1
        var range = baseUnit().range
        range += getMatchingUniques("[] Range").sumOf { it.params[0].toInt() }
        return range
    }

    fun getMaxMovementForAirUnits(): Int {
        return getRange() * 2
    }

    fun isEmbarked(): Boolean {
        if (!baseUnit.isLandUnit()) return false
        return currentTile.isWater
    }

    fun isInvisible(to: CivilizationInfo): Boolean {
        if (hasUnique("Invisible to others"))
            return true
        if (hasUnique("Invisible to non-adjacent units"))
            return getTile().getTilesInDistance(1).none {
                it.getOwner() == to || it.getUnits().any { unit -> unit.owner == to.civName }
            }
        return false
    }

    fun getUnitToUpgradeTo(): BaseUnit {
        var unit = baseUnit()

        // Go up the upgrade tree until you find the last one which is buildable
        while (unit.upgradesTo != null && unit.getDirectUpgradeUnit(civInfo).requiredTech
                .let { it == null || civInfo.tech.isResearched(it) }
        )
            unit = unit.getDirectUpgradeUnit(civInfo)
        return unit
    }

    /** @param ignoreRequired: Ignore possible tech/policy/building requirements. 
     * Used for upgrading units via ancient ruins.
     */
    fun canUpgrade(unitToUpgradeTo: BaseUnit = getUnitToUpgradeTo(), ignoreRequired: Boolean = false): Boolean {
        if (name == unitToUpgradeTo.name) return false
        val rejectionReasons = unitToUpgradeTo.getRejectionReasons(civInfo)
        if (rejectionReasons.isEmpty()) return true

        if (rejectionReasons.size == 1 && rejectionReasons.contains(RejectionReason.ConsumesResources)) {
            // We need to remove the unit from the civ for this check,
            // because if the unit requires, say, horses, and so does its upgrade,
            // and the civ currently has 0 horses, we need to see if the upgrade will be buildable
            // WHEN THE CURRENT UNIT IS NOT HERE
            civInfo.removeUnit(this)
            val canUpgrade =
                if (ignoreRequired) unitToUpgradeTo.isBuildableIgnoringTechs(civInfo)
                else unitToUpgradeTo.isBuildable(civInfo)
            civInfo.addUnit(this)
            return canUpgrade
        }
        return false
    }

    fun getCostOfUpgrade(): Int {
        val unitToUpgradeTo = getUnitToUpgradeTo()
        var goldCostOfUpgrade = (unitToUpgradeTo.cost - baseUnit().cost) * 2f + 10f
        for (unique in civInfo.getMatchingUniques("Gold cost of upgrading [] units reduced by []%")) {
            if (matchesFilter(unique.params[0]))
                goldCostOfUpgrade *= (1 - unique.params[1].toFloat() / 100f)
        }

        if (goldCostOfUpgrade < 0) return 0 // For instance, Landsknecht costs less than Spearman, so upgrading would cost negative gold
        return goldCostOfUpgrade.toInt()
    }


    fun canFortify(): Boolean {
        if (baseUnit.isWaterUnit()) return false
        if (isCivilian()) return false
        if (baseUnit.movesLikeAirUnits()) return false
        if (isEmbarked()) return false
        if (hasUnique("No defensive terrain bonus")) return false
        if (isFortified()) return false
        return true
    }

    fun fortify() {
        action = "Fortify 0"
    }

    fun fortifyUntilHealed() {
        action = "Fortify 0 until healed"
    }

    fun fortifyIfCan() {
        if (canFortify()) fortify()
    }

    private fun adjacentHealingBonus(): Int {
        return getMatchingUniques("All adjacent units heal [] HP when healing").sumOf { it.params[0].toInt() }
    }

    fun canGarrison() = baseUnit.isMilitary() && baseUnit.isLandUnit()

    fun isGreatPerson() = baseUnit.isGreatPerson()

    //endregion

    //region state-changing functions
    fun setTransients(ruleset: Ruleset) {
        promotions.setTransients(this)
        baseUnit = ruleset.units[name]
            ?: throw java.lang.Exception("Unit $name is not found!")

        updateUniques(ruleset)
    }

    fun useMovementPoints(amount: Float) {
        currentMovement -= amount
        if (currentMovement < 0) currentMovement = 0f
    }

    fun getMovementDestination(): TileInfo {
        val destination = action!!.replace("moveTo ", "").split(",").dropLastWhile { it.isEmpty() }
        val destinationVector = Vector2(destination[0].toFloat(), destination[1].toFloat())
        return currentTile.tileMap[destinationVector]
    }

    fun doAction() {
        if (action == null) return
        if (currentMovement == 0f) return  // We've already done stuff this turn, and can't do any more stuff

        val enemyUnitsInWalkingDistance = movement.getDistanceToTiles().keys
            .filter { it.militaryUnit != null && civInfo.isAtWarWith(it.militaryUnit!!.civInfo) }
        if (enemyUnitsInWalkingDistance.isNotEmpty()) {
            if (isMoving()) // stop on enemy in sight
                action = null
            return  // Don't you dare move.
        }

        val currentTile = getTile()
        if (isMoving()) {
            val destinationTile = getMovementDestination()
            if (!movement.canReach(destinationTile)) { // That tile that we were moving towards is now unreachable -
                // for instance we headed towards an unknown tile and it's apparently unreachable
                action = null
                return
            }
            val gotTo = movement.headTowards(destinationTile)
            if (gotTo == currentTile) // We didn't move at all
                return
            if (gotTo.position == destinationTile.position) action = null
            if (currentMovement > 0) doAction()
            return
        }

        if (isAutomated()) WorkerAutomation.automateWorkerAction(this)

        if (isExploring()) UnitAutomation.automatedExplore(this)
    }


    private fun workOnImprovement() {
        val tile = getTile()
        tile.turnsToImprovement -= 1
        if (tile.turnsToImprovement != 0) return

        if (civInfo.isCurrentPlayer())
            UncivGame.Current.settings.addCompletedTutorialTask("Construct an improvement")

        when {
            tile.improvementInProgress!!.startsWith("Remove ") -> {
                val removedFeatureName = tile.improvementInProgress!!.removePrefix("Remove ")
                val tileImprovement = tile.getTileImprovement()
                if (tileImprovement != null
                    && tile.terrainFeatures.any { 
                        tileImprovement.terrainsCanBeBuiltOn.contains(it) && it == removedFeatureName 
                    }
                    && !tileImprovement.terrainsCanBeBuiltOn.contains(tile.baseTerrain)
                ) {
                    // We removed a terrain (e.g. Forest) and the improvement (e.g. Lumber mill) requires it!
                    tile.improvement = null 
                    if (tile.resource != null) civInfo.updateDetailedCivResources() // unlikely, but maybe a mod makes a resource improvement dependent on a terrain feature
                }
                if (RoadStatus.values().any { tile.improvementInProgress == it.removeAction })
                    tile.roadStatus = RoadStatus.None
                else {
                    val removedFeatureObject = tile.ruleset.terrains[removedFeatureName]
                    if (removedFeatureObject != null && removedFeatureObject.hasUnique(UniqueType.ProductionBonusWhenRemoved)) {
                        tryProvideProductionToClosestCity(removedFeatureName)
                    }
                    tile.terrainFeatures.remove(removedFeatureName)
                }
            }
            tile.improvementInProgress == RoadStatus.Road.name -> tile.roadStatus = RoadStatus.Road
            tile.improvementInProgress == RoadStatus.Railroad.name -> tile.roadStatus = RoadStatus.Railroad
            else -> {
                tile.improvement = tile.improvementInProgress
                if (tile.resource != null) civInfo.updateDetailedCivResources()
            }
        }
        tile.improvementInProgress = null
    }


    private fun tryProvideProductionToClosestCity(removedTerrainFeature: String) {
        val tile = getTile()
        val closestCity = civInfo.cities.minByOrNull { it.getCenterTile().aerialDistanceTo(tile) }
        @Suppress("FoldInitializerAndIfToElvis")
        if (closestCity == null) return
        val distance = closestCity.getCenterTile().aerialDistanceTo(tile)
        var productionPointsToAdd = if (distance == 1) 20 else 20 - (distance - 2) * 5
        if (tile.owningCity == null || tile.owningCity!!.civInfo != civInfo) productionPointsToAdd =
            productionPointsToAdd * 2 / 3
        if (productionPointsToAdd > 0) {
            closestCity.cityConstructions.addProductionPoints(productionPointsToAdd)
            val locations = LocationAction(listOf(tile.position, closestCity.location))
            civInfo.addNotification(
                "Clearing a [$removedTerrainFeature] has created [$productionPointsToAdd] Production for [${closestCity.name}]",
                locations, NotificationIcon.Construction
            )
        }
    }

    private fun heal() {
        if (isEmbarked()) return // embarked units can't heal
        if (civInfo.hasUnique("Can only heal by pillaging")) return

        var amountToHealBy = rankTileForHealing(getTile())
        if (amountToHealBy == 0 && !(hasUnique("May heal outside of friendly territory") && !getTile().isFriendlyTerritory(civInfo))) return

        amountToHealBy += getMatchingUniques("[] HP when healing").sumOf { it.params[0].toInt() }

        val maxAdjacentHealingBonus = currentTile.neighbors
            .flatMap { it.getUnits().asSequence() }.map { it.adjacentHealingBonus() }.maxOrNull()
        if (maxAdjacentHealingBonus != null)
            amountToHealBy += maxAdjacentHealingBonus

        healBy(amountToHealBy)
    }

    fun healBy(amount: Int) {
        health += if (hasUnique("All healing effects doubled"))
                amount * 2
            else
                amount
        if (health > 100) health = 100
    }

    /** Returns the health points [MapUnit] will receive if healing on [tileInfo] */
    fun rankTileForHealing(tileInfo: TileInfo): Int {
        val isFriendlyTerritory = tileInfo.isFriendlyTerritory(civInfo)

        var healing = when {
            tileInfo.isCityCenter() -> 20
            tileInfo.isWater && isFriendlyTerritory && (baseUnit.isWaterUnit() || isTransported) -> 15 // Water unit on friendly water
            tileInfo.isWater -> 0 // All other water cases
            tileInfo.getOwner() == null -> 10 // Neutral territory
            isFriendlyTerritory -> 15 // Allied territory
            else -> 5 // Enemy territory
        }

        val mayHeal = healing > 0 || (tileInfo.isWater && hasUnique("May heal outside of friendly territory"))
        if (!mayHeal) return healing


        for (unique in getMatchingUniques("[] HP when healing in [] tiles")) {
            if (tileInfo.matchesFilter(unique.params[1], civInfo)) {
                healing += unique.params[0].toInt()
            }
        }

        val healingCity = tileInfo.getTilesInDistance(1).firstOrNull {
            it.isCityCenter() && it.getCity()!!.getMatchingUniques("[] Units adjacent to this city heal [] HP per turn when healing").any()
        }?.getCity()
        if (healingCity != null) {
            for (unique in healingCity.getMatchingUniques("[] Units adjacent to this city heal [] HP per turn when healing")) {
                if (!matchesFilter(unique.params[0])) continue
                healing += unique.params[1].toInt()
            }
        }

        return healing
    }

    fun endTurn() {
        if (currentMovement > 0 &&
            getTile().improvementInProgress != null
            && canBuildImprovement(getTile().getTileImprovementInProgress()!!)
        ) workOnImprovement()
        if (currentMovement == getMaxMovement().toFloat() && isFortified()) {
            val currentTurnsFortified = getFortificationTurns()
            if (currentTurnsFortified < 2)
                action = action!!.replace(
                    currentTurnsFortified.toString(),
                    (currentTurnsFortified + 1).toString(),
                    true
                )
        }
        if (hasUnique("Heal adjacent units for an additional 15 HP per turn"))
            currentTile.neighbors.flatMap { it.getUnits() }.forEach { it.healBy(15) }

        if (currentMovement == getMaxMovement().toFloat() // didn't move this turn
            || hasUnique("Unit will heal every turn, even if it performs an action")
        ) heal()

        if (action != null && health > 99)
            if (isActionUntilHealed()) {
                action = null // wake up when healed
            }

        if (isPreparingParadrop())
            action = null

        if (hasUnique(UniqueType.ReligiousUnit)
            && getTile().getOwner() != null
            && !getTile().getOwner()!!.isCityState()
            && !civInfo.canPassThroughTiles(getTile().getOwner()!!)
        ) {
            val lostReligiousStrength =
                getMatchingUniques(UniqueType.CanEnterForeignTilesButLosesReligiousStrength)
                    .map { it.params[0].toInt() }
                    .minOrNull()
            if (lostReligiousStrength != null)
                religiousStrengthLost += lostReligiousStrength
            if (religiousStrengthLost >= baseUnit.religiousStrength) {
                civInfo.addNotification("Your [${name}] lost its faith after spending too long inside enemy territory!", getTile().position, name)
                destroy()
            }
        }

        doCitadelDamage()
        doTerrainDamage()

        addMovementMemory()
    }

    fun startTurn() {
        currentMovement = getMaxMovement().toFloat()
        attacksThisTurn = 0
        due = true

        // Hakkapeliitta movement boost
        if (getTile().getUnits().count() > 1)
        {
            // For every double-stacked tile, check if our cohabitant can boost our speed
            for (unit in getTile().getUnits())
            {
                if (unit == this)
                    continue

                if (unit.getMatchingUniques("Transfer Movement to []").any { matchesFilter(it.params[0]) } )
                    currentMovement = maxOf(getMaxMovement().toFloat(), unit.getMaxMovement().toFloat())
            }
        }

        // Wake sleeping units if there's an enemy in vision range:
        // Military units always but civilians only if not protected.
        if (isSleeping() && (baseUnit.isMilitary() || currentTile.militaryUnit == null) &&
            this.viewableTiles.any {
                it.militaryUnit != null && it.militaryUnit!!.civInfo.isAtWarWith(civInfo)
            }
        )
            action = null

        val tileOwner = getTile().getOwner()
        if (tileOwner != null && !canEnterForeignTerrain && !civInfo.canPassThroughTiles(tileOwner) && !tileOwner.isCityState()) // if an enemy city expanded onto this tile while I was in it
            movement.teleportToClosestMoveableTile()

        addMovementMemory()
        attacksSinceTurnStart.clear()
    }

    fun destroy() {
        val currentPosition = Vector2(getTile().position)
        civInfo.attacksSinceTurnStart.addAll(attacksSinceTurnStart.asSequence().map { CivilizationInfo.HistoricalAttackMemory(this.name, currentPosition, it) })
        removeFromTile()
        civInfo.removeUnit(this)
        civInfo.updateViewableTiles()
        // all transported units should be destroyed as well
        currentTile.getUnits().filter { it.isTransported && isTransportTypeOf(it) }
            .toList() // because we're changing the list
            .forEach { unit -> unit.destroy() }
        isDestroyed = true
    }

    fun gift(recipient: CivilizationInfo) {
        civInfo.removeUnit(this)
        civInfo.updateViewableTiles()
        // all transported units should be destroyed as well
        currentTile.getUnits().filter { it.isTransported && isTransportTypeOf(it) }
            .toList() // because we're changing the list
            .forEach { unit -> unit.destroy() }
        assignOwner(recipient)
        recipient.updateViewableTiles()
    }

    fun removeFromTile() = currentTile.removeUnit(this)

    fun moveThroughTile(tile: TileInfo) {
        // addPromotion requires currentTile to be valid because it accesses ruleset through it.
        // getAncientRuinBonus, if it places a new unit, does too
        currentTile = tile

        if (civInfo.isMajorCiv() 
            && tile.improvement != null
            && tile.getTileImprovement()!!.isAncientRuinsEquivalent()
        ) {
            getAncientRuinBonus(tile)
        }
        if (tile.improvement == Constants.barbarianEncampment && !civInfo.isBarbarian())
            clearEncampment(tile)

        val promotionUniques = tile.neighbors
            .flatMap { it.getAllTerrains() }
            .flatMap { it.getMatchingUniques(UniqueType.TerrainGrantsPromotion) }
        for (unique in promotionUniques) {
            if (!this.matchesFilter(unique.params[2])) continue
            val promotion = unique.params[0]
            if (promotion in promotions.promotions) continue
            promotions.addPromotion(promotion, true)
        }

        updateVisibleTiles()
    }

    fun putInTile(tile: TileInfo) {
        when {
            !movement.canMoveTo(tile) ->
                throw Exception("I can't go there!")
            baseUnit.movesLikeAirUnits() -> tile.airUnits.add(this)
            isCivilian() -> tile.civilianUnit = this
            else -> tile.militaryUnit = this
        }
        // this check is here in order to not load the fresh built unit into carrier right after the build
        isTransported = !tile.isCityCenter() && baseUnit.movesLikeAirUnits()  // not moving civilians
        moveThroughTile(tile)
    }

    private fun clearEncampment(tile: TileInfo) {
        tile.improvement = null

        // Notify city states that this unit cleared a Barbarian Encampment, required for quests
        civInfo.gameInfo.getAliveCityStates()
            .forEach { it.questManager.barbarianCampCleared(civInfo, tile.position) }

        var goldGained =
            civInfo.getDifficulty().clearBarbarianCampReward * civInfo.gameInfo.gameParameters.gameSpeed.modifier
        if (civInfo.hasUnique("Receive triple Gold from Barbarian encampments and pillaging Cities"))
            goldGained *= 3f

        civInfo.addGold(goldGained.toInt())
        civInfo.addNotification(
            "We have captured a barbarian encampment and recovered [${goldGained.toInt()}] gold!",
            tile.position,
            NotificationIcon.Gold
        )
    }

    fun disband() {
        // evacuation of transported units before disbanding, if possible. toListed because we're modifying the unit list.
        for (unit in currentTile.getUnits()
            .filter { it.isTransported && isTransportTypeOf(it) }
            .toList()
        ) {
            // if we disbanded a unit carrying other units in a city, the carried units can still stay in the city
            if (currentTile.isCityCenter() && unit.movement.canMoveTo(currentTile)) {
                unit.isTransported = false
                continue
            }
            // if no "fuel" to escape, should be disbanded as well
            if (unit.currentMovement < Constants.minimumMovementEpsilon)
                unit.disband()
            // let's find closest city or another carrier where it can be evacuated
            val tileCanMoveTo = unit.currentTile.getTilesInDistance(unit.getMaxMovementForAirUnits())
                .filterNot { it == currentTile }.firstOrNull { unit.movement.canMoveTo(it) }

            if (tileCanMoveTo != null)
                unit.movement.moveToTile(tileCanMoveTo)
            else
                unit.disband()
        }

        destroy()
        if (currentTile.getOwner() == civInfo)
            civInfo.addGold(baseUnit.getDisbandGold(civInfo))
        if (civInfo.isDefeated()) civInfo.destroy()
    }

    private fun getAncientRuinBonus(tile: TileInfo) {
        tile.improvement = null
        civInfo.ruinsManager.selectNextRuinsReward(this)
    }

    fun assignOwner(civInfo: CivilizationInfo, updateCivInfo: Boolean = true) {
        owner = civInfo.civName
        this.civInfo = civInfo
        civInfo.addUnit(this, updateCivInfo)
    }

    fun capturedBy(captor: CivilizationInfo) {
        civInfo.removeUnit(this)
        assignOwner(captor)
        currentMovement = 0f
        // It's possible that the unit can no longer stand on the tile it was captured on.
        // For example, because it's embarked and the capturing civ cannot embark units yet.
        if (!movement.canPassThrough(getTile())) {
            movement.teleportToClosestMoveableTile()
        }
    }

    fun canIntercept(attackedTile: TileInfo): Boolean {
        if (!canIntercept()) return false
        if (currentTile.aerialDistanceTo(attackedTile) > baseUnit.interceptRange) return false
        return true
    }

    fun canIntercept(): Boolean {
        if (interceptChance() == 0) return false
        val maxAttacksPerTurn = 1 +
            getMatchingUniques("[] extra interceptions may be made per turn").sumOf { it.params[0].toInt() }
        if (attacksThisTurn >= maxAttacksPerTurn) return false
        return true
    }

    fun interceptChance(): Int {
        return getMatchingUniques("[]% chance to intercept air attacks").sumOf { it.params[0].toInt() }
    }

    fun isTransportTypeOf(mapUnit: MapUnit): Boolean {
        // Currently, only missiles and airplanes can be carried
        if (!mapUnit.baseUnit.movesLikeAirUnits()) return false
        return getMatchingUniques(UniqueType.CarryAirUnits).any { mapUnit.matchesFilter(it.params[1]) }
    }

    private fun carryCapacity(unit: MapUnit): Int {
        return (getMatchingUniques(UniqueType.CarryAirUnits)
                + getMatchingUniques(UniqueType.CarryExtraAirUnits))
            .filter { unit.matchesFilter(it.params[1]) }
            .sumOf { it.params[0].toInt() }
    }

    fun canTransport(unit: MapUnit): Boolean {
        if (owner != unit.owner) return false
        if (!isTransportTypeOf(unit)) return false
        if (unit.getMatchingUniques(UniqueType.CannotBeCarriedBy).any{matchesFilter(it.params[0])}) return false
        if (currentTile.airUnits.count { it.isTransported } >= carryCapacity(unit)) return false
        return true
    }

    fun interceptDamagePercentBonus(): Int {
        return getMatchingUniques("[]% Damage when intercepting")
            .sumOf { it.params[0].toInt() }
    }

    fun receivedInterceptDamageFactor(): Float {
        var damageFactor = 1f
        for (unique in getMatchingUniques("Damage taken from interception reduced by []%"))
            damageFactor *= 1f - unique.params[0].toFloat() / 100f
        return damageFactor
    }

    private fun doTerrainDamage() {
        val tileDamage = getDamageFromTerrain()
        health -= tileDamage

        if (health <= 0) {
            civInfo.addNotification(
                "Our [$name] took [$tileDamage] tile damage and was destroyed",
                currentTile.position,
                name,
                NotificationIcon.Death
            )
            destroy()
        } else if (tileDamage > 0) civInfo.addNotification(
            "Our [$name] took [$tileDamage] tile damage",
            currentTile.position,
            name
        )
    }

    fun getDamageFromTerrain(tile: TileInfo = currentTile): Int {
        if (civInfo.nonStandardTerrainDamage) {
            for (unique in getMatchingUniques(UniqueType.DamagesContainingUnits)) {
                if (unique.params[0] in tile.getAllTerrains().map { it.name }) {
                    return unique.params[1].toInt() // Use the damage from the unique
                }
            }
        }
        // Otherwise fall back to the defined standard damage
        return  tile.getAllTerrains().sumOf { it.damagePerTurn }
    }

    private fun doCitadelDamage() {
        // Check for Citadel damage - note: 'Damage does not stack with other Citadels'
        val (citadelTile, damage) = currentTile.neighbors
            .filter {
                it.getOwner() != null
                && it.improvement != null
                && civInfo.isAtWarWith(it.getOwner()!!)
            }.map { tile ->
                tile to tile.getTileImprovement()!!
                    .getMatchingUniques(UniqueType.DamagesAdjacentEnemyUnits)
                    .sumOf { it.params[0].toInt() }
            }.maxByOrNull { it.second }
            ?: return
        if (damage == 0) return
        health -= damage
        val locations = LocationAction(listOf(citadelTile.position, currentTile.position))
        if (health <= 0) {
            civInfo.addNotification(
                "An enemy [Citadel] has destroyed our [$name]",
                locations,
                NotificationIcon.Citadel, NotificationIcon.Death, name
            )
            citadelTile.getOwner()?.addNotification(
                "Your [Citadel] has destroyed an enemy [$name]",
                locations,
                NotificationIcon.Citadel, NotificationIcon.Death, name
            )
            destroy()
        } else civInfo.addNotification(
            "An enemy [Citadel] has attacked our [$name]",
            locations,
            NotificationIcon.Citadel, NotificationIcon.War, name 
        )
    }

    fun matchesFilter(filter: String): Boolean {
        if (filter.contains('{')) // multiple types at once - AND logic. Looks like:"{Military} {Land}"
            return filter.removePrefix("{").removeSuffix("}").split("} {")
                .all { matchesFilter(it) }
        
        return when (filter) {
            // todo: unit filters should be adjectives, fitting "[filterType] units"
            // This means converting "wounded units" to "Wounded", "Barbarians" to "Barbarian"
            "Wounded", "wounded units" -> health < 100
            "Barbarians", "Barbarian" -> civInfo.isBarbarian()
            "City-State" -> civInfo.isCityState()
            "Embarked" -> isEmbarked()
            "Non-City" -> true
            else -> {
                if (baseUnit.matchesFilter(filter)) return true
                if (hasUnique(filter)) return true
                return false
            }
        }
    }

    fun canBuildImprovement(improvement: TileImprovement, tile: TileInfo = currentTile): Boolean {
        // Workers (and similar) should never be able to (instantly) construct things, only build them
        if (improvement.turnsToBuild == 0 && improvement.name != Constants.cancelImprovementOrder) return false
        val matchingUniques = getMatchingUniques(UniqueType.BuildImprovements)
        return matchingUniques.any { improvement.matchesFilter(it.params[0]) || tile.matchesTerrainFilter(it.params[0]) }
    }

    fun getReligionDisplayName(): String? {
        if (religion == null) return null
        return civInfo.gameInfo.religions[religion]!!.getReligionDisplayName()
    }

    fun religiousActionsUnitCanDo(): Sequence<String> {
        return getMatchingUniques("Can [] [] times")
            .map { it.params[0] }
    }

    fun canDoReligiousAction(action: String): Boolean {
        return getMatchingUniques("Can [] [] times").any { it.params[0] == action }
    }

    /** For the actual value, check the member variable [maxAbilityUses]
     */
    fun getBaseMaxActionUses(action: String): Int {
        return getMatchingUniques("Can [] [] times")
            .filter { it.params[0] == action }
            .sumOf { it.params[1].toInt() }
    }

    fun setupAbilityUses(buildCity: CityInfo? = null) {
        for (action in religiousActionsUnitCanDo()) {
            val baseAmount = getBaseMaxActionUses(action)
            val additional =
                if (buildCity == null) 0
                else buildCity.getMatchingUniques("[] units built [] can [] [] extra times")
                    .filter { matchesFilter(it.params[0]) && buildCity.matchesFilter(it.params[1]) && it.params[2] == action }
                    .sumOf { it.params[3].toInt() }

            maxAbilityUses[action] = baseAmount + additional
            abilityUsesLeft[action] = baseAmount + additional
        }
    }


    fun getPressureAddedFromSpread(): Int {
        var pressureAdded = baseUnit.religiousStrength.toFloat()

        for (unique in getMatchingUniques(UniqueType.SpreadReligionStrength, checkCivInfoUniques = true))
            pressureAdded *= unique.params[0].toPercent()

        return pressureAdded.toInt()
    }

    fun getActionString(action: String): String {
        val maxActionUses = maxAbilityUses[action]
        if (abilityUsesLeft[action] == null) return "0/0" // Something went wrong
        return "${abilityUsesLeft[action]!!}/${maxActionUses}"
    }

    fun actionsOnDeselect() {
        showAdditionalActions = false
        if (isPreparingParadrop()) action = null
    }

    fun getForceEvaluation(): Int {
        val promotionBonus = (promotions.numberOfPromotions + 1).toFloat().pow(0.3f)
        var power = (baseUnit.getForceEvaluation() * promotionBonus).toInt()
        power *= health
        power /= 100
        return power
    }

    fun threatensCiv(civInfo: CivilizationInfo): Boolean {
        if (getTile().getOwner() == civInfo)
            return true
        return getTile().neighbors.any { it.getOwner() == civInfo }
    }

    //endregion
}<|MERGE_RESOLUTION|>--- conflicted
+++ resolved
@@ -168,10 +168,7 @@
 
     var religion: String? = null
     var religiousStrengthLost = 0
-
-<<<<<<< HEAD
     var isLinked = false
-=======
     /**
      * Container class to represent a single instant in a [MapUnit]'s recent movement history.
      *
@@ -213,7 +210,6 @@
 
     /** Array list of all the tiles that this unit has attacked since the start of its most recent turn. Used in movement arrow overlay. */
     var attacksSinceTurnStart = ArrayList<Vector2>()
->>>>>>> 6b2778fd
 
     //region pure functions
     fun clone(): MapUnit {
@@ -234,13 +230,10 @@
         toReturn.maxAbilityUses.putAll(maxAbilityUses)
         toReturn.religion = religion
         toReturn.religiousStrengthLost = religiousStrengthLost
-<<<<<<< HEAD
         toReturn.isLinked = isLinked
-=======
         toReturn.movementMemories = movementMemories.copy()
         toReturn.mostRecentMoveType = mostRecentMoveType
         toReturn.attacksSinceTurnStart = ArrayList(attacksSinceTurnStart.map { Vector2(it) })
->>>>>>> 6b2778fd
         return toReturn
     }
 
