--- conflicted
+++ resolved
@@ -49,11 +49,7 @@
     }
 
     /** @return the XP points needed to "buy" the next promotion. 10, 30, 60, 100, 150,... */
-<<<<<<< HEAD
     fun xpForNextPromotion() = costOfPromotion((numberOfPromotions + 1) * 10)
-=======
-    fun xpForNextPromotion() = (numberOfPromotions + 1) * 10
->>>>>>> 24eae9d9
     
     /** @return the XP points needed to "buy" the next [count] promotions. */
     fun xpForNextNPromotions(count: Int) = costOfPromotion((1..count).sumOf { (numberOfPromotions + it) * 10 })
