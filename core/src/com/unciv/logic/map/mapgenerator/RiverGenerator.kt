package com.unciv.logic.map.mapgenerator

import com.badlogic.gdx.math.Vector2
import com.unciv.Constants
import com.unciv.logic.map.TileInfo
import com.unciv.logic.map.TileMap
import com.unciv.models.ruleset.Ruleset
import kotlin.math.roundToInt


class RiverGenerator(
    private val tileMap: TileMap,
    private val randomness: MapGenerationRandomness,
    ruleset: Ruleset
) {
    private val riverCountMultiplier = ruleset.modOptions.constants.riverCountMultiplier
    private val minRiverLength = ruleset.modOptions.constants.minRiverLength
    private val maxRiverLength = ruleset.modOptions.constants.maxRiverLength

    fun spawnRivers() {
        if (tileMap.values.none { it.isWater }) return
        val numberOfRivers = (tileMap.values.count { it.isLand } * riverCountMultiplier).roundToInt()

        var optionalTiles = tileMap.values.asSequence()
            .filter { it.baseTerrain == Constants.mountain && it.isFarEnoughFromWater() }
            .toMutableList()
        if (optionalTiles.size < numberOfRivers)
            optionalTiles.addAll(tileMap.values.filter { it.isHill() && it.isFarEnoughFromWater() })
        if (optionalTiles.size < numberOfRivers)
            optionalTiles =
                tileMap.values.filter { it.isLand && it.isFarEnoughFromWater() }.toMutableList()

        val mapRadius = tileMap.mapParameters.mapSize.radius
        val riverStarts =
            randomness.chooseSpreadOutLocations(numberOfRivers, optionalTiles, mapRadius)
        for (tile in riverStarts) spawnRiver(tile)
    }

    private fun TileInfo.isFarEnoughFromWater(): Boolean {
        for (distance in 1 until minRiverLength) {
            if (getTilesAtDistance(distance).any { it.isWater }) return false
        }
        return true
    }

<<<<<<< HEAD
    fun getClosestWaterTile(tile: TileInfo): TileInfo? {
        for (distance in 1..MAX_RIVER_LENGTH) {
=======
    private fun getClosestWaterTile(tile: TileInfo): TileInfo {
        for (distance in 1..maxRiverLength) {
>>>>>>> 69603bc5
            val waterTiles = tile.getTilesAtDistance(distance).filter { it.isWater }
            if (waterTiles.any())
                return waterTiles.toList().random(randomness.RNG)
        }
        return null
    }

    private fun spawnRiver(initialPosition: TileInfo) {
        val endPosition = getClosestWaterTile(initialPosition)
            ?: throw IllegalStateException("No water found for river destination")
        spawnRiver(initialPosition, endPosition)
    }

    fun spawnRiver(initialPosition: TileInfo, endPosition: TileInfo, resultingTiles: MutableSet<TileInfo>? = null) {
        // Recommendation: Draw a bunch of hexagons on paper before trying to understand this, it's super helpful!

        var riverCoordinate = RiverCoordinate(initialPosition.position,
                RiverCoordinate.BottomRightOrLeft.values().random(randomness.RNG))

<<<<<<< HEAD
        for (step in 1..MAX_RIVER_LENGTH) {     // Arbitrary max on river length, otherwise this will go in circles - rarely
            val riverCoordinateTile = tileMap[riverCoordinate.position]
            resultingTiles?.add(riverCoordinateTile)
=======
        for (step in 1..maxRiverLength) {     // Arbitrary max on river length, otherwise this will go in circles - rarely
>>>>>>> 69603bc5
            if (riverCoordinate.getAdjacentTiles(tileMap).any { it.isWater }) return
            val possibleCoordinates = riverCoordinate.getAdjacentPositions(tileMap)
            if (possibleCoordinates.none()) return // end of the line
            val newCoordinate = possibleCoordinates
                .groupBy { newCoordinate ->
                    newCoordinate.getAdjacentTiles(tileMap).map { it.aerialDistanceTo(endPosition) }
                        .minOrNull()!!
                }
                .minByOrNull { it.key }!!
                    .component2().random(randomness.RNG)

            // set new rivers in place
            if (newCoordinate.position == riverCoordinate.position) // same tile, switched right-to-left
                riverCoordinateTile.hasBottomRiver = true
            else if (riverCoordinate.bottomRightOrLeft == RiverCoordinate.BottomRightOrLeft.BottomRight) {
                if (newCoordinate.getAdjacentTiles(tileMap).contains(riverCoordinateTile)) // moved from our 5 O'Clock to our 3 O'Clock
                    riverCoordinateTile.hasBottomRightRiver = true
                else // moved from our 5 O'Clock down in the 5 O'Clock direction - this is the 8 O'Clock river of the tile to our 4 O'Clock!
                    tileMap[newCoordinate.position].hasBottomLeftRiver = true
            } else { // riverCoordinate.bottomRightOrLeft==RiverCoordinate.BottomRightOrLeft.Left
                if (newCoordinate.getAdjacentTiles(tileMap).contains(riverCoordinateTile)) // moved from our 7 O'Clock to our 9 O'Clock
                    riverCoordinateTile.hasBottomLeftRiver = true
                else // moved from our 7 O'Clock down in the 7 O'Clock direction
                    tileMap[newCoordinate.position].hasBottomRightRiver = true
            }
            riverCoordinate = newCoordinate
        }
        println("River reached max length!")
    }

/*
    fun numberOfConnectedRivers(riverCoordinate: RiverCoordinate): Int {
        var sum = 0
        if (tileMap.contains(riverCoordinate.position) && tileMap[riverCoordinate.position].hasBottomRiver) sum += 1
        if (riverCoordinate.bottomRightOrLeft == RiverCoordinate.BottomRightOrLeft.BottomLeft) {
            if (tileMap.contains(riverCoordinate.position) && tileMap[riverCoordinate.position].hasBottomLeftRiver) sum += 1
            val bottomLeftTilePosition = riverCoordinate.position.cpy().add(0f, -1f)
            if (tileMap.contains(bottomLeftTilePosition) && tileMap[bottomLeftTilePosition].hasBottomRightRiver) sum += 1
        } else {
            if (tileMap.contains(riverCoordinate.position) && tileMap[riverCoordinate.position].hasBottomRightRiver) sum += 1
            val bottomLeftTilePosition = riverCoordinate.position.cpy().add(-1f, 0f)
            if (tileMap.contains(bottomLeftTilePosition) && tileMap[bottomLeftTilePosition].hasBottomLeftRiver) sum += 1
        }
        return sum
    }
*/

    /** Describes a _Vertex_ on our hexagonal grid via a neighboring hex and clock direction, normalized
     * such that always the north-most hex and one of the two clock directions 5 / 7 o'clock are used. */
    class RiverCoordinate(val position: Vector2, val bottomRightOrLeft: BottomRightOrLeft) {
        enum class BottomRightOrLeft {
            /** 7 O'Clock of the tile */
            BottomLeft,

            /** 5 O'Clock of the tile */
            BottomRight
        }

        /** Lists the three neighboring vertices which have their anchor hex on the map
         * (yes some positions on the map's outer border will be included, some not) */
        fun getAdjacentPositions(tileMap: TileMap): Sequence<RiverCoordinate> = sequence {
            // What's nice is that adjacents are always the OPPOSITE in terms of right-left - rights are adjacent to only lefts, and vice-versa
            // This means that a lot of obviously-wrong assignments are simple to spot
            val x = position.x.toInt()
            val y = position.y.toInt()
            if (bottomRightOrLeft == BottomRightOrLeft.BottomLeft) {
                yield(RiverCoordinate(position, BottomRightOrLeft.BottomRight)) // same tile, other side
                val myTopLeft = tileMap.getIfTileExistsOrNull(x + 1, y)
                if (myTopLeft != null)
                    yield(RiverCoordinate(myTopLeft.position, BottomRightOrLeft.BottomRight)) // tile to MY top-left, take its bottom right corner
                val myBottomLeft = tileMap.getIfTileExistsOrNull(x, y - 1)
                if (myBottomLeft != null)
                    yield(RiverCoordinate(myBottomLeft.position, BottomRightOrLeft.BottomRight)) // Tile to MY bottom-left, take its bottom right
            } else {
                yield(RiverCoordinate(position, BottomRightOrLeft.BottomLeft)) // same tile, other side
                val myTopRight = tileMap.getIfTileExistsOrNull(x, y + 1)
                if (myTopRight != null)
                    yield(RiverCoordinate(myTopRight.position, BottomRightOrLeft.BottomLeft)) // tile to MY top-right, take its bottom left
                val myBottomRight = tileMap.getIfTileExistsOrNull(x - 1, y)
                if (myBottomRight != null)
                    yield(RiverCoordinate(myBottomRight.position, BottomRightOrLeft.BottomLeft))  // tile to MY bottom-right, take its bottom left
            }
        }

        /** Lists the three neighboring hexes to this vertex which are on the map */
        fun getAdjacentTiles(tileMap: TileMap): Sequence<TileInfo> = sequence {
            val x = position.x.toInt()
            val y = position.y.toInt()
            yield(tileMap[x, y])
            val below = tileMap.getIfTileExistsOrNull(x - 1, y - 1)  // tile directly below us,
            if (below != null) yield(below)
            val leftOrRight = if (bottomRightOrLeft == BottomRightOrLeft.BottomLeft)
                tileMap.getIfTileExistsOrNull(x, y - 1)  // tile to our bottom-left
                else tileMap.getIfTileExistsOrNull(x - 1, y)  // tile to our bottom-right
            if (leftOrRight != null) yield(leftOrRight)
        }
    }
}<|MERGE_RESOLUTION|>--- conflicted
+++ resolved
@@ -6,7 +6,6 @@
 import com.unciv.logic.map.TileMap
 import com.unciv.models.ruleset.Ruleset
 import kotlin.math.roundToInt
-
 
 class RiverGenerator(
     private val tileMap: TileMap,
@@ -43,13 +42,8 @@
         return true
     }
 
-<<<<<<< HEAD
-    fun getClosestWaterTile(tile: TileInfo): TileInfo? {
-        for (distance in 1..MAX_RIVER_LENGTH) {
-=======
     private fun getClosestWaterTile(tile: TileInfo): TileInfo {
         for (distance in 1..maxRiverLength) {
->>>>>>> 69603bc5
             val waterTiles = tile.getTilesAtDistance(distance).filter { it.isWater }
             if (waterTiles.any())
                 return waterTiles.toList().random(randomness.RNG)
@@ -69,13 +63,9 @@
         var riverCoordinate = RiverCoordinate(initialPosition.position,
                 RiverCoordinate.BottomRightOrLeft.values().random(randomness.RNG))
 
-<<<<<<< HEAD
-        for (step in 1..MAX_RIVER_LENGTH) {     // Arbitrary max on river length, otherwise this will go in circles - rarely
+        for (step in 1..maxRiverLength) {     // Arbitrary max on river length, otherwise this will go in circles - rarely
             val riverCoordinateTile = tileMap[riverCoordinate.position]
             resultingTiles?.add(riverCoordinateTile)
-=======
-        for (step in 1..maxRiverLength) {     // Arbitrary max on river length, otherwise this will go in circles - rarely
->>>>>>> 69603bc5
             if (riverCoordinate.getAdjacentTiles(tileMap).any { it.isWater }) return
             val possibleCoordinates = riverCoordinate.getAdjacentPositions(tileMap)
             if (possibleCoordinates.none()) return // end of the line
