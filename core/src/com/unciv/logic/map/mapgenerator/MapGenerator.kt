--- conflicted
+++ resolved
@@ -109,7 +109,6 @@
         return map
     }
 
-<<<<<<< HEAD
     fun generateSingleStep(map: TileMap, step: MapGeneratorSteps) {
         if (map.mapParameters.seed == 0L)
             map.mapParameters.seed = System.currentTimeMillis()
@@ -133,8 +132,7 @@
             MapGeneratorSteps.AncientRuins -> spreadAncientRuins(map)
         }
     }
-=======
->>>>>>> 970e535e
+
 
     private fun runAndMeasure(text: String, action: ()->Unit) {
         if (!consoleTimings) return action()
