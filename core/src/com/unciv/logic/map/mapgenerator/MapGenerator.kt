--- conflicted
+++ resolved
@@ -541,7 +541,6 @@
             val latitudeTemperature = 1.0 - 2.0 * abs(tile.latitude) / tileMap.maxLatitude
             var temperature = ((latitudeTemperature + randomTemperature) / 2.0)
             temperature = abs(temperature).pow(1.0 - tileMap.mapParameters.temperatureExtremeness) * temperature.sign
-<<<<<<< HEAD
 
             val candidates = iceEquivalents
                 .filter {
@@ -552,10 +551,6 @@
                 1 -> tile.addTerrainFeature(candidates.first())
                 !in 0..1 -> tile.addTerrainFeature(candidates.random(randomness.RNG))
             }
-=======
-            if (temperature < -0.8f)
-                tile.addTerrainFeature(Constants.ice)
->>>>>>> abfbfd54
         }
     }
 }
