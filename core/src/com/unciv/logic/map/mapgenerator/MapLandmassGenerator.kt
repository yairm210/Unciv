--- conflicted
+++ resolved
@@ -41,12 +41,8 @@
         when (tileMap.mapParameters.type) {
             MapType.pangaea -> createPangaea(tileMap)
             MapType.innerSea -> createInnerSea(tileMap)
-<<<<<<< HEAD
-            MapType.continents -> createTwoContinents(tileMap)
+            MapType.twoContinents -> createTwoContinents(tileMap)
             MapType.threeContinents -> createThreeContinents(tileMap)
-=======
-            MapType.twoContinents -> createTwoContinents(tileMap)
->>>>>>> 2145bc80
             MapType.fourCorners -> createFourCorners(tileMap)
             MapType.smoothedRandom -> generateLandCellularAutomata(tileMap)
             MapType.archipelago -> createArchipelago(tileMap)
