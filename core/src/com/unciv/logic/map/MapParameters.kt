package com.unciv.logic.map

import com.unciv.Constants
import com.unciv.logic.HexMath.getEquivalentHexagonalRadius
import com.unciv.logic.HexMath.getEquivalentRectangularSize
import com.unciv.logic.HexMath.getNumberOfTilesInHexagon
import com.unciv.models.metadata.BaseRuleset
import com.unciv.models.ruleset.RulesetCache


enum class MapSize(val radius: Int, val width: Int, val height: Int) {
    Tiny(10, 23, 15),
    Small(15, 33, 21),
    Medium(20, 44, 29),
    Large(30, 66, 43),
    Huge(40, 87, 57)
}

class MapSizeNew {
    var radius = 0
    var width = 0
    var height = 0
    var name = ""

    /** Needed for Json parsing */
    @Suppress("unused")
    constructor()

    private fun fromPredefined(predefined: MapSize) {
        name = predefined.name
        radius = predefined.radius
        width = predefined.width
        height = predefined.height
    }

    constructor(size: MapSize) {
        fromPredefined(size)
    }

    constructor(name: String) {
        try {
            fromPredefined(MapSize.valueOf(name))
        } catch (_: Exception) {
            fromPredefined(MapSize.Tiny)
        }
    }

    constructor(radius: Int) {
        name = Constants.custom
        setNewRadius(radius)
    }

    constructor(width: Int, height: Int) {
        name = Constants.custom
        this.width = width
        this.height = height
        this.radius = getEquivalentHexagonalRadius(width, height)
    }

    fun clone() = MapSizeNew().also { 
        it.name = name
        it.radius = radius
        it.width = width
        it.height = height
    }

    /** Check custom dimensions, fix if too extreme
     * @param worldWrap whether world wrap is on
     * @return null if size was acceptable, otherwise untranslated reason message
     */
    fun fixUndesiredSizes(worldWrap: Boolean): String? {
        if (name != Constants.custom) return null  // predefined sizes are OK
        // world-wrap mas must always have an even width, so round down silently
        if (worldWrap && width % 2 != 0 ) width--
        // check for any bad condition and bail if none of them
        val message = when {
            worldWrap && width < 32 ->    // otherwise horizontal scrolling will show edges, empirical
                "World wrap requires a minimum width of 32 tiles"
            width < 3 || height < 3 || radius < 2 ->
                "The provided map dimensions were too small"
            radius > 500 ->
                "The provided map dimensions were too big"
            height * 16 < width || width * 16 < height ->    // aspect ratio > 16:1
                "The provided map dimensions had an unacceptable aspect ratio"
            else -> null
        } ?: return null

        // fix the size - not knowing whether hexagonal or rectangular is used
        setNewRadius(when {
            radius < 2 -> 2
            radius > 500 -> 500
            worldWrap && radius < 15 -> 15    // minimum for hexagonal but more than required for rectangular
            else -> radius
        })

        // tell the caller that map dimensions have changed and why
        return message
    }

    private fun setNewRadius(radius: Int) {
        this.radius = radius
        val size = getEquivalentRectangularSize(radius)
        width = size.x.toInt()
        height = size.y.toInt()
    }

    // For debugging and MapGenerator console output
    override fun toString() = if (name == Constants.custom) "${width}x${height}" else name
}

object MapShape {
    const val hexagonal = "Hexagonal"
    const val rectangular = "Rectangular"
}

object MapType {
    const val pangaea = "Pangaea"
    const val continents = "Continents"
    const val fourCorners = "Four Corners"
    const val perlin = "Perlin"
    const val archipelago = "Archipelago"
    const val innerSea = "Inner Sea"

    // Cellular automata
    const val default = "Default"

    // Non-generated maps
    const val custom = "Custom"

    // All ocean tiles
    const val empty = "Empty"
}

object MapResources {
    const val sparse = "Sparse"
    const val default = "Default"
    const val abundant = "Abundant"
    const val strategicBalance = "Strategic Balance"
    const val legendaryStart = "Legendary Start"
}

class MapParameters {
    var name = ""
    var type = MapType.pangaea
    var shape = MapShape.hexagonal
    var mapSize = MapSizeNew(MapSize.Medium)
    var mapResources = MapResources.default
    var noRuins = false
    var noNaturalWonders = false
    var worldWrap = false

    /** This is used mainly for the map editor, so you can continue editing a map under the same ruleset you started with */
    var mods = LinkedHashSet<String>()
    var baseRuleset = BaseRuleset.Civ_V_GnK.fullName // Hardcoded as the Rulesetcache is not yet initialized when starting up 

    /** Unciv Version of creation for support cases */
    var createdWithVersion = ""

    var seed: Long = System.currentTimeMillis()
    var tilesPerBiomeArea = 6
    var maxCoastExtension = 2
    var elevationExponent = 0.7f
    var temperatureExtremeness = 0.6f
    var vegetationRichness = 0.4f
    var rareFeaturesRichness = 0.05f
    var resourceRichness = 0.1f
    var waterThreshold = 0f

    fun clone() = MapParameters().also {
        it.name = name
        it.type = type
        it.shape = shape
        it.mapSize = mapSize.clone()
        it.mapResources = mapResources
        it.noRuins = noRuins
        it.noNaturalWonders = noNaturalWonders
        it.worldWrap = worldWrap
        it.mods = LinkedHashSet(mods)
        it.baseRuleset = baseRuleset
        it.seed = seed
        it.tilesPerBiomeArea = tilesPerBiomeArea
        it.maxCoastExtension = maxCoastExtension
        it.elevationExponent = elevationExponent
        it.temperatureExtremeness = temperatureExtremeness
        it.vegetationRichness = vegetationRichness
        it.rareFeaturesRichness = rareFeaturesRichness
        it.resourceRichness = resourceRichness
        it.waterThreshold = waterThreshold
        it.createdWithVersion = createdWithVersion
    }

    fun reseed() {
        seed = System.currentTimeMillis()
    }

    fun resetAdvancedSettings() {
        reseed()
        tilesPerBiomeArea = 6
        maxCoastExtension = 2
        elevationExponent = 0.7f
        temperatureExtremeness = 0.6f
        vegetationRichness = 0.4f
        rareFeaturesRichness = 0.05f
        resourceRichness = 0.1f
        waterThreshold = 0f
    }

    fun getArea() = when {
        shape == MapShape.hexagonal -> getNumberOfTilesInHexagon(mapSize.radius)
        worldWrap && mapSize.width % 2 != 0 -> (mapSize.width - 1) * mapSize.height
        else -> mapSize.width * mapSize.height
    }
    fun displayMapDimensions() = mapSize.run {
        (if (shape == MapShape.hexagonal) "R$radius" else "${width}x$height") +
        (if (worldWrap) "w" else "")
    }

    // Human readable float representation akin to .net "0.###" - round to N digits but without redundant trailing zeroes
    private fun Float.niceToString(maxPrecision: Int) =
        "%.${maxPrecision}f".format(this).trimEnd('0').trimEnd('.')

    // For debugging and MapGenerator console output
    override fun toString() = sequence {
        if (name.isNotEmpty()) yield("\"$name\" ")
        yield("(")
        if (mapSize.name != Constants.custom) yield(mapSize.name + " ")
        if (worldWrap) yield("{wrapped} ")
        yield(shape)
        yield(" " + displayMapDimensions())
<<<<<<< HEAD
        yield(")")
=======
        yield(mapResources)
>>>>>>> a7b880c0
        if (name.isEmpty()) return@sequence
        yield("\n$type, {Seed} $seed")
        yield(", {Map Height}=" + elevationExponent.niceToString(2))
        yield(", {Temperature extremeness}=" + temperatureExtremeness.niceToString(2))
        yield(", {Resource richness}=" + resourceRichness.niceToString(3))
        yield(", {Vegetation richness}=" + vegetationRichness.niceToString(2))
        yield(", {Rare features richness}=" + rareFeaturesRichness.niceToString(3))
        yield(", {Max Coast extension}=$maxCoastExtension")
        yield(", {Biome areas extension}=$tilesPerBiomeArea")
        yield(", {Water level}=" + waterThreshold.niceToString(2))
    }.joinToString("")
}<|MERGE_RESOLUTION|>--- conflicted
+++ resolved
@@ -227,11 +227,8 @@
         if (worldWrap) yield("{wrapped} ")
         yield(shape)
         yield(" " + displayMapDimensions())
-<<<<<<< HEAD
         yield(")")
-=======
         yield(mapResources)
->>>>>>> a7b880c0
         if (name.isEmpty()) return@sequence
         yield("\n$type, {Seed} $seed")
         yield(", {Map Height}=" + elevationExponent.niceToString(2))
