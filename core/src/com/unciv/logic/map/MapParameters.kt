--- conflicted
+++ resolved
@@ -236,19 +236,12 @@
     override fun toString() = sequence {
         if (name.isNotEmpty()) yield("\"$name\" ")
         yield("(")
-<<<<<<< HEAD
-        if (mapSize.name != Constants.custom) yield(mapSize.name + " ")
+        if (mapSize.name != MapSize.custom) yield(mapSize.name + " ")
         if (worldWrap) yield("{wrapped} ")
-=======
-        if (mapSize.name != MapSize.custom) yield(mapSize.name + " ")
-        if (worldWrap) yield("wrapped ")
->>>>>>> 69603bc5
         yield(shape)
-        yield(" " + displayMapDimensions())
-        yield(")")
+        yield(" " + displayMapDimensions() + ")")
         yield(mapResources)
         if (name.isEmpty()) return@sequence
-<<<<<<< HEAD
         yield("\n$type, {Seed} $seed")
         yield(", {Map Height}=" + elevationExponent.niceToString(2))
         yield(", {Temperature extremeness}=" + temperatureExtremeness.niceToString(2))
@@ -260,13 +253,6 @@
         yield(", {Water level}=" + waterThreshold.niceToString(2))
     }.joinToString("")
     
-=======
-        yield(", $type, Seed $seed, ")
-        yield("$elevationExponent/$temperatureExtremeness/$resourceRichness/$vegetationRichness/")
-        yield("$rareFeaturesRichness/$maxCoastExtension/$tilesPerBiomeArea/$waterThreshold")
-    }.joinToString("", postfix = ")")
-
->>>>>>> 69603bc5
     fun numberOfTiles() =
         if (shape == MapShape.hexagonal) {
             1 + 3 * mapSize.radius * (mapSize.radius - 1)
