package com.unciv.logic.map

import com.badlogic.gdx.math.Vector2
import com.unciv.Constants
import com.unciv.logic.GameInfo
import com.unciv.logic.HexMath
import com.unciv.logic.civilization.CivilizationInfo
import com.unciv.models.metadata.Player
import com.unciv.models.ruleset.Nation
import com.unciv.models.ruleset.Ruleset
import kotlin.math.abs

class TileMap {

    @Transient
    lateinit var gameInfo: GameInfo

    @Transient
    var tileMatrix = ArrayList<ArrayList<TileInfo?>>() // this works several times faster than a hashmap, the performance difference is really astounding

    @Transient
    var leftX = 0

    @Transient
    var bottomY = 0

    @delegate:Transient
    val maxLatitude: Float by lazy { if (values.isEmpty()) 0f else values.map { abs(it.latitude) }.max()!! }

    @delegate:Transient
    val maxLongitude: Float by lazy { if (values.isEmpty()) 0f else values.map { abs(it.longitude) }.max()!! }

    @delegate:Transient
    val naturalWonders: List<String> by lazy { tileList.asSequence().filter { it.isNaturalWonder() }.map { it.naturalWonder!! }.distinct().toList() }

    var mapParameters = MapParameters()

    private var tileList = ArrayList<TileInfo>()

    val values: Collection<TileInfo>
        get() = tileList

    /** for json parsing, we need to have a default constructor */
    constructor()

    /** generates an hexagonal map of given radius */
    constructor(radius: Int, ruleset: Ruleset, worldWrap: Boolean = false) {
        for (vector in HexMath.getVectorsInDistance(Vector2.Zero, radius, worldWrap))
            tileList.add(TileInfo().apply { position = vector; baseTerrain = Constants.grassland })
        setTransients(ruleset)
    }

    /** generates a rectangular map of given width and height*/
    constructor(width: Int, height: Int, ruleset: Ruleset, worldWrap: Boolean = false) {
        for (x in -width / 2 .. if (worldWrap) { width / 2 - 1 } else { width / 2 })
            for (y in -height / 2..height / 2)
                tileList.add(TileInfo().apply {
                    position = HexMath.evenQ2HexCoords(Vector2(x.toFloat(), y.toFloat()))
                    baseTerrain = Constants.grassland
                })
        setTransients(ruleset)
    }

    fun clone(): TileMap {
        val toReturn = TileMap()
        toReturn.tileList.addAll(tileList.map { it.clone() })
        toReturn.mapParameters = mapParameters
        return toReturn
    }

    operator fun contains(vector: Vector2) = contains(vector.x.toInt(), vector.y.toInt())

    fun contains(x: Int, y: Int): Boolean {
        val arrayXIndex = x - leftX
        if (arrayXIndex < 0 || arrayXIndex >= tileMatrix.size) return false
        val arrayYIndex = y - bottomY
        if (arrayYIndex < 0 || arrayYIndex >= tileMatrix[arrayXIndex].size) return false
        return tileMatrix[arrayXIndex][arrayYIndex] != null
    }

    operator fun get(x: Int, y: Int): TileInfo {
        val arrayXIndex = x - leftX
        val arrayYIndex = y - bottomY
        return tileMatrix[arrayXIndex][arrayYIndex]!!
    }

    operator fun get(vector: Vector2): TileInfo {
        return get(vector.x.toInt(), vector.y.toInt())
    }

    fun getTilesInDistance(origin: Vector2, distance: Int): Sequence<TileInfo> =
            getTilesInDistanceRange(origin, 0..distance)

    fun getTilesInDistanceRange(origin: Vector2, range: IntRange): Sequence<TileInfo> =
            range.asSequence().flatMap { getTilesAtDistance(origin, it) }

    fun getTilesAtDistance(origin: Vector2, distance: Int): Sequence<TileInfo> =
            if (distance <= 0) // silently take negatives.
                sequenceOf(get(origin))
            else
                sequence {
                    val centerX = origin.x.toInt()
                    val centerY = origin.y.toInt()

                    // Start from 6 O'clock point which means (-distance, -distance) away from the center point
                    var currentX = centerX - distance
                    var currentY = centerY - distance

                    for (i in 0 until distance) { // From 6 to 8
                        yield(getIfTileExistsOrNull(currentX, currentY))
                        // We want to get the tile on the other side of the clock,
                        // so if we're at current = origin-delta we want to get to origin+delta.
                        // The simplest way to do this is 2*origin - current = 2*origin- (origin - delta) = origin+delta
                        yield(getIfTileExistsOrNull(2 * centerX - currentX, 2 * centerY - currentY))
                        currentX += 1 // we're going upwards to the left, towards 8 o'clock
                    }
                    for (i in 0 until distance) { // 8 to 10
                        yield(getIfTileExistsOrNull(currentX, currentY))
                        yield(getIfTileExistsOrNull(2 * centerX - currentX, 2 * centerY - currentY))
                        currentX += 1
                        currentY += 1 // we're going up the left side of the hexagon so we're going "up" - +1,+1
                    }
                    for (i in 0 until distance) { // 10 to 12
                        yield(getIfTileExistsOrNull(currentX, currentY))
                        yield(getIfTileExistsOrNull(2 * centerX - currentX, 2 * centerY - currentY))
                        currentY += 1 // we're going up the top left side of the hexagon so we're heading "up and to the right"
                    }
                }.filterNotNull()

    private fun getIfTileExistsOrNull(x: Int, y: Int) : TileInfo? {
<<<<<<< HEAD
        if (contains(x, y)) {
            return get(x, y)
        }

        if (mapParameters.worldWrap) {
            var radius = mapParameters.size.radius
            if (mapParameters.shape == MapShape.rectangular)
                radius = HexMath.getEquivalentRectangularSize(radius).x.toInt() / 2

            if (!contains(x, y)) { //tile is outside of the map
                if (contains(x + radius, y - radius)) { //tile is on right side
                    //get tile wrapped around from right to left
                    return get(x + radius, y - radius)
                } else if (contains(x - radius, y + radius)) { //tile is on left side
                    //get tile wrapped around from left to right
                    return get(x - radius, y + radius)
                }
            }
        }
=======
        if (contains(x, y))
            return get(x, y)

        if (!mapParameters.worldWrap)
            return null

        var radius = mapParameters.size.radius
        if (mapParameters.shape == MapShape.rectangular)
            radius = HexMath.getEquivalentRectangularSize(radius).x.toInt() / 2

        if (!contains(x, y)) { //tile is outside of the map
            if (contains(x + radius, y - radius)) { //tile is on right side
                //get tile wrapped around from right to left
                return get(x + radius, y - radius)
            } else if (contains(x - radius, y + radius)) { //tile is on left side
                //get tile wrapped around from left to right
                return get(x - radius, y + radius)
            }
        }

>>>>>>> ee9e22ed
        return null
    }


    /** Tries to place the [unitName] into the [TileInfo] closest to the given the [position]
     * @param civInfo civilization to assign unit to
     * @return created [MapUnit] or null if no suitable location was found
     * */
    fun placeUnitNearTile(
            position: Vector2,
            unitName: String,
            civInfo: CivilizationInfo
    ): MapUnit? {
        val unit = gameInfo.ruleSet.units[unitName]!!.getMapUnit(gameInfo.ruleSet)

        fun getPassableNeighbours(tileInfo: TileInfo): Set<TileInfo> =
                tileInfo.neighbors.filter { unit.movement.canPassThrough(it) }.toSet()

        // both the civ name and actual civ need to be in here in order to calculate the canMoveTo...Darn
        unit.assignOwner(civInfo, false)

        var unitToPlaceTile: TileInfo? = null
        // try to place at the original point (this is the most probable scenario)
        val currentTile = get(position)
        if (unit.movement.canMoveTo(currentTile)) unitToPlaceTile = currentTile

        // if it's not suitable, try to find another tile nearby
        if (unitToPlaceTile == null) {
            var tryCount = 0
            var potentialCandidates = getPassableNeighbours(currentTile)
            while (unitToPlaceTile == null && tryCount++ < 10) {
                unitToPlaceTile = potentialCandidates
                        .sortedByDescending { if (unit.type.isLandUnit()) it.isLand else true } // Land units should prefer to go into land tiles
                        .firstOrNull { unit.movement.canMoveTo(it) }
                if (unitToPlaceTile != null) continue
                // if it's not found yet, let's check their neighbours
                val newPotentialCandidates = mutableSetOf<TileInfo>()
                potentialCandidates.forEach { newPotentialCandidates.addAll(getPassableNeighbours(it)) }
                potentialCandidates = newPotentialCandidates
            }
        }

        if (unitToPlaceTile == null) {
            civInfo.removeUnit(unit) // since we added it to the civ units in the previous assignOwner
            return null // we didn't actually create a unit...
        }

        // only once we know the unit can be placed do we add it to the civ's unit list
        unit.putInTile(unitToPlaceTile)
        unit.currentMovement = unit.getMaxMovement().toFloat()

        // Only once we add the unit to the civ we can activate addPromotion, because it will try to update civ viewable tiles
        for (promotion in unit.baseUnit.promotions)
            unit.promotions.addPromotion(promotion, true)

        for (unique in civInfo.getMatchingUniques("[] units gain the [] promotion")) {
            if (unit.matchesFilter(unique.params[0])) {
                unit.promotions.addPromotion(unique.params[1], true)
            }
        }

        // And update civ stats, since the new unit changes both unit upkeep and resource consumption
        civInfo.updateStatsForNextTurn()
        civInfo.updateDetailedCivResources()

        return unit
    }


    fun getViewableTiles(position: Vector2, sightDistance: Int): List<TileInfo> {
        val viewableTiles = getTilesInDistance(position, 1).toMutableList()
        val currentTileHeight = get(position).getHeight()

        for (i in 1..sightDistance) { // in each layer,
            // This is so we don't use tiles in the same distance to "see over",
            // that is to say, the "viewableTiles.contains(it) check will return false for neighbors from the same distance
            val tilesToAddInDistanceI = ArrayList<TileInfo>()

            for (tile in getTilesAtDistance(position, i)) { // for each tile in that layer,
                val targetTileHeight = tile.getHeight()

                /*
            Okay so, if we're looking at a tile from a to c with b in the middle,
            we have several scenarios:
            1. a>b -  - I can see everything, b does not hide c
            2. a==b
                2.1 a==b==0, all flat ground, no hiding
                2.2 a>0, b>=c - b hides c from view (say I am in a forest/jungle and b is a forest/jungle, or hill)
                2.3 a>0, c>b - c is tall enough I can see it over b!
            3. a<b
                3.1 b>=c - b hides c
                3.2 b<c - c is tall enough I can see it over b!

            This can all be summed up as "I can see c if a>b || c>b || b==0 "
            */

                val containsViewableNeighborThatCanSeeOver = tile.neighbors.any {
                    val neighborHeight = it.getHeight()
                    viewableTiles.contains(it) && (
                            currentTileHeight > neighborHeight // a>b
                                    || targetTileHeight > neighborHeight // c>b
                                    || neighborHeight == 0) // b==0
                }
                if (containsViewableNeighborThatCanSeeOver) tilesToAddInDistanceI.add(tile)
            }
            viewableTiles.addAll(tilesToAddInDistanceI)
        }

        return viewableTiles
    }

    /** Strips all units from [TileMap]
     * @return stripped clone of [TileMap]
     */
    fun stripAllUnits(): TileMap {
        return clone().apply { tileList.forEach { it.stripUnits() } }
    }

    /** Strips all units and starting location from [TileMap] for specified [Player]
     * Operation in place
     * @param player units of player to be stripped off
     */
    fun stripPlayer(player: Player) {
        tileList.forEach {
            if (it.improvement == "StartingLocation " + player.chosenCiv) {
                it.improvement = null
            }
            for (unit in it.getUnits()) if (unit.owner == player.chosenCiv) unit.removeFromTile()
        }
    }

    /** Finds all units and starting location of [Player] and changes their [Nation]
     * Operation in place
     * @param player player whose all units will be changed
     * @param newNation new nation to be set up
     */
    fun switchPlayersNation(player: Player, newNation: Nation) {
        tileList.forEach {
            if (it.improvement == "StartingLocation " + player.chosenCiv) {
                it.improvement = "StartingLocation " + newNation.name
            }
            for (unit in it.getUnits()) if (unit.owner == player.chosenCiv) {
                unit.owner = newNation.name
                unit.civInfo = CivilizationInfo(newNation.name).apply { nation = newNation }
            }
        }
    }

    fun setTransients(ruleset: Ruleset, setUnitCivTransients: Boolean = true) { // In the map editor, no Civs or Game exist, so we won't set the unit transients
        val topY = tileList.asSequence().map { it.position.y.toInt() }.maxOrNull()!!
        bottomY = tileList.asSequence().map { it.position.y.toInt() }.minOrNull()!!
        val rightX = tileList.asSequence().map { it.position.x.toInt() }.maxOrNull()!!
        leftX = tileList.asSequence().map { it.position.x.toInt() }.minOrNull()!!

        for (x in leftX..rightX) {
            val row = ArrayList<TileInfo?>()
            for (y in bottomY..topY) row.add(null)
            tileMatrix.add(row)
        }

        for (tileInfo in values) {
            tileMatrix[tileInfo.position.x.toInt() - leftX][tileInfo.position.y.toInt() - bottomY] = tileInfo
            tileInfo.tileMap = this
            tileInfo.ruleset = ruleset
            tileInfo.setTerrainTransients()
            tileInfo.setUnitTransients(setUnitCivTransients)
        }
    }

    /**
     * Returns the clockPosition of otherTile seen from tile's position
     * Returns -1 if not neighbors
     */
    fun getNeighborTileClockPosition(tile: TileInfo, otherTile: TileInfo): Int{
        var radius = mapParameters.size.radius
        if (mapParameters.shape == MapShape.rectangular)
            radius = HexMath.getEquivalentRectangularSize(radius).x.toInt() / 2

        val xDifference = tile.position.x - otherTile.position.x
        val yDifference = tile.position.y - otherTile.position.y
        val xWrapDifferenceBottom = tile.position.x - (otherTile.position.x - radius)
        val yWrapDifferenceBottom = tile.position.y - (otherTile.position.y - radius)
        val xWrapDifferenceTop = tile.position.x - (otherTile.position.x + radius)
        val yWrapDifferenceTop = tile.position.y - (otherTile.position.y + radius)

        return when {
            xDifference == 1f && yDifference == 1f -> 6 // otherTile is below
            xDifference == -1f && yDifference == -1f -> 12 // otherTile is above
            xDifference == 1f || xWrapDifferenceBottom == 1f -> 4 // otherTile is bottom-right
            yDifference == 1f || yWrapDifferenceBottom == 1f -> 8 // otherTile is bottom-left
            xDifference == -1f || xWrapDifferenceTop == -1f -> 10 // otherTile is top-left
            yDifference == -1f || yWrapDifferenceTop == -1f -> 2 // otherTile is top-right
            else -> -1
        }
    }
<<<<<<< HEAD

    /**
     * Returns the closest position to (0, 0) outside the map which is a
     * wrapped position of the given vector
     */
    fun getUnWrappedPosition(position: Vector2) : Vector2 {
        var radius = mapParameters.size.radius
        if (mapParameters.shape == MapShape.rectangular)
            radius = HexMath.getEquivalentRectangularSize(radius).x.toInt() / 2

        if (contains(position)){
            val vectorShiftedLeft = Vector2(position.x + radius, position.y - radius)
            val vectorShiftedRight = Vector2(position.x - radius, position.y + radius)

            return if (HexMath.getLatitude(vectorShiftedLeft) > HexMath.getLatitude(vectorShiftedRight))
                vectorShiftedRight
            else
                vectorShiftedLeft
        } else {
            //The position is outside the map so its unwrapped already
            return position
        }
    }
=======
>>>>>>> ee9e22ed
}<|MERGE_RESOLUTION|>--- conflicted
+++ resolved
@@ -128,27 +128,6 @@
                 }.filterNotNull()
 
     private fun getIfTileExistsOrNull(x: Int, y: Int) : TileInfo? {
-<<<<<<< HEAD
-        if (contains(x, y)) {
-            return get(x, y)
-        }
-
-        if (mapParameters.worldWrap) {
-            var radius = mapParameters.size.radius
-            if (mapParameters.shape == MapShape.rectangular)
-                radius = HexMath.getEquivalentRectangularSize(radius).x.toInt() / 2
-
-            if (!contains(x, y)) { //tile is outside of the map
-                if (contains(x + radius, y - radius)) { //tile is on right side
-                    //get tile wrapped around from right to left
-                    return get(x + radius, y - radius)
-                } else if (contains(x - radius, y + radius)) { //tile is on left side
-                    //get tile wrapped around from left to right
-                    return get(x - radius, y + radius)
-                }
-            }
-        }
-=======
         if (contains(x, y))
             return get(x, y)
 
@@ -169,7 +148,6 @@
             }
         }
 
->>>>>>> ee9e22ed
         return null
     }
 
@@ -365,7 +343,6 @@
             else -> -1
         }
     }
-<<<<<<< HEAD
 
     /**
      * Returns the closest position to (0, 0) outside the map which is a
@@ -389,6 +366,4 @@
             return position
         }
     }
-=======
->>>>>>> ee9e22ed
 }