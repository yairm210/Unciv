﻿package com.unciv.logic.map

import com.badlogic.gdx.math.Vector2
import com.unciv.Constants
import com.unciv.UncivGame
import com.unciv.logic.HexMath
import com.unciv.logic.city.CityInfo
import com.unciv.logic.civilization.CivilizationInfo
import com.unciv.logic.civilization.PlayerType
import com.unciv.models.ruleset.Ruleset
import com.unciv.models.ruleset.unique.UniqueType
import com.unciv.models.ruleset.tile.*
import com.unciv.models.ruleset.unique.StateForConditionals
import com.unciv.models.stats.Stats
import com.unciv.models.translations.tr
import com.unciv.ui.civilopedia.FormattedLine
import com.unciv.ui.utils.Fonts
import com.unciv.ui.utils.toPercent
import kotlin.math.abs
import kotlin.math.min

open class TileInfo {
    @Transient
    lateinit var tileMap: TileMap

    @Transient
    lateinit var ruleset: Ruleset  // a tile can be a tile with a ruleset, even without a map.

    @Transient
    var owningCity: CityInfo? = null

    @Transient
    private lateinit var baseTerrainObject: Terrain

    // These are for performance - checked with every tile movement and "canEnter" check, which makes them performance-critical
    @Transient
    var isLand = false

    @Transient
    var isWater = false

    @Transient
    var isOcean = false

    // This will be called often - farm can be built on Hill and tundra if adjacent to fresh water
    // and farms on adjacent to fresh water tiles will have +1 additional Food after researching Civil Service
    @delegate:Transient
    val isAdjacentToFreshwater: Boolean by lazy {
        matchesTerrainFilter("River") || matchesTerrainFilter("Fresh water")
                || neighbors.any { it.matchesTerrainFilter("Fresh water") }
    }

    var militaryUnit: MapUnit? = null
    var civilianUnit: MapUnit? = null
    var airUnits = ArrayList<MapUnit>()

    var position: Vector2 = Vector2.Zero
    lateinit var baseTerrain: String
    val terrainFeatures: ArrayList<String> = ArrayList()


    var naturalWonder: String? = null
    var resource: String? = null
    var resourceAmount: Int = 0
    var improvement: String? = null
    var improvementInProgress: String? = null

    var roadStatus = RoadStatus.None
    var turnsToImprovement: Int = 0

    fun isHill() = baseTerrain == Constants.hill || terrainFeatures.contains(Constants.hill)

    var hasBottomRightRiver = false
    var hasBottomRiver = false
    var hasBottomLeftRiver = false

    private var continent = -1

    val latitude: Float
        get() = HexMath.getLatitude(position)
    val longitude: Float
        get() = HexMath.getLongitude(position)

    fun clone(): TileInfo {
        val toReturn = TileInfo()
        if (militaryUnit != null) toReturn.militaryUnit = militaryUnit!!.clone()
        if (civilianUnit != null) toReturn.civilianUnit = civilianUnit!!.clone()
        for (airUnit in airUnits) toReturn.airUnits.add(airUnit.clone())
        toReturn.position = position.cpy()
        toReturn.baseTerrain = baseTerrain
        toReturn.terrainFeatures.addAll(terrainFeatures)
        toReturn.naturalWonder = naturalWonder
        toReturn.resource = resource
        toReturn.resourceAmount = resourceAmount
        toReturn.improvement = improvement
        toReturn.improvementInProgress = improvementInProgress
        toReturn.roadStatus = roadStatus
        toReturn.turnsToImprovement = turnsToImprovement
        toReturn.hasBottomLeftRiver = hasBottomLeftRiver
        toReturn.hasBottomRightRiver = hasBottomRightRiver
        toReturn.hasBottomRiver = hasBottomRiver
        toReturn.continent = continent
        return toReturn
    }

    fun containsGreatImprovement(): Boolean {
        return getTileImprovement()?.isGreatImprovement() == true
    }

    fun containsUnfinishedGreatImprovement(): Boolean {
        if (improvementInProgress == null) return false
        return ruleset.tileImprovements[improvementInProgress!!]!!.isGreatImprovement()
    }
    //region pure functions

    /** Returns military, civilian and air units in tile */
    fun getUnits() = sequence {
        if (militaryUnit != null) yield(militaryUnit!!)
        if (civilianUnit != null) yield(civilianUnit!!)
        if (airUnits.isNotEmpty()) yieldAll(airUnits)
    }

    /** This is for performance reasons of canPassThrough() - faster than getUnits().firstOrNull() */
    fun getFirstUnit(): MapUnit? {
        if (militaryUnit != null) return militaryUnit!!
        if (civilianUnit != null) return civilianUnit!!
        if (airUnits.isNotEmpty()) return airUnits.first()
        return null
    }

    fun getCity(): CityInfo? = owningCity

    fun getLastTerrain(): Terrain = when {
        terrainFeatures.isNotEmpty() -> ruleset.terrains[terrainFeatures.last()]
                ?: getBaseTerrain()  // defense against rare edge cases involving baseTerrain Hill deprecation
        naturalWonder != null -> getNaturalWonder()
        else -> getBaseTerrain()
    }

    @delegate:Transient
    val tileResource: TileResource by lazy {
        if (resource == null) throw Exception("No resource exists for this tile!")
        else if (!ruleset.tileResources.containsKey(resource!!)) throw Exception("Resource $resource does not exist in this ruleset!")
        else ruleset.tileResources[resource!!]!!
    }

    private fun getNaturalWonder(): Terrain =
            if (naturalWonder == null) throw Exception("No natural wonder exists for this tile!")
            else ruleset.terrains[naturalWonder!!]!!

    fun isCityCenter(): Boolean = getCity()?.location == position
    fun isNaturalWonder(): Boolean = naturalWonder != null
    fun isImpassible() = getLastTerrain().impassable

    fun getTileImprovement(): TileImprovement? = if (improvement == null) null else ruleset.tileImprovements[improvement!!]
    fun getTileImprovementInProgress(): TileImprovement? = if (improvementInProgress == null) null else ruleset.tileImprovements[improvementInProgress!!]

    fun getShownImprovement(viewingCiv: CivilizationInfo?): String? {
        return if (viewingCiv == null || viewingCiv.playerType == PlayerType.AI)
            improvement
        else
            viewingCiv.lastSeenImprovement[position]
    }


    // This is for performance - since we access the neighbors of a tile ALL THE TIME,
    // and the neighbors of a tile never change, it's much more efficient to save the list once and for all!
    @delegate:Transient
    val neighbors: Sequence<TileInfo> by lazy { getTilesAtDistance(1).toList().asSequence() }
    // We have to .toList() so that the values are stored together once for caching,
    // and the toSequence so that aggregations (like neighbors.flatMap{it.units} don't take up their own space

    /** Returns the left shared neighbor of [this] and [neighbor] (relative to the view direction [this]->[neighbor]), or null if there is no such tile. */
    fun getLeftSharedNeighbor(neighbor: TileInfo): TileInfo? {
        return tileMap.getClockPositionNeighborTile(this,(tileMap.getNeighborTileClockPosition(this, neighbor) - 2) % 12)
    }

    /** Returns the right shared neighbor [this] and [neighbor] (relative to the view direction [this]->[neighbor]), or null if there is no such tile. */
    fun getRightSharedNeighbor(neighbor: TileInfo): TileInfo? {
        return tileMap.getClockPositionNeighborTile(this,(tileMap.getNeighborTileClockPosition(this, neighbor) + 2) % 12)
    }

    @delegate:Transient
    val height : Int by lazy {
        getAllTerrains().flatMap { it.uniqueObjects }
            .filter { it.isOfType(UniqueType.VisibilityElevation) }
            .map { it.params[0].toInt() }.sum()
    }


    fun getBaseTerrain(): Terrain = baseTerrainObject

    fun getOwner(): CivilizationInfo? {
        val containingCity = getCity() ?: return null
        return containingCity.civInfo
    }

    fun isFriendlyTerritory(civInfo: CivilizationInfo): Boolean {
        val tileOwner = getOwner()
        return when {
            tileOwner == null -> false
            tileOwner == civInfo -> true
            !civInfo.knows(tileOwner) -> false
            else -> tileOwner.getDiplomacyManager(civInfo).isConsideredFriendlyTerritory()
        }
    }
    
    fun isEnemyTerritory(civInfo: CivilizationInfo): Boolean {
        val tileOwner = getOwner() ?: return false
        return civInfo.isAtWarWith(tileOwner)
    }

    fun getTerrainFeatures(): List<Terrain> = terrainFeatures.mapNotNull { ruleset.terrains[it] }
    fun getAllTerrains(): Sequence<Terrain> = sequence {
        yield(baseTerrainObject)
        if (naturalWonder != null) yield(getNaturalWonder())
        yieldAll(terrainFeatures.asSequence().mapNotNull { ruleset.terrains[it] })
    }

    fun isRoughTerrain() = getAllTerrains().any{ it.isRough() }

    fun hasUnique(unique: String) = getAllTerrains().any { it.hasUnique(unique) }
    fun hasUnique(uniqueType: UniqueType) = getAllTerrains().any { it.hasUnique(uniqueType) }

    fun getWorkingCity(): CityInfo? {
        val civInfo = getOwner() ?: return null
        return civInfo.cities.firstOrNull { it.isWorked(this) }
    }

    fun isWorked(): Boolean = getWorkingCity() != null
    fun providesYield() = getCity() != null && (isCityCenter() || isWorked()
            || getTileImprovement()?.hasUnique(UniqueType.TileProvidesYieldWithoutPopulation) == true
            || hasUnique(UniqueType.TileProvidesYieldWithoutPopulation))

    fun isLocked(): Boolean {
        val workingCity = getWorkingCity()
        return workingCity != null && workingCity.lockedTiles.contains(position)
    }

    fun getTileStats(observingCiv: CivilizationInfo?): Stats = getTileStats(getCity(), observingCiv)

<<<<<<< HEAD
    fun getTileStats(city: CityInfo?, observingCiv: CivilizationInfo?): Stats {
        var stats = getBaseTerrain().clone()
=======
    fun getTileStats(city: CityInfo?, observingCiv: CivilizationInfo): Stats {
        var stats = getBaseTerrain().cloneStats()
>>>>>>> bc5ea2d9

        for (terrainFeatureBase in getTerrainFeatures()) {
            when {
                terrainFeatureBase.hasUnique(UniqueType.NullifyYields) ->
                    return terrainFeatureBase.cloneStats()
                terrainFeatureBase.overrideStats -> stats = terrainFeatureBase.cloneStats()
                else -> stats.add(terrainFeatureBase)
            }
        }

        if (naturalWonder != null) {
            val wonderStats = getNaturalWonder().cloneStats()

            // Spain doubles tile yield
            if (city != null && city.civInfo.hasUnique("Tile yields from Natural Wonders doubled")) {
                wonderStats.timesInPlace(2f)
            }

            if (getNaturalWonder().overrideStats)
                stats = wonderStats
            else
                stats.add(wonderStats)
        }

        if (city != null) {
            var tileUniques = city.getMatchingUniques(UniqueType.StatsFromTiles)
                .filter { city.matchesFilter(it.params[2]) }
            tileUniques += city.getMatchingUniques(UniqueType.StatsFromObject)
            for (unique in tileUniques) {
                val tileType = unique.params[1]
                if (tileType == improvement) continue // This is added to the calculation in getImprovementStats. we don't want to add it twice
                if (matchesTerrainFilter(tileType, observingCiv)) 
                    stats.add(unique.stats)
                if (tileType == "Natural Wonder" && naturalWonder != null && city.civInfo.hasUnique("Tile yields from Natural Wonders doubled")) {
                    stats.add(unique.stats)
                }
            }

            for (unique in city.getMatchingUniques(UniqueType.StatsFromTilesWithout))
                if (
                    matchesTerrainFilter(unique.params[1]) &&
                    !matchesTerrainFilter(unique.params[2]) &&
                    city.matchesFilter(unique.params[3])
                )
                    stats.add(unique.stats)
        }

        if (isAdjacentToRiver()) stats.gold++

        if (observingCiv != null) {
            // resource base
            if (hasViewableResource(observingCiv)) stats.add(tileResource)

            val improvement = getTileImprovement()
            if (improvement != null)
                stats.add(getImprovementStats(improvement, observingCiv, city))

            if (isCityCenter()) {
                if (stats.food < 2) stats.food = 2f
                if (stats.production < 1) stats.production = 1f
            }

            if (stats.gold != 0f && observingCiv.goldenAges.isGoldenAge())
                stats.gold++
        }
        for ((stat, value) in stats)
            if (value < 0f) stats[stat] = 0f

        return stats
    }

    fun getTileStartScore(): Float {
        var sum = 0f
        for (tile in getTilesInDistance(2)) {
            val tileYield = tile.getTileStartYield(tile == this)
            sum += tileYield
            if (tile in neighbors)
                sum += tileYield
        }

        if (isHill())
            sum -= 2f
        if (isAdjacentToRiver())
            sum += 2f
        if (neighbors.any { it.baseTerrain == Constants.mountain })
            sum += 2f
        if (isCoastalTile())
            sum += 3f
        if (!isCoastalTile() && neighbors.any { it.isCoastalTile() })
            sum -= 7f

        return sum
    }

    private fun getTileStartYield(isCenter: Boolean): Float {
        var stats = getBaseTerrain().cloneStats()

        for (terrainFeatureBase in getTerrainFeatures()) {
            if (terrainFeatureBase.overrideStats)
                stats = terrainFeatureBase.cloneStats()
            else
                stats.add(terrainFeatureBase)
        }
        if (resource != null) stats.add(tileResource)

        if (stats.production < 0) stats.production = 0f
        if (isCenter) {
            if (stats.food < 2) stats.food = 2f
            if (stats.production < 1) stats.production = 1f
        }

        return stats.food + stats.production + stats.gold
    }

    // For dividing the map into Regions to determine start locations
    fun getTileFertility(checkCoasts: Boolean): Int {
        val terrains = getAllTerrains()
        var fertility = 0
        for (terrain in terrains) {
            if (terrain.hasUnique(UniqueType.OverrideFertility))
                return terrain.getMatchingUniques(UniqueType.OverrideFertility).first().params[0].toInt()
            else
                fertility += terrain.getMatchingUniques(UniqueType.AddFertility)
                        .sumBy { it.params[0].toInt() }
        }
        if (isAdjacentToRiver()) fertility += 1
        if (isAdjacentToFreshwater) fertility += 1 // meaning total +2 for river
        if (checkCoasts && isCoastalTile()) fertility += 2
        return fertility
    }

    fun getImprovementStats(improvement: TileImprovement, observingCiv: CivilizationInfo, city: CityInfo?): Stats {
        val stats = improvement.cloneStats()
        if (hasViewableResource(observingCiv) && tileResource.improvement == improvement.name)
            stats.add(tileResource.improvementStats!!.clone()) // resource-specific improvement

        // Deprecated since 3.17.10
            for (unique in improvement.getMatchingUniques(UniqueType.StatsWithTech)) {
                if (observingCiv.tech.isResearched(unique.params[1]))
                    stats.add(unique.stats)
            }
        //
        
        for (unique in improvement.getMatchingUniques(UniqueType.Stats, StateForConditionals(civInfo = observingCiv, cityInfo = city))) {
            stats.add(unique.stats)
        }

        if (city != null) {
            val tileUniques = city.getMatchingUniques(UniqueType.StatsFromTiles, StateForConditionals(civInfo = observingCiv, cityInfo = city))
                .filter { city.matchesFilter(it.params[2]) }
            val improvementUniques = 
                // Deprecated since 3.17.10
                    improvement.getMatchingUniques(UniqueType.StatsOnTileWithTech)
                        .filter { observingCiv.tech.isResearched(it.params[2]) } +
                //
                improvement.getMatchingUniques(UniqueType.ImprovementStatsOnTile, StateForConditionals(civInfo = observingCiv, cityInfo = city))
            
            for (unique in tileUniques + improvementUniques) {
                if (improvement.matchesFilter(unique.params[1])
                    // Freshwater and non-freshwater cannot be moved to matchesUniqueFilter since that creates an endless feedback.
                    // If you're attempting that, check that it works!
                    || unique.params[1] == "Fresh water" && isAdjacentToFreshwater
                    || unique.params[1] == "non-fresh water" && !isAdjacentToFreshwater)
                        stats.add(unique.stats)
            }

            for (unique in city.getMatchingUniques(UniqueType.StatsFromObject)) {
                if (improvement.matchesFilter(unique.params[1])) {
                    stats.add(unique.stats)
                }
            }
        }

        for (unique in improvement.getMatchingUniques(UniqueType.ImprovementStatsForAdjacencies)) {
            val adjacent = unique.params[1]
            val numberOfBonuses = neighbors.count {
                it.matchesFilter(adjacent, observingCiv)
                || it.roadStatus.name == adjacent
            }
            stats.add(unique.stats.times(numberOfBonuses.toFloat()))
        }

        for (unique in observingCiv.getMatchingUniques("+[]% yield from every []"))
            if (improvement.matchesFilter(unique.params[1]))
                stats.timesInPlace(unique.params[0].toPercent())

        return stats
    }

    /** Returns true if the [improvement] can be built on this [TileInfo] */
    fun canBuildImprovement(improvement: TileImprovement, civInfo: CivilizationInfo): Boolean {
        return when {
            improvement.uniqueTo != null && improvement.uniqueTo != civInfo.civName -> false
            improvement.techRequired != null && !civInfo.tech.isResearched(improvement.techRequired!!) -> false
            getOwner() != civInfo && !(
                improvement.hasUnique(UniqueType.CanBuildOutsideBorders)
                    || ( // citadel can be built only next to or within own borders
                        improvement.hasUnique(UniqueType.CanBuildJustOutsideBorders)
                        && neighbors.any { it.getOwner() == civInfo } && civInfo.cities.isNotEmpty()
                    )
                ) -> false
            improvement.uniqueObjects.any {
                it.placeholderText == "Obsolete with []" && civInfo.tech.isResearched(it.params[0])
            } -> return false
            improvement.getMatchingUniques(UniqueType.RequiresTechToBuildOnTile).any {
                matchesTerrainFilter(it.params[0]) && !civInfo.tech.isResearched(it.params[1])
            } -> false
            improvement.uniqueObjects.any {
                it.isOfType(UniqueType.ConsumesResources)
                && civInfo.getCivResourcesByName()[it.params[1]]!! < it.params[0].toInt()
            } -> false
            else -> canImprovementBeBuiltHere(improvement, hasViewableResource(civInfo))
        }
    }

    /** Without regards to what CivInfo it is, a lot of the checks are just for the improvement on the tile.
     *  Doubles as a check for the map editor.
     */
    private fun canImprovementBeBuiltHere(improvement: TileImprovement, resourceIsVisible: Boolean = resource != null): Boolean {
        val topTerrain = getLastTerrain()

        return when {
            improvement.name == this.improvement -> false
            isCityCenter() -> false
            improvement.getMatchingUniques(UniqueType.CannotBuildOnTile).any {
                unique -> matchesTerrainFilter(unique.params[0])
            } -> false

            // Road improvements can change on tiles with irremovable improvements - nothing else can, though.
            RoadStatus.values().none { it.name == improvement.name || it.removeAction == improvement.name }
                    && getTileImprovement().let { it != null && it.hasUnique("Irremovable") } -> false

            // Terrain blocks BUILDING improvements - removing things (such as fallout) is fine
            !improvement.name.startsWith("Remove ") &&
                getAllTerrains().any { it.getMatchingUniques(UniqueType.RestrictedBuildableImprovements)
                .any { unique -> !improvement.matchesFilter(unique.params[0]) } } -> false

            // Decide cancelImprovementOrder earlier, otherwise next check breaks it
            improvement.name == Constants.cancelImprovementOrder -> (this.improvementInProgress != null)
            // Tiles with no terrains, and no turns to build, are like great improvements - they're placeable
            improvement.terrainsCanBeBuiltOn.isEmpty() && improvement.turnsToBuild == 0 && isLand -> true
            improvement.terrainsCanBeBuiltOn.contains(topTerrain.name) -> true
            improvement.uniqueObjects.filter { it.placeholderText == "Must be next to []" }.any {
                val filter = it.params[0]
                if (filter == "River") return@any !isAdjacentToRiver()
                else return@any !neighbors.any { neighbor -> neighbor.matchesFilter(filter) }
            } -> false
            !isWater && RoadStatus.values().any { it.name == improvement.name && it > roadStatus } -> true
            improvement.name == roadStatus.removeAction -> true
            topTerrain.unbuildable && !improvement.isAllowedOnFeature(topTerrain.name) -> false
            // DO NOT reverse this &&. isAdjacentToFreshwater() is a lazy which calls a function, and reversing it breaks the tests.
            improvement.hasUnique(UniqueType.ImprovementBuildableByFreshWater) && isAdjacentToFreshwater -> true

            // If an unique of this type exists, we want all to match (e.g. Hill _and_ Forest would be meaningful).
            improvement.uniqueObjects.filter { it.placeholderText == "Can only be built on [] tiles" }.let {
                it.any() && it.all { unique -> matchesTerrainFilter(unique.params[0]) }
            } -> true

            else -> resourceIsVisible && tileResource.improvement == improvement.name
        }
    }

    /**
     * Implementation of _`tileFilter`_
     * @see <a href="https://github.com/yairm210/Unciv/wiki/uniques#user-content-tilefilter">tileFilter</a>
     */
    fun matchesFilter(filter: String, civInfo: CivilizationInfo? = null): Boolean {
        if (matchesTerrainFilter(filter, civInfo)) return true
        if (improvement != null && ruleset.tileImprovements[improvement]!!.matchesFilter(filter)) return true
        return improvement == null && filter == "unimproved"
    }

    fun matchesTerrainFilter(filter: String, observingCiv: CivilizationInfo? = null): Boolean {
        return when (filter) {
            "All" -> true
            baseTerrain -> true
            "Water" -> isWater
            "Land" -> isLand
            "Coastal" -> isCoastalTile()
            "River" -> isAdjacentToRiver()
            naturalWonder -> true
            "Open terrain" -> !isRoughTerrain()
            "Rough terrain" -> isRoughTerrain()
            "Foreign Land", "Foreign" -> observingCiv != null && !isFriendlyTerritory(observingCiv)
            "Friendly Land", "Friendly" -> observingCiv != null && isFriendlyTerritory(observingCiv)
            "Enemy Land", "Enemy" -> observingCiv != null && isEnemyTerritory(observingCiv)
            resource -> observingCiv != null && hasViewableResource(observingCiv)
            "Water resource" -> isWater && observingCiv != null && hasViewableResource(observingCiv)
            "Natural Wonder" -> naturalWonder != null
            else -> {
                if (terrainFeatures.contains(filter)) return true
                if (hasUnique(filter)) return true
                // Resource type check is last - cannot succeed if no resource here
                if (resource == null) return false
                // Checks 'luxury resource', 'strategic resource' and 'bonus resource' - only those that are visible of course
                // not using hasViewableResource as observingCiv is often not passed in,
                // and we want to be able to at least test for non-strategic in that case.
                val resourceObject = tileResource
                if (resourceObject.resourceType.name + " resource" != filter) return false // filter match
                if (resourceObject.revealedBy == null) return true  // no need for tech
                if (observingCiv == null) return false  // can't check tech
                return observingCiv.tech.isResearched(resourceObject.revealedBy!!)
            }
        }
    }

    fun hasImprovementInProgress() = improvementInProgress != null

    @delegate:Transient
    private val _isCoastalTile: Boolean by lazy { neighbors.any { it.baseTerrain == Constants.coast } }
    fun isCoastalTile() = _isCoastalTile

    fun hasViewableResource(civInfo: CivilizationInfo): Boolean =
            resource != null && (tileResource.revealedBy == null || civInfo.tech.isResearched(
                tileResource.revealedBy!!))

    fun getViewableTilesList(distance: Int): List<TileInfo> =
            tileMap.getViewableTiles(position, distance)

    fun getTilesInDistance(distance: Int): Sequence<TileInfo> =
            tileMap.getTilesInDistance(position, distance)

    fun getTilesInDistanceRange(range: IntRange): Sequence<TileInfo> =
            tileMap.getTilesInDistanceRange(position, range)

    fun getTilesAtDistance(distance: Int): Sequence<TileInfo> =
            tileMap.getTilesAtDistance(position, distance)

    fun getDefensiveBonus(): Float {
        var bonus = getLastTerrain().defenceBonus
        val tileImprovement = getTileImprovement()
        if (tileImprovement != null) {
            for (unique in tileImprovement.getMatchingUniques(UniqueType.DefensiveBonus))
                bonus += unique.params[0].toFloat() / 100
        }
        return bonus
    }

    fun aerialDistanceTo(otherTile: TileInfo): Int {
        val xDelta = position.x - otherTile.position.x
        val yDelta = position.y - otherTile.position.y
        val distance = maxOf(abs(xDelta), abs(yDelta), abs(xDelta - yDelta))

        var wrappedDistance = Float.MAX_VALUE
        if (tileMap.mapParameters.worldWrap) {
            val otherTileUnwrappedPos = tileMap.getUnWrappedPosition(otherTile.position)
            val xDeltaWrapped = position.x - otherTileUnwrappedPos.x
            val yDeltaWrapped = position.y - otherTileUnwrappedPos.y
            wrappedDistance = maxOf(abs(xDeltaWrapped), abs(yDeltaWrapped), abs(xDeltaWrapped - yDeltaWrapped))
        }

        return min(distance, wrappedDistance).toInt()
    }

    fun canBeSettled(): Boolean {
        if (isWater || isImpassible())
            return false
        if (getTilesInDistance(2).any { it.isCityCenter() } ||
                getTilesAtDistance(3).any { it.isCityCenter() && it.getContinent() == getContinent() })
                    return false
        return true
    }

    /** Shows important properties of this tile for debugging _only_, it helps to see what you're doing */
    override fun toString(): String {
        val lineList = arrayListOf("TileInfo @$position")
        if (!this::baseTerrain.isInitialized) return lineList[0] + ", uninitialized"
        if (isCityCenter()) lineList += getCity()!!.name
        lineList += baseTerrain
        for (terrainFeature in terrainFeatures) lineList += terrainFeature
        if (resource != null) {
            lineList += if (tileResource.resourceType == ResourceType.Strategic)
                    "{$resourceAmount} {$resource}"
                else
                    resource!!
        }
        if (naturalWonder != null) lineList += naturalWonder!!
        if (roadStatus !== RoadStatus.None && !isCityCenter()) lineList += roadStatus.name
        if (improvement != null) lineList += improvement!!
        if (civilianUnit != null) lineList += civilianUnit!!.name + " - " + civilianUnit!!.civInfo.civName
        if (militaryUnit != null) lineList += militaryUnit!!.name + " - " + militaryUnit!!.civInfo.civName
        if (this::baseTerrainObject.isInitialized && isImpassible()) lineList += Constants.impassable
        return lineList.joinToString()
    }

    /** The two tiles have a river between them */
    fun isConnectedByRiver(otherTile: TileInfo): Boolean {
        if (otherTile == this) throw Exception("Should not be called to compare to self!")

        return when (tileMap.getNeighborTileClockPosition(this, otherTile)) {
            2 -> otherTile.hasBottomLeftRiver // we're to the bottom-left of it
            4 -> hasBottomRightRiver // we're to the top-left of it
            6 -> hasBottomRiver // we're directly above it
            8 -> hasBottomLeftRiver // we're to the top-right of it
            10 -> otherTile.hasBottomRightRiver // we're to the bottom-right of it
            12 -> otherTile.hasBottomRiver // we're directly below it
            else -> throw Exception("Should never call this function on a non-neighbor!")
        }
    }

    fun isAdjacentToRiver() = neighbors.any { isConnectedByRiver(it) }

    /**
     * @returns whether units of [civInfo] can pass through this tile, considering only civ-wide filters.
     * Use [UnitMovementAlgorithms.canPassThrough] to check whether a specific unit can pass through a tile.
     */
    fun canCivPassThrough(civInfo: CivilizationInfo): Boolean {
        val tileOwner = getOwner()
        // comparing the CivInfo objects is cheaper than comparing strings
        if (tileOwner == null || tileOwner == civInfo) return true
        if (isCityCenter() && civInfo.isAtWarWith(tileOwner)
                && !getCity()!!.hasJustBeenConquered) return false
        if (!civInfo.canPassThroughTiles(tileOwner)) return false
        return true
    }

    fun toMarkup(viewingCiv: CivilizationInfo?): ArrayList<FormattedLine> {
        val lineList = ArrayList<FormattedLine>()
        val isViewableToPlayer = viewingCiv == null || UncivGame.Current.viewEntireMapForDebug
                || viewingCiv.viewableTiles.contains(this)

        if (isCityCenter()) {
            val city = getCity()!!
            var cityString = city.name.tr()
            if (isViewableToPlayer) cityString += " (${city.health})"
            lineList += FormattedLine(cityString)
            if (UncivGame.Current.viewEntireMapForDebug || city.civInfo == viewingCiv)
                lineList += city.cityConstructions.getProductionMarkup(ruleset)
        }
        lineList += FormattedLine(baseTerrain, link="Terrain/$baseTerrain")
        for (terrainFeature in terrainFeatures)
            lineList += FormattedLine(terrainFeature, link="Terrain/$terrainFeature")
        if (resource != null && (viewingCiv == null || hasViewableResource(viewingCiv)))
            lineList += if (tileResource.resourceType == ResourceType.Strategic)
                    FormattedLine("{$resource} ($resourceAmount)", link="Resource/$resource")
                else
                    FormattedLine(resource!!, link="Resource/$resource")
        if (resource != null && viewingCiv != null && hasViewableResource(viewingCiv)) {
            val tileImprovement = ruleset.tileImprovements[tileResource.improvement]
            if (tileImprovement?.techRequired != null
                && !viewingCiv.tech.isResearched(tileImprovement.techRequired!!)) {
                lineList += FormattedLine(
                    "Requires [${tileImprovement.techRequired}]",
                    link="Technology/${tileImprovement.techRequired}",
                    color= "#FAA"
                )
            }
        }
        if (naturalWonder != null)
            lineList += FormattedLine(naturalWonder!!, link="Terrain/$naturalWonder")
        if (roadStatus !== RoadStatus.None && !isCityCenter())
            lineList += FormattedLine(roadStatus.name, link="Improvement/${roadStatus.name}")
        val shownImprovement = getShownImprovement(viewingCiv)
        if (shownImprovement != null)
            lineList += FormattedLine(shownImprovement, link="Improvement/$shownImprovement")
        if (improvementInProgress != null && isViewableToPlayer) {
            val line = "{$improvementInProgress}" +
                if (turnsToImprovement > 0) " - $turnsToImprovement${Fonts.turn}" else " ({Under construction})"
            lineList += FormattedLine(line, link="Improvement/$improvementInProgress")
        }
        if (civilianUnit != null && isViewableToPlayer)
            lineList += FormattedLine(civilianUnit!!.name.tr() + " - " + civilianUnit!!.civInfo.civName.tr(),
                link="Unit/${civilianUnit!!.name}")
        if (militaryUnit != null && isViewableToPlayer) {
            val milUnitString = militaryUnit!!.name.tr() +
                (if (militaryUnit!!.health < 100) "(" + militaryUnit!!.health + ")" else "") +
                " - " + militaryUnit!!.civInfo.civName.tr()
            lineList += FormattedLine(milUnitString, link="Unit/${militaryUnit!!.name}")
        }
        val defenceBonus = getDefensiveBonus()
        if (defenceBonus != 0f) {
            var defencePercentString = (defenceBonus * 100).toInt().toString() + "%"
            if (!defencePercentString.startsWith("-")) defencePercentString = "+$defencePercentString"
            lineList += FormattedLine("[$defencePercentString] to unit defence")
        }
        if (isImpassible()) lineList += FormattedLine(Constants.impassable)

        return lineList
    }

    fun hasEnemyInvisibleUnit(viewingCiv: CivilizationInfo): Boolean {
        val unitsInTile = getUnits()
        if (unitsInTile.none()) return false
        if (unitsInTile.first().civInfo != viewingCiv &&
                unitsInTile.firstOrNull { it.isInvisible(viewingCiv) } != null) {
            return true
        }
        return false
    }

    fun hasConnection(civInfo: CivilizationInfo) =
            roadStatus != RoadStatus.None || forestOrJungleAreRoads(civInfo)


    private fun forestOrJungleAreRoads(civInfo: CivilizationInfo) =
            civInfo.nation.forestsAndJunglesAreRoads
                    && (terrainFeatures.contains(Constants.jungle) || terrainFeatures.contains(Constants.forest))
                    && isFriendlyTerritory(civInfo)

    fun getRulesetIncompatibility(ruleset: Ruleset): HashSet<String> {
        val out = HashSet<String>()
        if (!ruleset.terrains.containsKey(baseTerrain))
            out.add("Base terrain [$baseTerrain] does not exist in ruleset!")
        for (terrainFeature in terrainFeatures.filter { !ruleset.terrains.containsKey(it) })
            out.add("Terrain feature [$terrainFeature] does not exist in ruleset!")
        if (resource != null && !ruleset.tileResources.containsKey(resource))
            out.add("Resource [$resource] does not exist in ruleset!")
        if (improvement != null && !ruleset.tileImprovements.containsKey(improvement))
            out.add("Improvement [$improvement] does not exist in ruleset!")
        return out
    }

    fun getContinent() = continent

    //endregion

    //region state-changing functions
    fun setTransients() {
        setTerrainTransients()
        setUnitTransients(true)
    }

    fun setTerrainTransients() {
        // Uninitialized tilemap - when you're displaying a tile in the civilopedia or map editor
        if (::tileMap.isInitialized) convertHillToTerrainFeature()
        if (!ruleset.terrains.containsKey(baseTerrain))
            throw Exception()
        baseTerrainObject = ruleset.terrains[baseTerrain]!!
        isWater = getBaseTerrain().type == TerrainType.Water
        isLand = getBaseTerrain().type == TerrainType.Land
        isOcean = baseTerrain == Constants.ocean

        // Resource amounts missing - Old save or bad mapgen?
        if (resource != null && tileResource.resourceType == ResourceType.Strategic && resourceAmount == 0) {
            // Let's assume it's a small deposit
            setTileResource(tileResource, majorDeposit = false)
        }
    }

    fun setUnitTransients(unitCivTransients: Boolean) {
        for (unit in getUnits()) {
            unit.currentTile = this
            if (unitCivTransients)
                unit.assignOwner(tileMap.gameInfo.getCivilization(unit.owner), false)
            unit.setTransients(ruleset)
        }
    }

    fun stripUnits() {
        for (unit in this.getUnits()) removeUnit(unit)
    }
    
    fun setTileResource(newResource: TileResource, majorDeposit: Boolean = false) {
        resource = newResource.name
        
        if (newResource.resourceType != ResourceType.Strategic) return
        
        for (unique in newResource.getMatchingUniques(UniqueType.ResourceAmountOnTiles)) {
            if (matchesTerrainFilter(unique.params[0])) {
                resourceAmount = unique.params[1].toInt()
                return
            }
        }
        
        // Stick to default for now
        resourceAmount = if (majorDeposit)
            newResource.majorDepositAmount.default
        else
            newResource.minorDepositAmount.default
    }


    /** If the unit isn't in the ruleset we can't even know what type of unit this is! So check each place
     * This works with no transients so can be called from gameInfo.setTransients with no fear
     */
    fun removeUnit(mapUnit: MapUnit) {
        when {
            airUnits.contains(mapUnit) -> airUnits.remove(mapUnit)
            civilianUnit == mapUnit -> civilianUnit = null
            else -> militaryUnit = null
        }
    }

    fun startWorkingOnImprovement(improvement: TileImprovement, civInfo: CivilizationInfo) {
        improvementInProgress = improvement.name
        turnsToImprovement = if (civInfo.gameInfo.gameParameters.godMode) 1 else improvement.getTurnsToBuild(civInfo)
    }

    fun stopWorkingOnImprovement() {
        improvementInProgress = null
        turnsToImprovement = 0
    }

    fun normalizeToRuleset(ruleset: Ruleset) {
        if (!ruleset.terrains.containsKey(naturalWonder)) naturalWonder = null
        if (naturalWonder != null) {
            val naturalWonder = ruleset.terrains[naturalWonder]!!
            baseTerrain = naturalWonder.turnsInto!!
            terrainFeatures.clear()
            resource = null
            improvement = null
        }

        for (terrainFeature in terrainFeatures.toList()) {
            val terrainFeatureObject = ruleset.terrains[terrainFeature]
            if (terrainFeatureObject == null) {
                terrainFeatures.remove(terrainFeature)
                continue
            }

            if (terrainFeatureObject.occursOn.isNotEmpty() && !terrainFeatureObject.occursOn.contains(baseTerrain))
                terrainFeatures.remove(terrainFeature)
        }


        if (resource != null && !ruleset.tileResources.containsKey(resource)) resource = null
        if (resource != null) {
            val resourceObject = ruleset.tileResources[resource]!!
            if (resourceObject.terrainsCanBeFoundOn.none { it == baseTerrain || terrainFeatures.contains(it) })
                resource = null
        }

        // If we're checking this at gameInfo.setTransients, we can't check the top terrain
        if (improvement != null && ::baseTerrainObject.isInitialized) normalizeTileImprovement(ruleset)
        if (isWater || isImpassible())
            roadStatus = RoadStatus.None
    }

    private fun normalizeTileImprovement(ruleset: Ruleset) {
        val improvementObject = ruleset.tileImprovements[improvement]
        if (improvementObject == null) {
            improvement = null
            return
        }
        improvement = null // Unset, and check if it can be reset. If so, do it, if not, invalid.
        if (canImprovementBeBuiltHere(improvementObject)
                // Allow building 'other' improvements like city ruins, barb encampments, Great Improvements etc
                || (improvementObject.terrainsCanBeBuiltOn.isEmpty()
                        && ruleset.tileResources.values.none { it.improvement == improvementObject.name }
                        && !isImpassible() && isLand))
            improvement = improvementObject.name
    }

    private fun convertHillToTerrainFeature() {
        if (baseTerrain == Constants.hill &&
                ruleset.terrains[Constants.hill]?.type == TerrainType.TerrainFeature) {
            val mostCommonBaseTerrain = neighbors.filter { it.isLand && !it.isImpassible() }
                    .groupBy { it.baseTerrain }.maxByOrNull { it.value.size }
            baseTerrain = mostCommonBaseTerrain?.key ?: Constants.grassland
            //We have to add hill as first terrain feature
            val copy = terrainFeatures.toTypedArray()
            terrainFeatures.clear()
            terrainFeatures.add(Constants.hill)
            terrainFeatures.addAll(copy)
        }
    }

    /**
     * Assign a continent ID to this tile.
     *
     * Should only be set once at map generation.
     * @param continent Numeric ID >= 0
     * @throws Exception when tile already has a continent ID
     */
    fun setContinent(continent: Int) {
        if (this.continent != -1)
            throw Exception("Continent already assigned @ $position")
        this.continent = continent
    }

    /** Clear continent ID, for map editor */
    fun clearContinent() { continent = -1 }

    //endregion
}<|MERGE_RESOLUTION|>--- conflicted
+++ resolved
@@ -239,13 +239,8 @@
 
     fun getTileStats(observingCiv: CivilizationInfo?): Stats = getTileStats(getCity(), observingCiv)
 
-<<<<<<< HEAD
     fun getTileStats(city: CityInfo?, observingCiv: CivilizationInfo?): Stats {
-        var stats = getBaseTerrain().clone()
-=======
-    fun getTileStats(city: CityInfo?, observingCiv: CivilizationInfo): Stats {
         var stats = getBaseTerrain().cloneStats()
->>>>>>> bc5ea2d9
 
         for (terrainFeatureBase in getTerrainFeatures()) {
             when {
