package com.unciv.logic.map

import com.badlogic.gdx.math.Vector2
import com.unciv.Constants
import com.unciv.UncivGame
import com.unciv.logic.city.CityInfo
import com.unciv.logic.civilization.CivilizationInfo
import com.unciv.models.ruleset.Ruleset
import com.unciv.models.ruleset.tile.*
import com.unciv.models.stats.Stats
import com.unciv.models.translations.tr
import kotlin.math.abs

open class TileInfo {
    @Transient lateinit var tileMap: TileMap
    @Transient lateinit var ruleset: Ruleset  // a tile can be a tile with a ruleset, even without a map.
    @Transient var owningCity:CityInfo?=null
    @Transient private lateinit var baseTerrainObject:Terrain

    // These are for performance - checked with every tile movement and "canEnter" check, which makes them performance-critical
    @Transient var isLand = false
    @Transient var isWater = false
    @Transient var isOcean = false

    var militaryUnit:MapUnit?=null
    var civilianUnit:MapUnit?=null
    var airUnits=ArrayList<MapUnit>()

    var position: Vector2 = Vector2.Zero
    lateinit var baseTerrain: String
    var terrainFeature: String? = null
    var naturalWonder: String? = null
    var resource: String? = null
    var improvement: String? = null
    var improvementInProgress: String? = null

    var roadStatus = RoadStatus.None
    var turnsToImprovement: Int = 0

    var hasBottomRightRiver = false
    var hasBottomRiver = false
    var hasBottomLeftRiver = false

    fun clone(): TileInfo {
        val toReturn = TileInfo()
        if(militaryUnit!=null) toReturn.militaryUnit=militaryUnit!!.clone()
        if(civilianUnit!=null) toReturn.civilianUnit=civilianUnit!!.clone()
        for(airUnit in airUnits) toReturn.airUnits.add(airUnit.clone())
        toReturn.position=position.cpy()
        toReturn.baseTerrain=baseTerrain
        toReturn.terrainFeature=terrainFeature
        toReturn.naturalWonder=naturalWonder
        toReturn.resource=resource
        toReturn.improvement=improvement
        toReturn.improvementInProgress=improvementInProgress
        toReturn.roadStatus=roadStatus
        toReturn.turnsToImprovement=turnsToImprovement
        return toReturn
    }

    fun containsGreatImprovement(): Boolean {
        if (improvement in Constants.greatImprovements) return true
        return false
    }

    fun containsUnfinishedGreatImprovement(): Boolean {
        if (improvementInProgress in Constants.greatImprovements) return true
        return false
    }

    fun containsUnique(unique: String): Boolean =
            isNaturalWonder() && getNaturalWonder().uniques.contains(unique)
    //region pure functions

    /** Returns military, civilian and air units in tile */
    fun getUnits(): List<MapUnit> {
        if (militaryUnit == null && civilianUnit == null && airUnits.isEmpty())
            return emptyList() // for performance reasons - costs much less to initialize than an empty ArrayList or list()
        val list = ArrayList<MapUnit>(2 + airUnits.size)
        if (militaryUnit != null) list.add(militaryUnit!!)
        if (civilianUnit != null) list.add(civilianUnit!!)
        list.addAll(airUnits)
        return list
    }

    fun getCity(): CityInfo? = owningCity

    fun getLastTerrain(): Terrain = (terrainFeature ?: naturalWonder)
            ?.let { ruleset.terrains.getValue(it) }
            ?: getBaseTerrain()

    fun getTileResource(): TileResource =
            if (resource == null) throw Exception("No resource exists for this tile!")
            else ruleset.tileResources[resource!!]!!

<<<<<<< HEAD
    fun getTileResourceOrNull(): TileResource? = resource?.let { ruleset.tileResources[it] }
=======
    fun getTileResourceOrNull(): TileResource? =
            if (resource == null) null
            else ruleset.tileResources.getOrElse(resource!!) {null }
>>>>>>> 2c4bc124

    fun getNaturalWonder() : Terrain =
            if (naturalWonder == null) throw Exception("No natural wonder exists for this tile!")
            else ruleset.terrains[naturalWonder!!]!!

    fun isCityCenter(): Boolean = getCity()?.location == position
    fun isNaturalWonder() : Boolean = naturalWonder != null

    fun getTileImprovement(): TileImprovement? =
            if (improvement == null) null
            else ruleset.tileImprovements[improvement!!]

    // This is for performance - since we access the neighbors of a tile ALL THE TIME,
    // and the neighbors of a tile never change, it's much more efficient to save the list once and for all!
    @delegate:Transient
    val neighbors: List<TileInfo> by lazy { getTilesAtDistance(1).toList() }

    fun getHeight(): Int {
        if (baseTerrain == Constants.mountain) return 4
        if (baseTerrain == Constants.hill) return 2
        if (terrainFeature == Constants.forest || terrainFeature == Constants.jungle) return 1
        return 0
    }

    fun getBaseTerrain(): Terrain = baseTerrainObject

    fun getOwner(): CivilizationInfo? {
        val containingCity = getCity() ?: return null
        return containingCity.civInfo
    }

    fun getTerrainFeature(): Terrain? = terrainFeature?.let { ruleset.terrains[it] }

    fun isWorked(): Boolean {
        val city = getCity()
        return city!=null && city.workedTiles.contains(position)
    }

    fun getTileStats(observingCiv: CivilizationInfo): Stats = getTileStats(getCity(), observingCiv)

    fun getTileStats(city: CityInfo?, observingCiv: CivilizationInfo): Stats {
        var stats = getBaseTerrain().clone()

        if((baseTerrain== Constants.ocean||baseTerrain==Constants.coast) && city!=null
                && city.containsBuildingUnique("+1 food from Ocean and Coast tiles"))
            stats.food += 1

        if (terrainFeature != null) {
            val terrainFeatureBase = getTerrainFeature()
            if (terrainFeatureBase!!.overrideStats)
                stats = terrainFeatureBase.clone()
            else
                stats.add(terrainFeatureBase)

            if (terrainFeature == Constants.jungle && city != null
                    && city.containsBuildingUnique("+2 Science from each worked Jungle tile"))
                stats.science += 2f
            if (terrainFeature == "Oasis" && city != null
                    && city.containsBuildingUnique("+2 Gold for each source of Oil and oasis"))
                stats.gold += 2
            if (terrainFeature == Constants.forest && city != null
                    && city.containsBuildingUnique("+1 Production from each worked Forest tile"))
                stats.production += 1
        }

        if (naturalWonder != null) {
            val wonder = getNaturalWonder()
            stats.add(wonder)

            // Spain doubles tile yield
            if (city != null && city.civInfo.nation.unique == "100 Gold for discovering a Natural Wonder (bonus enhanced to 500 Gold if first to discover it). Culture, Happiness and tile yields from Natural Wonders doubled.") {
                stats.add(wonder)
            }
        }

        if (hasViewableResource(observingCiv)) {
            val resource = getTileResource()
            stats.add(getTileResource()) // resource base
            if (resource.building != null && city != null && city.cityConstructions.isBuilt(resource.building!!)) {
                val resourceBuilding = tileMap.gameInfo.ruleSet.buildings[resource.building!!]!!
                stats.add(resourceBuilding.resourceBonusStats!!) // resource-specific building (eg forge, stable) bonus
            }
            if(resource.resourceType==ResourceType.Strategic
                    && observingCiv.nation.unique=="Strategic Resources provide +1 Production, and Horses, Iron and Uranium Resources provide double quantity")
                stats.production+=1
            if(resource.name=="Oil" && city!=null
                    && city.containsBuildingUnique("+2 Gold for each source of Oil and oasis"))
                stats.gold += 2
            if(city!=null && isWater){
                if(city.containsBuildingUnique("+1 production from all sea resources worked by the city"))
                    stats.production+=1
                if(city.containsBuildingUnique("+1 production and gold from all sea resources worked by the city")){
                    stats.production+=1
                    stats.gold+=1
                }
            }
        }

        val improvement = getTileImprovement()
        if (improvement != null)
            stats.add(getImprovementStats(improvement, observingCiv, city))

        if(city!=null && isWater && city.containsBuildingUnique("+1 gold from worked water tiles in city"))
            stats.gold += 1

        if (isCityCenter()) {
            if (stats.food < 2) stats.food = 2f
            if (stats.production < 1) stats.production = 1f
        }

        if (stats.gold != 0f && observingCiv.goldenAges.isGoldenAge())
            stats.gold++

        if (stats.production < 0) stats.production = 0f

        return stats
    }

    fun getImprovementStats(improvement: TileImprovement, observingCiv: CivilizationInfo, city: CityInfo?): Stats {
        val stats =
            if (hasViewableResource(observingCiv) && getTileResource().improvement == improvement.name)
                getTileResource().improvementStats!!.clone() // resource-specific improvement
            else
                improvement.clone() // basic improvement

        if (improvement.improvingTech != null && observingCiv.tech.isResearched(improvement.improvingTech!!)) stats.add(improvement.improvingTechStats!!) // eg Chemistry for mines
        if (improvement.name == "Trading post" && city != null && city.civInfo.policies.isAdopted("Free Thought"))
            stats.science += 1f
        if (improvement.name == "Trading post" && city != null && city.civInfo.policies.isAdopted("Commerce Complete"))
            stats.gold += 1f
        if (containsGreatImprovement() && observingCiv.policies.isAdopted("Freedom Complete"))
            stats.add(improvement) // again, for the double effect
        if (containsGreatImprovement() && city != null && city.civInfo.nation.unique == "+2 Science for all specialists and Great Person tile improvements")
            stats.science += 2

        if (improvement.uniques.contains("+1 additional Culture for each adjacent Moai"))
            stats.culture += neighbors.count { it.improvement == "Moai" }

        return stats
    }

    /** Returns true if the [improvement] can be built on this [TileInfo] */
    fun canBuildImprovement(improvement: TileImprovement, civInfo: CivilizationInfo): Boolean {
        val topTerrain = getLastTerrain()
        return when {
            isCityCenter() -> false
            improvement.name == this.improvement -> false
            improvement.uniqueTo != null && improvement.uniqueTo != civInfo.civName -> false
            improvement.techRequired?.let { civInfo.tech.isResearched(it) } == false -> false
            improvement.terrainsCanBeBuiltOn.contains(topTerrain.name) -> true
            improvement.name == "Road" && roadStatus == RoadStatus.None -> true
            improvement.name == "Railroad" && this.roadStatus != RoadStatus.Railroad -> true
            improvement.name == "Remove Road" && this.roadStatus == RoadStatus.Road -> true
            improvement.name == "Remove Railroad" && this.roadStatus == RoadStatus.Railroad -> true
            topTerrain.unbuildable && !(topTerrain.name == Constants.forest && improvement.name == "Camp") -> false
            "Can only be built on Coastal tiles" in improvement.uniques && isCoastalTile() -> true
            else -> hasViewableResource(civInfo) && getTileResource().improvement == improvement.name
        }
    }

    fun hasImprovementInProgress() = improvementInProgress!=null

    fun isCoastalTile() = neighbors.any { it.baseTerrain==Constants.coast }

    fun hasViewableResource(civInfo: CivilizationInfo): Boolean =
            resource != null && (getTileResource().revealedBy == null || civInfo.tech.isResearched(getTileResource().revealedBy!!))

    fun getViewableTilesList(distance:Int, ignoreCurrentTileHeight: Boolean): List<TileInfo> =
            tileMap.getViewableTiles(position, distance, ignoreCurrentTileHeight)

    fun getTilesInDistance(distance: Int): Sequence<TileInfo> =
            tileMap.getTilesInDistance(position,distance)

    fun getTilesInDistanceRange(range: IntRange): Sequence<TileInfo> =
            tileMap.getTilesInDistanceRange(position, range)

    fun getTilesAtDistance(distance:Int): Sequence<TileInfo> =
            tileMap.getTilesAtDistance(position, distance)

    fun getDefensiveBonus(): Float {
        var bonus = getBaseTerrain().defenceBonus
        if(terrainFeature!=null) bonus += getTerrainFeature()!!.defenceBonus
        return bonus
    }

    fun aerialDistanceTo(otherTile:TileInfo): Int {
        val xDelta = position.x-otherTile.position.x
        val yDelta = position.y-otherTile.position.y
        return listOf(abs(xDelta),abs(yDelta), abs(xDelta-yDelta)).max()!!.toInt()
    }

    fun isRoughTerrain() = getBaseTerrain().rough || getTerrainFeature()?.rough == true

    fun toString(viewingCiv: CivilizationInfo): String {
        val lineList = ArrayList<String>() // more readable than StringBuilder, with same performance for our use-case
        val isViewableToPlayer = UncivGame.Current.viewEntireMapForDebug
                || viewingCiv.viewableTiles.contains(this)

        if (isCityCenter()) {
            val city = getCity()!!
            var cityString = city.name
            if(isViewableToPlayer) cityString += " ("+city.health+")"
            lineList += cityString
            if(UncivGame.Current.viewEntireMapForDebug || city.civInfo == viewingCiv)
                lineList += city.cityConstructions.getProductionForTileInfo()
        }
        lineList += baseTerrain.tr()
        if (terrainFeature != null) lineList += terrainFeature!!.tr()
        if (hasViewableResource(tileMap.gameInfo.getCurrentPlayerCivilization())) lineList += resource!!.tr()
        if (naturalWonder != null) lineList += naturalWonder!!.tr()
        if (roadStatus !== RoadStatus.None && !isCityCenter()) lineList += roadStatus.toString().tr()
        if (improvement != null) lineList += improvement!!.tr()
        if (improvementInProgress != null && isViewableToPlayer)
            lineList += "{$improvementInProgress}\r\n{in} $turnsToImprovement {turns}".tr() // todo change to [] translation notation
        if (civilianUnit != null && isViewableToPlayer)
            lineList += civilianUnit!!.name.tr()+" - "+civilianUnit!!.civInfo.civName.tr()
        if(militaryUnit!=null && isViewableToPlayer){
            var milUnitString = militaryUnit!!.name.tr()
            if(militaryUnit!!.health<100) milUnitString += "(" + militaryUnit!!.health + ")"
            milUnitString += " - "+militaryUnit!!.civInfo.civName.tr()
            lineList += milUnitString
        }
        if(getDefensiveBonus()!=0f){
            var defencePercentString = (getDefensiveBonus()*100).toInt().toString()+"%"
            if(!defencePercentString.startsWith("-")) defencePercentString = "+$defencePercentString"
            lineList += "[$defencePercentString] to unit defence".tr()
        }
        if(getBaseTerrain().impassable) lineList += "Impassible".tr()

        return lineList.joinToString("\n")
    }

    //endregion

    //region state-changing functions
    fun setTransients(){
        baseTerrainObject = ruleset.terrains[baseTerrain]!! // This is a HACK.
        isWater = getBaseTerrain().type==TerrainType.Water
        isLand = getBaseTerrain().type==TerrainType.Land
        isOcean = baseTerrain == Constants.ocean

        for (unit in getUnits()) {
            unit.currentTile = this
            unit.assignOwner(tileMap.gameInfo.getCivilization(unit.owner),false)
            unit.setTransients(ruleset)
        }
    }

    fun startWorkingOnImprovement(improvement: TileImprovement, civInfo: CivilizationInfo) {
        improvementInProgress = improvement.name
        turnsToImprovement = improvement.getTurnsToBuild(civInfo)
    }

    fun hasEnemySubmarine(viewingCiv:CivilizationInfo): Boolean {
        val unitsInTile = getUnits()
        if (unitsInTile.isEmpty()) return false
        if (unitsInTile.first().civInfo!=viewingCiv &&
                unitsInTile.firstOrNull { it.isInvisible() } != null) {
            return true
        }
        return false
    }

    fun hasConnection(civInfo: CivilizationInfo) =
            roadStatus != RoadStatus.None || forestOrJungleAreRoads(civInfo)

    fun hasRoad(civInfo: CivilizationInfo) =
            roadStatus == RoadStatus.Road || forestOrJungleAreRoads(civInfo)

    fun hasRailroad() =
            roadStatus == RoadStatus.Railroad

    private fun forestOrJungleAreRoads(civInfo: CivilizationInfo) =
            civInfo.nation.forestsAndJunglesAreRoads
                    && (terrainFeature == Constants.jungle || terrainFeature == Constants.forest)
    //endregion
}<|MERGE_RESOLUTION|>--- conflicted
+++ resolved
@@ -93,13 +93,9 @@
             if (resource == null) throw Exception("No resource exists for this tile!")
             else ruleset.tileResources[resource!!]!!
 
-<<<<<<< HEAD
-    fun getTileResourceOrNull(): TileResource? = resource?.let { ruleset.tileResources[it] }
-=======
     fun getTileResourceOrNull(): TileResource? =
             if (resource == null) null
             else ruleset.tileResources.getOrElse(resource!!) {null }
->>>>>>> 2c4bc124
 
     fun getNaturalWonder() : Terrain =
             if (naturalWonder == null) throw Exception("No natural wonder exists for this tile!")
