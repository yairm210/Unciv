--- conflicted
+++ resolved
@@ -319,7 +319,7 @@
             }
 
         for (unique in observingCiv.getMatchingUniques("+[]% yield from every []"))
-            if (improvement.matchesFilter(unique.params[1])) 
+            if (improvement.matchesFilter(unique.params[1]))
                 stats.timesInPlace(1f + unique.params[0].toFloat() / 100f)
 
         // Deprecated since 3.15
@@ -402,7 +402,7 @@
         if (improvement != null && ruleset.tileImprovements[improvement]!!.matchesFilter(filter)) return true
         return false
     }
-    
+
     fun matchesTerrainFilter(filter: String, observingCiv: CivilizationInfo? = null): Boolean {
         return when (filter) {
             "All" -> true
@@ -412,15 +412,10 @@
             "Coastal" -> isCoastalTile()
             "River" -> isAdjacentToRiver()
             naturalWonder -> true
-<<<<<<< HEAD
-            "Foreign Land" -> observingCiv != null && !isFriendlyTerritory(observingCiv)
-            "Friendly Land" -> observingCiv != null && isFriendlyTerritory(observingCiv)
-=======
             "Open terrain" -> !isRoughTerrain()
             "Rough terrain" -> isRoughTerrain()
             "Foreign Land" -> civInfo != null && !isFriendlyTerritory(civInfo)
             "Friendly Land" -> civInfo != null && isFriendlyTerritory(civInfo)
->>>>>>> 4d6b4cd9
             else -> {
                 if (terrainFeatures.contains(filter)) return true
                 if (hasUnique(filter)) return true
