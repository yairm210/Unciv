﻿package com.unciv.logic.map

import com.badlogic.gdx.math.Vector2
import com.unciv.Constants
import com.unciv.UncivGame
import com.unciv.logic.HexMath
import com.unciv.logic.city.CityInfo
import com.unciv.logic.civilization.CivilizationInfo
import com.unciv.logic.civilization.PlayerType
import com.unciv.models.ruleset.Ruleset
import com.unciv.models.ruleset.unique.UniqueType
import com.unciv.models.ruleset.tile.*
import com.unciv.models.ruleset.unique.StateForConditionals
import com.unciv.models.stats.Stats
import com.unciv.models.translations.tr
import com.unciv.ui.civilopedia.FormattedLine
import com.unciv.ui.utils.Fonts
import com.unciv.ui.utils.toPercent
import kotlin.math.abs
import kotlin.math.min

open class TileInfo {
    @Transient
    lateinit var tileMap: TileMap

    @Transient
    lateinit var ruleset: Ruleset  // a tile can be a tile with a ruleset, even without a map.

    @Transient
    var owningCity: CityInfo? = null

    @Transient
    private lateinit var baseTerrainObject: Terrain

    // These are for performance - checked with every tile movement and "canEnter" check, which makes them performance-critical
    @Transient
    var isLand = false

    @Transient
    var isWater = false

    @Transient
    var isOcean = false

    // This will be called often - farm can be built on Hill and tundra if adjacent to fresh water
    // and farms on adjacent to fresh water tiles will have +1 additional Food after researching Civil Service
    @delegate:Transient
    val isAdjacentToFreshwater: Boolean by lazy {
        matchesTerrainFilter("River") || matchesTerrainFilter("Fresh water")
                || neighbors.any { it.matchesTerrainFilter("Fresh water") }
    }

    var militaryUnit: MapUnit? = null
    var civilianUnit: MapUnit? = null
    var airUnits = ArrayList<MapUnit>()

    var position: Vector2 = Vector2.Zero
    lateinit var baseTerrain: String
    val terrainFeatures: ArrayList<String> = ArrayList()


    var naturalWonder: String? = null
    var resource: String? = null
    var resourceAmount: Int = 0
    var improvement: String? = null
    var improvementInProgress: String? = null

    var roadStatus = RoadStatus.None
    var turnsToImprovement: Int = 0

    fun isHill() = baseTerrain == Constants.hill || terrainFeatures.contains(Constants.hill)

    var hasBottomRightRiver = false
    var hasBottomRiver = false
    var hasBottomLeftRiver = false

    private var continent = -1

    val latitude: Float
        get() = HexMath.getLatitude(position)
    val longitude: Float
        get() = HexMath.getLongitude(position)

    fun clone(): TileInfo {
        val toReturn = TileInfo()
        if (militaryUnit != null) toReturn.militaryUnit = militaryUnit!!.clone()
        if (civilianUnit != null) toReturn.civilianUnit = civilianUnit!!.clone()
        for (airUnit in airUnits) toReturn.airUnits.add(airUnit.clone())
        toReturn.position = position.cpy()
        toReturn.baseTerrain = baseTerrain
        toReturn.terrainFeatures.addAll(terrainFeatures)
        toReturn.naturalWonder = naturalWonder
        toReturn.resource = resource
        toReturn.resourceAmount = resourceAmount
        toReturn.improvement = improvement
        toReturn.improvementInProgress = improvementInProgress
        toReturn.roadStatus = roadStatus
        toReturn.turnsToImprovement = turnsToImprovement
        toReturn.hasBottomLeftRiver = hasBottomLeftRiver
        toReturn.hasBottomRightRiver = hasBottomRightRiver
        toReturn.hasBottomRiver = hasBottomRiver
        toReturn.continent = continent
        return toReturn
    }

    fun containsGreatImprovement(): Boolean {
        return getTileImprovement()?.isGreatImprovement() == true
    }

    fun containsUnfinishedGreatImprovement(): Boolean {
        if (improvementInProgress == null) return false
        return ruleset.tileImprovements[improvementInProgress!!]!!.isGreatImprovement()
    }
    //region pure functions

    /** Returns military, civilian and air units in tile */
    fun getUnits() = sequence {
        if (militaryUnit != null) yield(militaryUnit!!)
        if (civilianUnit != null) yield(civilianUnit!!)
        if (airUnits.isNotEmpty()) yieldAll(airUnits)
    }

    /** This is for performance reasons of canPassThrough() - faster than getUnits().firstOrNull() */
    fun getFirstUnit(): MapUnit? {
        if (militaryUnit != null) return militaryUnit!!
        if (civilianUnit != null) return civilianUnit!!
        if (airUnits.isNotEmpty()) return airUnits.first()
        return null
    }

    fun getCity(): CityInfo? = owningCity

    fun getLastTerrain(): Terrain = when {
        terrainFeatures.isNotEmpty() -> ruleset.terrains[terrainFeatures.last()]
                ?: getBaseTerrain()  // defense against rare edge cases involving baseTerrain Hill deprecation
        naturalWonder != null -> getNaturalWonder()
        else -> getBaseTerrain()
    }

    @delegate:Transient
    val tileResource: TileResource by lazy {
        if (resource == null) throw Exception("No resource exists for this tile!")
        else if (!ruleset.tileResources.containsKey(resource!!)) throw Exception("Resource $resource does not exist in this ruleset!")
        else ruleset.tileResources[resource!!]!!
    }

    private fun getNaturalWonder(): Terrain =
            if (naturalWonder == null) throw Exception("No natural wonder exists for this tile!")
            else ruleset.terrains[naturalWonder!!]!!

    fun isCityCenter(): Boolean = getCity()?.location == position
    fun isNaturalWonder(): Boolean = naturalWonder != null
    fun isImpassible() = getLastTerrain().impassable

    fun getTileImprovement(): TileImprovement? = if (improvement == null) null else ruleset.tileImprovements[improvement!!]
    fun getTileImprovementInProgress(): TileImprovement? = if (improvementInProgress == null) null else ruleset.tileImprovements[improvementInProgress!!]

    fun getShownImprovement(viewingCiv: CivilizationInfo?): String? {
        return if (viewingCiv == null || viewingCiv.playerType == PlayerType.AI)
            improvement
        else
            viewingCiv.lastSeenImprovement[position]
    }


    // This is for performance - since we access the neighbors of a tile ALL THE TIME,
    // and the neighbors of a tile never change, it's much more efficient to save the list once and for all!
    @delegate:Transient
    val neighbors: Sequence<TileInfo> by lazy { getTilesAtDistance(1).toList().asSequence() }
    // We have to .toList() so that the values are stored together once for caching,
    // and the toSequence so that aggregations (like neighbors.flatMap{it.units} don't take up their own space

    /** Returns the left shared neighbor of [this] and [neighbor] (relative to the view direction [this]->[neighbor]), or null if there is no such tile. */
    fun getLeftSharedNeighbor(neighbor: TileInfo): TileInfo? {
        return tileMap.getClockPositionNeighborTile(this,(tileMap.getNeighborTileClockPosition(this, neighbor) - 2) % 12)
    }

    /** Returns the right shared neighbor [this] and [neighbor] (relative to the view direction [this]->[neighbor]), or null if there is no such tile. */
    fun getRightSharedNeighbor(neighbor: TileInfo): TileInfo? {
        return tileMap.getClockPositionNeighborTile(this,(tileMap.getNeighborTileClockPosition(this, neighbor) + 2) % 12)
    }

    @delegate:Transient
    val height : Int by lazy {
        getAllTerrains().flatMap { it.uniqueObjects }
            .filter { it.isOfType(UniqueType.VisibilityElevation) }
            .map { it.params[0].toInt() }.sum()
    }


    fun getBaseTerrain(): Terrain = baseTerrainObject

    fun getOwner(): CivilizationInfo? {
        val containingCity = getCity() ?: return null
        return containingCity.civInfo
    }

    fun isFriendlyTerritory(civInfo: CivilizationInfo): Boolean {
        val tileOwner = getOwner()
        return when {
            tileOwner == null -> false
            tileOwner == civInfo -> true
            !civInfo.knows(tileOwner) -> false
            else -> tileOwner.getDiplomacyManager(civInfo).isConsideredFriendlyTerritory()
        }
    }
    
    fun isEnemyTerritory(civInfo: CivilizationInfo): Boolean {
        val tileOwner = getOwner() ?: return false
        return civInfo.isAtWarWith(tileOwner)
    }

    fun getTerrainFeatures(): List<Terrain> = terrainFeatures.mapNotNull { ruleset.terrains[it] }
    fun getAllTerrains(): Sequence<Terrain> = sequence {
        yield(baseTerrainObject)
        if (naturalWonder != null) yield(getNaturalWonder())
        yieldAll(terrainFeatures.asSequence().mapNotNull { ruleset.terrains[it] })
    }

    fun isRoughTerrain() = getAllTerrains().any{ it.isRough() }

    fun hasUnique(unique: String) = getAllTerrains().any { it.hasUnique(unique) }
    fun hasUnique(uniqueType: UniqueType) = getAllTerrains().any { it.hasUnique(uniqueType) }

    fun getWorkingCity(): CityInfo? {
        val civInfo = getOwner() ?: return null
        return civInfo.cities.firstOrNull { it.isWorked(this) }
    }

    fun isWorked(): Boolean = getWorkingCity() != null
    fun providesYield() = getCity() != null && (isCityCenter() || isWorked()
            || getTileImprovement()?.hasUnique(UniqueType.TileProvidesYieldWithoutPopulation) == true
            || hasUnique(UniqueType.TileProvidesYieldWithoutPopulation))

    fun isLocked(): Boolean {
        val workingCity = getWorkingCity()
        return workingCity != null && workingCity.lockedTiles.contains(position)
    }

    fun getTileStats(observingCiv: CivilizationInfo?): Stats = getTileStats(getCity(), observingCiv)

    fun getTileStats(city: CityInfo?, observingCiv: CivilizationInfo?): Stats {
        var stats = getBaseTerrain().cloneStats()

        for (terrainFeatureBase in getTerrainFeatures()) {
            when {
                terrainFeatureBase.hasUnique(UniqueType.NullifyYields) ->
                    return terrainFeatureBase.cloneStats()
                terrainFeatureBase.overrideStats -> stats = terrainFeatureBase.cloneStats()
                else -> stats.add(terrainFeatureBase)
            }
        }

        if (naturalWonder != null) {
            val wonderStats = getNaturalWonder().cloneStats()

            // Spain doubles tile yield
            if (city != null && city.civInfo.hasUnique("Tile yields from Natural Wonders doubled")) {
                wonderStats.timesInPlace(2f)
            }

            if (getNaturalWonder().overrideStats)
                stats = wonderStats
            else
                stats.add(wonderStats)
        }

        if (city != null) {
            var tileUniques = city.getMatchingUniques(UniqueType.StatsFromTiles)
                .filter { city.matchesFilter(it.params[2]) }
            tileUniques += city.getMatchingUniques(UniqueType.StatsFromObject)
            for (unique in tileUniques) {
                val tileType = unique.params[1]
                if (tileType == improvement) continue // This is added to the calculation in getImprovementStats. we don't want to add it twice
                if (matchesTerrainFilter(tileType, observingCiv)) 
                    stats.add(unique.stats)
                if (tileType == "Natural Wonder" && naturalWonder != null && city.civInfo.hasUnique("Tile yields from Natural Wonders doubled")) {
                    stats.add(unique.stats)
                }
            }

            for (unique in city.getMatchingUniques(UniqueType.StatsFromTilesWithout))
                if (
                    matchesTerrainFilter(unique.params[1]) &&
                    !matchesTerrainFilter(unique.params[2]) &&
                    city.matchesFilter(unique.params[3])
                )
                    stats.add(unique.stats)
        }

        if (isAdjacentToRiver()) stats.gold++

        if (observingCiv != null) {
            // resource base
            if (hasViewableResource(observingCiv)) stats.add(tileResource)

            val improvement = getTileImprovement()
            if (improvement != null)
                stats.add(getImprovementStats(improvement, observingCiv, city))

            if (isCityCenter()) {
                if (stats.food < 2) stats.food = 2f
                if (stats.production < 1) stats.production = 1f
            }

            if (stats.gold != 0f && observingCiv.goldenAges.isGoldenAge())
                stats.gold++
        }
        for ((stat, value) in stats)
            if (value < 0f) stats[stat] = 0f

        return stats
    }

    fun getTileStartScore(): Float {
        var sum = 0f
        for (tile in getTilesInDistance(2)) {
            val tileYield = tile.getTileStartYield(tile == this)
            sum += tileYield
            if (tile in neighbors)
                sum += tileYield
        }

        if (isHill())
            sum -= 2f
        if (isAdjacentToRiver())
            sum += 2f
        if (neighbors.any { it.baseTerrain == Constants.mountain })
            sum += 2f
        if (isCoastalTile())
            sum += 3f
        if (!isCoastalTile() && neighbors.any { it.isCoastalTile() })
            sum -= 7f

        return sum
    }

    private fun getTileStartYield(isCenter: Boolean): Float {
        var stats = getBaseTerrain().cloneStats()

        for (terrainFeatureBase in getTerrainFeatures()) {
            if (terrainFeatureBase.overrideStats)
                stats = terrainFeatureBase.cloneStats()
            else
                stats.add(terrainFeatureBase)
        }
        if (resource != null) stats.add(tileResource)

        if (stats.production < 0) stats.production = 0f
        if (isCenter) {
            if (stats.food < 2) stats.food = 2f
            if (stats.production < 1) stats.production = 1f
        }

        return stats.food + stats.production + stats.gold
    }

    // For dividing the map into Regions to determine start locations
    fun getTileFertility(checkCoasts: Boolean): Int {
        val terrains = getAllTerrains()
        var fertility = 0
        for (terrain in terrains) {
            if (terrain.hasUnique(UniqueType.OverrideFertility))
                return terrain.getMatchingUniques(UniqueType.OverrideFertility).first().params[0].toInt()
            else
                fertility += terrain.getMatchingUniques(UniqueType.AddFertility)
<<<<<<< HEAD
                        .sumOf { it.params[0].toInt() }
=======
                    .sumOf { it.params[0].toInt() }
>>>>>>> 936a3230
        }
        if (isAdjacentToRiver()) fertility += 1
        if (isAdjacentToFreshwater) fertility += 1 // meaning total +2 for river
        if (checkCoasts && isCoastalTile()) fertility += 2
        return fertility
    }

    fun getImprovementStats(improvement: TileImprovement, observingCiv: CivilizationInfo, city: CityInfo?): Stats {
        val stats = improvement.cloneStats()
        if (hasViewableResource(observingCiv) && tileResource.improvement == improvement.name)
            stats.add(tileResource.improvementStats!!.clone()) // resource-specific improvement

        // Deprecated since 3.17.10
            for (unique in improvement.getMatchingUniques(UniqueType.StatsWithTech)) {
                if (observingCiv.tech.isResearched(unique.params[1]))
                    stats.add(unique.stats)
            }
        //
        
        for (unique in improvement.getMatchingUniques(UniqueType.Stats, StateForConditionals(civInfo = observingCiv, cityInfo = city))) {
            stats.add(unique.stats)
        }

        if (city != null) {
            val tileUniques = city.getMatchingUniques(UniqueType.StatsFromTiles, StateForConditionals(civInfo = observingCiv, cityInfo = city))
                .filter { city.matchesFilter(it.params[2]) }
            val improvementUniques = 
                // Deprecated since 3.17.10
                    improvement.getMatchingUniques(UniqueType.StatsOnTileWithTech)
                        .filter { observingCiv.tech.isResearched(it.params[2]) } +
                //
                improvement.getMatchingUniques(UniqueType.ImprovementStatsOnTile, StateForConditionals(civInfo = observingCiv, cityInfo = city))
            
            for (unique in tileUniques + improvementUniques) {
                if (improvement.matchesFilter(unique.params[1])
                    // Freshwater and non-freshwater cannot be moved to matchesUniqueFilter since that creates an endless feedback.
                    // If you're attempting that, check that it works!
                    || unique.params[1] == "Fresh water" && isAdjacentToFreshwater
                    || unique.params[1] == "non-fresh water" && !isAdjacentToFreshwater)
                        stats.add(unique.stats)
            }

            for (unique in city.getMatchingUniques(UniqueType.StatsFromObject)) {
                if (improvement.matchesFilter(unique.params[1])) {
                    stats.add(unique.stats)
                }
            }
        }

        for (unique in improvement.getMatchingUniques(UniqueType.ImprovementStatsForAdjacencies)) {
            val adjacent = unique.params[1]
            val numberOfBonuses = neighbors.count {
                it.matchesFilter(adjacent, observingCiv)
                || it.roadStatus.name == adjacent
            }
            stats.add(unique.stats.times(numberOfBonuses.toFloat()))
        }

        for (unique in observingCiv.getMatchingUniques("+[]% yield from every []"))
            if (improvement.matchesFilter(unique.params[1]))
                stats.timesInPlace(unique.params[0].toPercent())

        return stats
    }

    /** Returns true if the [improvement] can be built on this [TileInfo] */
    fun canBuildImprovement(improvement: TileImprovement, civInfo: CivilizationInfo): Boolean {
        return when {
            improvement.uniqueTo != null && improvement.uniqueTo != civInfo.civName -> false
            improvement.techRequired != null && !civInfo.tech.isResearched(improvement.techRequired!!) -> false
            getOwner() != civInfo && !(
                improvement.hasUnique(UniqueType.CanBuildOutsideBorders)
                    || ( // citadel can be built only next to or within own borders
                        improvement.hasUnique(UniqueType.CanBuildJustOutsideBorders)
                        && neighbors.any { it.getOwner() == civInfo } && civInfo.cities.isNotEmpty()
                    )
                ) -> false
            improvement.uniqueObjects.any {
                it.placeholderText == "Obsolete with []" && civInfo.tech.isResearched(it.params[0])
            } -> return false
            improvement.getMatchingUniques(UniqueType.RequiresTechToBuildOnTile).any {
                matchesTerrainFilter(it.params[0]) && !civInfo.tech.isResearched(it.params[1])
            } -> false
            improvement.uniqueObjects.any {
                it.isOfType(UniqueType.ConsumesResources)
                && civInfo.getCivResourcesByName()[it.params[1]]!! < it.params[0].toInt()
            } -> false
            else -> canImprovementBeBuiltHere(improvement, hasViewableResource(civInfo))
        }
    }

    /** Without regards to what CivInfo it is, a lot of the checks are just for the improvement on the tile.
     *  Doubles as a check for the map editor.
     */
    private fun canImprovementBeBuiltHere(improvement: TileImprovement, resourceIsVisible: Boolean = resource != null): Boolean {
        val topTerrain = getLastTerrain()

        return when {
            improvement.name == this.improvement -> false
            isCityCenter() -> false
            improvement.getMatchingUniques(UniqueType.CannotBuildOnTile).any {
                unique -> matchesTerrainFilter(unique.params[0])
            } -> false

            // Road improvements can change on tiles with irremovable improvements - nothing else can, though.
            RoadStatus.values().none { it.name == improvement.name || it.removeAction == improvement.name }
                    && getTileImprovement().let { it != null && it.hasUnique("Irremovable") } -> false

            // Terrain blocks BUILDING improvements - removing things (such as fallout) is fine
            !improvement.name.startsWith("Remove ") &&
                getAllTerrains().any { it.getMatchingUniques(UniqueType.RestrictedBuildableImprovements)
                .any { unique -> !improvement.matchesFilter(unique.params[0]) } } -> false

            // Decide cancelImprovementOrder earlier, otherwise next check breaks it
            improvement.name == Constants.cancelImprovementOrder -> (this.improvementInProgress != null)
            // Tiles with no terrains, and no turns to build, are like great improvements - they're placeable
            improvement.terrainsCanBeBuiltOn.isEmpty() && improvement.turnsToBuild == 0 && isLand -> true
            improvement.terrainsCanBeBuiltOn.contains(topTerrain.name) -> true
            improvement.uniqueObjects.filter { it.type == UniqueType.MustBeNextTo }.any {
                val filter = it.params[0]
                if (filter == "River") return@any !isAdjacentToRiver()
                else return@any !neighbors.any { neighbor -> neighbor.matchesFilter(filter) }
            } -> false
            !isWater && RoadStatus.values().any { it.name == improvement.name && it > roadStatus } -> true
            improvement.name == roadStatus.removeAction -> true
            topTerrain.unbuildable && !improvement.isAllowedOnFeature(topTerrain.name) -> false
            // DO NOT reverse this &&. isAdjacentToFreshwater() is a lazy which calls a function, and reversing it breaks the tests.
            improvement.hasUnique(UniqueType.ImprovementBuildableByFreshWater) && isAdjacentToFreshwater -> true

            // If an unique of this type exists, we want all to match (e.g. Hill _and_ Forest would be meaningful).
            improvement.uniqueObjects.filter { it.placeholderText == "Can only be built on [] tiles" }.let {
                it.any() && it.all { unique -> matchesTerrainFilter(unique.params[0]) }
            } -> true

            else -> resourceIsVisible && tileResource.improvement == improvement.name
        }
    }

    /**
     * Implementation of _`tileFilter`_
     * @see <a href="https://github.com/yairm210/Unciv/wiki/uniques#user-content-tilefilter">tileFilter</a>
     */
    fun matchesFilter(filter: String, civInfo: CivilizationInfo? = null): Boolean {
        if (matchesTerrainFilter(filter, civInfo)) return true
        if (improvement != null && ruleset.tileImprovements[improvement]!!.matchesFilter(filter)) return true
        return improvement == null && filter == "unimproved"
    }

    fun matchesTerrainFilter(filter: String, observingCiv: CivilizationInfo? = null): Boolean {
        return when (filter) {
            "All" -> true
            baseTerrain -> true
            "Water" -> isWater
            "Land" -> isLand
            "Coastal" -> isCoastalTile()
            "River" -> isAdjacentToRiver()
            naturalWonder -> true
            "Open terrain" -> !isRoughTerrain()
            "Rough terrain" -> isRoughTerrain()
            "Foreign Land", "Foreign" -> observingCiv != null && !isFriendlyTerritory(observingCiv)
            "Friendly Land", "Friendly" -> observingCiv != null && isFriendlyTerritory(observingCiv)
            "Enemy Land", "Enemy" -> observingCiv != null && isEnemyTerritory(observingCiv)
            resource -> observingCiv != null && hasViewableResource(observingCiv)
            "Water resource" -> isWater && observingCiv != null && hasViewableResource(observingCiv)
            "Natural Wonder" -> naturalWonder != null
            "Featureless" -> terrainFeatures.isEmpty()
            "Fresh Water" -> isAdjacentToFreshwater
            else -> {
                if (terrainFeatures.contains(filter)) return true
                if (hasUnique(filter)) return true
                // Resource type check is last - cannot succeed if no resource here
                if (resource == null) return false
                // Checks 'luxury resource', 'strategic resource' and 'bonus resource' - only those that are visible of course
                // not using hasViewableResource as observingCiv is often not passed in,
                // and we want to be able to at least test for non-strategic in that case.
                val resourceObject = tileResource
                if (resourceObject.resourceType.name + " resource" != filter) return false // filter match
                if (resourceObject.revealedBy == null) return true  // no need for tech
                if (observingCiv == null) return false  // can't check tech
                return observingCiv.tech.isResearched(resourceObject.revealedBy!!)
            }
        }
    }

    fun hasImprovementInProgress() = improvementInProgress != null

    @delegate:Transient
    private val _isCoastalTile: Boolean by lazy { neighbors.any { it.baseTerrain == Constants.coast } }
    fun isCoastalTile() = _isCoastalTile

    fun hasViewableResource(civInfo: CivilizationInfo): Boolean =
            resource != null && (tileResource.revealedBy == null || civInfo.tech.isResearched(
                tileResource.revealedBy!!))

    fun getViewableTilesList(distance: Int): List<TileInfo> =
            tileMap.getViewableTiles(position, distance)

    fun getTilesInDistance(distance: Int): Sequence<TileInfo> =
            tileMap.getTilesInDistance(position, distance)

    fun getTilesInDistanceRange(range: IntRange): Sequence<TileInfo> =
            tileMap.getTilesInDistanceRange(position, range)

    fun getTilesAtDistance(distance: Int): Sequence<TileInfo> =
            tileMap.getTilesAtDistance(position, distance)

    fun getDefensiveBonus(): Float {
        var bonus = getLastTerrain().defenceBonus
        val tileImprovement = getTileImprovement()
        if (tileImprovement != null) {
            for (unique in tileImprovement.getMatchingUniques(UniqueType.DefensiveBonus))
                bonus += unique.params[0].toFloat() / 100
        }
        return bonus
    }

    fun aerialDistanceTo(otherTile: TileInfo): Int {
        val xDelta = position.x - otherTile.position.x
        val yDelta = position.y - otherTile.position.y
        val distance = maxOf(abs(xDelta), abs(yDelta), abs(xDelta - yDelta))

        var wrappedDistance = Float.MAX_VALUE
        if (tileMap.mapParameters.worldWrap) {
            val otherTileUnwrappedPos = tileMap.getUnWrappedPosition(otherTile.position)
            val xDeltaWrapped = position.x - otherTileUnwrappedPos.x
            val yDeltaWrapped = position.y - otherTileUnwrappedPos.y
            wrappedDistance = maxOf(abs(xDeltaWrapped), abs(yDeltaWrapped), abs(xDeltaWrapped - yDeltaWrapped))
        }

        return min(distance, wrappedDistance).toInt()
    }

    fun canBeSettled(): Boolean {
        if (isWater || isImpassible())
            return false
        if (getTilesInDistance(2).any { it.isCityCenter() } ||
                getTilesAtDistance(3).any { it.isCityCenter() && it.getContinent() == getContinent() })
                    return false
        return true
    }

    /** Shows important properties of this tile for debugging _only_, it helps to see what you're doing */
    override fun toString(): String {
        val lineList = arrayListOf("TileInfo @$position")
        if (!this::baseTerrain.isInitialized) return lineList[0] + ", uninitialized"
        if (isCityCenter()) lineList += getCity()!!.name
        lineList += baseTerrain
        for (terrainFeature in terrainFeatures) lineList += terrainFeature
        if (resource != null) {
            lineList += if (tileResource.resourceType == ResourceType.Strategic)
                    "{$resourceAmount} {$resource}"
                else
                    resource!!
        }
        if (naturalWonder != null) lineList += naturalWonder!!
        if (roadStatus !== RoadStatus.None && !isCityCenter()) lineList += roadStatus.name
        if (improvement != null) lineList += improvement!!
        if (civilianUnit != null) lineList += civilianUnit!!.name + " - " + civilianUnit!!.civInfo.civName
        if (militaryUnit != null) lineList += militaryUnit!!.name + " - " + militaryUnit!!.civInfo.civName
        if (this::baseTerrainObject.isInitialized && isImpassible()) lineList += Constants.impassable
        return lineList.joinToString()
    }

    /** The two tiles have a river between them */
    fun isConnectedByRiver(otherTile: TileInfo): Boolean {
        if (otherTile == this) throw Exception("Should not be called to compare to self!")

        return when (tileMap.getNeighborTileClockPosition(this, otherTile)) {
            2 -> otherTile.hasBottomLeftRiver // we're to the bottom-left of it
            4 -> hasBottomRightRiver // we're to the top-left of it
            6 -> hasBottomRiver // we're directly above it
            8 -> hasBottomLeftRiver // we're to the top-right of it
            10 -> otherTile.hasBottomRightRiver // we're to the bottom-right of it
            12 -> otherTile.hasBottomRiver // we're directly below it
            else -> throw Exception("Should never call this function on a non-neighbor!")
        }
    }

    fun isAdjacentToRiver() = neighbors.any { isConnectedByRiver(it) }

    /**
     * @returns whether units of [civInfo] can pass through this tile, considering only civ-wide filters.
     * Use [UnitMovementAlgorithms.canPassThrough] to check whether a specific unit can pass through a tile.
     */
    fun canCivPassThrough(civInfo: CivilizationInfo): Boolean {
        val tileOwner = getOwner()
        // comparing the CivInfo objects is cheaper than comparing strings
        if (tileOwner == null || tileOwner == civInfo) return true
        if (isCityCenter() && civInfo.isAtWarWith(tileOwner)
                && !getCity()!!.hasJustBeenConquered) return false
        if (!civInfo.canPassThroughTiles(tileOwner)) return false
        return true
    }

    fun toMarkup(viewingCiv: CivilizationInfo?): ArrayList<FormattedLine> {
        val lineList = ArrayList<FormattedLine>()
        val isViewableToPlayer = viewingCiv == null || UncivGame.Current.viewEntireMapForDebug
                || viewingCiv.viewableTiles.contains(this)

        if (isCityCenter()) {
            val city = getCity()!!
            var cityString = city.name.tr()
            if (isViewableToPlayer) cityString += " (${city.health})"
            lineList += FormattedLine(cityString)
            if (UncivGame.Current.viewEntireMapForDebug || city.civInfo == viewingCiv)
                lineList += city.cityConstructions.getProductionMarkup(ruleset)
        }
        lineList += FormattedLine(baseTerrain, link="Terrain/$baseTerrain")
        for (terrainFeature in terrainFeatures)
            lineList += FormattedLine(terrainFeature, link="Terrain/$terrainFeature")
        if (resource != null && (viewingCiv == null || hasViewableResource(viewingCiv)))
            lineList += if (tileResource.resourceType == ResourceType.Strategic)
                    FormattedLine("{$resource} ($resourceAmount)", link="Resource/$resource")
                else
                    FormattedLine(resource!!, link="Resource/$resource")
        if (resource != null && viewingCiv != null && hasViewableResource(viewingCiv)) {
            val tileImprovement = ruleset.tileImprovements[tileResource.improvement]
            if (tileImprovement?.techRequired != null
                && !viewingCiv.tech.isResearched(tileImprovement.techRequired!!)) {
                lineList += FormattedLine(
                    "Requires [${tileImprovement.techRequired}]",
                    link="Technology/${tileImprovement.techRequired}",
                    color= "#FAA"
                )
            }
        }
        if (naturalWonder != null)
            lineList += FormattedLine(naturalWonder!!, link="Terrain/$naturalWonder")
        if (roadStatus !== RoadStatus.None && !isCityCenter())
            lineList += FormattedLine(roadStatus.name, link="Improvement/${roadStatus.name}")
        val shownImprovement = getShownImprovement(viewingCiv)
        if (shownImprovement != null)
            lineList += FormattedLine(shownImprovement, link="Improvement/$shownImprovement")
        if (improvementInProgress != null && isViewableToPlayer) {
            val line = "{$improvementInProgress}" +
                if (turnsToImprovement > 0) " - $turnsToImprovement${Fonts.turn}" else " ({Under construction})"
            lineList += FormattedLine(line, link="Improvement/$improvementInProgress")
        }
        if (civilianUnit != null && isViewableToPlayer)
            lineList += FormattedLine(civilianUnit!!.name.tr() + " - " + civilianUnit!!.civInfo.civName.tr(),
                link="Unit/${civilianUnit!!.name}")
        if (militaryUnit != null && isViewableToPlayer) {
            val milUnitString = militaryUnit!!.name.tr() +
                (if (militaryUnit!!.health < 100) "(" + militaryUnit!!.health + ")" else "") +
                " - " + militaryUnit!!.civInfo.civName.tr()
            lineList += FormattedLine(milUnitString, link="Unit/${militaryUnit!!.name}")
        }
        val defenceBonus = getDefensiveBonus()
        if (defenceBonus != 0f) {
            var defencePercentString = (defenceBonus * 100).toInt().toString() + "%"
            if (!defencePercentString.startsWith("-")) defencePercentString = "+$defencePercentString"
            lineList += FormattedLine("[$defencePercentString] to unit defence")
        }
        if (isImpassible()) lineList += FormattedLine(Constants.impassable)

        return lineList
    }

    fun hasEnemyInvisibleUnit(viewingCiv: CivilizationInfo): Boolean {
        val unitsInTile = getUnits()
        if (unitsInTile.none()) return false
        if (unitsInTile.first().civInfo != viewingCiv &&
                unitsInTile.firstOrNull { it.isInvisible(viewingCiv) } != null) {
            return true
        }
        return false
    }

    fun hasConnection(civInfo: CivilizationInfo) =
            roadStatus != RoadStatus.None || forestOrJungleAreRoads(civInfo)


    private fun forestOrJungleAreRoads(civInfo: CivilizationInfo) =
            civInfo.nation.forestsAndJunglesAreRoads
                    && (terrainFeatures.contains(Constants.jungle) || terrainFeatures.contains(Constants.forest))
                    && isFriendlyTerritory(civInfo)

    fun getRulesetIncompatibility(ruleset: Ruleset): HashSet<String> {
        val out = HashSet<String>()
        if (!ruleset.terrains.containsKey(baseTerrain))
            out.add("Base terrain [$baseTerrain] does not exist in ruleset!")
        for (terrainFeature in terrainFeatures.filter { !ruleset.terrains.containsKey(it) })
            out.add("Terrain feature [$terrainFeature] does not exist in ruleset!")
        if (resource != null && !ruleset.tileResources.containsKey(resource))
            out.add("Resource [$resource] does not exist in ruleset!")
        if (improvement != null && !ruleset.tileImprovements.containsKey(improvement))
            out.add("Improvement [$improvement] does not exist in ruleset!")
        return out
    }

    fun getContinent() = continent

    //endregion

    //region state-changing functions
    fun setTransients() {
        setTerrainTransients()
        setUnitTransients(true)
    }

    fun setTerrainTransients() {
        // Uninitialized tilemap - when you're displaying a tile in the civilopedia or map editor
        if (::tileMap.isInitialized) convertHillToTerrainFeature()
        if (!ruleset.terrains.containsKey(baseTerrain))
            throw Exception()
        baseTerrainObject = ruleset.terrains[baseTerrain]!!
        isWater = getBaseTerrain().type == TerrainType.Water
        isLand = getBaseTerrain().type == TerrainType.Land
        isOcean = baseTerrain == Constants.ocean

        // Resource amounts missing - Old save or bad mapgen?
        if (resource != null && tileResource.resourceType == ResourceType.Strategic && resourceAmount == 0) {
            // Let's assume it's a small deposit
            setTileResource(tileResource, majorDeposit = false)
        }
    }

    fun setUnitTransients(unitCivTransients: Boolean) {
        for (unit in getUnits()) {
            unit.currentTile = this
            if (unitCivTransients)
                unit.assignOwner(tileMap.gameInfo.getCivilization(unit.owner), false)
            unit.setTransients(ruleset)
        }
    }

    fun stripUnits() {
        for (unit in this.getUnits()) removeUnit(unit)
    }
    
    fun setTileResource(newResource: TileResource, majorDeposit: Boolean = false) {
        resource = newResource.name

        if (newResource.resourceType != ResourceType.Strategic) return

        for (unique in newResource.getMatchingUniques(UniqueType.ResourceAmountOnTiles)) {
            if (matchesFilter(unique.params[0])) {
                resourceAmount = unique.params[1].toInt()
                return
            }
        }

        resourceAmount = when (tileMap.mapParameters.mapResources) {
            MapResources.sparse -> {
                if (majorDeposit) newResource.majorDepositAmount.sparse
                else newResource.minorDepositAmount.sparse
            }
            MapResources.abundant -> {
                if (majorDeposit) newResource.majorDepositAmount.abundant
                else newResource.minorDepositAmount.abundant
            }
            else -> {
                if (majorDeposit) newResource.majorDepositAmount.default
                else newResource.minorDepositAmount.default
            }
        }
    }


    /** If the unit isn't in the ruleset we can't even know what type of unit this is! So check each place
     * This works with no transients so can be called from gameInfo.setTransients with no fear
     */
    fun removeUnit(mapUnit: MapUnit) {
        when {
            airUnits.contains(mapUnit) -> airUnits.remove(mapUnit)
            civilianUnit == mapUnit -> civilianUnit = null
            else -> militaryUnit = null
        }
    }

    fun startWorkingOnImprovement(improvement: TileImprovement, civInfo: CivilizationInfo) {
        improvementInProgress = improvement.name
        turnsToImprovement = if (civInfo.gameInfo.gameParameters.godMode) 1 else improvement.getTurnsToBuild(civInfo)
    }

    fun stopWorkingOnImprovement() {
        improvementInProgress = null
        turnsToImprovement = 0
    }

    fun normalizeToRuleset(ruleset: Ruleset) {
        if (!ruleset.terrains.containsKey(naturalWonder)) naturalWonder = null
        if (naturalWonder != null) {
            val naturalWonder = ruleset.terrains[naturalWonder]!!
            baseTerrain = naturalWonder.turnsInto!!
            terrainFeatures.clear()
            resource = null
            improvement = null
        }

        for (terrainFeature in terrainFeatures.toList()) {
            val terrainFeatureObject = ruleset.terrains[terrainFeature]
            if (terrainFeatureObject == null) {
                terrainFeatures.remove(terrainFeature)
                continue
            }

            if (terrainFeatureObject.occursOn.isNotEmpty() && !terrainFeatureObject.occursOn.contains(baseTerrain))
                terrainFeatures.remove(terrainFeature)
        }


        if (resource != null && !ruleset.tileResources.containsKey(resource)) resource = null
        if (resource != null) {
            val resourceObject = ruleset.tileResources[resource]!!
            if (resourceObject.terrainsCanBeFoundOn.none { it == baseTerrain || terrainFeatures.contains(it) })
                resource = null
        }

        // If we're checking this at gameInfo.setTransients, we can't check the top terrain
        if (improvement != null && ::baseTerrainObject.isInitialized) normalizeTileImprovement(ruleset)
        if (isWater || isImpassible())
            roadStatus = RoadStatus.None
    }

    private fun normalizeTileImprovement(ruleset: Ruleset) {
        val improvementObject = ruleset.tileImprovements[improvement]
        if (improvementObject == null) {
            improvement = null
            return
        }
        improvement = null // Unset, and check if it can be reset. If so, do it, if not, invalid.
        if (canImprovementBeBuiltHere(improvementObject)
                // Allow building 'other' improvements like city ruins, barb encampments, Great Improvements etc
                || (improvementObject.terrainsCanBeBuiltOn.isEmpty()
                        && ruleset.tileResources.values.none { it.improvement == improvementObject.name }
                        && !isImpassible() && isLand))
            improvement = improvementObject.name
    }

    private fun convertHillToTerrainFeature() {
        if (baseTerrain == Constants.hill &&
                ruleset.terrains[Constants.hill]?.type == TerrainType.TerrainFeature) {
            val mostCommonBaseTerrain = neighbors.filter { it.isLand && !it.isImpassible() }
                    .groupBy { it.baseTerrain }.maxByOrNull { it.value.size }
            baseTerrain = mostCommonBaseTerrain?.key ?: Constants.grassland
            //We have to add hill as first terrain feature
            val copy = terrainFeatures.toTypedArray()
            terrainFeatures.clear()
            terrainFeatures.add(Constants.hill)
            terrainFeatures.addAll(copy)
        }
    }

    /**
     * Assign a continent ID to this tile.
     *
     * Should only be set once at map generation.
     * @param continent Numeric ID >= 0
     * @throws Exception when tile already has a continent ID
     */
    fun setContinent(continent: Int) {
        if (this.continent != -1)
            throw Exception("Continent already assigned @ $position")
        this.continent = continent
    }

    /** Clear continent ID, for map editor */
    fun clearContinent() { continent = -1 }

    //endregion
}<|MERGE_RESOLUTION|>--- conflicted
+++ resolved
@@ -364,11 +364,7 @@
                 return terrain.getMatchingUniques(UniqueType.OverrideFertility).first().params[0].toInt()
             else
                 fertility += terrain.getMatchingUniques(UniqueType.AddFertility)
-<<<<<<< HEAD
-                        .sumOf { it.params[0].toInt() }
-=======
                     .sumOf { it.params[0].toInt() }
->>>>>>> 936a3230
         }
         if (isAdjacentToRiver()) fertility += 1
         if (isAdjacentToFreshwater) fertility += 1 // meaning total +2 for river
