--- conflicted
+++ resolved
@@ -66,6 +66,7 @@
     @Transient
     var terrainFeatureObjects: List<Terrain> = listOf()
         private set
+
 
     var naturalWonder: String? = null
     var resource: String? = null
@@ -537,13 +538,7 @@
             improvement.name.startsWith(Constants.remove) -> terrainFeatures.any { it == improvement.name.removePrefix(Constants.remove) }
             // Can only build roads if on land and they are better than the current road
             RoadStatus.values().any { it.name == improvement.name } -> !isWater && RoadStatus.valueOf(improvement.name) > roadStatus
-<<<<<<< HEAD
-            // Can always build road removal improvements
-            improvement.name == roadStatus.removeAction -> true
-
-=======
             
->>>>>>> f8e0f572
             // Then we check if there is any reason to not allow this improvement to be build
 
             // Can't build if there is already an irremovable improvement here
