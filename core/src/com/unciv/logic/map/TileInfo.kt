--- conflicted
+++ resolved
@@ -55,12 +55,7 @@
     val longitude: Float
         get() = HexMath.getLongitude(position)
 
-<<<<<<< HEAD
-    var friendlyInfluenceScore: Float = 0F
-    var enemyInfluenceScore: Float = 0F
-=======
     var influenceScore: Float = 0F
->>>>>>> e9b9a578
 
     fun clone(): TileInfo {
         val toReturn = TileInfo()
@@ -110,11 +105,7 @@
         return null
     }
     
-<<<<<<< HEAD
-    fun getInfluence(): Float = friendlyInfluenceScore + enemyInfluenceScore
-=======
     fun getInfluence(): Float = influenceScore
->>>>>>> e9b9a578
 
     fun getCity(): CityInfo? = owningCity
 
