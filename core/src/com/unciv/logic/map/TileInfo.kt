--- conflicted
+++ resolved
@@ -371,11 +371,7 @@
         }
 
         if (city != null) {
-<<<<<<< HEAD
-            val tileUniques = city.getMatchingUniques(UniqueType.ImprovementStatsOnTileCities, StateForConditionals(civInfo = observingCiv, cityInfo = city))
-=======
-            val tileUniques = city.getMatchingUniques(UniqueType.StatsFromTiles)
->>>>>>> 6ac3547b
+            val tileUniques = city.getMatchingUniques(UniqueType.StatsFromTiles, StateForConditionals(civInfo = observingCiv, cityInfo = city))
                 .filter { city.matchesFilter(it.params[2]) }
             val improvementUniques = 
                 // Deprecated since 3.17.10
