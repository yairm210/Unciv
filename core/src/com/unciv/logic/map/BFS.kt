package com.unciv.logic.map

/**
 * Defines intermediate steps of a breadth-first search, for use in either get shortest path or get connected tiles.
 */
class BFS(val startingPoint: TileInfo, val predicate : (TileInfo) -> Boolean){
    var tilesToCheck = ArrayList<TileInfo>()
    /** each tile reached points to its parent tile, where we got to it from */
    val tilesReached = HashMap<TileInfo, TileInfo>()

    init {
        reset()
    }

    fun stepToEnd(){
        while(tilesToCheck.isNotEmpty())
            nextStep()
    }

    fun stepUntilDestination(destination: TileInfo): BFS {
        while(!tilesReached.containsKey(destination) && tilesToCheck.isNotEmpty())
            nextStep()
        return this
    }

    fun nextStep(): BFS {
        val newTilesToCheck = ArrayList<TileInfo>()
        for (tileInfo in tilesToCheck)
            for (neighbor in tileInfo.neighbors)
                if (!tilesReached.containsKey(neighbor) && predicate(neighbor)) {
                    tilesReached[neighbor] = tileInfo
                    newTilesToCheck.add(neighbor)
                }
        tilesToCheck = newTilesToCheck
        return this
    }

    fun getPathTo(destination: TileInfo, reverse: Boolean = false): List<TileInfo> {
        val path = ArrayList<TileInfo>()
        var currentNode = destination
        while (currentNode != startingPoint) {
            path.add(currentNode)
            val parent = tilesReached[currentNode] ?: return emptyList()
            // destination is not in our path
            currentNode = parent
        }
        if (reverse)
            path.reverse()
        return path
    }

<<<<<<< HEAD
    fun reset(): BFS {
        tilesToCheck.clear()
        tilesReached.clear()
        tilesToCheck.add(startingPoint)
        tilesReached[startingPoint] = startingPoint
        return this
    }
=======
    fun hasReachedTile(tile: TileInfo) =
            tilesReached.containsKey(tile)
>>>>>>> 2c4bc124
}<|MERGE_RESOLUTION|>--- conflicted
+++ resolved
@@ -49,7 +49,6 @@
         return path
     }
 
-<<<<<<< HEAD
     fun reset(): BFS {
         tilesToCheck.clear()
         tilesReached.clear()
@@ -57,8 +56,7 @@
         tilesReached[startingPoint] = startingPoint
         return this
     }
-=======
+
     fun hasReachedTile(tile: TileInfo) =
             tilesReached.containsKey(tile)
->>>>>>> 2c4bc124
 }