--- conflicted
+++ resolved
@@ -475,193 +475,4 @@
 
     //endregion
 
-<<<<<<< HEAD
-}
-=======
-    companion object {
-
-        var saveZipped = false
-
-        /**
-         * If the GDX [com.badlogic.gdx.Files.getExternalStoragePath] should be preferred for this platform,
-         * otherwise uses [com.badlogic.gdx.Files.getLocalStoragePath]
-         */
-        var preferExternalStorage = false
-
-        /**
-         * Platform dependent saver-loader to custom system locations
-         */
-        var saverLoader: PlatformSaverLoader = PlatformSaverLoader.None
-
-        /** Specialized function to access settings before Gdx is initialized.
-         *
-         * @param baseDirectory Path to the directory where the file should be - if not set, the OS current directory is used (which is "/" on Android)
-         */
-        fun getSettingsForPlatformLaunchers(baseDirectory: String): GameSettings {
-            // FileHandle is Gdx, but the class and JsonParser are not dependent on app initialization
-            // In fact, at this point Gdx.app or Gdx.files are null but this still works.
-            val file = FileHandle(baseDirectory).child(SETTINGS_FILE_NAME)
-            if (file.exists()){
-                try {
-                    return json().fromJson(GameSettings::class.java, file)
-                } catch (ex: Exception) {
-                    Log.error("Exception while deserializing GameSettings JSON", ex)
-                }
-            }
-            return GameSettings().apply { isFreshlyCreated = true }
-        }
-
-        /** @throws IncompatibleGameInfoVersionException if the [gameData] was created by a version of this game that is incompatible with the current one. */
-        fun gameInfoFromString(gameData: String): GameInfo {
-            val fixedData = gameData.trim().replace("\r", "").replace("\n", "")
-            val unzippedJson = try {
-                Gzip.unzip(fixedData)
-            } catch (ex: Exception) {
-                fixedData
-            }
-            val gameInfo = try {
-                json().fromJson(GameInfo::class.java, unzippedJson)
-            } catch (ex: Exception) {
-                Log.error("Exception while deserializing GameInfo JSON", ex)
-                val onlyVersion = json().fromJson(GameInfoSerializationVersion::class.java, unzippedJson)
-                throw IncompatibleGameInfoVersionException(onlyVersion.version, ex)
-            } ?: throw UncivShowableException("The file data seems to be corrupted.")
-
-            if (gameInfo.version > CompatibilityVersion.CURRENT_COMPATIBILITY_VERSION) {
-                // this means there wasn't an immediate error while serializing, but this version will cause other errors later down the line
-                throw IncompatibleGameInfoVersionException(gameInfo.version)
-            }
-            gameInfo.setTransients()
-            return gameInfo
-        }
-
-        /**
-         * Parses [gameData] as gzipped serialization of a [GameInfoPreview]
-         * @throws SerializationException
-         */
-        fun gameInfoPreviewFromString(gameData: String): GameInfoPreview {
-            return json().fromJson(GameInfoPreview::class.java, Gzip.unzip(gameData))
-        }
-
-        /** Returns gzipped serialization of [game], optionally gzipped ([forceZip] overrides [saveZipped]) */
-        fun gameInfoToString(game: GameInfo, forceZip: Boolean? = null, updateChecksum: Boolean = false): String {
-            game.version = CompatibilityVersion.CURRENT_COMPATIBILITY_VERSION
-
-            if (updateChecksum) game.checksum = game.calculateChecksum()
-            val plainJson = json().toJson(game)
-
-            return if (forceZip ?: saveZipped) Gzip.zip(plainJson) else plainJson
-        }
-
-        /** Returns gzipped serialization of preview [game] */
-        fun gameInfoToString(game: GameInfoPreview): String {
-            return Gzip.zip(json().toJson(game))
-        }
-
-        private val charsForbiddenInFileNames = setOf('\\', '/', ':')
-        private val _fileNameTextFieldFilter = TextField.TextFieldFilter { _, char ->
-            char !in charsForbiddenInFileNames
-        }
-        /** Check characters typed into a file name TextField: Disallows both Unix and Windows path separators, plus the
-         *  ['NTFS alternate streams'](https://learn.microsoft.com/en-us/openspecs/windows_protocols/ms-fscc/b134f29a-6278-4f3f-904f-5e58a713d2c5)
-         *  indicator, irrespective of platform, in case players wish to exchange files cross-platform.
-         *  @see isValidFileName
-         *  @return A `TextFieldFilter` appropriate for `TextField`s used to enter a file name for saving
-         */
-        fun fileNameTextFieldFilter() = _fileNameTextFieldFilter
-
-        /** Determines whether a filename is acceptable.
-         *  - Forbids trailing blanks because Windows has trouble with them.
-         *  - Forbids leading blanks because they might confuse users (neither Windows nor Linux have noteworthy problems with them).
-         *  - Does **not** deal with problems that can be recognized inspecting a single character, use [fileNameTextFieldFilter] for that.
-         *  @param  fileName A base file name, not a path.
-         */
-        fun isValidFileName(fileName: String) = fileName.isNotEmpty() && !fileName.endsWith(' ') && !fileName.startsWith(' ')
-    }
-}
-
-class Autosaves(val files: UncivFiles) {
-
-    var autoSaveJob: Job? = null
-
-    /**
-     * Auto-saves a snapshot of the [gameInfo] in a new thread.
-     */
-    fun requestAutoSave(gameInfo: GameInfo, nextTurn: Boolean = false): Job {
-        // The save takes a long time (up to a few seconds on large games!) and we can do it while the player continues his game.
-        // On the other hand if we alter the game data while it's being serialized we could get a concurrent modification exception.
-        // So what we do is we clone all the game data and serialize the clone.
-        return requestAutoSaveUnCloned(gameInfo.clone(), nextTurn)
-    }
-
-    /**
-     * In a new thread, auto-saves the [gameInfo] directly - only use this with [GameInfo] objects that are guaranteed not to be changed while the autosave is in progress!
-     */
-    fun requestAutoSaveUnCloned(gameInfo: GameInfo, nextTurn: Boolean = false): Job {
-        val job = Concurrency.run("autoSaveUnCloned") {
-            autoSave(gameInfo, nextTurn)
-        }
-        autoSaveJob = job
-        return job
-    }
-
-    fun autoSave(gameInfo: GameInfo, nextTurn: Boolean = false) {
-        // get GameSettings to check the maxAutosavesStored in the autoSave function
-        val settings = files.getGeneralSettings()
-
-        try {
-            files.saveGame(gameInfo, AUTOSAVE_FILE_NAME)
-        } catch (oom: OutOfMemoryError) {
-            Log.error("Ran out of memory during autosave", oom)
-            return  // not much we can do here
-        }
-
-        if (!nextTurn) return
-
-        // keep auto-saves for the last `settings.maxAutosavesStored` turns
-        val newAutosaveFile = files.pathToFileHandle(SAVE_FILES_FOLDER)
-            .child("$AUTOSAVE_FILE_NAME-${gameInfo.currentPlayer}-${gameInfo.turns}")
-        files.getSave(AUTOSAVE_FILE_NAME).copyTo(newAutosaveFile)
-
-        purgeOldAutosaves(settings.maxAutosavesStored)
-    }
-
-    private fun purgeOldAutosaves(maxAutosavesStored: Int) {
-        // Since the latest numbered autosave is a copy of the un-numbered autosave file,
-        // we add 1 so `maxAutosavesStored` numbered files AND the un-numbered one are kept (see #12790).
-        val oldAutoSaves = files.getSaves()
-            .filter { it.name().startsWith(AUTOSAVE_FILE_NAME) }
-            .sortedByDescending { it.lastModified() }   // youngest to the top
-            .drop(maxAutosavesStored + 1)  // dropping those we want to keep
-            // The following only has an effect if an exception is thrown halfway through the list
-            // We delete the oldest first - principle of least surprise
-            .asIterable().reversed()
-        for (file in oldAutoSaves)
-            files.deleteSave(file)
-    }
-
-    fun loadLatestAutosave(): GameInfo {
-        return try {
-            files.loadGameByName(AUTOSAVE_FILE_NAME)
-        } catch (_: Exception) {
-            // silent fail if we can't read the autosave for any reason - try to load the last autosave by timestamp first
-            val autosaves = files.getSaves().filter {
-                it.name() != AUTOSAVE_FILE_NAME &&
-                it.name().startsWith(AUTOSAVE_FILE_NAME)
-            }
-            files.loadGameFromFile(autosaves.maxBy { it.lastModified() })
-        }
-    }
-
-    fun autosaveExists(): Boolean = files.getSave(AUTOSAVE_FILE_NAME).exists()
-}
-
-class IncompatibleGameInfoVersionException(
-    override val version: CompatibilityVersion,
-    cause: Throwable? = null
-) : UncivShowableException(
-    "The save was created with an incompatible version of Unciv: [${version.createdWith.toNiceString()}]. " +
-            "Please update Unciv to this version or later and try again.",
-    cause
-), HasGameInfoSerializationVersion
->>>>>>> ba017bf6
+}