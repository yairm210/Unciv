package com.unciv

object Constants {
    const val worker = "Worker"
    const val settler = "Settler"
    const val eraSpecificUnit = "Era Starting Unit"
    const val spreadReligionAbilityCount = "Spread Religion"
    const val removeHeresyAbilityCount = "Remove Foreign religions from your own cities"

    const val impassable = "Impassable"
    const val ocean = "Ocean"

    /** The "Coast" _terrain_ */
    const val coast = "Coast"
    /** The "Coastal" terrain _filter_ */
    const val coastal = "Coastal"

    const val mountain = "Mountain"
    const val hill = "Hill"
    const val plains = "Plains"
    const val lakes = "Lakes"
    const val desert = "Desert"
    const val grassland = "Grassland"
    const val tundra = "Tundra"
    const val snow = "Snow"

    const val forest = "Forest"
    const val jungle = "Jungle"
    const val ice = "Ice"
    val vegetation = arrayOf(forest, jungle)
<<<<<<< HEAD

=======
    val sea = arrayOf(ocean, coast)

    // Note the difference in case. **Not** interchangeable!
    /** The "Fresh water" terrain _unique_ */
>>>>>>> abfbfd54
    const val freshWater = "Fresh water"
    /** The "Fresh Water" terrain _filter_ */
    const val freshWaterFilter = "Fresh Water"

    const val barbarianEncampment = "Barbarian encampment"

    const val peaceTreaty = "Peace Treaty"
    const val researchAgreement = "Research Agreement"
    const val openBorders = "Open Borders"
    const val random = "Random"
    const val unknownNationName = "???"

    const val fort = "Fort"
    const val citadel = "Citadel"

    const val futureTech = "Future Tech"
    // Easter egg name. Hopefully is to hopefully avoid conflicts when later players can name their own religions.
    // This religion name should never be displayed.
    const val noReligionName = "The religion of TheLegend27"

    const val cancelImprovementOrder = "Cancel improvement order"
    const val tutorialPopupNamePrefix = "Tutorial: "

    const val OK = "OK"
    const val close = "Close"
    const val yes = "Yes"
    const val no = "No"

    const val barbarians = "Barbarians"
    const val spectator = "Spectator"

    const val rising = "Rising"
    const val lowering = "Lowering"
    const val remove = "Remove "

    const val uniqueOrDelimiter = "\" OR \""

    /**
     * Use this to determine whether a [MapUnit][com.unciv.logic.map.MapUnit]'s movement is exhausted
     * (currentMovement <= this) if and only if a fuzzy comparison is needed to account for Float rounding errors.
     * _Most_ checks do compare to 0!
     */
    const val minimumMovementEpsilon = 0.05f  // 0.1f was used previously, too - here for global searches
    const val defaultFontSize = 18
    const val headingFontSize = 24
}<|MERGE_RESOLUTION|>--- conflicted
+++ resolved
@@ -28,14 +28,9 @@
     const val jungle = "Jungle"
     const val ice = "Ice"
     val vegetation = arrayOf(forest, jungle)
-<<<<<<< HEAD
-
-=======
-    val sea = arrayOf(ocean, coast)
 
     // Note the difference in case. **Not** interchangeable!
     /** The "Fresh water" terrain _unique_ */
->>>>>>> abfbfd54
     const val freshWater = "Fresh water"
     /** The "Fresh Water" terrain _filter_ */
     const val freshWaterFilter = "Fresh Water"
