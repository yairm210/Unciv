--- conflicted
+++ resolved
@@ -46,7 +46,6 @@
     const val random = "Random"
     val greatImprovements = listOf("Academy", "Landmark", "Manufactory", "Customs house", "Citadel")
 
-<<<<<<< HEAD
     const val unitActionSetUp = "Set Up"
     const val unitActionSleep = "Sleep"
     const val unitActionSleepUntilHealed = "Sleep until healed"
@@ -55,14 +54,5 @@
     const val futureTech = "Future Tech"
 
     const val cancelImprovementOrder = "Cancel improvement order"
-=======
-    val unitActionSetUp = "Set Up"
-    val unitActionSleep = "Sleep"
-    val unitActionSleepUntilHealed = "Sleep until healed"
-    val unitActionAutomation = "Automate"
-    val unitActionExplore = "Explore"
-    val futureTech = "Future Tech"
-
     const val tutorialPopupNamePrefix = "Tutorial: "
->>>>>>> c866d967
 }