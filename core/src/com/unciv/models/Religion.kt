--- conflicted
+++ resolved
@@ -7,52 +7,41 @@
 
 /** Data object for Religions */
 class Religion() : INamed {
-<<<<<<< HEAD
-    
+
     override lateinit var name: String
     var iconName: String = "Pantheon"
     lateinit var foundingCivName: String
     var holyCityId: String? = null
-    
-=======
->>>>>>> 07e3a222
-    
+
+
     var pantheonBeliefs: HashSet<String> = hashSetOf()
     var founderBeliefs: HashSet<String> = hashSetOf()
     var followerBeliefs: HashSet<String> = hashSetOf()
-<<<<<<< HEAD
-    
-=======
-    override lateinit var name: String
-    lateinit var foundingCivName: String
->>>>>>> 07e3a222
-    
+
+
     @Transient
     lateinit var gameInfo: GameInfo
-    
+
     constructor(name: String, gameInfo: GameInfo, foundingCivName: String) : this() {
         this.name = name
         this.foundingCivName = foundingCivName
         this.gameInfo = gameInfo
     }
-    
+
     fun clone(): Religion {
         val toReturn = Religion(name, gameInfo, foundingCivName)
-<<<<<<< HEAD
         toReturn.iconName = iconName
         toReturn.holyCityId = holyCityId
-=======
->>>>>>> 07e3a222
         toReturn.pantheonBeliefs.addAll(pantheonBeliefs)
         toReturn.founderBeliefs.addAll(founderBeliefs)
         toReturn.followerBeliefs.addAll(followerBeliefs)
         return toReturn
     }
-    
+
     fun setTransients(gameInfo: GameInfo) {
         this.gameInfo = gameInfo
     }
-    
+
     private fun getUniquesOfBeliefs(beliefs: HashSet<String>): Sequence<Unique> {
         val rulesetBeliefs = gameInfo.ruleSet.beliefs
         return beliefs.mapNotNull {
@@ -60,23 +49,23 @@
             else rulesetBeliefs[it]!!.uniqueObjects
         }.flatten().asSequence()
     }
-    
+
     fun getFollowerUniques(): Sequence<Unique> {
-        return getUniquesOfBeliefs((followerBeliefs + pantheonBeliefs).toHashSet())   
+        return getUniquesOfBeliefs((followerBeliefs + pantheonBeliefs).toHashSet())
     }
-    
+
     fun getFounderUniques(): Sequence<Unique> {
         return getUniquesOfBeliefs(founderBeliefs)
     }
-    
+
     fun isPantheon(): Boolean {
         return hasPantheon() && !isMajorReligion()
     }
-    
+
     fun isMajorReligion(): Boolean {
         return founderBeliefs.isNotEmpty() && followerBeliefs.isNotEmpty()
     }
-    
+
     fun hasPantheon(): Boolean {
         return pantheonBeliefs.isNotEmpty()
     }
