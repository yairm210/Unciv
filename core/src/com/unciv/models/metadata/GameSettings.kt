package com.unciv.models.metadata

import com.badlogic.gdx.Application.ApplicationType
import com.badlogic.gdx.Gdx
import com.badlogic.gdx.utils.Base64Coder
import com.unciv.Constants
import com.unciv.UncivGame
import com.unciv.logic.multiplayer.FriendList
import com.unciv.logic.multiplayer.chat.ChatWebSocket
import com.unciv.models.UncivSound
import com.unciv.models.metadata.GameSettings.WindowState.Companion.minimumHeight
import com.unciv.models.metadata.GameSettings.WindowState.Companion.minimumWidth
import com.unciv.models.translations.tr
import com.unciv.ui.components.fonts.FontFamilyData
import com.unciv.ui.components.fonts.Fonts
import com.unciv.ui.components.input.KeyboardBindings
import com.unciv.ui.screens.worldscreen.NotificationsScroll
import com.unciv.utils.Display
import com.unciv.utils.ScreenOrientation
import yairm210.purity.annotations.Readonly
import java.text.Collator
import java.text.NumberFormat
import java.time.Duration
import java.util.Locale
import kotlin.reflect.KClass
import kotlin.reflect.KMutableProperty0

/** Settings that apply across all games, stored in GameSettings.json */
class GameSettings {

    /** Allows panning the map by moving the pointer to the screen edges */
    var mapAutoScroll: Boolean = false
    /** How fast the map pans using keyboard or with [mapAutoScroll] and mouse */
    var mapPanningSpeed: Float = 6f

    var showWorkedTiles: Boolean = false
    var showResourcesAndImprovements: Boolean = true
    var showTileYields: Boolean = false
    var showUnitMovements: Boolean = false
    var showSettlersSuggestedCityLocations: Boolean = true

    var checkForDueUnits: Boolean = true
    var checkForDueUnitsCycles: Boolean = false
    var autoUnitCycle: Boolean = true
    var smallUnitButton: Boolean = true
    var singleTapMove: Boolean = false
    var longTapMove: Boolean = true
    var language: String = Constants.english
    @Transient
    var locale: Locale? = null
    var screenSize: ScreenSize = ScreenSize.Small
    var screenMode: Int = 0
    var tutorialsShown = HashSet<String>()
    var tutorialTasksCompleted = HashSet<String>()

    var soundEffectsVolume = 0.5f
    var citySoundsVolume = 0.5f
    var musicVolume = 0.5f
    var voicesVolume = 0.5f
    var pauseBetweenTracks = 10

    var turnsBetweenAutosaves = 1
    var maxAutosavesStored = 10
    var tileSet: String = Constants.defaultTileset
    var unitSet: String? = Constants.defaultUnitset
    var skin: String = Constants.defaultSkin
    var showTutorials: Boolean = true
    var autoAssignCityProduction: Boolean = false

    /** This set of construction names has two effects:
     *  * Matching constructions are no longer candidates for [autoAssignCityProduction]
     *  * Matching constructions are offered in a separate 'Disabled' category in CityScreen
     */
    var disabledAutoAssignConstructions = HashSet<String>()

    var autoBuildingRoads: Boolean = true
    var automatedWorkersReplaceImprovements = true
    var automatedUnitsMoveOnTurnStart: Boolean = false
    var automatedUnitsCanUpgrade: Boolean = false
    var automatedUnitsChoosePromotions: Boolean = false
    var citiesAutoBombardAtEndOfTurn: Boolean = false

    var showMinimap: Boolean = true
    var minimapSize: Int = 6    // default corresponds to 15% screen space
    var unitIconOpacity = 1f // default corresponds to fully opaque
    val showPixelUnits: Boolean get() = unitSet != null
    var showPixelImprovements: Boolean = true
    var continuousRendering = false
    var orderTradeOffersByAmount = true
    var confirmNextTurn = false
    var windowState = WindowState()
    var isFreshlyCreated = false
    var visualMods = HashSet<String>()
    var useDemographics: Boolean = false
    var showZoomButtons: Boolean = false
    var forbidPopupClickBehindToClose: Boolean = false
    var useCirclesToIndicateMovableTiles: Boolean = false
    
    var unitMovementButtonAnimation: Boolean = false
    var unitActionsTableAnimation: Boolean = false

    var notificationsLogMaxTurns = 5

    var showAutosaves: Boolean = false

    var androidCutout: Boolean = false
    var androidHideSystemUi = true

    var multiplayer = GameSettingsMultiplayer()

    var autoPlay = GameSettingsAutoPlay()

    /** Holds EmpireOverviewScreen per-page persistable states */
    val overview = OverviewPersistableData()

    /** Orientation for mobile platforms */
    var displayOrientation = ScreenOrientation.Landscape

    /** Saves the last successful new game's setup */
    var lastGameSetup: GameSetupInfo? = null

    var fontFamilyData: FontFamilyData = FontFamilyData.default
    var fontSizeMultiplier: Float = 1f

    var enableEasterEggs: Boolean = true

    /** Maximum zoom-out of the map - performance heavy */
    var maxWorldZoomOut = 2f

    var keyBindings = KeyboardBindings()

    /** NotificationScroll on Word Screen visibility control - mapped to [NotificationsScroll.UserSetting] enum */
    // Defaulting this to "" - and implement the fallback only in NotificationsScroll leads to Options popup and actual effect being in disagreement!
    var notificationScroll: String = NotificationsScroll.UserSetting.default().name

    /** If on, selected notifications are drawn enlarged with wider padding */
    var enlargeSelectedNotification = true

    /** Whether the Nation Picker shows icons only or the horizontal "civBlocks" with leader/nation name */
    var nationPickerListMode = NationPickerListMode.List

    /** Size of automatic display of UnitSet art in Civilopedia - 0 to disable */
    var pediaUnitArtSize = 0f

    /** Don't close developer console after a successful command */
    var keepConsoleOpen = false
    /** Persist the history of successful developer console commands */
    val consoleCommandHistory = ArrayList<String>()

    /** used to migrate from older versions of the settings */
    var version: Int? = null

    init {
        // 26 = Android Oreo. Versions below may display permanent icon in notification bar.
        if (Gdx.app?.type == ApplicationType.Android && Gdx.app.version < 26) {
            multiplayer.turnCheckerPersistentNotificationEnabled = false
        }
    }

    //region <Methods>

    fun save() {
        if (Gdx.app == null) return // Simulation mode from ConsoleLauncher
        refreshWindowSize()
        UncivGame.Current.files.setGeneralSettings(this)
    }

    fun refreshWindowSize() {
        if (isFreshlyCreated || Gdx.app.type != ApplicationType.Desktop) return
        if (!Display.hasUserSelectableSize(screenMode)) return
        windowState = WindowState.current()
    }

    fun addCompletedTutorialTask(tutorialTask: String): Boolean {
        if (!tutorialTasksCompleted.add(tutorialTask)) return false
        UncivGame.Current.isTutorialTaskCollapsed = false
        save()
        return true
    }

    fun updateLocaleFromLanguage() {
        locale = LocaleCode.getLocale(language)
    }

    fun getFontSize(): Int {
        return (Fonts.ORIGINAL_FONT_SIZE * fontSizeMultiplier).toInt()
    }

    private fun getCurrentLocale(): Locale {
        if (locale == null)
            updateLocaleFromLanguage()
        return locale!!
    }

    fun getCollatorFromLocale(): Collator {
        return Collator.getInstance(getCurrentLocale())
    }

    @Readonly
    fun getCurrentNumberFormat(): NumberFormat {
        return LocaleCode.getNumberFormatFromLanguage(language)
    }

    //endregion
    //region <Nested classes>

    /**
     *  Knowledge on Window "state", limited.
     *  - Size: Saved
     *  - Iconified, Maximized: Not saved
     *  - Position / Multimonitor display choice: Not saved
     *
     *  Note: Useful on desktop only, on Android we do not explicitly support `Activity.isInMultiWindowMode` returning true.
     *  (On Android Display.hasUserSelectableSize will return false, and AndroidLauncher & co ignore it)
     *
     *  Open to future enhancement - but:
     *  retrieving a valid position from our upstream libraries while the window is maximized or iconified has proven tricky so far.
     */
    data class WindowState(val width: Int = 900, val height: Int = 600) {
        constructor(bounds: java.awt.Rectangle) : this(bounds.width, bounds.height)

        companion object {
            /** Our choice of minimum window width */
            const val minimumWidth = 120
            /** Our choice of minimum window height */
            const val minimumHeight = 80

            fun current() = WindowState(Gdx.graphics.width, Gdx.graphics.height)
        }

        /**
         *  Constrains the dimensions of `this` [WindowState] to be within [minimumWidth] x [minimumHeight] to [maximumWidth] x [maximumHeight].
         *  @param maximumWidth defaults to unlimited
         *  @param maximumHeight defaults to unlimited
         *  @return `this` unchanged if it is within valid limits, otherwise a new WindowState that is.
         */
        fun coerceIn(maximumWidth: Int = Int.MAX_VALUE, maximumHeight: Int = Int.MAX_VALUE): WindowState {
            if (width in minimumWidth..maximumWidth && height in minimumHeight..maximumHeight)
                return this
            return WindowState(
                width.coerceIn(minimumWidth, maximumWidth),
                height.coerceIn(minimumHeight, maximumHeight)
            )
        }

        /**
         *  Constrains the dimensions of `this` [WindowState] to be within [minimumWidth] x [minimumHeight] to `maximumWidth` x `maximumHeight`.
         *  @param maximumWindowBounds provides maximum sizes
         *  @return `this` unchanged if it is within valid limits, otherwise a new WindowState that is.
         *  @see coerceIn
         */
        fun coerceIn(maximumWindowBounds: java.awt.Rectangle) =
            coerceIn(maximumWindowBounds.width, maximumWindowBounds.height)
    }

    enum class ScreenSize(
        @Suppress("unused")  // Actual width determined by screen aspect ratio, this as comment only
        val virtualWidth: Float,
        val virtualHeight: Float
    ) {
        Micro(630f,420f),
        Tiny(750f,500f),
        Small(900f,600f),
        Medium(1050f,700f),
        Large(1200f,800f),
<<<<<<< HEAD
        Huge(1500f,1000f);
        override fun toString() = name.tr() // Allow direct use in a SelectBox
=======
        Huge(1500f,1000f),
        FullHD(1920f, 1280f),
        QuadHD(2560f, 1707f)
>>>>>>> 796dd8f6
    }

    enum class NationPickerListMode { Icons, List }

    //endregion
    //region Multiplayer-specific

    class GameSettingsMultiplayer {
        private var userId = ""
        fun getUserId() = userId
        fun setUserId(value: String) {
            if (userId.isNotEmpty() && userId != value) {
                ChatWebSocket.restart(force = true)
            }
            userId = value
        }

        /**
         * Never ever make it public. If you need a method make it.
         * But do remember to call [ChatWebSocket.restart] with `force = true` whenever required.
         */
        private val passwords = mutableMapOf<String, String>()
        @Readonly
        fun getPassword(serverUrl: String) = passwords[serverUrl]
        @Readonly
        fun getCurrentServerPassword() = passwords[server]
        fun setCurrentServerPassword(password: String) {
            val oldPassword = passwords[server]
            if (oldPassword != null && oldPassword != password) {
                ChatWebSocket.restart(force = true)
            }
            passwords[server] = password
        }

        @Suppress("unused")  // @GGuenni knows what he intended with this field
        var userName: String = ""

        private var server = Constants.uncivXyzServer
        fun getServer() = server
        fun setServer(value: String) {
            if (server != value) {
                server = value
                ChatWebSocket.restart(force = true)
            }
        }

        val friendList: MutableList<FriendList.Friend> = mutableListOf()
        var turnCheckerEnabled = true
        var turnCheckerPersistentNotificationEnabled = true
        var turnCheckerDelay: Duration = Duration.ofMinutes(5)
        var statusButtonInSinglePlayer = false
        var currentGameRefreshDelay: Duration = Duration.ofSeconds(10)
        var allGameRefreshDelay: Duration = Duration.ofMinutes(5)
        var currentGameTurnNotificationSound: UncivSound = UncivSound.Silent
        var otherGameTurnNotificationSound: UncivSound = UncivSound.Silent
        var hideDropboxWarning = false

        fun getAuthHeader(): String {
            val serverPassword = passwords[server] ?: ""
            val preEncodedAuthValue = "$userId:$serverPassword"
            return "Basic ${Base64Coder.encodeString(preEncodedAuthValue)}"
        }
    }

    class GameSettingsAutoPlay {
        var showAutoPlayButton: Boolean = false
        var autoPlayUntilEnd: Boolean = false
        var autoPlayMaxTurns = 10
        var fullAutoPlayAI: Boolean = true
        var autoPlayMilitary: Boolean = true
        var autoPlayCivilian: Boolean = true
        var autoPlayEconomy: Boolean = true
        var autoPlayTechnology: Boolean = true
        var autoPlayPolicies: Boolean = true
        var autoPlayReligion: Boolean = true
        var autoPlayDiplomacy: Boolean = true
    }

    //endregion
}<|MERGE_RESOLUTION|>--- conflicted
+++ resolved
@@ -17,6 +17,7 @@
 import com.unciv.ui.screens.worldscreen.NotificationsScroll
 import com.unciv.utils.Display
 import com.unciv.utils.ScreenOrientation
+import java.awt.Rectangle
 import yairm210.purity.annotations.Readonly
 import java.text.Collator
 import java.text.NumberFormat
@@ -217,7 +218,7 @@
      *  retrieving a valid position from our upstream libraries while the window is maximized or iconified has proven tricky so far.
      */
     data class WindowState(val width: Int = 900, val height: Int = 600) {
-        constructor(bounds: java.awt.Rectangle) : this(bounds.width, bounds.height)
+        constructor(bounds: Rectangle) : this(bounds.width, bounds.height)
 
         companion object {
             /** Our choice of minimum window width */
@@ -249,7 +250,7 @@
          *  @return `this` unchanged if it is within valid limits, otherwise a new WindowState that is.
          *  @see coerceIn
          */
-        fun coerceIn(maximumWindowBounds: java.awt.Rectangle) =
+        fun coerceIn(maximumWindowBounds: Rectangle) =
             coerceIn(maximumWindowBounds.width, maximumWindowBounds.height)
     }
 
@@ -263,14 +264,10 @@
         Small(900f,600f),
         Medium(1050f,700f),
         Large(1200f,800f),
-<<<<<<< HEAD
-        Huge(1500f,1000f);
-        override fun toString() = name.tr() // Allow direct use in a SelectBox
-=======
         Huge(1500f,1000f),
         FullHD(1920f, 1280f),
-        QuadHD(2560f, 1707f)
->>>>>>> 796dd8f6
+        QuadHD(2560f, 1707f);
+        override fun toString() = name.tr() // Allow direct use in a SelectBox
     }
 
     enum class NationPickerListMode { Icons, List }
