package com.unciv.models.metadata

import com.badlogic.gdx.Application
import com.badlogic.gdx.Gdx
import com.unciv.Constants
import com.unciv.UncivGame
<<<<<<< HEAD
import com.unciv.models.UncivSound
=======
import com.unciv.logic.multiplayer.FriendList
>>>>>>> cdeabd04
import com.unciv.ui.utils.Fonts
import java.text.Collator
import java.time.Duration
import java.util.*
import kotlin.reflect.KClass
import kotlin.reflect.KMutableProperty0

data class WindowState (val width: Int = 900, val height: Int = 600)

class GameSettings {
    var showWorkedTiles: Boolean = false
    var showResourcesAndImprovements: Boolean = true
    var showTileYields: Boolean = false
    var showUnitMovements: Boolean = false

    var checkForDueUnits: Boolean = true
    var singleTapMove: Boolean = false
    var language: String = "English"
    @Transient
    var locale: Locale? = null
    var resolution: String = "900x600" // Auto-detecting resolution was a BAD IDEA since it needs to be based on DPI AND resolution.
    var tutorialsShown = HashSet<String>()
    var tutorialTasksCompleted = HashSet<String>()
    var hasCrashedRecently = false

    var soundEffectsVolume = 0.5f
    var musicVolume = 0.5f
    var pauseBetweenTracks = 10

    var turnsBetweenAutosaves = 1
    var tileSet: String = "FantasyHex"
    var showTutorials: Boolean = true
    var autoAssignCityProduction: Boolean = true
    var autoBuildingRoads: Boolean = true
    var automatedWorkersReplaceImprovements = true

    var showMinimap: Boolean = true
    var minimapSize: Int = 6    // default corresponds to 15% screen space
    var showPixelUnits: Boolean = true
    var showPixelImprovements: Boolean = true
    var continuousRendering = false
    var orderTradeOffersByAmount = true
    var confirmNextTurn = false
    var windowState = WindowState()
    var isFreshlyCreated = false
    var visualMods = HashSet<String>()
    var useDemographics: Boolean = false
    var showZoomButtons: Boolean = false

    var multiplayer = GameSettingsMultiplayer()

    var showExperimentalWorldWrap = false // We're keeping this as a config due to ANR problems on Android phones for people who don't know what they're doing :/

    var lastOverviewPage: String = "Cities"

    var allowAndroidPortrait = false    // Opt-in to allow Unciv to follow a screen rotation to portrait

    /** Saves the last successful new game's setup */
    var lastGameSetup: GameSetupInfo? = null

    var fontFamily: String = Fonts.DEFAULT_FONT_FAMILY

    /** Maximum zoom-out of the map - performance heavy */
    var maxWorldZoomOut = 2f

    /** used to migrate from older versions of the settings */
    var version: Int? = null

    init {
        // 26 = Android Oreo. Versions below may display permanent icon in notification bar.
        if (Gdx.app?.type == Application.ApplicationType.Android && Gdx.app.version < 26) {
            multiplayer.turnCheckerPersistentNotificationEnabled = false
        }
    }

    fun save() {
        if (!isFreshlyCreated && Gdx.app?.type == Application.ApplicationType.Desktop) {
            windowState = WindowState(Gdx.graphics.width, Gdx.graphics.height)
        }
        UncivGame.Current.gameSaver.setGeneralSettings(this)
    }

    fun addCompletedTutorialTask(tutorialTask: String) {
        if (tutorialTasksCompleted.add(tutorialTask))
            save()
    }

    fun updateLocaleFromLanguage() {
        val bannedCharacters = listOf(' ', '_', '-', '(', ')') // Things not to have in enum names
        val languageName = language.filterNot { it in bannedCharacters }
        locale = try {
            val code = LocaleCode.valueOf(languageName)
            Locale(code.language, code.country)
        } catch (e: Exception) {
            Locale.getDefault()
        }
    }

    fun getCurrentLocale(): Locale {
        if (locale == null)
            updateLocaleFromLanguage()
        return locale!!
    }

    fun getCollatorFromLocale(): Collator {
        return Collator.getInstance(getCurrentLocale())
    }
}

enum class LocaleCode(var language: String, var country: String) {
    Arabic("ar", "IQ"),
    BrazilianPortuguese("pt", "BR"),
    Bulgarian("bg", "BG"),
    Catalan("ca", "ES"),
    Croatian("hr", "HR"),
    Czech("cs", "CZ"),
    Danish("da", "DK"),
    Dutch("nl", "NL"),
    English("en", "US"),
    Estonian("et", "EE"),
    Finnish("fi", "FI"),
    French("fr", "FR"),
    German("de", "DE"),
    Greek("el", "GR"),
    Hindi("hi", "IN"),
    Hungarian("hu", "HU"),
    Indonesian("in", "ID"),
    Italian("it", "IT"),
    Japanese("ja", "JP"),
    Korean("ko", "KR"),
    Latvian("lv", "LV"),
    Lithuanian("lt", "LT"),
    Malay("ms", "MY"),
    Norwegian("no", "NO"),
    NorwegianNynorsk("nn", "NO"),
    PersianPinglishDIN("fa", "IR"), // These might just fall back to default
    PersianPinglishUN("fa", "IR"),
    Polish("pl", "PL"),
    Portuguese("pt", "PT"),
    Romanian("ro", "RO"),
    Russian("ru", "RU"),
    Serbian("sr", "RS"),
    SimplifiedChinese("zh", "CN"),
    Slovak("sk", "SK"),
    Spanish("es", "ES"),
    Swedish("sv", "SE"),
    Thai("th", "TH"),
    TraditionalChinese("zh", "TW"),
    Turkish("tr", "TR"),
    Ukrainian("uk", "UA"),
    Vietnamese("vi", "VN"),
}

class GameSettingsMultiplayer {
    var userId = ""
    var server = Constants.dropboxMultiplayerServer
    var friendList: MutableList<FriendList.Friend> = mutableListOf()
    var turnCheckerEnabled = true
    var turnCheckerPersistentNotificationEnabled = true
    var turnCheckerDelay = Duration.ofMinutes(5)
    var statusButtonInSinglePlayer = false
    var currentGameRefreshDelay = Duration.ofSeconds(10)
    var allGameRefreshDelay = Duration.ofMinutes(5)
<<<<<<< HEAD
    var currentGameTurnNotificationSound: UncivSound = UncivSound.Silent
    var otherGameTurnNotificationSound: UncivSound = UncivSound.Silent
}

enum class GameSetting(
    val kClass: KClass<*>,
    private val propertyGetter: (GameSettings) -> KMutableProperty0<*>
) {
//     Uncomment these once they are refactored to send events on change
//     MULTIPLAYER_USER_ID(String::class, { it.multiplayer::userId }),
//     MULTIPLAYER_SERVER(String::class, { it.multiplayer::server }),
//     MULTIPLAYER_STATUSBUTTON_IN_SINGLEPLAYER(Boolean::class, { it.multiplayer::statusButtonInSinglePlayer }),
//     MULTIPLAYER_TURN_CHECKER_ENABLED(Boolean::class, { it.multiplayer::turnCheckerEnabled }),
//     MULTIPLAYER_TURN_CHECKER_PERSISTENT_NOTIFICATION_ENABLED(Boolean::class, { it.multiplayer::turnCheckerPersistentNotificationEnabled }),
    MULTIPLAYER_TURN_CHECKER_DELAY(Duration::class, { it.multiplayer::turnCheckerDelay }),
    MULTIPLAYER_CURRENT_GAME_REFRESH_DELAY(Duration::class, { it.multiplayer::currentGameRefreshDelay }),
    MULTIPLAYER_ALL_GAME_REFRESH_DELAY(Duration::class, { it.multiplayer::allGameRefreshDelay }),
    MULTIPLAYER_CURRENT_GAME_TURN_NOTIFICATION_SOUND(UncivSound::class, { it.multiplayer::currentGameTurnNotificationSound }),
    MULTIPLAYER_OTHER_GAME_TURN_NOTIFICATION_SOUND(UncivSound::class, { it.multiplayer::otherGameTurnNotificationSound });

    /** **Warning:** It is the obligation of the caller to select the same type [T] that the [kClass] of this property has */
    fun <T> getProperty(settings: GameSettings): KMutableProperty0<T> {
        return propertyGetter(settings) as KMutableProperty0<T>
    }
=======
    var hideDropboxWarning = false
>>>>>>> cdeabd04
}<|MERGE_RESOLUTION|>--- conflicted
+++ resolved
@@ -4,11 +4,8 @@
 import com.badlogic.gdx.Gdx
 import com.unciv.Constants
 import com.unciv.UncivGame
-<<<<<<< HEAD
 import com.unciv.models.UncivSound
-=======
 import com.unciv.logic.multiplayer.FriendList
->>>>>>> cdeabd04
 import com.unciv.ui.utils.Fonts
 import java.text.Collator
 import java.time.Duration
@@ -172,9 +169,9 @@
     var statusButtonInSinglePlayer = false
     var currentGameRefreshDelay = Duration.ofSeconds(10)
     var allGameRefreshDelay = Duration.ofMinutes(5)
-<<<<<<< HEAD
     var currentGameTurnNotificationSound: UncivSound = UncivSound.Silent
     var otherGameTurnNotificationSound: UncivSound = UncivSound.Silent
+    var hideDropboxWarning = false
 }
 
 enum class GameSetting(
@@ -187,6 +184,7 @@
 //     MULTIPLAYER_STATUSBUTTON_IN_SINGLEPLAYER(Boolean::class, { it.multiplayer::statusButtonInSinglePlayer }),
 //     MULTIPLAYER_TURN_CHECKER_ENABLED(Boolean::class, { it.multiplayer::turnCheckerEnabled }),
 //     MULTIPLAYER_TURN_CHECKER_PERSISTENT_NOTIFICATION_ENABLED(Boolean::class, { it.multiplayer::turnCheckerPersistentNotificationEnabled }),
+//     MULTIPLAYER_HIDE_DROPBOX_WARNING(Boolean::class, { it.multiplayer::hideDropboxWarning }),
     MULTIPLAYER_TURN_CHECKER_DELAY(Duration::class, { it.multiplayer::turnCheckerDelay }),
     MULTIPLAYER_CURRENT_GAME_REFRESH_DELAY(Duration::class, { it.multiplayer::currentGameRefreshDelay }),
     MULTIPLAYER_ALL_GAME_REFRESH_DELAY(Duration::class, { it.multiplayer::allGameRefreshDelay }),
@@ -197,7 +195,4 @@
     fun <T> getProperty(settings: GameSettings): KMutableProperty0<T> {
         return propertyGetter(settings) as KMutableProperty0<T>
     }
-=======
-    var hideDropboxWarning = false
->>>>>>> cdeabd04
 }