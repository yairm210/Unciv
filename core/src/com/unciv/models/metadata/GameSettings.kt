package com.unciv.models.metadata

import com.badlogic.gdx.Application
import com.badlogic.gdx.Gdx
import com.unciv.Constants
import com.unciv.UncivGame
import com.unciv.models.UncivSound
import com.unciv.logic.multiplayer.FriendList
import com.unciv.ui.utils.Fonts
import java.text.Collator
import java.time.Duration
import java.util.*
import kotlin.reflect.KClass
import kotlin.reflect.KMutableProperty0

data class WindowState (val width: Int = 900, val height: Int = 600)

class GameSettings {
    var showWorkedTiles: Boolean = false
    var showResourcesAndImprovements: Boolean = true
    var showTileYields: Boolean = false
    var showUnitMovements: Boolean = false

    var checkForDueUnits: Boolean = true
    var singleTapMove: Boolean = false
    var language: String = "English"
    @Transient
    var locale: Locale? = null
    var resolution: String = "900x600" // Auto-detecting resolution was a BAD IDEA since it needs to be based on DPI AND resolution.
    var tutorialsShown = HashSet<String>()
    var tutorialTasksCompleted = HashSet<String>()
    var hasCrashedRecently = false

    var soundEffectsVolume = 0.5f
    var citySoundsVolume = 0.5f
    var musicVolume = 0.5f
    var pauseBetweenTracks = 10

    var turnsBetweenAutosaves = 1
    var tileSet: String = "FantasyHex"
    var showTutorials: Boolean = true
    var autoAssignCityProduction: Boolean = true
    var autoBuildingRoads: Boolean = true
    var automatedWorkersReplaceImprovements = true

    var showMinimap: Boolean = true
    var minimapSize: Int = 6    // default corresponds to 15% screen space
    var unitIconOpacity = 1f // default corresponds to fully opaque
    var showPixelUnits: Boolean = true
    var showPixelImprovements: Boolean = true
    var continuousRendering = false
    var orderTradeOffersByAmount = true
    var confirmNextTurn = false
    var windowState = WindowState()
    var isFreshlyCreated = false
    var visualMods = HashSet<String>()
    var useDemographics: Boolean = false
    var showZoomButtons: Boolean = false

    var notificationsLogMaxTurns = 5
<<<<<<< HEAD
=======

>>>>>>> f06344db
    var androidCutout: Boolean = false

    var multiplayer = GameSettingsMultiplayer()

    var showExperimentalWorldWrap = false // We're keeping this as a config due to ANR problems on Android phones for people who don't know what they're doing :/

    var lastOverviewPage: String = "Cities"

    var allowAndroidPortrait = false    // Opt-in to allow Unciv to follow a screen rotation to portrait

    /** Saves the last successful new game's setup */
    var lastGameSetup: GameSetupInfo? = null

    var fontFamily: String = Fonts.DEFAULT_FONT_FAMILY
    var fontSizeMultiplier: Float = 1f

    /** Maximum zoom-out of the map - performance heavy */
    var maxWorldZoomOut = 2f

    /** used to migrate from older versions of the settings */
    var version: Int? = null

    init {
        // 26 = Android Oreo. Versions below may display permanent icon in notification bar.
        if (Gdx.app?.type == Application.ApplicationType.Android && Gdx.app.version < 26) {
            multiplayer.turnCheckerPersistentNotificationEnabled = false
        }
    }

    fun save() {
        if (!isFreshlyCreated && Gdx.app?.type == Application.ApplicationType.Desktop) {
            windowState = WindowState(Gdx.graphics.width, Gdx.graphics.height)
        }
        UncivGame.Current.files.setGeneralSettings(this)
    }

    fun addCompletedTutorialTask(tutorialTask: String): Boolean {
        if (!tutorialTasksCompleted.add(tutorialTask)) return false
        save()
        return true
    }

    fun updateLocaleFromLanguage() {
        val bannedCharacters = listOf(' ', '_', '-', '(', ')') // Things not to have in enum names
        val languageName = language.filterNot { it in bannedCharacters }
        locale = try {
            val code = LocaleCode.valueOf(languageName)
            Locale(code.language, code.country)
        } catch (e: Exception) {
            Locale.getDefault()
        }
    }

    fun getCurrentLocale(): Locale {
        if (locale == null)
            updateLocaleFromLanguage()
        return locale!!
    }

    fun getCollatorFromLocale(): Collator {
        return Collator.getInstance(getCurrentLocale())
    }
}

enum class LocaleCode(var language: String, var country: String) {
    Arabic("ar", "IQ"),
    BrazilianPortuguese("pt", "BR"),
    Bulgarian("bg", "BG"),
    Catalan("ca", "ES"),
    Croatian("hr", "HR"),
    Czech("cs", "CZ"),
    Danish("da", "DK"),
    Dutch("nl", "NL"),
    English("en", "US"),
    Estonian("et", "EE"),
    Finnish("fi", "FI"),
    French("fr", "FR"),
    German("de", "DE"),
    Greek("el", "GR"),
    Hindi("hi", "IN"),
    Hungarian("hu", "HU"),
    Indonesian("in", "ID"),
    Italian("it", "IT"),
    Japanese("ja", "JP"),
    Korean("ko", "KR"),
    Latvian("lv", "LV"),
    Lithuanian("lt", "LT"),
    Malay("ms", "MY"),
    Norwegian("no", "NO"),
    NorwegianNynorsk("nn", "NO"),
    PersianPinglishDIN("fa", "IR"), // These might just fall back to default
    PersianPinglishUN("fa", "IR"),
    Polish("pl", "PL"),
    Portuguese("pt", "PT"),
    Romanian("ro", "RO"),
    Russian("ru", "RU"),
    Serbian("sr", "RS"),
    SimplifiedChinese("zh", "CN"),
    Slovak("sk", "SK"),
    Spanish("es", "ES"),
    Swedish("sv", "SE"),
    Thai("th", "TH"),
    TraditionalChinese("zh", "TW"),
    Turkish("tr", "TR"),
    Ukrainian("uk", "UA"),
    Vietnamese("vi", "VN"),
}

class GameSettingsMultiplayer {
    var userId = ""
    var server = Constants.dropboxMultiplayerServer
    var friendList: MutableList<FriendList.Friend> = mutableListOf()
    var turnCheckerEnabled = true
    var turnCheckerPersistentNotificationEnabled = true
    var turnCheckerDelay = Duration.ofMinutes(5)
    var statusButtonInSinglePlayer = false
    var currentGameRefreshDelay = Duration.ofSeconds(10)
    var allGameRefreshDelay = Duration.ofMinutes(5)
    var currentGameTurnNotificationSound: UncivSound = UncivSound.Silent
    var otherGameTurnNotificationSound: UncivSound = UncivSound.Silent
    var hideDropboxWarning = false
}

enum class GameSetting(
    val kClass: KClass<*>,
    private val propertyGetter: (GameSettings) -> KMutableProperty0<*>
) {
//     Uncomment these once they are refactored to send events on change
//     MULTIPLAYER_USER_ID(String::class, { it.multiplayer::userId }),
//     MULTIPLAYER_SERVER(String::class, { it.multiplayer::server }),
//     MULTIPLAYER_STATUSBUTTON_IN_SINGLEPLAYER(Boolean::class, { it.multiplayer::statusButtonInSinglePlayer }),
//     MULTIPLAYER_TURN_CHECKER_ENABLED(Boolean::class, { it.multiplayer::turnCheckerEnabled }),
//     MULTIPLAYER_TURN_CHECKER_PERSISTENT_NOTIFICATION_ENABLED(Boolean::class, { it.multiplayer::turnCheckerPersistentNotificationEnabled }),
//     MULTIPLAYER_HIDE_DROPBOX_WARNING(Boolean::class, { it.multiplayer::hideDropboxWarning }),
    MULTIPLAYER_TURN_CHECKER_DELAY(Duration::class, { it.multiplayer::turnCheckerDelay }),
    MULTIPLAYER_CURRENT_GAME_REFRESH_DELAY(Duration::class, { it.multiplayer::currentGameRefreshDelay }),
    MULTIPLAYER_ALL_GAME_REFRESH_DELAY(Duration::class, { it.multiplayer::allGameRefreshDelay }),
    MULTIPLAYER_CURRENT_GAME_TURN_NOTIFICATION_SOUND(UncivSound::class, { it.multiplayer::currentGameTurnNotificationSound }),
    MULTIPLAYER_OTHER_GAME_TURN_NOTIFICATION_SOUND(UncivSound::class, { it.multiplayer::otherGameTurnNotificationSound });

    /** **Warning:** It is the obligation of the caller to select the same type [T] that the [kClass] of this property has */
    fun <T> getProperty(settings: GameSettings): KMutableProperty0<T> {
        return propertyGetter(settings) as KMutableProperty0<T>
    }
}<|MERGE_RESOLUTION|>--- conflicted
+++ resolved
@@ -58,10 +58,7 @@
     var showZoomButtons: Boolean = false
 
     var notificationsLogMaxTurns = 5
-<<<<<<< HEAD
-=======
-
->>>>>>> f06344db
+
     var androidCutout: Boolean = false
 
     var multiplayer = GameSettingsMultiplayer()
