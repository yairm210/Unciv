package com.unciv.models.metadata

import com.badlogic.gdx.Application
import com.badlogic.gdx.Gdx
import com.unciv.Constants
import com.unciv.UncivGame
import com.unciv.logic.multiplayer.FriendList
import com.unciv.models.UncivSound
import com.unciv.ui.components.FontFamilyData
import com.unciv.ui.components.Fonts
import java.text.Collator
import java.time.Duration
import java.util.*
import kotlin.reflect.KClass
import kotlin.reflect.KMutableProperty0

data class WindowState(
    val width: Int = 900,
    val height: Int = 600,
    val isMaximized: Boolean = false,
    val x: Int = -1,
    val y: Int = -1,
    val monitor: String = ""
)

enum class ScreenSize(val virtualWidth:Float, val virtualHeight:Float){
    Tiny(750f,500f),
    Small(900f,600f),
    Medium(1050f,700f),
    Large(1200f,800f),
    Huge(1500f,1000f)
}

enum class ScreenWindow {
    Windowed,
    Fullscreen
}

class GameSettings {

    var mapAutoScroll: Boolean = false
    var showWorkedTiles: Boolean = false
    var showResourcesAndImprovements: Boolean = true
    var showTileYields: Boolean = false
    var showUnitMovements: Boolean = false

    var checkForDueUnits: Boolean = true
    var autoUnitCycle: Boolean = true
    var singleTapMove: Boolean = false
    var language: String = Constants.english
    @Transient
    var locale: Locale? = null
    @Deprecated("Since 4.3.6 - replaces with screenSize")
    var resolution: String = "900x600"
    var screenSize:ScreenSize = ScreenSize.Small
    var screenWindow: ScreenWindow = ScreenWindow.Windowed
    var tutorialsShown = HashSet<String>()
    var tutorialTasksCompleted = HashSet<String>()

    var soundEffectsVolume = 0.5f
    var citySoundsVolume = 0.5f
    var musicVolume = 0.5f
    var pauseBetweenTracks = 10

    var turnsBetweenAutosaves = 1
    var tileSet: String = Constants.defaultTileset
    var unitSet: String? = Constants.defaultUnitset
    var skin: String = Constants.defaultSkin
    var showTutorials: Boolean = true
    var autoAssignCityProduction: Boolean = true
    var autoBuildingRoads: Boolean = true
    var automatedWorkersReplaceImprovements = true
    var automatedUnitsMoveOnTurnStart: Boolean = false

    var showMinimap: Boolean = true
    var minimapSize: Int = 6    // default corresponds to 15% screen space
    var unitIconOpacity = 1f // default corresponds to fully opaque
    val showPixelUnits: Boolean get() = unitSet != null
    var showPixelImprovements: Boolean = true
    var continuousRendering = false
    var experimentalRendering = false
    var orderTradeOffersByAmount = true
    var confirmNextTurn = false
    var windowState = WindowState()
    var isFreshlyCreated = false
    var visualMods = HashSet<String>()
    var useDemographics: Boolean = false
    var showZoomButtons: Boolean = false

    var notificationsLogMaxTurns = 5

    var showAutosaves: Boolean = false

    var androidCutout: Boolean = false

    var multiplayer = GameSettingsMultiplayer()

    var enableEspionageOption = false

    var lastOverviewPage: String = "Cities"

    var allowAndroidPortrait = false    // Opt-in to allow Unciv to follow a screen rotation to portrait

    /** Saves the last successful new game's setup */
    var lastGameSetup: GameSetupInfo? = null

    var fontFamilyData: FontFamilyData = FontFamilyData.default
    var fontSizeMultiplier: Float = 1f

    var enableEasterEggs: Boolean = true

    /** Maximum zoom-out of the map - performance heavy */
    var maxWorldZoomOut = 2f

    /** used to migrate from older versions of the settings */
    var version: Int? = null

    init {
        // 26 = Android Oreo. Versions below may display permanent icon in notification bar.
        if (Gdx.app?.type == Application.ApplicationType.Android && Gdx.app.version < 26) {
            multiplayer.turnCheckerPersistentNotificationEnabled = false
        }
    }

    fun save() {
        if (!isFreshlyCreated && Gdx.app?.type == Application.ApplicationType.Desktop) {
            windowState = UncivGame.Current.platformSpecificHelper?.getWindowState()
                ?: WindowState(Gdx.graphics.width, Gdx.graphics.height)
        }
        UncivGame.Current.files.setGeneralSettings(this)
    }

    fun addCompletedTutorialTask(tutorialTask: String): Boolean {
        if (!tutorialTasksCompleted.add(tutorialTask)) return false
        UncivGame.Current.isTutorialTaskCollapsed = false
        save()
        return true
    }

    fun updateLocaleFromLanguage() {
        val bannedCharacters = listOf(' ', '_', '-', '(', ')') // Things not to have in enum names
        val languageName = language.filterNot { it in bannedCharacters }
        locale = try {
            val code = LocaleCode.valueOf(languageName)
            Locale(code.language, code.country)
        } catch (e: Exception) {
            Locale.getDefault()
        }
    }

    fun getFontSize(): Int {
        return (Fonts.ORIGINAL_FONT_SIZE * fontSizeMultiplier).toInt()
    }

    fun getCurrentLocale(): Locale {
        if (locale == null)
            updateLocaleFromLanguage()
        return locale!!
    }

    fun getCollatorFromLocale(): Collator {
        return Collator.getInstance(getCurrentLocale())
    }

    fun refreshScreenMode() {

        if (Gdx.app.type != Application.ApplicationType.Desktop)
            return

        when (screenWindow) {
            ScreenWindow.Windowed -> {
                Gdx.graphics.setWindowedMode(
                    windowState.width.coerceAtLeast(120),
                    windowState.height.coerceAtLeast(80))
            }

            ScreenWindow.Fullscreen -> {
                Gdx.graphics.setFullscreenMode(Gdx.graphics.displayMode)
            }
        }
    }
}

enum class LocaleCode(var language: String, var country: String) {
    Arabic("ar", "IQ"),
    BrazilianPortuguese("pt", "BR"),
    Bulgarian("bg", "BG"),
    Catalan("ca", "ES"),
    Croatian("hr", "HR"),
    Czech("cs", "CZ"),
    Danish("da", "DK"),
    Dutch("nl", "NL"),
    English("en", "US"),
    Estonian("et", "EE"),
    Finnish("fi", "FI"),
    French("fr", "FR"),
    German("de", "DE"),
    Greek("el", "GR"),
    Hindi("hi", "IN"),
    Hungarian("hu", "HU"),
    Indonesian("in", "ID"),
    Italian("it", "IT"),
    Japanese("ja", "JP"),
    Korean("ko", "KR"),
    Latvian("lv", "LV"),
    Lithuanian("lt", "LT"),
    Malay("ms", "MY"),
    Norwegian("no", "NO"),
    NorwegianNynorsk("nn", "NO"),
    PersianPinglishDIN("fa", "IR"), // These might just fall back to default
    PersianPinglishUN("fa", "IR"),
    Polish("pl", "PL"),
    Portuguese("pt", "PT"),
    Romanian("ro", "RO"),
    Russian("ru", "RU"),
    Serbian("sr", "RS"),
    SimplifiedChinese("zh", "CN"),
    Slovak("sk", "SK"),
    Spanish("es", "ES"),
    Swedish("sv", "SE"),
    Thai("th", "TH"),
    TraditionalChinese("zh", "TW"),
    Turkish("tr", "TR"),
    Ukrainian("uk", "UA"),
    Vietnamese("vi", "VN"),
    Afrikaans("af", "ZA")
}

class GameSettingsMultiplayer {
    var userId = ""
    var server = Constants.uncivXyzServer
    var friendList: MutableList<FriendList.Friend> = mutableListOf()
    var turnCheckerEnabled = true
    var turnCheckerPersistentNotificationEnabled = true
    var turnCheckerDelay: Duration = Duration.ofMinutes(5)
    var statusButtonInSinglePlayer = false
    var currentGameRefreshDelay: Duration = Duration.ofSeconds(10)
    var allGameRefreshDelay: Duration = Duration.ofMinutes(5)
    var currentGameTurnNotificationSound: UncivSound = UncivSound.Silent
    var otherGameTurnNotificationSound: UncivSound = UncivSound.Silent
    var hideDropboxWarning = false
}

@Suppress("SuspiciousCallableReferenceInLambda")
enum class GameSetting(
    val kClass: KClass<*>,
    private val propertyGetter: (GameSettings) -> KMutableProperty0<*>
) {
//     Uncomment these once they are refactored to send events on change
//     MULTIPLAYER_USER_ID(String::class, { it.multiplayer::userId }),
//     MULTIPLAYER_SERVER(String::class, { it.multiplayer::server }),
//     MULTIPLAYER_STATUSBUTTON_IN_SINGLEPLAYER(Boolean::class, { it.multiplayer::statusButtonInSinglePlayer }),
//     MULTIPLAYER_TURN_CHECKER_ENABLED(Boolean::class, { it.multiplayer::turnCheckerEnabled }),
//     MULTIPLAYER_TURN_CHECKER_PERSISTENT_NOTIFICATION_ENABLED(Boolean::class, { it.multiplayer::turnCheckerPersistentNotificationEnabled }),
//     MULTIPLAYER_HIDE_DROPBOX_WARNING(Boolean::class, { it.multiplayer::hideDropboxWarning }),
    MULTIPLAYER_TURN_CHECKER_DELAY(Duration::class, { it.multiplayer::turnCheckerDelay }),
    MULTIPLAYER_CURRENT_GAME_REFRESH_DELAY(Duration::class, { it.multiplayer::currentGameRefreshDelay }),
    MULTIPLAYER_ALL_GAME_REFRESH_DELAY(Duration::class, { it.multiplayer::allGameRefreshDelay }),
    MULTIPLAYER_CURRENT_GAME_TURN_NOTIFICATION_SOUND(UncivSound::class, { it.multiplayer::currentGameTurnNotificationSound }),
    MULTIPLAYER_OTHER_GAME_TURN_NOTIFICATION_SOUND(UncivSound::class, { it.multiplayer::otherGameTurnNotificationSound });

    /** **Warning:** It is the obligation of the caller to select the same type [T] that the [kClass] of this property has */
    fun <T> getProperty(settings: GameSettings): KMutableProperty0<T> {
<<<<<<< HEAD
        @Suppress("UNCHECKED_CAST")  // See above, caller must use compatible types
=======
        @Suppress("UNCHECKED_CAST")
>>>>>>> e69eb5b5
        return propertyGetter(settings) as KMutableProperty0<T>
    }
}<|MERGE_RESOLUTION|>--- conflicted
+++ resolved
@@ -232,10 +232,10 @@
     var friendList: MutableList<FriendList.Friend> = mutableListOf()
     var turnCheckerEnabled = true
     var turnCheckerPersistentNotificationEnabled = true
-    var turnCheckerDelay: Duration = Duration.ofMinutes(5)
+    var turnCheckerDelay = Duration.ofMinutes(5)
     var statusButtonInSinglePlayer = false
-    var currentGameRefreshDelay: Duration = Duration.ofSeconds(10)
-    var allGameRefreshDelay: Duration = Duration.ofMinutes(5)
+    var currentGameRefreshDelay = Duration.ofSeconds(10)
+    var allGameRefreshDelay = Duration.ofMinutes(5)
     var currentGameTurnNotificationSound: UncivSound = UncivSound.Silent
     var otherGameTurnNotificationSound: UncivSound = UncivSound.Silent
     var hideDropboxWarning = false
@@ -261,11 +261,7 @@
 
     /** **Warning:** It is the obligation of the caller to select the same type [T] that the [kClass] of this property has */
     fun <T> getProperty(settings: GameSettings): KMutableProperty0<T> {
-<<<<<<< HEAD
         @Suppress("UNCHECKED_CAST")  // See above, caller must use compatible types
-=======
-        @Suppress("UNCHECKED_CAST")
->>>>>>> e69eb5b5
         return propertyGetter(settings) as KMutableProperty0<T>
     }
 }