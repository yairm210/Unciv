--- conflicted
+++ resolved
@@ -1,6 +1,7 @@
 package com.unciv.models.ruleset.unit
 
 import com.unciv.Constants
+import com.unciv.UncivGame
 import com.unciv.logic.city.CityConstructions
 import com.unciv.logic.city.CityInfo
 import com.unciv.logic.city.INonPerpetualConstruction
@@ -104,7 +105,8 @@
         if (cost > 0) {
             stats.clear()
             stats += "$cost${Fonts.production}"
-            if (canBePurchased()) stats += "${(getBaseGoldCost()*0.1).toInt()*10}${Fonts.gold}"
+            if (canBePurchasedWithStat(CityInfo(), Stat.Gold, true))
+                stats += "${getBaseGoldCost(UncivGame.Current.gameInfo.currentPlayerCiv).toInt() / 10 * 10}${Fonts.gold}"
             textList += FormattedLine(stats.joinToString(", ", "{Cost}: "))
         }
 
@@ -177,7 +179,7 @@
 
         return unit
     }
-    
+
     override fun getProductionCost(civInfo: CivilizationInfo): Int {
         var productionCost = cost.toFloat()
         if (civInfo.isCityState())
@@ -189,30 +191,15 @@
         productionCost *= civInfo.gameInfo.gameParameters.gameSpeed.modifier
         return productionCost.toInt()
     }
-<<<<<<< HEAD
-    
+
     override fun getStatBuyCost(cityInfo: CityInfo, stat: Stat): Int? {
         var cost = getBaseBuyCost(cityInfo, stat)?.toDouble()
         if (cost == null) return null
-        
-=======
-
-    private fun getBaseGoldCost() = (30.0 * cost).pow(0.75) * (1 + hurryCostModifier / 100.0)
-    private fun getGoldCostWithGameSpeed(civInfo: CivilizationInfo) =
-        getBaseGoldCost() * civInfo.gameInfo.gameParameters.gameSpeed.modifier
-
-    override fun getGoldCost(civInfo: CivilizationInfo): Int {
-        var cost = getGoldCostWithGameSpeed(civInfo)
-        for (unique in civInfo.getMatchingUniques("Gold cost of purchasing [] units -[]%")) {
-            if (matchesFilter(unique.params[0]))
-                cost *= 1f - unique.params[1].toFloat() / 100f
-        }
-
->>>>>>> c33e7ae6
+
         // Deprecated since 3.15
             if (stat == Stat.Gold && cityInfo.civInfo.hasUnique("Gold cost of purchasing units -33%")) cost *= 0.67f
         //
-        
+
         // Deprecated since 3.15.15
             if (stat == Stat.Gold) {
                 for (unique in cityInfo.getMatchingUniques("Gold cost of purchasing [] units -[]%")) {
@@ -223,7 +210,7 @@
                     cost *= 1f - (unique.params[0].toFloat() / 100f)
             }
         //
-        
+
         for (unique in cityInfo.getMatchingUniques("[] cost of purchasing [] units []%")) {
             if (stat.name == unique.params[0] && matchesFilter(unique.params[1]))
                 cost *= 1f + unique.params[2].toFloat() / 100f
@@ -231,11 +218,11 @@
         for (unique in cityInfo.getMatchingUniques("[] cost of purchasing items in cities []%"))
             if (stat.name == unique.params[0])
                 cost *= 1f + (unique.params[1].toFloat() / 100f)
-        
+
         return (cost / 10f).toInt() * 10
     }
 
-    fun getDisbandGold(civInfo: CivilizationInfo) = getGoldCostWithGameSpeed(civInfo).toInt() / 20
+    fun getDisbandGold(civInfo: CivilizationInfo) = getBaseGoldCost(civInfo).toInt() / 20
 
     override fun shouldBeDisplayed(cityConstructions: CityConstructions): Boolean {
         val rejectionReason = getRejectionReason(cityConstructions)
@@ -318,7 +305,7 @@
         if (unit.hasUnique("Religious Unit")) {
             unit.religion = cityConstructions.cityInfo.religion.getMajorityReligion()
         }
-        
+
         if (this.isCivilian()) return true // tiny optimization makes save files a few bytes smaller
 
         var XP = cityConstructions.getBuiltBuildings().sumBy { it.xpForNewUnits }
@@ -339,7 +326,7 @@
         }
         unit.promotions.XP = XP
 
-        for (unique in 
+        for (unique in
             cityConstructions.cityInfo.getMatchingUniques("All newly-trained [] units [] receive the [] promotion")
                 .filter { cityConstructions.cityInfo.matchesFilter(it.params[1]) } +
             // Deprecated since 3.15.9
@@ -349,12 +336,12 @@
             val filter = unique.params[0]
             val promotion = unique.params.last()
 
-            if (unit.matchesFilter(filter) || 
+            if (unit.matchesFilter(filter) ||
                 (
-                    filter == "relevant" && 
+                    filter == "relevant" &&
                         civInfo.gameInfo.ruleSet.unitPromotions.values
                         .any {
-                            it.name == promotion && unit.type.name in it.unitTypes 
+                            it.name == promotion && unit.type.name in it.unitTypes
                         }
                 )
             ) {
@@ -382,7 +369,7 @@
             unitType.name -> true
             name -> true
             "All" -> true
-            
+
             "Melee" -> isMelee()
             "Ranged" -> isRanged()
             "Land", "land units" -> unitType.isLandUnit()
@@ -391,7 +378,7 @@
             "Water", "water units" -> unitType.isWaterUnit()
             "Air", "air units" -> unitType.isAirUnit()
             "non-air" -> !movesLikeAirUnits()
-            
+
             "Submarine", "submarine units" -> unitType == UnitType.WaterSubmarine
             "Nuclear Weapon" -> isNuclearWeapon()
             // Deprecated as of 3.15.2
