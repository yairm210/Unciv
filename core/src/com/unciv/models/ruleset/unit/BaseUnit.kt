--- conflicted
+++ resolved
@@ -19,11 +19,7 @@
 
 /** This is the basic info of the units, as specified in Units.json,
  in contrast to MapUnit, which is a specific unit of a certain type that appears on the map */
-<<<<<<< HEAD
 class BaseUnit : INamed, INonPerpetualConstruction, CivilopediaText() {
-=======
-class BaseUnit : INamed, IConstruction, ICivilopediaText {
->>>>>>> 6c32d109
 
     override lateinit var name: String
     var cost: Int = 0
