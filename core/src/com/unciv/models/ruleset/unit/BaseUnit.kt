package com.unciv.models.ruleset.unit

import com.unciv.Constants
import com.unciv.logic.city.*
import com.unciv.logic.civilization.CivilizationInfo
import com.unciv.logic.map.MapUnit
import com.unciv.models.ruleset.Ruleset
import com.unciv.models.ruleset.RulesetObject
import com.unciv.models.ruleset.unique.UniqueTarget
import com.unciv.models.ruleset.unique.UniqueType
import com.unciv.models.stats.Stat
import com.unciv.models.translations.tr
import com.unciv.ui.civilopedia.FormattedLine
import com.unciv.ui.utils.Fonts
import com.unciv.ui.utils.toPercent
import kotlin.collections.ArrayList
import kotlin.collections.HashMap
import kotlin.collections.HashSet
import kotlin.math.pow

// This is BaseUnit because Unit is already a base Kotlin class and to avoid mixing the two up

/** This is the basic info of the units, as specified in Units.json,
 in contrast to MapUnit, which is a specific unit of a certain type that appears on the map */
class BaseUnit : RulesetObject(), INonPerpetualConstruction {

    var cost: Int = 0
    override var hurryCostModifier: Int = 0
    var movement: Int = 0
    var strength: Int = 0
    var rangedStrength: Int = 0
    var religiousStrength: Int = 0
    var range: Int = 2
    var interceptRange = 0
    lateinit var unitType: String
    fun getType() = ruleset.unitTypes[unitType]!!
    var requiredTech: String? = null
    private var requiredResource: String? = null

    override fun getUniqueTarget() = UniqueTarget.Unit

    private var replacementTextForUniques = ""
    var promotions = HashSet<String>()
    var obsoleteTech: String? = null
    var upgradesTo: String? = null
    val specialUpgradesTo: String? by lazy { 
        uniqueObjects
        .filter { it.placeholderText == "May upgrade to [] through ruins-like effects"}
        .map { it.params[0] }
        .firstOrNull() 
    }
    var replaces: String? = null
    var uniqueTo: String? = null
    var attackSound: String? = null

    @Transient
    var cachedForceEvaluation: Int = -1

    lateinit var ruleset: Ruleset


    fun getShortDescription(): String {
        val infoList = mutableListOf<String>()
        if (strength != 0) infoList += "$strength${Fonts.strength}"
        if (rangedStrength != 0) infoList += "$rangedStrength${Fonts.rangedStrength}"
        if (movement != 2) infoList += "$movement${Fonts.movement}"
        for (promotion in promotions)
            infoList += promotion.tr()
        if (replacementTextForUniques != "") infoList += replacementTextForUniques
        else for (unique in uniques)
            infoList += unique.tr()
        return infoList.joinToString()
    }

    /** Generate description as multi-line string for Nation description addUniqueUnitsText and CityScreen addSelectedConstructionTable */
    fun getDescription(): String {
        val lines = mutableListOf<String>()
        for ((resource, amount) in getResourceRequirements()) {
            lines += if (amount == 1) "Consumes 1 [$resource]".tr()
                     else "Consumes [$amount] [$resource]".tr()
        }
        var strengthLine = ""
        if (strength != 0) {
            strengthLine += "$strength${Fonts.strength}, "
            if (rangedStrength != 0)
                strengthLine += "$rangedStrength${Fonts.rangedStrength}, $range${Fonts.range}, "
        }
        lines += "$strengthLine$movement${Fonts.movement}"

        if (replacementTextForUniques != "") lines += replacementTextForUniques
        else for (unique in uniques.filterNot {
            it.startsWith("Hidden ") && it.endsWith(" disabled") || it == "Unbuildable"
        })
            lines += unique.tr()

        if (promotions.isNotEmpty()) {
            val prefix = "Free promotion${if (promotions.size == 1) "" else "s"}:".tr() + " "
            lines += promotions.joinToString(", ", prefix) { it.tr() }
        }

        return lines.joinToString("\n")
    }

    override fun makeLink() = "Unit/$name"

    override fun getCivilopediaTextLines(ruleset: Ruleset): List<FormattedLine> {
        val textList = ArrayList<FormattedLine>()

        val stats = ArrayList<String>()
        if (strength != 0) stats += "$strength${Fonts.strength}"
        if (rangedStrength != 0) {
            stats += "$rangedStrength${Fonts.rangedStrength}"
            stats += "$range${Fonts.range}"
        }
        if (movement != 0 && ruleset.unitTypes[unitType]?.isAirUnit() != true) stats += "$movement${Fonts.movement}"
        if (stats.isNotEmpty())
            textList += FormattedLine(stats.joinToString(", "))

        if (cost > 0) {
            stats.clear()
            stats += "$cost${Fonts.production}"
            if (canBePurchasedWithStat(null, Stat.Gold)) {
                // We need what INonPerpetualConstruction.getBaseGoldCost calculates but without any game- or civ-specific modifiers
                val buyCost = (30.0 * cost.toFloat().pow(0.75f) * hurryCostModifier.toPercent()).toInt() / 10 * 10
                stats += "$buyCost${Fonts.gold}"
            }
            textList += FormattedLine(stats.joinToString(", ", "{Cost}: "))
        }

        if (replacementTextForUniques != "") {
            textList += FormattedLine()
            textList += FormattedLine(replacementTextForUniques)
        } else if (uniques.isNotEmpty()) {
            textList += FormattedLine()
            for (uniqueObject in uniqueObjects.sortedBy { it.text })
                textList += FormattedLine(uniqueObject)
        }

        val resourceRequirements = getResourceRequirements()
        if (resourceRequirements.isNotEmpty()) {
            textList += FormattedLine()
            for ((resource, amount) in resourceRequirements) {
                textList += FormattedLine(
                    if (amount == 1) "Consumes 1 [$resource]" else "Consumes [$amount] [$resource]",
                    link = "Resource/$resource", color = "#F42"
                )
            }
        }

        if (uniqueTo != null) {
            textList += FormattedLine()
            textList += FormattedLine("Unique to [$uniqueTo]", link = "Nation/$uniqueTo")
            if (replaces != null)
                textList += FormattedLine(
                    "Replaces [$replaces]",
                    link = "Unit/$replaces",
                    indent = 1
                )
        }

        if (requiredTech != null || upgradesTo != null || obsoleteTech != null) textList += FormattedLine()
        if (requiredTech != null) textList += FormattedLine(
            "Required tech: [$requiredTech]",
            link = "Technology/$requiredTech"
        )

        val canUpgradeFrom = ruleset.units
            .filterValues {
                (it.upgradesTo == name || it.upgradesTo != null && it.upgradesTo == replaces)
                        && (it.uniqueTo == uniqueTo || it.uniqueTo == null)
            }.keys
        if (canUpgradeFrom.isNotEmpty()) {
            if (canUpgradeFrom.size == 1)
                textList += FormattedLine(
                    "Can upgrade from [${canUpgradeFrom.first()}]",
                    link = "Unit/${canUpgradeFrom.first()}"
                )
            else {
                textList += FormattedLine()
                textList += FormattedLine("Can upgrade from:")
                for (unitName in canUpgradeFrom.sorted())
                    textList += FormattedLine(unitName, indent = 2, link = "Unit/$unitName")
                textList += FormattedLine()
            }
        }

        if (upgradesTo != null) textList += FormattedLine(
            "Upgrades to [$upgradesTo]",
            link = "Unit/$upgradesTo"
        )
        if (obsoleteTech != null) textList += FormattedLine(
            "Obsolete with [$obsoleteTech]",
            link = "Technology/$obsoleteTech"
        )

        if (promotions.isNotEmpty()) {
            textList += FormattedLine()
            promotions.withIndex().forEach {
                textList += FormattedLine(
                    when {
                        promotions.size == 1 -> "{Free promotion:} "
                        it.index == 0 -> "{Free promotions:} "
                        else -> ""
                    } + "{${it.value}}" +
                            (if (promotions.size == 1 || it.index == promotions.size - 1) "" else ","),
                    link = "Promotions/${it.value}",
                    indent = if (it.index == 0) 0 else 1
                )
            }
        }

        val seeAlso = ArrayList<FormattedLine>()
        for ((other, unit) in ruleset.units) {
            if (unit.replaces == name || uniques.contains("[$name]")) {
                seeAlso += FormattedLine(other, link = "Unit/$other", indent = 1)
            }
        }
        if (seeAlso.isNotEmpty()) {
            textList += FormattedLine()
            textList += FormattedLine("{See also}:")
            textList += seeAlso
        }

        return textList
    }

    fun getMapUnit(civInfo: CivilizationInfo): MapUnit {
        val unit = MapUnit()
        unit.name = name
        unit.civInfo = civInfo

        // must be after setting name & civInfo because it sets the baseUnit according to the name
        // and the civInfo is required for using `hasUnique` when determining its movement options  
        unit.setTransients(civInfo.gameInfo.ruleSet) 

        return unit
    }

    override fun getProductionCost(civInfo: CivilizationInfo): Int {
        var productionCost = cost.toFloat()
        if (civInfo.isCityState())
            productionCost *= 1.5f
        productionCost *= if (civInfo.isPlayerCivilization())
                civInfo.getDifficulty().unitCostModifier
            else
                civInfo.gameInfo.getDifficulty().aiUnitCostModifier
        productionCost *= civInfo.gameInfo.gameParameters.gameSpeed.modifier
        return productionCost.toInt()
    }

    override fun canBePurchasedWithStat(cityInfo: CityInfo?, stat: Stat): Boolean {
        // May buy [unitFilter] units for [amount] [Stat] [cityFilter] starting from the [eraName] at an increasing price ([amount])
        if (cityInfo != null && cityInfo.civInfo.getMatchingUniques("May buy [] units for [] [] [] starting from the [] at an increasing price ([])")
            .any { 
                matchesFilter(it.params[0])
                && cityInfo.matchesFilter(it.params[3])        
                && cityInfo.civInfo.getEraNumber() >= ruleset.eras[it.params[4]]!!.eraNumber 
                && it.params[2] == stat.name
            }
        ) return true
        
        // May buy [unitFilter] units for [amount] [Stat] [cityFilter] at an increasing price ([amount])
        if (cityInfo != null && cityInfo.civInfo.getMatchingUniques("May buy [] units for [] [] [] at an increasing price ([])")
            .any {
                matchesFilter(it.params[0])
                && cityInfo.matchesFilter(it.params[3])
                && it.params[2] == stat.name
            }
        ) return true

        return super.canBePurchasedWithStat(cityInfo, stat)
    }

    private fun getCostForConstructionsIncreasingInPrice(baseCost: Int, increaseCost: Int, previouslyBought: Int): Int {
        return (baseCost + increaseCost / 2f * ( previouslyBought * previouslyBought + previouslyBought )).toInt()        
    }

    override fun getBaseBuyCost(cityInfo: CityInfo, stat: Stat): Int? {
        if (stat == Stat.Gold) return getBaseGoldCost(cityInfo.civInfo).toInt()
        return (
            sequenceOf(super.getBaseBuyCost(cityInfo, stat)).filterNotNull()
                // May buy [unitFilter] units for [amount] [Stat] starting from the [eraName] at an increasing price ([amount])
            + (cityInfo.civInfo.getMatchingUniques("May buy [] units for [] [] [] starting from the [] at an increasing price ([])")
                .filter {
                    matchesFilter(it.params[0])
                    && cityInfo.matchesFilter(it.params[3])
                    && cityInfo.civInfo.getEraNumber() >= ruleset.eras[it.params[4]]!!.eraNumber
                    && it.params[2] == stat.name
                }.map {
                    getCostForConstructionsIncreasingInPrice(
                        it.params[1].toInt(),
                        it.params[5].toInt(),
                        cityInfo.civInfo.civConstructions.boughtItemsWithIncreasingPrice[name] ?: 0
                    )
                }
            )
            + (cityInfo.civInfo.getMatchingUniques("May buy [] units for [] [] [] at an increasing price ([])")
                .filter {
                    matchesFilter(it.params[0])
                    && cityInfo.matchesFilter(it.params[3])
                    && it.params[2] == stat.name
                }.map {
                    getCostForConstructionsIncreasingInPrice(
                        it.params[1].toInt(),
                        it.params[4].toInt(),
                        cityInfo.civInfo.civConstructions.boughtItemsWithIncreasingPrice[name] ?: 0
                    )        
                }
            )
        ).minOrNull()
    }

    override fun getStatBuyCost(cityInfo: CityInfo, stat: Stat): Int? {
        var cost = getBaseBuyCost(cityInfo, stat)?.toDouble()
        if (cost == null) return null

        for (unique in cityInfo.getMatchingUniques("[] cost of purchasing [] units []%")) {
            if (stat.name == unique.params[0] && matchesFilter(unique.params[1]))
                cost *= unique.params[2].toPercent()
        }
        for (unique in cityInfo.getMatchingUniques("[] cost of purchasing items in cities []%"))
            if (stat.name == unique.params[0])
                cost *= unique.params[1].toPercent()

        return (cost / 10f).toInt() * 10
    }

    fun getDisbandGold(civInfo: CivilizationInfo) = getBaseGoldCost(civInfo).toInt() / 20

    override fun shouldBeDisplayed(cityConstructions: CityConstructions): Boolean {
        val rejectionReasons = getRejectionReasons(cityConstructions)
        return rejectionReasons.none { !it.shouldShow }
            || (
                canBePurchasedWithAnyStat(cityConstructions.cityInfo)
                && rejectionReasons.all { it == RejectionReason.Unbuildable }
            )
    }

    override fun getRejectionReasons(cityConstructions: CityConstructions): RejectionReasons {
        val rejectionReasons = RejectionReasons()
        if (isWaterUnit() && !cityConstructions.cityInfo.isCoastal())
            rejectionReasons.add(RejectionReason.WaterUnitsInCoastalCities)
        val civInfo = cityConstructions.cityInfo.civInfo
        for (unique in uniqueObjects.filter { it.placeholderText == "Not displayed as an available construction without []" }) {
            val filter = unique.params[0]
            if (filter in civInfo.gameInfo.ruleSet.tileResources && !civInfo.hasResource(filter)
                    || filter in civInfo.gameInfo.ruleSet.buildings && !cityConstructions.containsBuildingOrEquivalent(filter))
                rejectionReasons.add(RejectionReason.ShouldNotBeDisplayed)
        }
        val civRejectionReasons = getRejectionReasons(civInfo)
        if (civRejectionReasons.isNotEmpty()) {
            rejectionReasons.addAll(civRejectionReasons)
        }
        for (unique in uniqueObjects.filter { it.placeholderText == "Requires at least [] population" })
            if (unique.params[0].toInt() > cityConstructions.cityInfo.population.population)
                rejectionReasons.add(RejectionReason.PopulationRequirement)
        return rejectionReasons
    }

    fun getRejectionReasons(civInfo: CivilizationInfo): RejectionReasons {
        val rejectionReasons = RejectionReasons()
        val ruleSet = civInfo.gameInfo.ruleSet

        if (uniques.contains("Unbuildable")) 
            rejectionReasons.add(RejectionReason.Unbuildable)

        if (requiredTech != null && !civInfo.tech.isResearched(requiredTech!!)) 
            rejectionReasons.add(RejectionReason.RequiresTech.apply { this.errorMessage = "$requiredTech not researched" }) 
        if (obsoleteTech != null && civInfo.tech.isResearched(obsoleteTech!!))
            rejectionReasons.add(RejectionReason.Obsoleted.apply { this.errorMessage = "Obsolete by $obsoleteTech" })

        if (uniqueTo != null && uniqueTo != civInfo.civName) 
            rejectionReasons.add(RejectionReason.UniqueToOtherNation.apply { this.errorMessage = "Unique to $uniqueTo" })
        if (ruleSet.units.values.any { it.uniqueTo == civInfo.civName && it.replaces == name })
            rejectionReasons.add(RejectionReason.ReplacedByOurUnique.apply { this.errorMessage = "Our unique unit replaces this" })

        if (!civInfo.gameInfo.gameParameters.nuclearWeaponsEnabled && isNuclearWeapon()) 
            rejectionReasons.add(RejectionReason.DisabledBySetting)

        for (unique in uniqueObjects) {
            if (unique.placeholderText != "Unlocked with []" && unique.placeholderText != "Requires []") continue
            val filter = unique.params[0]
            when {
                ruleSet.technologies.contains(filter) -> 
                    if (!civInfo.tech.isResearched(filter)) 
                        rejectionReasons.add(RejectionReason.RequiresTech.apply { errorMessage = unique.text })
                ruleSet.policies.contains(filter) ->
                    if (!civInfo.policies.isAdopted(filter))
                        rejectionReasons.add(RejectionReason.RequiresPolicy.apply { errorMessage = unique.text })
                ruleSet.eras.contains(filter) ->
                    if (civInfo.getEraNumber() < ruleSet.eras[filter]!!.eraNumber)
                        rejectionReasons.add(RejectionReason.UnlockedWithEra.apply { errorMessage = unique.text })
                ruleSet.buildings.contains(filter) ->
                    if (civInfo.cities.none { it.cityConstructions.containsBuildingOrEquivalent(filter) })
                        rejectionReasons.add(RejectionReason.RequiresBuildingInSomeCity.apply { errorMessage = unique.text })
            }
        }

        for ((resource, amount) in getResourceRequirements())
            if (civInfo.getCivResourcesByName()[resource]!! < amount) {
                rejectionReasons.add(RejectionReason.ConsumesResources.apply {
                    errorMessage = "Consumes [$amount] [$resource]"
                })
            }

        if (uniques.contains(Constants.settlerUnique) &&
            (civInfo.isCityState() || civInfo.isOneCityChallenger())
        )
            rejectionReasons.add(RejectionReason.NoSettlerForOneCityPlayers)
        return rejectionReasons
    }

    fun isBuildable(civInfo: CivilizationInfo) = getRejectionReasons(civInfo).isEmpty()

    override fun isBuildable(cityConstructions: CityConstructions): Boolean {
        return getRejectionReasons(cityConstructions).isEmpty()
    }

    fun isBuildableIgnoringTechs(civInfo: CivilizationInfo): Boolean {
        val rejectionReasons = getRejectionReasons(civInfo)
        return rejectionReasons.filterTechPolicyEraWonderRequirements().isEmpty()
    }

    override fun postBuildEvent(cityConstructions: CityConstructions, boughtWith: Stat?): Boolean {
        val civInfo = cityConstructions.cityInfo.civInfo
        val unit = civInfo.placeUnitNearTile(cityConstructions.cityInfo.location, name)
            ?: return false  // couldn't place the unit, so there's actually no unit =(

        //movement penalty
        if (boughtWith != null && !civInfo.gameInfo.gameParameters.godMode && !unit.hasUnique("Can move immediately once bought"))
            unit.currentMovement = 0f

        // If this unit has special abilities that need to be kept track of, start doing so here
        if (unit.hasUnique("Religious Unit") && civInfo.gameInfo.isReligionEnabled()) {
            unit.religion =  
                if (unit.hasUnique("Takes your religion over the one in their birth city"))
                    civInfo.religionManager.religion?.name
                else cityConstructions.cityInfo.religion.getMajorityReligionName()
            
            unit.setupAbilityUses(cityConstructions.cityInfo)
        }

        if (this.isCivilian()) return true // tiny optimization makes save files a few bytes smaller

        addConstructionBonuses(unit, cityConstructions)

        return true
    }

    fun addConstructionBonuses(unit: MapUnit, cityConstructions: CityConstructions) {
        val civInfo = cityConstructions.cityInfo.civInfo

        @Suppress("LocalVariableName")
        var XP = 0

        for (unique in
        cityConstructions.cityInfo.getMatchingUniques("New [] units start with [] Experience []")
            .filter { cityConstructions.cityInfo.matchesFilter(it.params[2]) }
        ) {
            if (unit.matchesFilter(unique.params[0]))
                XP += unique.params[1].toInt()
        }
        unit.promotions.XP = XP

        for (unique in cityConstructions.cityInfo.getMatchingUniques("All newly-trained [] units [] receive the [] promotion")
            .filter { cityConstructions.cityInfo.matchesFilter(it.params[1]) }) {
            val filter = unique.params[0]
            val promotion = unique.params.last()

            if (unit.matchesFilter(filter)
                || (
                        filter == "relevant"
                                && civInfo.gameInfo.ruleSet.unitPromotions.values
                            .any {
                                it.name == promotion
                                        && unit.type.name in it.unitTypes
                            }
                        )
            ) {
                unit.promotions.addPromotion(promotion, isFree = true)
            }
        }
    }


    fun getDirectUpgradeUnit(civInfo: CivilizationInfo): BaseUnit {
        return civInfo.getEquivalentUnit(upgradesTo!!)
    }

    fun getReplacedUnit(ruleset: Ruleset): BaseUnit {
        return if (replaces == null) this
        else ruleset.units[replaces!!]!!
    }

    fun matchesFilter(filter: String): Boolean {

        return when (filter) {
            unitType -> true
            name -> true
            "All" -> true

            "Melee" -> isMelee()
            "Ranged" -> isRanged()
            "Civilian" -> isCivilian()
            "Military" -> isMilitary()
            "Land" -> isLandUnit()
            "Water" -> isWaterUnit()
            "Air" -> isAirUnit()
            "non-air" -> !movesLikeAirUnits()

            "Nuclear Weapon" -> isNuclearWeapon()
            // "Great" should be deprecated, replaced by "Great Person".
            "Great Person", "Great" -> isGreatPerson()
            "Religious" -> uniques.contains("Religious Unit")
            else -> {
                if (getType().matchesFilter(filter)) return true
                if (
                    // Uniques using these kinds of filters should be deprecated and replaced with adjective-only parameters
                    filter.endsWith(" units")
                    // "military units" --> "Military", using invariant locale
                    && matchesFilter(filter.removeSuffix(" units").lowercase().replaceFirstChar { it.uppercaseChar() })
                ) return true
                return uniques.contains(filter)
            }
        }
    }

    fun isGreatPerson() = uniqueObjects.any { it.placeholderText == "Great Person - []" }

    fun isNuclearWeapon() = uniqueObjects.any { it.placeholderText == "Nuclear weapon of Strength []" }

    fun movesLikeAirUnits() = getType().getMovementType() == UnitMovementType.Air

    override fun getResourceRequirements(): HashMap<String, Int> {
        val resourceRequirements = HashMap<String, Int>()
        if (requiredResource != null) resourceRequirements[requiredResource!!] = 1
        for (unique in uniqueObjects)
            if (unique.isOfType(UniqueType.ConsumesResources))
                resourceRequirements[unique.params[1]] = unique.params[0].toInt()
        return resourceRequirements
    }

    fun isRanged() = rangedStrength > 0
    fun isMelee() = !isRanged() && strength > 0
    fun isMilitary() = isRanged() || isMelee()
    fun isCivilian() = !isMilitary()

    fun isLandUnit() = getType().isLandUnit()
    fun isWaterUnit() = getType().isWaterUnit()
    fun isAirUnit() = getType().isAirUnit()

    fun isProbablySiegeUnit() =
        (
            isRanged()
            && (uniqueObjects + getType().uniqueObjects)
                .any { it.isOfType(UniqueType.Strength)
                    && it.params[0].toInt() > 0
                    && it.conditionals.any { conditional -> conditional.isOfType(UniqueType.ConditionalVsCity) } 
                }
        )

    fun getForceEvaluation(): Int {
        if (cachedForceEvaluation < 0)    evaluateForce()
        return  cachedForceEvaluation
    }

    private fun evaluateForce() {
        if (strength == 0 && rangedStrength == 0) {
            cachedForceEvaluation = 0
            return
        }

        var power = strength.toFloat().pow(1.5f)
        var rangedPower = rangedStrength.toFloat().pow(1.45f)

        // Value ranged naval units less
        if (isWaterUnit()) {
            rangedPower /= 2
        }
        if (rangedPower > 0)
            power = rangedPower

        // Replicates the formula from civ V, which is a lower multiplier than probably intended, because math
        // They did fix it in BNW so it was completely bugged and always 1, again math
        power = (power * movement.toFloat().pow(0.3f))

        if (uniqueObjects.any { it.placeholderText =="Self-destructs when attacking" } )
            power /= 2
        if (uniqueObjects.any { it.placeholderText =="Nuclear weapon of Strength []" } )
            power += 4000

        // Uniques
        val allUniques = uniqueObjects.asSequence() +
            promotions.asSequence()
                .mapNotNull { ruleset.unitPromotions[it] }
                .flatMap { it.uniqueObjects }

        for (unique in allUniques) {
            when {
                unique.isOfType(UniqueType.Strength) && unique.params[0].toInt() > 0 -> {
                    if (unique.conditionals.any { it.isOfType(UniqueType.ConditionalVsUnits) } ) { // Bonus vs some units - a quarter of the bonus
                        power *= (unique.params[0].toInt() / 4f).toPercent()
                    } else if (
                        unique.conditionals.any {
                            it.isOfType(UniqueType.ConditionalVsCity) // City Attack - half the bonus
                            || it.isOfType(UniqueType.ConditionalAttacking) // Attack - half the bonus
                            || it.isOfType(UniqueType.ConditionalDefending) // Defense - half the bonus 
                            || it.isOfType(UniqueType.ConditionalInTiles) } // Bonus in terrain or feature - half the bonus
                    ) {
                        power *= (unique.params[0].toInt() / 2f).toPercent()
                    }
                }
                unique.isOfType(UniqueType.StrengthNearCapital) && unique.params[0].toInt() > 0 ->
                    power *= (unique.params[0].toInt() / 4f).toPercent()  // Bonus decreasing with distance from capital - not worth much most of the map???

                // Deprecated since 3.17.3
                    unique.isOfType(UniqueType.StrengthPlusVs) && unique.params[1] == "City" // City Attack - half the bonus
                        -> power += (power * unique.params[0].toInt()) / 200
                    unique.isOfType(UniqueType.StrengthPlusVs) && unique.params[1] != "City" // Bonus vs something else - a quarter of the bonus
                        -> power += (power * unique.params[0].toInt()) / 400
                //
                // Deprecated since 3.17.4
                    unique.isOfType(UniqueType.StrengthAttacking) // Attack - half the bonus
                        -> power += (power * unique.params[0].toInt()) / 200
                    unique.isOfType(UniqueType.StrengthDefending) // Defense - half the bonus
                        -> power += (power * unique.params[0].toInt()) / 200
                //
                unique.placeholderText == "May Paradrop up to [] tiles from inside friendly territory" // Paradrop - 25% bonus
                    -> power += power / 4
                unique.placeholderText == "Must set up to ranged attack" // Must set up - 20 % penalty
                    -> power -= power / 5
<<<<<<< HEAD
                // Deprecated since 3.17.5
                    unique.isOfType(UniqueType.StrengthIn) // Bonus in terrain or feature - half the bonus
                        -> power += (power * unique.params[0].toInt()) / 200
                //
            }
        }

        // Base promotions
        for (promotionName in promotions) {
            for (unique in ruleset.unitPromotions[promotionName]!!.uniqueObjects) {
                when {
                    unique.isOfType(UniqueType.Strength) && unique.params[0].toInt() > 0 -> {
                        if (unique.conditionals.any { it.isOfType(UniqueType.ConditionalVsUnits) } ) { // Bonus vs some units - a quarter of the bonus
                            power *= (unique.params[0].toInt() / 4f).toPercent()
                        } else if (
                            unique.conditionals.any { 
                                it.isOfType(UniqueType.ConditionalVsCity) // City Attack - half the bonus
                                || it.isOfType(UniqueType.ConditionalAttacking) // Attack - half the bonus
                                || it.isOfType(UniqueType.ConditionalDefending) // Defense - half the bonus 
                                || it.isOfType(UniqueType.ConditionalInTiles) } // Bonus in terrain or feature - half the bonus
                        ) {
                            power *= (unique.params[0].toInt() / 2f).toPercent() 
                        }
                    }
                    // Deprecated since 3.17.3
                        unique.isOfType(UniqueType.StrengthPlusVs) && unique.params[1] == "City" // City Attack - half the bonus
                            -> power += (power * unique.params[0].toInt()) / 200
                        unique.isOfType(UniqueType.StrengthPlusVs) && unique.params[1] != "City" // Bonus vs something else - a quarter of the bonus
                            -> power += (power * unique.params[0].toInt()) / 400
                    //
                    // Deprecated since 3.17.4
                        unique.isOfType(UniqueType.StrengthAttacking) // Attack - half the bonus
                            -> power += (power * unique.params[0].toInt()) / 200
                        unique.isOfType(UniqueType.StrengthDefending) // Defense - half the bonus
                            -> power += (power * unique.params[0].toInt()) / 200
                    //
                    unique.placeholderText == "[] additional attacks per turn" // Extra attacks - 20% bonus per extra attack
                        -> power += (power * unique.params[0].toInt()) / 5
                    // Deprecated since 3.17.5
                        unique.isOfType(UniqueType.StrengthIn) // Bonus in terrain or feature - half the bonus
                            -> power += (power * unique.params[0].toInt()) / 200
                    //
                }
            }

        }
=======
                unique.placeholderText == "[] additional attacks per turn" // Extra attacks - 20% bonus per extra attack
                    -> power += (power * unique.params[0].toInt()) / 5
                unique.placeholderText == "+[]% Strength in []" // Bonus in terrain or feature - half the bonus
                    -> power += (power * unique.params[0].toInt()) / 200
            }
        }

>>>>>>> 2884cbb4
        cachedForceEvaluation = power.toInt()
    }
}<|MERGE_RESOLUTION|>--- conflicted
+++ resolved
@@ -629,62 +629,15 @@
                     -> power += power / 4
                 unique.placeholderText == "Must set up to ranged attack" // Must set up - 20 % penalty
                     -> power -= power / 5
-<<<<<<< HEAD
-                // Deprecated since 3.17.5
-                    unique.isOfType(UniqueType.StrengthIn) // Bonus in terrain or feature - half the bonus
-                        -> power += (power * unique.params[0].toInt()) / 200
-                //
-            }
-        }
-
-        // Base promotions
-        for (promotionName in promotions) {
-            for (unique in ruleset.unitPromotions[promotionName]!!.uniqueObjects) {
-                when {
-                    unique.isOfType(UniqueType.Strength) && unique.params[0].toInt() > 0 -> {
-                        if (unique.conditionals.any { it.isOfType(UniqueType.ConditionalVsUnits) } ) { // Bonus vs some units - a quarter of the bonus
-                            power *= (unique.params[0].toInt() / 4f).toPercent()
-                        } else if (
-                            unique.conditionals.any { 
-                                it.isOfType(UniqueType.ConditionalVsCity) // City Attack - half the bonus
-                                || it.isOfType(UniqueType.ConditionalAttacking) // Attack - half the bonus
-                                || it.isOfType(UniqueType.ConditionalDefending) // Defense - half the bonus 
-                                || it.isOfType(UniqueType.ConditionalInTiles) } // Bonus in terrain or feature - half the bonus
-                        ) {
-                            power *= (unique.params[0].toInt() / 2f).toPercent() 
-                        }
-                    }
-                    // Deprecated since 3.17.3
-                        unique.isOfType(UniqueType.StrengthPlusVs) && unique.params[1] == "City" // City Attack - half the bonus
-                            -> power += (power * unique.params[0].toInt()) / 200
-                        unique.isOfType(UniqueType.StrengthPlusVs) && unique.params[1] != "City" // Bonus vs something else - a quarter of the bonus
-                            -> power += (power * unique.params[0].toInt()) / 400
-                    //
-                    // Deprecated since 3.17.4
-                        unique.isOfType(UniqueType.StrengthAttacking) // Attack - half the bonus
-                            -> power += (power * unique.params[0].toInt()) / 200
-                        unique.isOfType(UniqueType.StrengthDefending) // Defense - half the bonus
-                            -> power += (power * unique.params[0].toInt()) / 200
-                    //
-                    unique.placeholderText == "[] additional attacks per turn" // Extra attacks - 20% bonus per extra attack
-                        -> power += (power * unique.params[0].toInt()) / 5
-                    // Deprecated since 3.17.5
-                        unique.isOfType(UniqueType.StrengthIn) // Bonus in terrain or feature - half the bonus
-                            -> power += (power * unique.params[0].toInt()) / 200
-                    //
-                }
-            }
-
-        }
-=======
                 unique.placeholderText == "[] additional attacks per turn" // Extra attacks - 20% bonus per extra attack
                     -> power += (power * unique.params[0].toInt()) / 5
-                unique.placeholderText == "+[]% Strength in []" // Bonus in terrain or feature - half the bonus
-                    -> power += (power * unique.params[0].toInt()) / 200
-            }
-        }
-
->>>>>>> 2884cbb4
+                // Deprecated since 3.17.5
+                unique.isOfType(UniqueType.StrengthIn) // Bonus in terrain or feature - half the bonus
+                -> power += (power * unique.params[0].toInt()) / 200
+                //
+            }
+        }
+
         cachedForceEvaluation = power.toInt()
     }
 }