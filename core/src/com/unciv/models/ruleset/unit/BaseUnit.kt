package com.unciv.models.ruleset.unit

import com.unciv.Constants
import com.unciv.logic.city.*
import com.unciv.logic.civilization.CivilizationInfo
import com.unciv.logic.map.MapUnit
import com.unciv.models.ruleset.Ruleset
import com.unciv.models.ruleset.RulesetObject
import com.unciv.models.ruleset.unique.UniqueTarget
import com.unciv.models.ruleset.unique.UniqueType
import com.unciv.models.stats.Stat
import com.unciv.models.translations.tr
import com.unciv.ui.civilopedia.FormattedLine
import com.unciv.ui.utils.Fonts
import com.unciv.ui.utils.toPercent
import kotlin.collections.ArrayList
import kotlin.collections.HashMap
import kotlin.collections.HashSet
import kotlin.math.pow

// This is BaseUnit because Unit is already a base Kotlin class and to avoid mixing the two up

/** This is the basic info of the units, as specified in Units.json,
 in contrast to MapUnit, which is a specific unit of a certain type that appears on the map */
class BaseUnit : RulesetObject(), INonPerpetualConstruction {

    var cost: Int = 0
    override var hurryCostModifier: Int = 0
    var movement: Int = 0
    var strength: Int = 0
    var rangedStrength: Int = 0
    var religiousStrength: Int = 0
    var range: Int = 2
    var interceptRange = 0
    lateinit var unitType: String
    fun getType() = ruleset.unitTypes[unitType]!!
    var requiredTech: String? = null
    private var requiredResource: String? = null

    override fun getUniqueTarget() = UniqueTarget.Unit

    private var replacementTextForUniques = ""
    var promotions = HashSet<String>()
    var obsoleteTech: String? = null
    var upgradesTo: String? = null
    val specialUpgradesTo: String? by lazy { 
        uniqueObjects
        .filter { it.placeholderText == "May upgrade to [] through ruins-like effects"}
        .map { it.params[0] }
        .firstOrNull() 
    }
    var replaces: String? = null
    var uniqueTo: String? = null
    var attackSound: String? = null

    @Transient
    var cachedForceEvaluation: Int = -1

    lateinit var ruleset: Ruleset


    fun getShortDescription(): String {
        val infoList = mutableListOf<String>()
        if (strength != 0) infoList += "$strength${Fonts.strength}"
        if (rangedStrength != 0) infoList += "$rangedStrength${Fonts.rangedStrength}"
        if (movement != 2) infoList += "$movement${Fonts.movement}"
        for (promotion in promotions)
            infoList += promotion.tr()
        if (replacementTextForUniques != "") infoList += replacementTextForUniques
        else for (unique in uniques)
            infoList += unique.tr()
        return infoList.joinToString()
    }

    /** Generate description as multi-line string for Nation description addUniqueUnitsText and CityScreen addSelectedConstructionTable */
    fun getDescription(): String {
        val lines = mutableListOf<String>()
        for ((resource, amount) in getResourceRequirements()) {
            lines += if (amount == 1) "Consumes 1 [$resource]".tr()
                     else "Consumes [$amount] [$resource]".tr()
        }
        var strengthLine = ""
        if (strength != 0) {
            strengthLine += "$strength${Fonts.strength}, "
            if (rangedStrength != 0)
                strengthLine += "$rangedStrength${Fonts.rangedStrength}, $range${Fonts.range}, "
        }
        lines += "$strengthLine$movement${Fonts.movement}"

        if (replacementTextForUniques != "") lines += replacementTextForUniques
        else for (unique in uniques.filterNot {
            it.startsWith("Hidden ") && it.endsWith(" disabled") || it == "Unbuildable"
        })
            lines += unique.tr()

        if (promotions.isNotEmpty()) {
            val prefix = "Free promotion${if (promotions.size == 1) "" else "s"}:".tr() + " "
            lines += promotions.joinToString(", ", prefix) { it.tr() }
        }

        return lines.joinToString("\n")
    }

    override fun makeLink() = "Unit/$name"

    override fun getCivilopediaTextLines(ruleset: Ruleset): List<FormattedLine> {
        val textList = ArrayList<FormattedLine>()

        val stats = ArrayList<String>()
        if (strength != 0) stats += "$strength${Fonts.strength}"
        if (rangedStrength != 0) {
            stats += "$rangedStrength${Fonts.rangedStrength}"
            stats += "$range${Fonts.range}"
        }
        if (movement != 0 && ruleset.unitTypes[unitType]?.isAirUnit() != true) stats += "$movement${Fonts.movement}"
        if (stats.isNotEmpty())
            textList += FormattedLine(stats.joinToString(", "))

        if (cost > 0) {
            stats.clear()
            stats += "$cost${Fonts.production}"
            if (canBePurchasedWithStat(null, Stat.Gold)) {
                // We need what INonPerpetualConstruction.getBaseGoldCost calculates but without any game- or civ-specific modifiers
                val buyCost = (30.0 * cost.toFloat().pow(0.75f) * hurryCostModifier.toPercent()).toInt() / 10 * 10
                stats += "$buyCost${Fonts.gold}"
            }
            textList += FormattedLine(stats.joinToString(", ", "{Cost}: "))
        }

        if (replacementTextForUniques != "") {
            textList += FormattedLine()
            textList += FormattedLine(replacementTextForUniques)
        } else if (uniques.isNotEmpty()) {
            textList += FormattedLine()
            for (uniqueObject in uniqueObjects.sortedBy { it.text })
                textList += FormattedLine(uniqueObject)
        }

        val resourceRequirements = getResourceRequirements()
        if (resourceRequirements.isNotEmpty()) {
            textList += FormattedLine()
            for ((resource, amount) in resourceRequirements) {
                textList += FormattedLine(
                    if (amount == 1) "Consumes 1 [$resource]" else "Consumes [$amount] [$resource]",
                    link = "Resource/$resource", color = "#F42"
                )
            }
        }

        if (uniqueTo != null) {
            textList += FormattedLine()
            textList += FormattedLine("Unique to [$uniqueTo]", link = "Nation/$uniqueTo")
            if (replaces != null)
                textList += FormattedLine(
                    "Replaces [$replaces]",
                    link = "Unit/$replaces",
                    indent = 1
                )
        }

        if (requiredTech != null || upgradesTo != null || obsoleteTech != null) textList += FormattedLine()
        if (requiredTech != null) textList += FormattedLine(
            "Required tech: [$requiredTech]",
            link = "Technology/$requiredTech"
        )

        val canUpgradeFrom = ruleset.units
            .filterValues {
                (it.upgradesTo == name || it.upgradesTo != null && it.upgradesTo == replaces)
                        && (it.uniqueTo == uniqueTo || it.uniqueTo == null)
            }.keys
        if (canUpgradeFrom.isNotEmpty()) {
            if (canUpgradeFrom.size == 1)
                textList += FormattedLine(
                    "Can upgrade from [${canUpgradeFrom.first()}]",
                    link = "Unit/${canUpgradeFrom.first()}"
                )
            else {
                textList += FormattedLine()
                textList += FormattedLine("Can upgrade from:")
                for (unitName in canUpgradeFrom.sorted())
                    textList += FormattedLine(unitName, indent = 2, link = "Unit/$unitName")
                textList += FormattedLine()
            }
        }

        if (upgradesTo != null) textList += FormattedLine(
            "Upgrades to [$upgradesTo]",
            link = "Unit/$upgradesTo"
        )
        if (obsoleteTech != null) textList += FormattedLine(
            "Obsolete with [$obsoleteTech]",
            link = "Technology/$obsoleteTech"
        )

        if (promotions.isNotEmpty()) {
            textList += FormattedLine()
            promotions.withIndex().forEach {
                textList += FormattedLine(
                    when {
                        promotions.size == 1 -> "{Free promotion:} "
                        it.index == 0 -> "{Free promotions:} "
                        else -> ""
                    } + "{${it.value}}" +
                            (if (promotions.size == 1 || it.index == promotions.size - 1) "" else ","),
                    link = "Promotions/${it.value}",
                    indent = if (it.index == 0) 0 else 1
                )
            }
        }

        val seeAlso = ArrayList<FormattedLine>()
        for ((other, unit) in ruleset.units) {
            if (unit.replaces == name || uniques.contains("[$name]")) {
                seeAlso += FormattedLine(other, link = "Unit/$other", indent = 1)
            }
        }
        if (seeAlso.isNotEmpty()) {
            textList += FormattedLine()
            textList += FormattedLine("{See also}:")
            textList += seeAlso
        }

        return textList
    }

    fun getMapUnit(civInfo: CivilizationInfo): MapUnit {
        val unit = MapUnit()
        unit.name = name
        unit.civInfo = civInfo

        // must be after setting name & civInfo because it sets the baseUnit according to the name
        // and the civInfo is required for using `hasUnique` when determining its movement options  
        unit.setTransients(civInfo.gameInfo.ruleSet) 

        return unit
    }

    override fun getProductionCost(civInfo: CivilizationInfo): Int {
        var productionCost = cost.toFloat()
        if (civInfo.isCityState())
            productionCost *= 1.5f
        productionCost *= if (civInfo.isPlayerCivilization())
                civInfo.getDifficulty().unitCostModifier
            else
                civInfo.gameInfo.getDifficulty().aiUnitCostModifier
        productionCost *= civInfo.gameInfo.gameParameters.gameSpeed.modifier
        return productionCost.toInt()
    }

    override fun canBePurchasedWithStat(cityInfo: CityInfo?, stat: Stat): Boolean {
        // May buy [unitFilter] units for [amount] [Stat] [cityFilter] starting from the [eraName] at an increasing price ([amount])
        if (cityInfo != null && cityInfo.civInfo.getMatchingUniques("May buy [] units for [] [] [] starting from the [] at an increasing price ([])")
            .any { 
                matchesFilter(it.params[0])
                && cityInfo.matchesFilter(it.params[3])        
                && cityInfo.civInfo.getEraNumber() >= ruleset.eras[it.params[4]]!!.eraNumber 
                && it.params[2] == stat.name
            }
        ) return true
        
        // May buy [unitFilter] units for [amount] [Stat] [cityFilter] at an increasing price ([amount])
        if (cityInfo != null && cityInfo.civInfo.getMatchingUniques("May buy [] units for [] [] [] at an increasing price ([])")
            .any {
                matchesFilter(it.params[0])
                && cityInfo.matchesFilter(it.params[3])
                && it.params[2] == stat.name
            }
        ) return true

        return super.canBePurchasedWithStat(cityInfo, stat)
    }

    private fun getCostForConstructionsIncreasingInPrice(baseCost: Int, increaseCost: Int, previouslyBought: Int): Int {
        return (baseCost + increaseCost / 2f * ( previouslyBought * previouslyBought + previouslyBought )).toInt()        
    }

    override fun getBaseBuyCost(cityInfo: CityInfo, stat: Stat): Int? {
        if (stat == Stat.Gold) return getBaseGoldCost(cityInfo.civInfo).toInt()
        return (
            sequenceOf(super.getBaseBuyCost(cityInfo, stat)).filterNotNull()
                // May buy [unitFilter] units for [amount] [Stat] starting from the [eraName] at an increasing price ([amount])
            + (cityInfo.civInfo.getMatchingUniques("May buy [] units for [] [] [] starting from the [] at an increasing price ([])")
                .filter {
                    matchesFilter(it.params[0])
                    && cityInfo.matchesFilter(it.params[3])
                    && cityInfo.civInfo.getEraNumber() >= ruleset.eras[it.params[4]]!!.eraNumber
                    && it.params[2] == stat.name
                }.map {
                    getCostForConstructionsIncreasingInPrice(
                        it.params[1].toInt(),
                        it.params[5].toInt(),
                        cityInfo.civInfo.civConstructions.boughtItemsWithIncreasingPrice[name] ?: 0
                    )
                }
            )
            + (cityInfo.civInfo.getMatchingUniques("May buy [] units for [] [] [] at an increasing price ([])")
                .filter {
                    matchesFilter(it.params[0])
                    && cityInfo.matchesFilter(it.params[3])
                    && it.params[2] == stat.name
                }.map {
                    getCostForConstructionsIncreasingInPrice(
                        it.params[1].toInt(),
                        it.params[4].toInt(),
                        cityInfo.civInfo.civConstructions.boughtItemsWithIncreasingPrice[name] ?: 0
                    )        
                }
            )
        ).minOrNull()
    }

    override fun getStatBuyCost(cityInfo: CityInfo, stat: Stat): Int? {
        var cost = getBaseBuyCost(cityInfo, stat)?.toDouble()
        if (cost == null) return null

        for (unique in cityInfo.getMatchingUniques("[] cost of purchasing [] units []%")) {
            if (stat.name == unique.params[0] && matchesFilter(unique.params[1]))
                cost *= unique.params[2].toPercent()
        }
        for (unique in cityInfo.getMatchingUniques("[] cost of purchasing items in cities []%"))
            if (stat.name == unique.params[0])
                cost *= unique.params[1].toPercent()

        return (cost / 10f).toInt() * 10
    }

    fun getDisbandGold(civInfo: CivilizationInfo) = getBaseGoldCost(civInfo).toInt() / 20

    override fun shouldBeDisplayed(cityConstructions: CityConstructions): Boolean {
        val rejectionReasons = getRejectionReasons(cityConstructions)
        return rejectionReasons.none { !it.shouldShow }
            || (
                canBePurchasedWithAnyStat(cityConstructions.cityInfo)
                && rejectionReasons.all { it == RejectionReason.Unbuildable }
            )
    }

    override fun getRejectionReasons(cityConstructions: CityConstructions): RejectionReasons {
        val rejectionReasons = RejectionReasons()
        if (isWaterUnit() && !cityConstructions.cityInfo.isCoastal())
            rejectionReasons.add(RejectionReason.WaterUnitsInCoastalCities)
        val civInfo = cityConstructions.cityInfo.civInfo
        for (unique in uniqueObjects.filter { it.placeholderText == "Not displayed as an available construction without []" }) {
            val filter = unique.params[0]
            if (filter in civInfo.gameInfo.ruleSet.tileResources && !civInfo.hasResource(filter)
                    || filter in civInfo.gameInfo.ruleSet.buildings && !cityConstructions.containsBuildingOrEquivalent(filter))
                rejectionReasons.add(RejectionReason.ShouldNotBeDisplayed)
        }
        val civRejectionReasons = getRejectionReasons(civInfo)
        if (civRejectionReasons.isNotEmpty()) {
            rejectionReasons.addAll(civRejectionReasons)
        }
        for (unique in uniqueObjects.filter { it.placeholderText == "Requires at least [] population" })
            if (unique.params[0].toInt() > cityConstructions.cityInfo.population.population)
                rejectionReasons.add(RejectionReason.PopulationRequirement)
        return rejectionReasons
    }

    fun getRejectionReasons(civInfo: CivilizationInfo): RejectionReasons {
        val rejectionReasons = RejectionReasons()
        val ruleSet = civInfo.gameInfo.ruleSet

        if (uniques.contains("Unbuildable")) 
            rejectionReasons.add(RejectionReason.Unbuildable)

        if (requiredTech != null && !civInfo.tech.isResearched(requiredTech!!)) 
            rejectionReasons.add(RejectionReason.RequiresTech.apply { this.errorMessage = "$requiredTech not researched" }) 
        if (obsoleteTech != null && civInfo.tech.isResearched(obsoleteTech!!))
            rejectionReasons.add(RejectionReason.Obsoleted.apply { this.errorMessage = "Obsolete by $obsoleteTech" })

        if (uniqueTo != null && uniqueTo != civInfo.civName) 
            rejectionReasons.add(RejectionReason.UniqueToOtherNation.apply { this.errorMessage = "Unique to $uniqueTo" })
        if (ruleSet.units.values.any { it.uniqueTo == civInfo.civName && it.replaces == name })
            rejectionReasons.add(RejectionReason.ReplacedByOurUnique.apply { this.errorMessage = "Our unique unit replaces this" })

        if (!civInfo.gameInfo.gameParameters.nuclearWeaponsEnabled && isNuclearWeapon()) 
            rejectionReasons.add(RejectionReason.DisabledBySetting)

        for (unique in uniqueObjects) {
            if (unique.placeholderText != "Unlocked with []" && unique.placeholderText != "Requires []") continue
            val filter = unique.params[0]
            when {
                ruleSet.technologies.contains(filter) -> 
                    if (!civInfo.tech.isResearched(filter)) 
                        rejectionReasons.add(RejectionReason.RequiresTech.apply { errorMessage = unique.text })
                ruleSet.policies.contains(filter) ->
                    if (!civInfo.policies.isAdopted(filter))
                        rejectionReasons.add(RejectionReason.RequiresPolicy.apply { errorMessage = unique.text })
                ruleSet.eras.contains(filter) ->
                    if (civInfo.getEraNumber() < ruleSet.eras[filter]!!.eraNumber)
                        rejectionReasons.add(RejectionReason.UnlockedWithEra.apply { errorMessage = unique.text })
                ruleSet.buildings.contains(filter) ->
                    if (civInfo.cities.none { it.cityConstructions.containsBuildingOrEquivalent(filter) })
                        rejectionReasons.add(RejectionReason.RequiresBuildingInSomeCity.apply { errorMessage = unique.text })
            }
        }

        for ((resource, amount) in getResourceRequirements())
            if (civInfo.getCivResourcesByName()[resource]!! < amount) {
                rejectionReasons.add(RejectionReason.ConsumesResources.apply {
                    errorMessage = "Consumes [$amount] [$resource]"
                })
            }

        if (uniques.contains(Constants.settlerUnique) &&
            (civInfo.isCityState() || civInfo.isOneCityChallenger())
        )
            rejectionReasons.add(RejectionReason.NoSettlerForOneCityPlayers)
        return rejectionReasons
    }

    fun isBuildable(civInfo: CivilizationInfo) = getRejectionReasons(civInfo).isEmpty()

    override fun isBuildable(cityConstructions: CityConstructions): Boolean {
        return getRejectionReasons(cityConstructions).isEmpty()
    }

    fun isBuildableIgnoringTechs(civInfo: CivilizationInfo): Boolean {
        val rejectionReasons = getRejectionReasons(civInfo)
        return rejectionReasons.filterTechPolicyEraWonderRequirements().isEmpty()
    }

    override fun postBuildEvent(cityConstructions: CityConstructions, boughtWith: Stat?): Boolean {
        val civInfo = cityConstructions.cityInfo.civInfo
        val unit = civInfo.placeUnitNearTile(cityConstructions.cityInfo.location, name)
            ?: return false  // couldn't place the unit, so there's actually no unit =(

        //movement penalty
        if (boughtWith != null && !civInfo.gameInfo.gameParameters.godMode && !unit.hasUnique("Can move immediately once bought"))
            unit.currentMovement = 0f

        // If this unit has special abilities that need to be kept track of, start doing so here
        if (unit.hasUnique("Religious Unit") && civInfo.gameInfo.isReligionEnabled()) {
            unit.religion =  
                if (unit.hasUnique("Takes your religion over the one in their birth city"))
                    civInfo.religionManager.religion?.name
                else cityConstructions.cityInfo.religion.getMajorityReligionName()
            
            unit.setupAbilityUses(cityConstructions.cityInfo)
        }

        if (this.isCivilian()) return true // tiny optimization makes save files a few bytes smaller

        addConstructionBonuses(unit, cityConstructions)

        return true
    }

    fun addConstructionBonuses(unit: MapUnit, cityConstructions: CityConstructions) {
        val civInfo = cityConstructions.cityInfo.civInfo

        @Suppress("LocalVariableName")
        var XP = 0

        for (unique in
        cityConstructions.cityInfo.getMatchingUniques("New [] units start with [] Experience []")
            .filter { cityConstructions.cityInfo.matchesFilter(it.params[2]) }
        ) {
            if (unit.matchesFilter(unique.params[0]))
                XP += unique.params[1].toInt()
        }
        unit.promotions.XP = XP

        for (unique in cityConstructions.cityInfo.getMatchingUniques("All newly-trained [] units [] receive the [] promotion")
            .filter { cityConstructions.cityInfo.matchesFilter(it.params[1]) }) {
            val filter = unique.params[0]
            val promotion = unique.params.last()

            if (unit.matchesFilter(filter)
                || (
                        filter == "relevant"
                                && civInfo.gameInfo.ruleSet.unitPromotions.values
                            .any {
                                it.name == promotion
                                        && unit.type.name in it.unitTypes
                            }
                        )
            ) {
                unit.promotions.addPromotion(promotion, isFree = true)
            }
        }
    }


    fun getDirectUpgradeUnit(civInfo: CivilizationInfo): BaseUnit {
        return civInfo.getEquivalentUnit(upgradesTo!!)
    }

    fun getReplacedUnit(ruleset: Ruleset): BaseUnit {
        return if (replaces == null) this
        else ruleset.units[replaces!!]!!
    }

    fun matchesFilter(filter: String): Boolean {

        return when (filter) {
            unitType -> true
            name -> true
            "All" -> true

            "Melee" -> isMelee()
            "Ranged" -> isRanged()
            "Civilian" -> isCivilian()
            "Military" -> isMilitary()
            "Land" -> isLandUnit()
            "Water" -> isWaterUnit()
            "Air" -> isAirUnit()
            "non-air" -> !movesLikeAirUnits()

            "Nuclear Weapon" -> isNuclearWeapon()
            // "Great" should be deprecated, replaced by "Great Person".
            "Great Person", "Great" -> isGreatPerson()
            "Religious" -> uniques.contains("Religious Unit")
            else -> {
                if (getType().matchesFilter(filter)) return true
                if (
                    // Uniques using these kinds of filters should be deprecated and replaced with adjective-only parameters
                    filter.endsWith(" units")
                    // "military units" --> "Military", using invariant locale
                    && matchesFilter(filter.removeSuffix(" units").lowercase().replaceFirstChar { it.uppercaseChar() })
                ) return true
                return uniques.contains(filter)
            }
        }
    }

    fun isGreatPerson() = uniqueObjects.any { it.placeholderText == "Great Person - []" }

    fun isNuclearWeapon() = uniqueObjects.any { it.placeholderText == "Nuclear weapon of Strength []" }

    fun movesLikeAirUnits() = getType().getMovementType() == UnitMovementType.Air

    override fun getResourceRequirements(): HashMap<String, Int> {
        val resourceRequirements = HashMap<String, Int>()
        if (requiredResource != null) resourceRequirements[requiredResource!!] = 1
        for (unique in uniqueObjects)
            if (unique.isOfType(UniqueType.ConsumesResources))
                resourceRequirements[unique.params[1]] = unique.params[0].toInt()
        return resourceRequirements
    }

    fun isRanged() = rangedStrength > 0
    fun isMelee() = !isRanged() && strength > 0
    fun isMilitary() = isRanged() || isMelee()
    fun isCivilian() = !isMilitary()

    fun isLandUnit() = getType().isLandUnit()
    fun isWaterUnit() = getType().isWaterUnit()
    fun isAirUnit() = getType().isAirUnit()

    fun isProbablySiegeUnit() =
        (
            isRanged()
            && (uniqueObjects + getType().uniqueObjects)
                .any { it.isOfType(UniqueType.Strength)
                    && it.params[0].toInt() > 0
                    && it.conditionals.any { conditional -> conditional.isOfType(UniqueType.ConditionalVsCity) } 
                }
        )

    fun getForceEvaluation(): Int {
        if (cachedForceEvaluation < 0)    evaluateForce()
        return  cachedForceEvaluation
    }

    private fun evaluateForce() {
        if (strength == 0 && rangedStrength == 0) {
            cachedForceEvaluation = 0
            return
        }

        var power = strength.toFloat().pow(1.5f)
        var rangedPower = rangedStrength.toFloat().pow(1.45f)

        // Value ranged naval units less
        if (isWaterUnit()) {
            rangedPower /= 2
        }
        if (rangedPower > 0)
            power = rangedPower

        // Replicates the formula from civ V, which is a lower multiplier than probably intended, because math
        // They did fix it in BNW so it was completely bugged and always 1, again math
        power = (power * movement.toFloat().pow(0.3f))

        if (uniqueObjects.any { it.placeholderText =="Self-destructs when attacking" } )
            power /= 2
        if (uniqueObjects.any { it.placeholderText =="Nuclear weapon of Strength []" } )
            power += 4000

        // Uniques
        val allUniques = uniqueObjects.asSequence() +
            promotions.asSequence()
                .mapNotNull { ruleset.unitPromotions[it] }
                .flatMap { it.uniqueObjects }

        for (unique in allUniques) {
            when {
                unique.isOfType(UniqueType.Strength) && unique.params[0].toInt() > 0 -> {
<<<<<<< HEAD
                    power += (power * unique.params[0].toInt()) / when {
                        unique.conditionals.any { it.isOfType(UniqueType.ConditionalVsCity) } ->
                            200
                        unique.conditionals.any { it.isOfType(UniqueType.ConditionalVsUnits) } ->
                            400
                        unique.conditionals.any() -> // e.g. ConditionalVsLargerCiv
                            200
                        else ->
                            100
=======
                    if (unique.conditionals.any { it.isOfType(UniqueType.ConditionalVsUnits) } ) { // Bonus vs some units - a quarter of the bonus
                        power *= (unique.params[0].toInt() / 4f).toPercent()
                    } else if (
                        unique.conditionals.any { it.isOfType(UniqueType.ConditionalVsCity) } || // City Attack - half the bonus
                        unique.conditionals.any { it.isOfType(UniqueType.ConditionalAttacking) } || // Attack - half the bonus
                        unique.conditionals.any { it.isOfType(UniqueType.ConditionalDefending) } // Defense - half the bonus
                    ) {
                        power *= (unique.params[0].toInt() / 2f).toPercent()
>>>>>>> 07822de3
                    }
                }
                unique.isOfType(UniqueType.StrengthNearCapital) && unique.params[0].toInt() > 0 ->
                    power += (power * unique.params[0].toInt()) / 400  // Bonus decreasing with distance from capital - not worth much most of the map???

                // Deprecated since 3.17.3
                    unique.isOfType(UniqueType.StrengthPlusVs) && unique.params[1] == "City" // City Attack - half the bonus
                        -> power += (power * unique.params[0].toInt()) / 200
                    unique.isOfType(UniqueType.StrengthPlusVs) && unique.params[1] != "City" // Bonus vs something else - a quarter of the bonus
                        -> power += (power * unique.params[0].toInt()) / 400
                //
                // Deprecated since 3.17.4
                    unique.isOfType(UniqueType.StrengthAttacking) // Attack - half the bonus
                        -> power += (power * unique.params[0].toInt()) / 200
                    unique.isOfType(UniqueType.StrengthDefending) // Defense - half the bonus
                        -> power += (power * unique.params[0].toInt()) / 200
                //
                unique.placeholderText == "May Paradrop up to [] tiles from inside friendly territory" // Paradrop - 25% bonus
                    -> power += power / 4
                unique.placeholderText == "Must set up to ranged attack" // Must set up - 20 % penalty
                    -> power -= power / 5
                unique.placeholderText == "+[]% Strength in []" // Bonus in terrain or feature - half the bonus
                    -> power += (power * unique.params[0].toInt()) / 200
            }
        }

<<<<<<< HEAD
        cachedForceEvaluation = power
=======
        // Base promotions
        for (promotionName in promotions) {
            for (unique in ruleset.unitPromotions[promotionName]!!.uniqueObjects) {
                when {
                    unique.isOfType(UniqueType.Strength) && unique.params[0].toInt() > 0 -> {
                        if (unique.conditionals.any { it.isOfType(UniqueType.ConditionalVsUnits) } ) { // Bonus vs some units - a quarter of the bonus
                            power *= (unique.params[0].toInt() / 4f).toPercent()
                        } else if (
                            unique.conditionals.any { it.isOfType(UniqueType.ConditionalVsCity) } || // City Attack - half the bonus
                            unique.conditionals.any { it.isOfType(UniqueType.ConditionalAttacking) } || // Attack - half the bonus
                            unique.conditionals.any { it.isOfType(UniqueType.ConditionalDefending) } // Defense - half the bonus
                        ) {
                            power *= (unique.params[0].toInt() / 2f).toPercent() 
                        }
                    }
                    // Deprecated since 3.17.3
                        unique.isOfType(UniqueType.StrengthPlusVs) && unique.params[1] == "City" // City Attack - half the bonus
                            -> power += (power * unique.params[0].toInt()) / 200
                        unique.isOfType(UniqueType.StrengthPlusVs) && unique.params[1] != "City" // Bonus vs something else - a quarter of the bonus
                            -> power += (power * unique.params[0].toInt()) / 400
                    //
                    // Deprecated since 3.17.4
                        unique.isOfType(UniqueType.StrengthAttacking) // Attack - half the bonus
                            -> power += (power * unique.params[0].toInt()) / 200
                        unique.isOfType(UniqueType.StrengthDefending) // Defense - half the bonus
                            -> power += (power * unique.params[0].toInt()) / 200
                    //
                    unique.placeholderText == "[] additional attacks per turn" // Extra attacks - 20% bonus per extra attack
                        -> power += (power * unique.params[0].toInt()) / 5
                    unique.placeholderText == "+[]% Strength in []" // Bonus in terrain or feature - half the bonus
                        -> power += (power * unique.params[0].toInt()) / 200
                }
            }

        }
        cachedForceEvaluation = power.toInt()
>>>>>>> 07822de3
    }
}<|MERGE_RESOLUTION|>--- conflicted
+++ resolved
@@ -598,17 +598,6 @@
         for (unique in allUniques) {
             when {
                 unique.isOfType(UniqueType.Strength) && unique.params[0].toInt() > 0 -> {
-<<<<<<< HEAD
-                    power += (power * unique.params[0].toInt()) / when {
-                        unique.conditionals.any { it.isOfType(UniqueType.ConditionalVsCity) } ->
-                            200
-                        unique.conditionals.any { it.isOfType(UniqueType.ConditionalVsUnits) } ->
-                            400
-                        unique.conditionals.any() -> // e.g. ConditionalVsLargerCiv
-                            200
-                        else ->
-                            100
-=======
                     if (unique.conditionals.any { it.isOfType(UniqueType.ConditionalVsUnits) } ) { // Bonus vs some units - a quarter of the bonus
                         power *= (unique.params[0].toInt() / 4f).toPercent()
                     } else if (
@@ -617,11 +606,10 @@
                         unique.conditionals.any { it.isOfType(UniqueType.ConditionalDefending) } // Defense - half the bonus
                     ) {
                         power *= (unique.params[0].toInt() / 2f).toPercent()
->>>>>>> 07822de3
                     }
                 }
                 unique.isOfType(UniqueType.StrengthNearCapital) && unique.params[0].toInt() > 0 ->
-                    power += (power * unique.params[0].toInt()) / 400  // Bonus decreasing with distance from capital - not worth much most of the map???
+                    power *= (unique.params[0].toInt() / 4f).toPercent()  // Bonus decreasing with distance from capital - not worth much most of the map???
 
                 // Deprecated since 3.17.3
                     unique.isOfType(UniqueType.StrengthPlusVs) && unique.params[1] == "City" // City Attack - half the bonus
@@ -639,50 +627,13 @@
                     -> power += power / 4
                 unique.placeholderText == "Must set up to ranged attack" // Must set up - 20 % penalty
                     -> power -= power / 5
+                unique.placeholderText == "[] additional attacks per turn" // Extra attacks - 20% bonus per extra attack
+                    -> power += (power * unique.params[0].toInt()) / 5
                 unique.placeholderText == "+[]% Strength in []" // Bonus in terrain or feature - half the bonus
                     -> power += (power * unique.params[0].toInt()) / 200
             }
         }
 
-<<<<<<< HEAD
-        cachedForceEvaluation = power
-=======
-        // Base promotions
-        for (promotionName in promotions) {
-            for (unique in ruleset.unitPromotions[promotionName]!!.uniqueObjects) {
-                when {
-                    unique.isOfType(UniqueType.Strength) && unique.params[0].toInt() > 0 -> {
-                        if (unique.conditionals.any { it.isOfType(UniqueType.ConditionalVsUnits) } ) { // Bonus vs some units - a quarter of the bonus
-                            power *= (unique.params[0].toInt() / 4f).toPercent()
-                        } else if (
-                            unique.conditionals.any { it.isOfType(UniqueType.ConditionalVsCity) } || // City Attack - half the bonus
-                            unique.conditionals.any { it.isOfType(UniqueType.ConditionalAttacking) } || // Attack - half the bonus
-                            unique.conditionals.any { it.isOfType(UniqueType.ConditionalDefending) } // Defense - half the bonus
-                        ) {
-                            power *= (unique.params[0].toInt() / 2f).toPercent() 
-                        }
-                    }
-                    // Deprecated since 3.17.3
-                        unique.isOfType(UniqueType.StrengthPlusVs) && unique.params[1] == "City" // City Attack - half the bonus
-                            -> power += (power * unique.params[0].toInt()) / 200
-                        unique.isOfType(UniqueType.StrengthPlusVs) && unique.params[1] != "City" // Bonus vs something else - a quarter of the bonus
-                            -> power += (power * unique.params[0].toInt()) / 400
-                    //
-                    // Deprecated since 3.17.4
-                        unique.isOfType(UniqueType.StrengthAttacking) // Attack - half the bonus
-                            -> power += (power * unique.params[0].toInt()) / 200
-                        unique.isOfType(UniqueType.StrengthDefending) // Defense - half the bonus
-                            -> power += (power * unique.params[0].toInt()) / 200
-                    //
-                    unique.placeholderText == "[] additional attacks per turn" // Extra attacks - 20% bonus per extra attack
-                        -> power += (power * unique.params[0].toInt()) / 5
-                    unique.placeholderText == "+[]% Strength in []" // Bonus in terrain or feature - half the bonus
-                        -> power += (power * unique.params[0].toInt()) / 200
-                }
-            }
-
-        }
         cachedForceEvaluation = power.toInt()
->>>>>>> 07822de3
     }
 }