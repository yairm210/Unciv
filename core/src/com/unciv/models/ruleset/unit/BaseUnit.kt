package com.unciv.models.ruleset.unit

import com.unciv.Constants
import com.unciv.logic.GameInfo
import com.unciv.logic.MultiFilter
import com.unciv.logic.city.City
import com.unciv.logic.city.CityConstructions
import com.unciv.logic.civilization.Civilization
import com.unciv.logic.map.mapunit.MapUnit
import com.unciv.models.Counter
import com.unciv.models.ruleset.INonPerpetualConstruction
import com.unciv.models.ruleset.RejectionReason
import com.unciv.models.ruleset.RejectionReasonType
import com.unciv.models.ruleset.Ruleset
import com.unciv.models.ruleset.RulesetObject
import com.unciv.models.ruleset.unique.Conditionals
import com.unciv.models.ruleset.unique.StateForConditionals
import com.unciv.models.ruleset.unique.Unique
import com.unciv.models.ruleset.unique.UniqueTarget
import com.unciv.models.ruleset.unique.UniqueType
import com.unciv.models.stats.Stat
import com.unciv.ui.components.extensions.getNeedMoreAmountString
import com.unciv.ui.components.extensions.toPercent
import com.unciv.ui.components.extensions.yieldIfNotNull
import com.unciv.ui.objectdescriptions.BaseUnitDescriptions
import com.unciv.ui.screens.civilopediascreen.FormattedLine
import kotlin.math.pow

// This is BaseUnit because Unit is already a base Kotlin class and to avoid mixing the two up

/** This is the basic info of the units, as specified in Units.json,
 in contrast to MapUnit, which is a specific unit of a certain type that appears on the map */
class BaseUnit : RulesetObject(), INonPerpetualConstruction {

    override var cost: Int = -1
    override var hurryCostModifier: Int = 0
    var movement: Int = 0
    var strength: Int = 0
    var rangedStrength: Int = 0
    var religiousStrength: Int = 0
    var range: Int = 2
    var interceptRange = 0
    var unitType: String = ""

    val type by lazy { ruleset.unitTypes[unitType]!! }
    override var requiredTech: String? = null
    var requiredResource: String? = null

    override fun getUniqueTarget() = UniqueTarget.Unit

    var replacementTextForUniques = ""
    var promotions = HashSet<String>()
    var obsoleteTech: String? = null
    fun techsThatObsoleteThis(): Sequence<String> = if (obsoleteTech == null) emptySequence() else sequenceOf(obsoleteTech!!)
    fun techsAtWhichAutoUpgradeInProduction(): Sequence<String> = techsThatObsoleteThis()
    fun techsAtWhichNoLongerAvailable(): Sequence<String> = techsThatObsoleteThis()
    @Suppress("unused") // Keep the how-to around
    fun isObsoletedBy(techName: String): Boolean = techsThatObsoleteThis().contains(techName)
    var upgradesTo: String? = null
    var replaces: String? = null
    var uniqueTo: String? = null
    var attackSound: String? = null

    @Transient
    var cachedForceEvaluation: Int = -1

    @Transient
    val costFunctions = BaseUnitCost(this)

    lateinit var ruleset: Ruleset


    /** Generate short description as comma-separated string for Technology description "Units enabled" and GreatPersonPickerScreen */
    fun getShortDescription(uniqueExclusionFilter: Unique.() -> Boolean = {false}) = BaseUnitDescriptions.getShortDescription(this, uniqueExclusionFilter)

    /** Generate description as multi-line string for CityScreen addSelectedConstructionTable
     * @param city Supplies civInfo to show available resources after resource requirements */
    fun getDescription(city: City): String = BaseUnitDescriptions.getDescription(this, city)

    override fun makeLink() = "Unit/$name"

    override fun getCivilopediaTextLines(ruleset: Ruleset): List<FormattedLine> =
            BaseUnitDescriptions.getCivilopediaTextLines(this, ruleset)

    override fun isHiddenBySettings(gameInfo: GameInfo) =
        super<INonPerpetualConstruction>.isHiddenBySettings(gameInfo) ||
        (!gameInfo.gameParameters.nuclearWeaponsEnabled && isNuclearWeapon())

    fun getUpgradeUnits(stateForConditionals: StateForConditionals? = null): Sequence<String> {
        return sequence {
            yieldIfNotNull(upgradesTo)
            for (unique in getMatchingUniques(UniqueType.CanUpgrade, stateForConditionals))
                yield(unique.params[0])
        }
    }

    fun getRulesetUpgradeUnits(stateForConditionals: StateForConditionals? = null): Sequence<BaseUnit> {
        return sequence {
            for (unit in getUpgradeUnits(stateForConditionals))
                yieldIfNotNull(ruleset.units[unit])
        }
    }

    fun getMapUnit(civInfo: Civilization, unitId: Int? = null): MapUnit {
        val unit = MapUnit()
        unit.name = name
        unit.civ = civInfo
        unit.owner = civInfo.civName
        unit.id = unitId ?: ++civInfo.gameInfo.lastUnitId

        // must be after setting name & civInfo because it sets the baseUnit according to the name
        // and the civInfo is required for using `hasUnique` when determining its movement options
        unit.setTransients(civInfo.gameInfo.ruleset)

        return unit
    }

    /** Allows unique functions (getMatchingUniques, hasUnique) to "see" uniques from the UnitType */
    override fun getMatchingUniques(uniqueType: UniqueType, stateForConditionals: StateForConditionals?): Sequence<Unique> {
        val ourUniques = super<RulesetObject>.getMatchingUniques(uniqueType, stateForConditionals)
        if (! ::ruleset.isInitialized) { // Not sure if this will ever actually happen, but better safe than sorry
            return ourUniques
        }
        val typeUniques = type.getMatchingUniques(uniqueType, stateForConditionals)
        // Memory optimization - very rarely do we actually get uniques from both sources,
        //   and sequence addition is expensive relative to the rare case that we'll actually need it
        if (ourUniques.none()) return typeUniques
        if (typeUniques.none()) return ourUniques
        return ourUniques + type.getMatchingUniques(uniqueType, stateForConditionals)
    }

    override fun getProductionCost(civInfo: Civilization, city: City?): Int  = costFunctions.getProductionCost(civInfo, city)

    override fun canBePurchasedWithStat(city: City?, stat: Stat): Boolean {
        if (city == null) return super.canBePurchasedWithStat(null, stat)
        if (hasUnique(UniqueType.CannotBePurchased)) return false
        if (getRejectionReasons(city.cityConstructions).any { it.type != RejectionReasonType.Unbuildable  })
            return false
        if (costFunctions.canBePurchasedWithStat(city, stat)) return true
        return super.canBePurchasedWithStat(city, stat)
    }

    /** Whenever we call .hasUniques() or .getMatchingUniques(), we also want to return the uniques from the unit type
     * All of the IHasUniques functions converge to getMatchingUniques, so overriding this one function gives us all of them */
    override fun getMatchingUniques(uniqueTemplate: String, stateForConditionals: StateForConditionals?): Sequence<Unique> {
        val baseUnitMatchingUniques = super<RulesetObject>.getMatchingUniques(uniqueTemplate, stateForConditionals)
        return if (::ruleset.isInitialized) baseUnitMatchingUniques +
                type.getMatchingUniques(uniqueTemplate, stateForConditionals)
        else baseUnitMatchingUniques // for e.g. Mod Checker, we may check a BaseUnit's uniques without initializing ruleset
    }

    override fun getBaseBuyCost(city: City, stat: Stat): Float? {
        return sequence {
            val baseCost = super.getBaseBuyCost(city, stat)
            if (baseCost != null)
                yield(baseCost)
            yieldAll(costFunctions.getBaseBuyCosts(city, stat))
        }.minOrNull()
    }

    override fun getStatBuyCost(city: City, stat: Stat): Int? = costFunctions.getStatBuyCost(city, stat)

    fun getDisbandGold(civInfo: Civilization) = getBaseGoldCost(civInfo, null).toInt() / 20

    override fun shouldBeDisplayed(cityConstructions: CityConstructions): Boolean {
        val rejectionReasons = getRejectionReasons(cityConstructions)

        if (rejectionReasons.none { !it.shouldShow }) return true
        if (canBePurchasedWithAnyStat(cityConstructions.city)
            && rejectionReasons.all { it.type == RejectionReasonType.Unbuildable }) return true
        return false
    }

    override fun getRejectionReasons(cityConstructions: CityConstructions): Sequence<RejectionReason> =
        getRejectionReasons(cityConstructions.city.civ, cityConstructions.city)

    fun getRejectionReasons(
        civ: Civilization,
        city: City? = null,
        additionalResources: Counter<String> = Counter.ZERO
    ): Sequence<RejectionReason> = sequence {

        val stateForConditionals = StateForConditionals(civ, city)

        if (city != null && isWaterUnit && !city.isCoastal())
            yield(RejectionReasonType.WaterUnitsInCoastalCities.toInstance())

        for (unique in getMatchingUniques(UniqueType.OnlyAvailable, StateForConditionals.IgnoreConditionals))
            yieldAll(notMetRejections(unique, civ, city))

        for (unique in getMatchingUniques(UniqueType.CanOnlyBeBuiltWhen, StateForConditionals.IgnoreConditionals))
            yieldAll(notMetRejections(unique, civ, city, true))

        for (unique in getMatchingUniques(UniqueType.Unavailable, stateForConditionals))
            yield(RejectionReasonType.ShouldNotBeDisplayed.toInstance())

        if (city != null)
            for (unique in getMatchingUniques(UniqueType.RequiresPopulation))
                if (unique.params[0].toInt() > city.population.population)
                    yield(RejectionReasonType.PopulationRequirement.toInstance(unique.getDisplayText()))

        for (requiredTech: String in requiredTechs())
            if (!civ.tech.isResearched(requiredTech))
                yield(RejectionReasonType.RequiresTech.toInstance("$requiredTech not researched"))
        for (obsoleteTech: String in techsAtWhichNoLongerAvailable())
            if (civ.tech.isResearched(obsoleteTech))
                yield(RejectionReasonType.Obsoleted.toInstance("Obsolete by $obsoleteTech"))

        if (uniqueTo != null && uniqueTo != civ.civName)
            yield(RejectionReasonType.UniqueToOtherNation.toInstance("Unique to $uniqueTo"))
        if (civ.cache.uniqueUnits.any { it.replaces == name })
            yield(RejectionReasonType.ReplacedByOurUnique.toInstance("Our unique unit replaces this"))

        if (isHiddenBySettings(civ.gameInfo))
            yield(RejectionReasonType.DisabledBySetting.toInstance())

        if (hasUnique(UniqueType.Unbuildable, stateForConditionals))
            yield(RejectionReasonType.Unbuildable.toInstance())

        if ((civ.isCityState || civ.isOneCityChallenger()) && hasUnique(UniqueType.FoundCity, stateForConditionals))
            yield(RejectionReasonType.NoSettlerForOneCityPlayers.toInstance())

        if (getMatchingUniques(UniqueType.MaxNumberBuildable, stateForConditionals).any {
                civ.civConstructions.countConstructedObjects(this@BaseUnit) >= it.params[0].toInt()
            })
            yield(RejectionReasonType.MaxNumberBuildable.toInstance())

        if (!civ.isBarbarian) { // Barbarians don't need resources
            val civResources = Counter(civ.getCivResourcesByName()) + additionalResources
            for ((resource, requiredAmount) in getResourceRequirementsPerTurn(stateForConditionals)) {
                val availableAmount = civResources[resource]
                if (availableAmount < requiredAmount) {
                    val message = resource.getNeedMoreAmountString(requiredAmount - availableAmount)
                    yield(RejectionReasonType.ConsumesResources.toInstance(message))
                }
            }
        }

        for (unique in civ.getMatchingUniques(UniqueType.CannotBuildUnits, stateForConditionals))
            if (this@BaseUnit.matchesFilter(unique.params[0])) {
                val hasHappinessCondition = unique.hasModifier(UniqueType.ConditionalBelowHappiness)
                        || unique.hasModifier(UniqueType.ConditionalBetweenHappiness)
                if (hasHappinessCondition)
                    yield(RejectionReasonType.CannotBeBuiltUnhappiness.toInstance(unique.getDisplayText()))
                else yield(RejectionReasonType.CannotBeBuilt.toInstance())
            }

        if (city != null && isAirUnit()) {
            // Not actually added to civ so doesn't require destroy
            val fakeUnit = getMapUnit(civ, Constants.NO_ID)
            val canUnitEnterTile = fakeUnit.movement.canMoveTo(city.getCenterTile())
            if (!canUnitEnterTile)
                yield(RejectionReasonType.NoPlaceToPutUnit.toInstance())
        }
    }

    /**
     * Copy of [com.unciv.models.ruleset.Building.notMetRejections] to handle inverted conditionals.
     * Also custom handles [UniqueType.ConditionalBuildingBuiltAmount], and
     * [UniqueType.ConditionalBuildingBuiltAll]
     */
    private fun notMetRejections(unique: Unique, civ: Civilization, city: City?, built: Boolean=false): Sequence<RejectionReason> = sequence {
        for (conditional in unique.modifiers) {
            // We yield a rejection only when conditionals are NOT met
            if (Conditionals.conditionalApplies(unique, conditional, StateForConditionals(civ, city)))
                continue
            when (conditional.type) {
                UniqueType.ConditionalBuildingBuiltAmount -> {
                    val building = civ.getEquivalentBuilding(conditional.params[0]).name
                    val amount = conditional.params[1].toInt()
                    val cityFilter = conditional.params[2]
                    val numberOfCities = civ.cities.count {
                        it.cityConstructions.containsBuildingOrEquivalent(building) && it.matchesFilter(cityFilter)
                    }
                    if (numberOfCities < amount)
                    {
                        yield(RejectionReasonType.RequiresBuildingInSomeCities.toInstance(
                            "Requires a [$building] in at least [$amount] cities" +
                                " ($numberOfCities/$numberOfCities)"))
                    }
                }
                UniqueType.ConditionalBuildingBuiltAll -> {
                    val building = civ.getEquivalentBuilding(conditional.params[0]).name
                    val cityFilter = conditional.params[1]
                    if(civ.cities.any { it.matchesFilter(cityFilter)
                            !it.isPuppet && !it.cityConstructions.containsBuildingOrEquivalent(building)
                        }) {
                        yield(RejectionReasonType.RequiresBuildingInAllCities.toInstance(
                            "Requires a [${building}] in all cities"))
                    }
                }
                else -> {
                    if (built)
                        yield(RejectionReasonType.CanOnlyBeBuiltInSpecificCities.toInstance(unique.getDisplayText()))
                    else
                        yield(RejectionReasonType.ShouldNotBeDisplayed.toInstance())
                }
            }
        }
    }

    fun isBuildable(civInfo: Civilization) = getRejectionReasons(civInfo).none()

    override fun isBuildable(cityConstructions: CityConstructions): Boolean =
            getRejectionReasons(cityConstructions).none()

    override fun postBuildEvent(cityConstructions: CityConstructions, boughtWith: Stat?): Boolean {
        val civInfo = cityConstructions.city.civ
        val unit = civInfo.units.addUnit(this, cityConstructions.city)
            ?: return false  // couldn't place the unit, so there's actually no unit =(

        //movement penalty
        if (boughtWith != null && !civInfo.gameInfo.gameParameters.godMode && !unit.hasUnique(UniqueType.MoveImmediatelyOnceBought))
            unit.currentMovement = 0f

        addConstructionBonuses(unit, cityConstructions)

        return true
    }

    // This returns the name of the unit this tech upgrades this unit to,
    // or null if there is no automatic upgrade at that tech.
    fun automaticallyUpgradedInProductionToUnitByTech(techName: String): String? {
        for (obsoleteTech: String in techsAtWhichAutoUpgradeInProduction())
            if (obsoleteTech == techName)
                return upgradesTo
        return null
    }

    fun addConstructionBonuses(unit: MapUnit, cityConstructions: CityConstructions) {
        val civInfo = cityConstructions.city.civ

        @Suppress("LocalVariableName")
        var XP = 0

        for (unique in
        cityConstructions.city.getMatchingUniques(UniqueType.UnitStartingExperience)
            .filter { cityConstructions.city.matchesFilter(it.params[2]) }
        ) {
            if (unit.matchesFilter(unique.params[0]))
                XP += unique.params[1].toInt()
        }
        unit.promotions.XP = XP

        for (unique in cityConstructions.city.getMatchingUniques(UniqueType.UnitStartingPromotions)
            .filter { cityConstructions.city.matchesFilter(it.params[1]) }) {
            val filter = unique.params[0]
            val promotion = unique.params.last()

            if (unit.matchesFilter(filter)
                || (
                    filter == "relevant"
                    && civInfo.gameInfo.ruleset.unitPromotions.values
                        .any {
                            it.name == promotion
                            && unit.type.name in it.unitTypes
                        }
                    )
            ) {
                unit.promotions.addPromotion(promotion, isFree = true)
            }
        }
    }

    fun getReplacedUnit(ruleset: Ruleset): BaseUnit {
        return if (replaces == null) this
        else ruleset.units[replaces!!]!!
    }


    private val cachedMatchesFilterResult = HashMap<String, Boolean>()

    /** Implements [UniqueParameterType.BaseUnitFilter][com.unciv.models.ruleset.unique.UniqueParameterType.BaseUnitFilter] */
    fun matchesFilter(filter: String): Boolean =
        cachedMatchesFilterResult.getOrPut(filter) { MultiFilter.multiFilter(filter, ::matchesSingleFilter ) }

    fun matchesSingleFilter(filter: String): Boolean {
        return when (filter) {
            unitType -> true
            name -> true
            replaces -> true
            in Constants.all -> true

            "Melee" -> isMelee()
            "Ranged" -> isRanged()
            "Civilian" -> isCivilian()
            "Military" -> isMilitary
            "Land" -> isLandUnit
            "Water" -> isWaterUnit
            "Air" -> isAirUnit()
            "non-air" -> !movesLikeAirUnits

            "Nuclear Weapon" -> isNuclearWeapon()
            "Great Person" -> isGreatPerson
            "Religious" -> hasUnique(UniqueType.ReligiousUnit)

            else -> {
                if (type.matchesFilter(filter)) return true
                for (requiredTech: String in requiredTechs())
                    if (ruleset.technologies[requiredTech]?.matchesFilter(filter) == true) return true
                if (
                // Uniques using these kinds of filters should be deprecated and replaced with adjective-only parameters
                    filter.endsWith(" units")
                    // "military units" --> "Military", using invariant locale
                    && matchesFilter(filter.removeSuffix(" units").lowercase().replaceFirstChar { it.uppercaseChar() })
                ) return true
                return uniqueMap.contains(filter)
            }
        }
    }

    /** Determine whether this is a City-founding unit - abstract, **without any game context**.
     *  Use other methods for MapUnits or when there is a better StateForConditionals available. */
    fun isCityFounder() = hasUnique(UniqueType.FoundCity, StateForConditionals.IgnoreConditionals)

    val isGreatPerson by lazy { getMatchingUniques(UniqueType.GreatPerson).any() }
    fun isGreatPersonOfType(type: String) = getMatchingUniques(UniqueType.GreatPerson).any { it.params[0] == type }

    /** Has a MapUnit implementation that does not ignore conditionals, which should be usually used */
    private fun isNuclearWeapon() = hasUnique(UniqueType.NuclearWeapon, StateForConditionals.IgnoreConditionals)

    val movesLikeAirUnits by lazy { type.getMovementType() == UnitMovementType.Air }

    /** Returns resource requirements from both uniques and requiredResource field */
    override fun getResourceRequirementsPerTurn(stateForConditionals: StateForConditionals?): Counter<String> {
        val resourceRequirements = Counter<String>()
        if (requiredResource != null) resourceRequirements[requiredResource!!] = 1
        for (unique in getMatchingUniques(UniqueType.ConsumesResources, stateForConditionals))
            resourceRequirements[unique.params[1]] += unique.params[0].toInt()
        return resourceRequirements
    }


    fun isRanged() = rangedStrength > 0
    fun isMelee() = !isRanged() && strength > 0
    val isMilitary by lazy { isRanged() || isMelee() }
    fun isCivilian() = !isMilitary

    val isLandUnit by lazy { type.isLandUnit() }
    val isWaterUnit by lazy { type.isWaterUnit() }
    fun isAirUnit() = type.isAirUnit()

    fun isProbablySiegeUnit() = isRanged()
            && getMatchingUniques(UniqueType.Strength, StateForConditionals.IgnoreConditionals)
                .any { it.params[0].toInt() > 0 && it.hasModifier(UniqueType.ConditionalVsCity) }

    fun getForceEvaluation(): Int {
        if (cachedForceEvaluation < 0) evaluateForce()
        return cachedForceEvaluation
    }

    private fun evaluateForce() {
        if (strength == 0 && rangedStrength == 0) {
            cachedForceEvaluation = 0
            return
        }

        var power = strength.toFloat().pow(1.5f)
        var rangedPower = rangedStrength.toFloat().pow(1.45f)

        // Value ranged naval units less
        if (isWaterUnit) {
            rangedPower /= 2
        }
        if (rangedPower > 0)
            power = rangedPower

        // Replicates the formula from civ V, which is a lower multiplier than probably intended, because math
        // They did fix it in BNW so it was completely bugged and always 1, again math
        power = (power * movement.toFloat().pow(0.3f))

        if (hasUnique(UniqueType.SelfDestructs))
            power /= 2
        if (isNuclearWeapon())
            power += 4000

        // Uniques
        val allUniques = uniqueObjects.asSequence() +
            promotions.asSequence()
                .mapNotNull { ruleset.unitPromotions[it] }
                .flatMap { it.uniqueObjects }

        for (unique in allUniques) {
            if (unique.hasTriggerConditional()) continue
            when (unique.type) {
                UniqueType.Strength -> {
<<<<<<< HEAD
                    val bonus = unique.params[0].toInt()
                    if (bonus == 0) continue
                    val weightModifier = unique.conditionals.firstOrNull { it.type == UniqueType.AIForceCalculationWeight }
                    val weight = when {
                        unique.conditionals.none { it.type != null && UniqueTarget.MetaModifier !in it.type.targetTypes } -> 1f
                        weightModifier != null -> weightModifier.params[0].toFloat() * 0.01f
                        // @Deprecated("Use UniqueType.AIForceCalculationWeight explicitly")
                        unique.conditionals.any { it.type == UniqueType.ConditionalVsUnits } -> 0.25f // Bonus vs some units - a quarter of the bonus
                        unique.conditionals.any {
=======
                    if (unique.params[0].toInt() <= 0) continue
                    if (unique.hasModifier(UniqueType.ConditionalVsUnits)) { // Bonus vs some units - a quarter of the bonus
                        power *= (unique.params[0].toInt() / 4f).toPercent()
                    } else if (
                        unique.modifiers.any {
>>>>>>> 8fd5ca4f
                            it.type == UniqueType.ConditionalVsCity // City Attack - half the bonus
                                || it.type == UniqueType.ConditionalAttacking // Attack - half the bonus
                                || it.type == UniqueType.ConditionalDefending // Defense - half the bonus
                                || it.type == UniqueType.ConditionalFightingInTiles
                        } -> 0.5f  // Bonus in terrain or feature - half the bonus
                        else -> continue
                    }
                    power *= (bonus * weight).toPercent()
                }

                UniqueType.StrengthNearCapital ->
                    if (unique.params[0].toInt() > 0)
                        power *= (unique.params[0].toInt() / 4f).toPercent()  // Bonus decreasing with distance from capital - not worth much most of the map???
                UniqueType.MayParadrop // Paradrop - 25% bonus
                    -> power += power / 4
                UniqueType.MustSetUp // Must set up - 20 % penalty
                    -> power -= power / 5
                UniqueType.AdditionalAttacks // Extra attacks - 20% bonus per extra attack
                    -> power += (power * unique.params[0].toInt()) / 5
                else -> {}
            }
        }

        cachedForceEvaluation = power.toInt()
    }
}<|MERGE_RESOLUTION|>--- conflicted
+++ resolved
@@ -484,23 +484,15 @@
             if (unique.hasTriggerConditional()) continue
             when (unique.type) {
                 UniqueType.Strength -> {
-<<<<<<< HEAD
                     val bonus = unique.params[0].toInt()
                     if (bonus == 0) continue
-                    val weightModifier = unique.conditionals.firstOrNull { it.type == UniqueType.AIForceCalculationWeight }
+                    val weightModifier = unique.getModifiers(UniqueType.AIForceCalculationWeight).firstOrNull()
                     val weight = when {
-                        unique.conditionals.none { it.type != null && UniqueTarget.MetaModifier !in it.type.targetTypes } -> 1f
+                        unique.modifiers.none { it.type != null && UniqueTarget.MetaModifier !in it.type.targetTypes } -> 1f
                         weightModifier != null -> weightModifier.params[0].toFloat() * 0.01f
                         // @Deprecated("Use UniqueType.AIForceCalculationWeight explicitly")
-                        unique.conditionals.any { it.type == UniqueType.ConditionalVsUnits } -> 0.25f // Bonus vs some units - a quarter of the bonus
-                        unique.conditionals.any {
-=======
-                    if (unique.params[0].toInt() <= 0) continue
-                    if (unique.hasModifier(UniqueType.ConditionalVsUnits)) { // Bonus vs some units - a quarter of the bonus
-                        power *= (unique.params[0].toInt() / 4f).toPercent()
-                    } else if (
+                        unique.hasModifier(UniqueType.ConditionalVsUnits) -> 0.25f // Bonus vs some units - a quarter of the bonus
                         unique.modifiers.any {
->>>>>>> 8fd5ca4f
                             it.type == UniqueType.ConditionalVsCity // City Attack - half the bonus
                                 || it.type == UniqueType.ConditionalAttacking // Attack - half the bonus
                                 || it.type == UniqueType.ConditionalDefending // Defense - half the bonus
