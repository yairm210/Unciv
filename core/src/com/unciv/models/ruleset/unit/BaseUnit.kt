package com.unciv.models.ruleset.unit

import com.unciv.logic.city.*
import com.unciv.logic.civilization.CivilizationInfo
import com.unciv.logic.map.MapUnit
import com.unciv.models.ruleset.Ruleset
import com.unciv.models.ruleset.RulesetObject
import com.unciv.models.ruleset.unique.StateForConditionals
import com.unciv.models.ruleset.unique.UniqueFlag
import com.unciv.models.ruleset.unique.UniqueTarget
import com.unciv.models.ruleset.unique.UniqueType
import com.unciv.models.stats.Stat
import com.unciv.models.translations.tr
import com.unciv.ui.civilopedia.FormattedLine
import com.unciv.ui.utils.Fonts
import com.unciv.ui.utils.toPercent
import kotlin.collections.ArrayList
import kotlin.collections.HashMap
import kotlin.collections.HashSet
import kotlin.math.pow

// This is BaseUnit because Unit is already a base Kotlin class and to avoid mixing the two up

/** This is the basic info of the units, as specified in Units.json,
 in contrast to MapUnit, which is a specific unit of a certain type that appears on the map */
class BaseUnit : RulesetObject(), INonPerpetualConstruction {

    var cost: Int = 0
    override var hurryCostModifier: Int = 0
    var movement: Int = 0
    var strength: Int = 0
    var rangedStrength: Int = 0
    var religiousStrength: Int = 0
    var range: Int = 2
    var interceptRange = 0
    lateinit var unitType: String
    fun getType() = ruleset.unitTypes[unitType]!!
    var requiredTech: String? = null
    private var requiredResource: String? = null

    override fun getUniqueTarget() = UniqueTarget.Unit

    private var replacementTextForUniques = ""
    var promotions = HashSet<String>()
    var obsoleteTech: String? = null
    var upgradesTo: String? = null
    val specialUpgradesTo: String? by lazy { 
        getMatchingUniques(UniqueType.RuinsUpgrade).map { it.params[0] }.firstOrNull() 
    }
    var replaces: String? = null
    var uniqueTo: String? = null
    var attackSound: String? = null

    @Transient
    var cachedForceEvaluation: Int = -1

    lateinit var ruleset: Ruleset


    fun getShortDescription(): String {
        val infoList = mutableListOf<String>()
        if (strength != 0) infoList += "$strength${Fonts.strength}"
        if (rangedStrength != 0) infoList += "$rangedStrength${Fonts.rangedStrength}"
        if (movement != 2) infoList += "$movement${Fonts.movement}"
        for (promotion in promotions)
            infoList += promotion.tr()
        if (replacementTextForUniques != "") infoList += replacementTextForUniques
        else for (unique in uniques)
            infoList += unique.tr()
        return infoList.joinToString()
    }

    /** Generate description as multi-line string for Nation description addUniqueUnitsText and CityScreen addSelectedConstructionTable */
    fun getDescription(): String {
        val lines = mutableListOf<String>()
        for ((resource, amount) in getResourceRequirements()) {
            lines += if (amount == 1) "Consumes 1 [$resource]".tr()
                     else "Consumes [$amount] [$resource]".tr()
        }
        var strengthLine = ""
        if (strength != 0) {
            strengthLine += "$strength${Fonts.strength}, "
            if (rangedStrength != 0)
                strengthLine += "$rangedStrength${Fonts.rangedStrength}, $range${Fonts.range}, "
        }
        lines += "$strengthLine$movement${Fonts.movement}"

        if (replacementTextForUniques != "") lines += replacementTextForUniques
        else for (unique in uniques.filterNot {
            it.startsWith("Hidden ") && it.endsWith(" disabled") || it == UniqueType.Unbuildable.text
        })
            lines += unique.tr()

        if (promotions.isNotEmpty()) {
            val prefix = "Free promotion${if (promotions.size == 1) "" else "s"}:".tr() + " "
            lines += promotions.joinToString(", ", prefix) { it.tr() }
        }

        return lines.joinToString("\n")
    }

    override fun makeLink() = "Unit/$name"

    override fun getCivilopediaTextLines(ruleset: Ruleset): List<FormattedLine> {
        val textList = ArrayList<FormattedLine>()

        val stats = ArrayList<String>()
        if (strength != 0) stats += "$strength${Fonts.strength}"
        if (rangedStrength != 0) {
            stats += "$rangedStrength${Fonts.rangedStrength}"
            stats += "$range${Fonts.range}"
        }
        if (movement != 0 && ruleset.unitTypes[unitType]?.isAirUnit() != true) stats += "$movement${Fonts.movement}"
        if (stats.isNotEmpty())
            textList += FormattedLine(stats.joinToString(", "))

        if (cost > 0) {
            stats.clear()
            stats += "$cost${Fonts.production}"
            if (canBePurchasedWithStat(null, Stat.Gold)) {
                // We need what INonPerpetualConstruction.getBaseGoldCost calculates but without any game- or civ-specific modifiers
                val buyCost = (30.0 * cost.toFloat().pow(0.75f) * hurryCostModifier.toPercent()).toInt() / 10 * 10
                stats += "$buyCost${Fonts.gold}"
            }
            textList += FormattedLine(stats.joinToString(", ", "{Cost}: "))
        }

        if (replacementTextForUniques != "") {
            textList += FormattedLine()
            textList += FormattedLine(replacementTextForUniques)
        } else if (uniques.isNotEmpty()) {
            textList += FormattedLine()
            uniqueObjects.sortedBy { it.text }.forEach {
                if (!it.hasFlag(UniqueFlag.HiddenToUsers))
                    textList += FormattedLine(it)
            }
        }

        val resourceRequirements = getResourceRequirements()
        if (resourceRequirements.isNotEmpty()) {
            textList += FormattedLine()
            for ((resource, amount) in resourceRequirements) {
                textList += FormattedLine(
                    if (amount == 1) "Consumes 1 [$resource]" else "Consumes [$amount] [$resource]",
                    link = "Resource/$resource", color = "#F42"
                )
            }
        }

        if (uniqueTo != null) {
            textList += FormattedLine()
            textList += FormattedLine("Unique to [$uniqueTo]", link = "Nation/$uniqueTo")
            if (replaces != null)
                textList += FormattedLine(
                    "Replaces [$replaces]",
                    link = "Unit/$replaces",
                    indent = 1
                )
        }

        if (requiredTech != null || upgradesTo != null || obsoleteTech != null) textList += FormattedLine()
        if (requiredTech != null) textList += FormattedLine(
            "Required tech: [$requiredTech]",
            link = "Technology/$requiredTech"
        )

        val canUpgradeFrom = ruleset.units
            .filterValues {
                (it.upgradesTo == name || it.upgradesTo != null && it.upgradesTo == replaces)
                        && (it.uniqueTo == uniqueTo || it.uniqueTo == null)
            }.keys
        if (canUpgradeFrom.isNotEmpty()) {
            if (canUpgradeFrom.size == 1)
                textList += FormattedLine(
                    "Can upgrade from [${canUpgradeFrom.first()}]",
                    link = "Unit/${canUpgradeFrom.first()}"
                )
            else {
                textList += FormattedLine()
                textList += FormattedLine("Can upgrade from:")
                for (unitName in canUpgradeFrom.sorted())
                    textList += FormattedLine(unitName, indent = 2, link = "Unit/$unitName")
                textList += FormattedLine()
            }
        }

        if (upgradesTo != null) textList += FormattedLine(
            "Upgrades to [$upgradesTo]",
            link = "Unit/$upgradesTo"
        )
        if (obsoleteTech != null) textList += FormattedLine(
            "Obsolete with [$obsoleteTech]",
            link = "Technology/$obsoleteTech"
        )

        if (promotions.isNotEmpty()) {
            textList += FormattedLine()
            promotions.withIndex().forEach {
                textList += FormattedLine(
                    when {
                        promotions.size == 1 -> "{Free promotion:} "
                        it.index == 0 -> "{Free promotions:} "
                        else -> ""
                    } + "{${it.value}}" +
                            (if (promotions.size == 1 || it.index == promotions.size - 1) "" else ","),
                    link = "Promotions/${it.value}",
                    indent = if (it.index == 0) 0 else 1
                )
            }
        }

        val seeAlso = ArrayList<FormattedLine>()
        for ((other, unit) in ruleset.units) {
            if (unit.replaces == name || uniques.contains("[$name]")) {
                seeAlso += FormattedLine(other, link = "Unit/$other", indent = 1)
            }
        }
        if (seeAlso.isNotEmpty()) {
            textList += FormattedLine()
            textList += FormattedLine("{See also}:")
            textList += seeAlso
        }

        return textList
    }

    fun getMapUnit(civInfo: CivilizationInfo): MapUnit {
        val unit = MapUnit()
        unit.name = name
        unit.civInfo = civInfo

        // must be after setting name & civInfo because it sets the baseUnit according to the name
        // and the civInfo is required for using `hasUnique` when determining its movement options  
        unit.setTransients(civInfo.gameInfo.ruleSet) 

        return unit
    }

    override fun getProductionCost(civInfo: CivilizationInfo): Int {
        var productionCost = cost.toFloat()
        if (civInfo.isCityState())
            productionCost *= 1.5f
        productionCost *= if (civInfo.isPlayerCivilization())
                civInfo.getDifficulty().unitCostModifier
            else
                civInfo.gameInfo.getDifficulty().aiUnitCostModifier
        productionCost *= civInfo.gameInfo.gameParameters.gameSpeed.modifier
        return productionCost.toInt()
    }

    override fun canBePurchasedWithStat(cityInfo: CityInfo?, stat: Stat): Boolean {
        if (cityInfo == null) return super.canBePurchasedWithStat(cityInfo, stat)
        val conditionalState = StateForConditionals(civInfo = cityInfo.civInfo, cityInfo = cityInfo)
        
        return (cityInfo.getMatchingUniques(UniqueType.BuyUnitsIncreasingCost, conditionalState)
                .any {
                    it.params[2] == stat.name
                    && matchesFilter(it.params[0])
                    && cityInfo.matchesFilter(it.params[3])
                }
            || cityInfo.getMatchingUniques(UniqueType.BuyUnitsByProductionCost, conditionalState)
                .any { it.params[1] == stat.name && matchesFilter(it.params[0]) }
            || cityInfo.getMatchingUniques(UniqueType.BuyUnitsWithStat, conditionalState)
                .any {
                    it.params[1] == stat.name
                    && matchesFilter(it.params[0])
                    && cityInfo.matchesFilter(it.params[2])
                }
            || cityInfo.getMatchingUniques(UniqueType.BuyUnitsForAmountStat, conditionalState)
                .any {
                    it.params[2] == stat.name
                    && matchesFilter(it.params[0])
                    && cityInfo.matchesFilter(it.params[3])
                }
            || return super.canBePurchasedWithStat(cityInfo, stat)
        )
    }

    override fun getBaseBuyCost(cityInfo: CityInfo, stat: Stat): Int? {
        if (stat == Stat.Gold) return getBaseGoldCost(cityInfo.civInfo).toInt()
        val conditionalState = StateForConditionals(civInfo = cityInfo.civInfo, cityInfo = cityInfo)

        return sequence {
            val baseCost = super.getBaseBuyCost(cityInfo, stat)
            if (baseCost != null)
                yield(baseCost)
            yieldAll(cityInfo.getMatchingUniques(UniqueType.BuyUnitsIncreasingCost, conditionalState)
                .filter {
                    it.params[2] == stat.name
                    && matchesFilter(it.params[0])
                    && cityInfo.matchesFilter(it.params[3])
                }.map {
                    getCostForConstructionsIncreasingInPrice(
                        it.params[1].toInt(),
                        it.params[4].toInt(),
                        cityInfo.civInfo.civConstructions.boughtItemsWithIncreasingPrice[name] ?: 0
                    )
                }
            )
            yieldAll(cityInfo.getMatchingUniques(UniqueType.BuyUnitsByProductionCost, conditionalState)
                .filter { it.params[1] == stat.name && matchesFilter(it.params[0]) }
                .map { getProductionCost(cityInfo.civInfo) * it.params[2].toInt() }
            )
            if (cityInfo.getMatchingUniques(UniqueType.BuyUnitsWithStat, conditionalState)
                .any {
                    it.params[1] == stat.name
                    && matchesFilter(it.params[0])
                    && cityInfo.matchesFilter(it.params[2])
                }
            ) {
                yield(cityInfo.civInfo.getEra().baseUnitBuyCost)
            }
            yieldAll(cityInfo.getMatchingUniques(UniqueType.BuyUnitsForAmountStat, conditionalState)
                .filter {
                    it.params[2] == stat.name
                    && matchesFilter(it.params[0])
                    && cityInfo.matchesFilter(it.params[3])
                }.map { it.params[1].toInt() }
            )
        }.minOrNull()
    }

    override fun getStatBuyCost(cityInfo: CityInfo, stat: Stat): Int? {
        var cost = getBaseBuyCost(cityInfo, stat)?.toDouble()
        if (cost == null) return null

        for (unique in cityInfo.getMatchingUniques(UniqueType.BuyUnitsDiscount) + cityInfo.getMatchingUniques(UniqueType.BuyUnitsDiscountDeprecated)) {
            if (stat.name == unique.params[0] && matchesFilter(unique.params[1]))
                cost *= unique.params[2].toPercent()
        }
        for (unique in cityInfo.getMatchingUniques(UniqueType.BuyItemsDiscount))
            if (stat.name == unique.params[0])
                cost *= unique.params[1].toPercent()

        return (cost / 10f).toInt() * 10
    }

    fun getDisbandGold(civInfo: CivilizationInfo) = getBaseGoldCost(civInfo).toInt() / 20

    override fun shouldBeDisplayed(cityConstructions: CityConstructions): Boolean {
        val rejectionReasons = getRejectionReasons(cityConstructions)
        return rejectionReasons.none { !it.shouldShow }
            || (
                canBePurchasedWithAnyStat(cityConstructions.cityInfo)
                && rejectionReasons.all { it == RejectionReason.Unbuildable }
            )
    }

    override fun getRejectionReasons(cityConstructions: CityConstructions): RejectionReasons {
        val rejectionReasons = RejectionReasons()
        if (isWaterUnit() && !cityConstructions.cityInfo.isCoastal())
            rejectionReasons.add(RejectionReason.WaterUnitsInCoastalCities)
        val civInfo = cityConstructions.cityInfo.civInfo
<<<<<<< HEAD

        for (unique in uniqueObjects.filter { it.type == UniqueType.OnlyAvailableWhen }){
            if (!unique.conditionalsApply(civInfo, cityConstructions.cityInfo))
                rejectionReasons.add(RejectionReason.ShouldNotBeDisplayed)
        }

        for (unique in uniqueObjects.filter { it.type == UniqueType.NotDisplayedWithout }) {
=======
        for (unique in getMatchingUniques(UniqueType.NotDisplayedWithout)) {
>>>>>>> 43e0fa21
            val filter = unique.params[0]
            if (filter in civInfo.gameInfo.ruleSet.tileResources && !civInfo.hasResource(filter)
                    || filter in civInfo.gameInfo.ruleSet.buildings && !cityConstructions.containsBuildingOrEquivalent(filter))
                rejectionReasons.add(RejectionReason.ShouldNotBeDisplayed)
        }
        val civRejectionReasons = getRejectionReasons(civInfo)
        if (civRejectionReasons.isNotEmpty()) {
            rejectionReasons.addAll(civRejectionReasons)
        }
        for (unique in getMatchingUniques(UniqueType.RequiresPopulation))
            if (unique.params[0].toInt() > cityConstructions.cityInfo.population.population)
                rejectionReasons.add(RejectionReason.PopulationRequirement)
        return rejectionReasons
    }

    fun getRejectionReasons(civInfo: CivilizationInfo): RejectionReasons {
        val rejectionReasons = RejectionReasons()
        val ruleSet = civInfo.gameInfo.ruleSet

        if (hasUnique(UniqueType.Unbuildable))
            rejectionReasons.add(RejectionReason.Unbuildable)

        if (requiredTech != null && !civInfo.tech.isResearched(requiredTech!!)) 
            rejectionReasons.add(RejectionReason.RequiresTech.apply { this.errorMessage = "$requiredTech not researched" }) 
        if (obsoleteTech != null && civInfo.tech.isResearched(obsoleteTech!!))
            rejectionReasons.add(RejectionReason.Obsoleted.apply { this.errorMessage = "Obsolete by $obsoleteTech" })

        if (uniqueTo != null && uniqueTo != civInfo.civName) 
            rejectionReasons.add(RejectionReason.UniqueToOtherNation.apply { this.errorMessage = "Unique to $uniqueTo" })
        if (ruleSet.units.values.any { it.uniqueTo == civInfo.civName && it.replaces == name })
            rejectionReasons.add(RejectionReason.ReplacedByOurUnique.apply { this.errorMessage = "Our unique unit replaces this" })

        if (!civInfo.gameInfo.gameParameters.nuclearWeaponsEnabled && isNuclearWeapon()) 
            rejectionReasons.add(RejectionReason.DisabledBySetting)

        for (unique in getMatchingUniques("Unlocked with []") + getMatchingUniques("Requires []")) {
            val filter = unique.params[0]
            when {
                ruleSet.technologies.contains(filter) -> 
                    if (!civInfo.tech.isResearched(filter)) 
                        rejectionReasons.add(RejectionReason.RequiresTech.apply { errorMessage = unique.text })
                ruleSet.policies.contains(filter) ->
                    if (!civInfo.policies.isAdopted(filter))
                        rejectionReasons.add(RejectionReason.RequiresPolicy.apply { errorMessage = unique.text })
                ruleSet.eras.contains(filter) ->
                    if (civInfo.getEraNumber() < ruleSet.eras[filter]!!.eraNumber)
                        rejectionReasons.add(RejectionReason.UnlockedWithEra.apply { errorMessage = unique.text })
                ruleSet.buildings.contains(filter) ->
                    if (civInfo.cities.none { it.cityConstructions.containsBuildingOrEquivalent(filter) })
                        rejectionReasons.add(RejectionReason.RequiresBuildingInSomeCity.apply { errorMessage = unique.text })
            }
        }

        if (!civInfo.isBarbarian()) { // Barbarians don't need resources
            for ((resource, amount) in getResourceRequirements())
                if (civInfo.getCivResourcesByName()[resource]!! < amount) {
                    rejectionReasons.add(RejectionReason.ConsumesResources.apply {
                        errorMessage = "Consumes [$amount] [$resource]"
                    })
                }
        }

        if ((civInfo.isCityState() || civInfo.isOneCityChallenger()) && hasUnique(UniqueType.FoundCity)
        ) {
            rejectionReasons.add(RejectionReason.NoSettlerForOneCityPlayers)
        }
        
        if (civInfo.getMatchingUniques(UniqueType.CannotBuildUnits, StateForConditionals(civInfo=civInfo))
            .any { matchesFilter(it.params[0]) }
        ) {
            rejectionReasons.add(RejectionReason.CannotBeBuilt)
        }
            
        return rejectionReasons
    }

    fun isBuildable(civInfo: CivilizationInfo) = getRejectionReasons(civInfo).isEmpty()

    override fun isBuildable(cityConstructions: CityConstructions): Boolean {
        return getRejectionReasons(cityConstructions).isEmpty()
    }

    fun isBuildableIgnoringTechs(civInfo: CivilizationInfo): Boolean {
        val rejectionReasons = getRejectionReasons(civInfo)
        return rejectionReasons.filterTechPolicyEraWonderRequirements().isEmpty()
    }

    override fun postBuildEvent(cityConstructions: CityConstructions, boughtWith: Stat?): Boolean {
        val civInfo = cityConstructions.cityInfo.civInfo
        val unit = civInfo.placeUnitNearTile(cityConstructions.cityInfo.location, name)
            ?: return false  // couldn't place the unit, so there's actually no unit =(

        //movement penalty
        if (boughtWith != null && !civInfo.gameInfo.gameParameters.godMode && !unit.hasUnique(UniqueType.MoveImmediatelyOnceBought))
            unit.currentMovement = 0f

        // If this unit has special abilities that need to be kept track of, start doing so here
        if (unit.hasUnique(UniqueType.ReligiousUnit) && civInfo.gameInfo.isReligionEnabled()) {
            unit.religion =  
                if (unit.hasUnique("Takes your religion over the one in their birth city"))
                    civInfo.religionManager.religion?.name
                else cityConstructions.cityInfo.religion.getMajorityReligionName()
            
            unit.setupAbilityUses(cityConstructions.cityInfo)
        }

        if (this.isCivilian()) return true // tiny optimization makes save files a few bytes smaller

        addConstructionBonuses(unit, cityConstructions)

        return true
    }

    fun addConstructionBonuses(unit: MapUnit, cityConstructions: CityConstructions) {
        val civInfo = cityConstructions.cityInfo.civInfo

        @Suppress("LocalVariableName")
        var XP = 0

        for (unique in
        cityConstructions.cityInfo.getMatchingUniques(UniqueType.UnitStartingExperience)
            .filter { cityConstructions.cityInfo.matchesFilter(it.params[2]) }
        ) {
            if (unit.matchesFilter(unique.params[0]))
                XP += unique.params[1].toInt()
        }
        unit.promotions.XP = XP        

        for (unique in cityConstructions.cityInfo.getMatchingUniques(UniqueType.UnitStartingPromotions)
            .filter { cityConstructions.cityInfo.matchesFilter(it.params[1]) }) {
            val filter = unique.params[0]
            val promotion = unique.params.last()

            if (unit.matchesFilter(filter)
                || (
                    filter == "relevant"
                    && civInfo.gameInfo.ruleSet.unitPromotions.values
                        .any {
                            it.name == promotion
                            && unit.type.name in it.unitTypes
                        }
                    )
            ) {
                unit.promotions.addPromotion(promotion, isFree = true)
            }
        }
    }


    fun getDirectUpgradeUnit(civInfo: CivilizationInfo): BaseUnit {
        return civInfo.getEquivalentUnit(upgradesTo!!)
    }

    fun getReplacedUnit(ruleset: Ruleset): BaseUnit {
        return if (replaces == null) this
        else ruleset.units[replaces!!]!!
    }

    fun matchesFilter(filter: String): Boolean {
        if (filter.contains('{')) // multiple types at once - AND logic. Looks like:"{Military} {Land}"
            return filter.removePrefix("{").removeSuffix("}").split("} {")
                .all { matchesFilter(it) }

        return when (filter) {
            unitType -> true
            name -> true
            replaces -> true
            "All" -> true

            "Melee" -> isMelee()
            "Ranged" -> isRanged()
            "Civilian" -> isCivilian()
            "Military" -> isMilitary()
            "Land" -> isLandUnit()
            "Water" -> isWaterUnit()
            "Air" -> isAirUnit()
            "non-air" -> !movesLikeAirUnits()

            "Nuclear Weapon" -> isNuclearWeapon()
            // "Great" should be deprecated, replaced by "Great Person".
            "Great Person", "Great" -> isGreatPerson()
            "Religious" -> hasUnique(UniqueType.ReligiousUnit)
            else -> {
                if (getType().matchesFilter(filter)) return true
                if (
                    // Uniques using these kinds of filters should be deprecated and replaced with adjective-only parameters
                    filter.endsWith(" units")
                    // "military units" --> "Military", using invariant locale
                    && matchesFilter(filter.removeSuffix(" units").lowercase().replaceFirstChar { it.uppercaseChar() })
                ) return true
                return uniques.contains(filter)
            }
        }
    }

    fun isGreatPerson() = uniqueObjects.any { it.placeholderText == "Great Person - []" }

    fun isNuclearWeapon() = uniqueObjects.any { it.placeholderText == "Nuclear weapon of Strength []" }

    fun movesLikeAirUnits() = getType().getMovementType() == UnitMovementType.Air

    override fun getResourceRequirements(): HashMap<String, Int> = resourceRequirementsInternal

    private val resourceRequirementsInternal: HashMap<String, Int> by lazy {
        val resourceRequirements = HashMap<String, Int>()
        if (requiredResource != null) resourceRequirements[requiredResource!!] = 1
        for (unique in uniqueObjects)
            if (unique.isOfType(UniqueType.ConsumesResources))
                resourceRequirements[unique.params[1]] = unique.params[0].toInt()
        resourceRequirements
    }

    override fun requiresResource(resource: String): Boolean {
        if (requiredResource == resource) return true
        for (unique in getMatchingUniques(UniqueType.ConsumesResources)) {
            if (unique.params[1] == resource) return true
        }
        return false
    }

    fun isRanged() = rangedStrength > 0
    fun isMelee() = !isRanged() && strength > 0
    fun isMilitary() = isRanged() || isMelee()
    fun isCivilian() = !isMilitary()

    val isLandUnitInternal by lazy { getType().isLandUnit() }
    fun isLandUnit() = isLandUnitInternal
    fun isWaterUnit() = getType().isWaterUnit()
    fun isAirUnit() = getType().isAirUnit()

    fun isProbablySiegeUnit() =
        (
            isRanged()
            && (uniqueObjects + getType().uniqueObjects)
                .any { it.isOfType(UniqueType.Strength)
                    && it.params[0].toInt() > 0
                    && it.conditionals.any { conditional -> conditional.isOfType(UniqueType.ConditionalVsCity) } 
                }
        )

    fun getForceEvaluation(): Int {
        if (cachedForceEvaluation < 0)    evaluateForce()
        return  cachedForceEvaluation
    }

    private fun evaluateForce() {
        if (strength == 0 && rangedStrength == 0) {
            cachedForceEvaluation = 0
            return
        }

        var power = strength.toFloat().pow(1.5f)
        var rangedPower = rangedStrength.toFloat().pow(1.45f)

        // Value ranged naval units less
        if (isWaterUnit()) {
            rangedPower /= 2
        }
        if (rangedPower > 0)
            power = rangedPower

        // Replicates the formula from civ V, which is a lower multiplier than probably intended, because math
        // They did fix it in BNW so it was completely bugged and always 1, again math
        power = (power * movement.toFloat().pow(0.3f))

        if (hasUnique(UniqueType.SelfDestructs))
            power /= 2
        if (uniqueObjects.any { it.placeholderText =="Nuclear weapon of Strength []" } )
            power += 4000

        // Uniques
        val allUniques = uniqueObjects.asSequence() +
            promotions.asSequence()
                .mapNotNull { ruleset.unitPromotions[it] }
                .flatMap { it.uniqueObjects }

        for (unique in allUniques) {
            when {
                unique.isOfType(UniqueType.Strength) && unique.params[0].toInt() > 0 -> {
                    if (unique.conditionals.any { it.isOfType(UniqueType.ConditionalVsUnits) } ) { // Bonus vs some units - a quarter of the bonus
                        power *= (unique.params[0].toInt() / 4f).toPercent()
                    } else if (
                        unique.conditionals.any {
                            it.isOfType(UniqueType.ConditionalVsCity) // City Attack - half the bonus
                            || it.isOfType(UniqueType.ConditionalAttacking) // Attack - half the bonus
                            || it.isOfType(UniqueType.ConditionalDefending) // Defense - half the bonus 
                            || it.isOfType(UniqueType.ConditionalFightingInTiles) } // Bonus in terrain or feature - half the bonus
                    ) {
                        power *= (unique.params[0].toInt() / 2f).toPercent()
                    }
                }
                unique.isOfType(UniqueType.StrengthNearCapital) && unique.params[0].toInt() > 0 ->
                    power *= (unique.params[0].toInt() / 4f).toPercent()  // Bonus decreasing with distance from capital - not worth much most of the map???

                unique.placeholderText == "May Paradrop up to [] tiles from inside friendly territory" // Paradrop - 25% bonus
                    -> power += power / 4
                unique.isOfType(UniqueType.MustSetUp) // Must set up - 20 % penalty
                    -> power -= power / 5
                unique.placeholderText == "[] additional attacks per turn" // Extra attacks - 20% bonus per extra attack
                    -> power += (power * unique.params[0].toInt()) / 5
            }
        }

        cachedForceEvaluation = power.toInt()
    }
}<|MERGE_RESOLUTION|>--- conflicted
+++ resolved
@@ -351,17 +351,13 @@
         if (isWaterUnit() && !cityConstructions.cityInfo.isCoastal())
             rejectionReasons.add(RejectionReason.WaterUnitsInCoastalCities)
         val civInfo = cityConstructions.cityInfo.civInfo
-<<<<<<< HEAD
 
         for (unique in uniqueObjects.filter { it.type == UniqueType.OnlyAvailableWhen }){
             if (!unique.conditionalsApply(civInfo, cityConstructions.cityInfo))
                 rejectionReasons.add(RejectionReason.ShouldNotBeDisplayed)
         }
-
-        for (unique in uniqueObjects.filter { it.type == UniqueType.NotDisplayedWithout }) {
-=======
+        
         for (unique in getMatchingUniques(UniqueType.NotDisplayedWithout)) {
->>>>>>> 43e0fa21
             val filter = unique.params[0]
             if (filter in civInfo.gameInfo.ruleSet.tileResources && !civInfo.hasResource(filter)
                     || filter in civInfo.gameInfo.ruleSet.buildings && !cityConstructions.containsBuildingOrEquivalent(filter))
