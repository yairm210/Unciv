--- conflicted
+++ resolved
@@ -29,15 +29,6 @@
 interface INonPerpetualConstruction : IConstruction, INamed, IHasUniques {
     var cost: Int
     val hurryCostModifier: Int
-<<<<<<< HEAD
-=======
-    // Future development should not increase the role of requiredTech, and should reduce it when possible.
-    // https://yairm210.github.io/Unciv/Developers/Translations%2C-mods%2C-and-modding-freedom-in-Open-Source#filters
-    @Deprecated("The functionality provided by the requiredTech field is provided by the OnlyAvailableWhen unique.")
-    var requiredTech: String?
-
-    override fun legacyRequiredTechs(): Sequence<String> = if (requiredTech == null) sequenceOf() else sequenceOf(requiredTech!!)
->>>>>>> 1f47fff0
 
     fun getProductionCost(civInfo: Civilization): Int
     fun getStatBuyCost(city: City, stat: Stat): Int?
