package com.unciv.models.ruleset

import com.unciv.Constants
import com.unciv.UncivGame
import com.unciv.logic.city.*
import com.unciv.logic.civilization.CivilizationInfo
import com.unciv.models.Counter
import com.unciv.models.ruleset.tile.ResourceType
import com.unciv.models.ruleset.tile.TileImprovement
import com.unciv.models.stats.NamedStats
import com.unciv.models.stats.Stat
import com.unciv.models.stats.Stats
import com.unciv.models.translations.fillPlaceholders
import com.unciv.models.translations.tr
import com.unciv.ui.civilopedia.FormattedLine
import com.unciv.ui.civilopedia.ICivilopediaText
import com.unciv.ui.utils.Fonts
import com.unciv.ui.utils.toPercent
import kotlin.collections.ArrayList
import kotlin.collections.HashMap


class Building : NamedStats(), INonPerpetualConstruction, ICivilopediaText {

    var requiredTech: String? = null

    var cost: Int = 0
    var maintenance = 0
    private var percentStatBonus: Stats? = null
    private var specialistSlots: Counter<String>? = null
    fun newSpecialists(): Counter<String> {
        if (specialistSlots == null) return Counter()
        // Could have old specialist values of "gold", "science" etc - change them to the new specialist names
        val counter = Counter<String>()
        for ((entry, amount) in specialistSlots!!) {
            val equivalentStat = Stat.values().firstOrNull { it.name.lowercase() == entry }

            if (equivalentStat != null)
                counter[Specialist.specialistNameByStat(equivalentStat)] = amount
            else counter[entry] = amount
        }
        return counter
    }

    var greatPersonPoints = Counter<String>()

    /** Extra cost percentage when purchasing */
    override var hurryCostModifier = 0
    var isWonder = false
    var isNationalWonder = false
    fun isAnyWonder() = isWonder || isNationalWonder
    var requiredBuilding: String? = null
    var requiredBuildingInAllCities: String? = null

    /** A strategic resource that will be consumed by this building */
    private var requiredResource: String? = null

    /** City can only be built if one of these resources is nearby - it must be improved! */
    var requiredNearbyImprovedResources: List<String>? = null
    var cityStrength = 0
    var cityHealth = 0
    var replaces: String? = null
    var uniqueTo: String? = null
    var quote: String = ""
    override var uniques = ArrayList<String>()
    override val uniqueObjects: List<Unique> by lazy { uniques.map { Unique(it) } }
    private var replacementTextForUniques = ""

    override var civilopediaText = listOf<FormattedLine>()


    /** Used for AlertType.WonderBuilt, and as sub-text in Nation and Tech descriptions */
    fun getShortDescription(ruleset: Ruleset): String { // should fit in one line
        val infoList = mutableListOf<String>()
        getStats(null).toString().also { if (it.isNotEmpty()) infoList += it }
        for ((key, value) in getStatPercentageBonuses(null))
            infoList += "+${value.toInt()}% ${key.name.tr()}"

        if (requiredNearbyImprovedResources != null)
            infoList += "Requires worked [" + requiredNearbyImprovedResources!!.joinToString("/") { it.tr() } + "] near city"
        if (uniques.isNotEmpty()) {
            if (replacementTextForUniques != "") infoList += replacementTextForUniques
            else infoList += getUniquesStringsWithoutDisablers()
        }
        if (cityStrength != 0) infoList += "{City strength} +$cityStrength"
        if (cityHealth != 0) infoList += "{City health} +$cityHealth"
        return infoList.joinToString("; ") { it.tr() }
    }

    private fun getUniquesStrings() = sequence {
        val tileBonusHashmap = HashMap<String, ArrayList<String>>()
        for (unique in uniqueObjects) when {
            unique.placeholderText == "[] from [] tiles []" && unique.params[2] == "in this city" -> {
                val stats = unique.params[0]
                if (!tileBonusHashmap.containsKey(stats)) tileBonusHashmap[stats] = ArrayList()
                tileBonusHashmap[stats]!!.add(unique.params[1])
            }
            unique.placeholderText == "Consumes [] []" -> Unit    // skip these,
            else -> yield(unique.text)
        }
        for ((key, value) in tileBonusHashmap)
            yield( "[stats] from [tileFilter] tiles in this city"
                .fillPlaceholders( key,
                    // A single tileFilter will be properly translated later due to being within []
                    // advantage to not translate prematurely: FormatLine.formatUnique will recognize it
                    if (value.size == 1) value[0] else value.joinToString { it.tr() }
                ))
    }
    private fun getUniquesStringsWithoutDisablers() = getUniquesStrings()
        .filterNot {
            it.startsWith("Hidden ") && it.endsWith(" disabled") ||
            it == "Unbuildable" ||
            it == Constants.hideFromCivilopediaUnique
        }

    /** used in CityScreen (CityInfoTable and ConstructionInfoTable) */
    fun getDescription(cityInfo: CityInfo?, ruleset: Ruleset): String {
        val stats = getStats(cityInfo)
        val lines = ArrayList<String>()
        if (uniqueTo != null) lines += if (replaces == null) "Unique to [$uniqueTo]"
            else "Unique to [$uniqueTo], replaces [$replaces]"
        if (isWonder) lines += "Wonder"
        if (isNationalWonder) lines += "National Wonder"
        for ((resource, amount) in getResourceRequirements()) {
            lines += if (amount == 1) "Consumes 1 [$resource]" // For now, to keep the existing translations
            else "Consumes [$amount] [$resource]"
        }
        if (uniques.isNotEmpty()) {
            if (replacementTextForUniques != "") lines += replacementTextForUniques
            else lines += getUniquesStringsWithoutDisablers()
        }
        if (!stats.isEmpty())
            lines += stats.toString()

        for ((stat, value) in getStatPercentageBonuses(cityInfo))
            if (value != 0f) lines += "+${value.toInt()}% {${stat.name}}\n"

        for ((greatPersonName, value) in greatPersonPoints)
            lines += "+$value " + "[$greatPersonName] points".tr()

        for ((specialistName, amount) in newSpecialists())
            lines += "+$amount " + "[$specialistName] slots".tr()

        if (requiredNearbyImprovedResources != null)
            lines += "Requires worked [" + requiredNearbyImprovedResources!!.joinToString("/") { it.tr() } + "] near city"

        if (cityStrength != 0) lines += "{City strength} +$cityStrength"
        if (cityHealth != 0) lines += "{City health} +$cityHealth"
        if (maintenance != 0) lines += "{Maintenance cost}: $maintenance {Gold}"
        return lines.joinToString("\n") { it.tr() }.trim()
    }

    fun getStats(city: CityInfo?): Stats {
        val stats = this.clone()
        if (city == null) return stats
        val civInfo = city.civInfo

        for (unique in city.getMatchingApplyingUniques("[] from every []")) {
            if (!matchesFilter(unique.params[1])) continue
            stats.add(unique.stats)
        }

        for (unique in city.getMatchingApplyingUniques("[] from every [] in cities where this religion has at least [] followers"))
            if (unique.params[2].toInt() <= city.religion.getFollowersOfMajorityReligion() && matchesFilter(unique.params[1]))
                stats.add(unique.stats)

        @Suppress("RemoveRedundantQualifierName")  // make it clearer Building inherits Stats
        for (unique in uniqueObjects)
            if (unique.placeholderText == "[] with []" && civInfo.hasResource(unique.params[1])
                    && Stats.isStats(unique.params[0]))
                stats.add(unique.stats)

        if (!isWonder)
            for (unique in city.getMatchingApplyingUniques("[] from all [] buildings")) {
                if (matchesFilter(unique.params[1]))
                    stats.add(unique.stats)
            }
        else
            for (unique in city.getMatchingApplyingUniques("[] from every Wonder"))
                stats.add(unique.stats)
        return stats
    }

    fun getStatPercentageBonuses(cityInfo: CityInfo?): Stats {
        val stats = percentStatBonus?.clone() ?: Stats()
        val civInfo = cityInfo?.civInfo ?: return stats  // initial stats

        for (unique in civInfo.getMatchingApplyingUniques("+[]% [] from every []")) {
            if (matchesFilter(unique.params[2]))
                stats.add(Stat.valueOf(unique.params[1]), unique.params[0].toFloat())
        }

        if (uniques.contains("+5% Production for every Trade Route with a City-State in the empire"))
            stats.production += 5 * civInfo.citiesConnectedToCapitalToMediums.count { it.key.civInfo.isCityState() }

        return stats
    }

    override fun makeLink() = if (isAnyWonder()) "Wonder/$name" else "Building/$name"

    override fun getCivilopediaTextLines(ruleset: Ruleset): List<FormattedLine> {
        fun Float.formatSignedInt() = (if (this > 0f) "+" else "") + this.toInt().toString()

        val textList = ArrayList<FormattedLine>()

        if (isAnyWonder()) {
            textList += FormattedLine( if (isWonder) "Wonder" else "National Wonder", color="#CA4", header=3 )
        }

        if (uniqueTo != null) {
            textList += FormattedLine()
            textList += FormattedLine("Unique to [$uniqueTo]", link="Nation/$uniqueTo")
            if (replaces != null) {
                val replacesBuilding = ruleset.buildings[replaces]
                textList += FormattedLine("Replaces [$replaces]", link=replacesBuilding?.makeLink() ?: "", indent=1)
            }
        }

        if (cost > 0) {
            val stats = mutableListOf("$cost${Fonts.production}")
            if (canBePurchasedWithStat(null, Stat.Gold)) {
                stats += "${getBaseGoldCost(UncivGame.Current.gameInfo.currentPlayerCiv).toInt() / 10 * 10}${Fonts.gold}"
            }
            textList += FormattedLine(stats.joinToString(", ", "{Cost}: "))
        }

        if (requiredTech != null || requiredBuilding != null || requiredBuildingInAllCities != null)
            textList += FormattedLine()
        if (requiredTech != null)
            textList += FormattedLine("Required tech: [$requiredTech]",
                link="Technology/$requiredTech")
        if (requiredBuilding != null)
            textList += FormattedLine("Requires [$requiredBuilding] to be built in the city",
                link="Building/$requiredBuilding")
        if (requiredBuildingInAllCities != null)
            textList += FormattedLine("Requires [$requiredBuildingInAllCities] to be built in all cities",
                link="Building/$requiredBuildingInAllCities")

        val resourceRequirements = getResourceRequirements()
        if (resourceRequirements.isNotEmpty()) {
            textList += FormattedLine()
            for ((resource, amount) in resourceRequirements) {
                textList += FormattedLine(
                    // the 1 variant should deprecate some time
                    if (amount == 1) "Consumes 1 [$resource]" else "Consumes [$amount] [$resource]",
                    link="Resources/$resource", color="#F42" )
            }
        }

        val stats = this.clone()
        val percentStats = getStatPercentageBonuses(null)
        val specialists = newSpecialists()
        if (uniques.isNotEmpty() || !stats.isEmpty() || !percentStats.isEmpty() || this.greatPersonPoints.isNotEmpty() || specialists.isNotEmpty())
            textList += FormattedLine()

        if (uniques.isNotEmpty()) {
            if (replacementTextForUniques.isNotEmpty())
                textList += FormattedLine(replacementTextForUniques)
            else
                for (unique in getUniquesStrings())
                    textList += FormattedLine(Unique(unique))
        }

        if (!stats.isEmpty()) {
            textList += FormattedLine(stats.toString())
        }

        if (!percentStats.isEmpty()) {
            for ((key, value) in percentStats) {
                if (value == 0f) continue
                textList += FormattedLine(value.formatSignedInt() + "% {$key}")
            }
        }

        for((greatPersonName, value) in greatPersonPoints) {
            textList += FormattedLine(
                "+$value " + "[$greatPersonName] points".tr(),
                link = "Unit/$greatPersonName"
            )
        }

        if (specialists.isNotEmpty()) {
            for ((specialistName, amount) in specialists)
                textList += FormattedLine("+$amount " + "[$specialistName] slots".tr())
        }

        if (requiredNearbyImprovedResources != null) {
            textList += FormattedLine()
            textList += FormattedLine("Requires at least one of the following resources worked near the city:")
            requiredNearbyImprovedResources!!.forEach {
                textList += FormattedLine(it, indent = 1, link = "Resource/$it")
            }
        }

        if (cityStrength != 0 || cityHealth != 0 || maintenance != 0) textList += FormattedLine()
        if (cityStrength != 0) textList +=  FormattedLine("{City strength} +$cityStrength")
        if (cityHealth != 0) textList +=  FormattedLine("{City health} +$cityHealth")
        if (maintenance != 0) textList +=  FormattedLine("{Maintenance cost}: $maintenance {Gold}")

        val seeAlso = ArrayList<FormattedLine>()
        for (building in ruleset.buildings.values) {
            if (building.replaces == name
                    || building.uniqueObjects.any { unique -> unique.params.any { it ==name } })
                seeAlso += FormattedLine(building.name, link=building.makeLink(), indent=1)
        }
        seeAlso += Belief.getCivilopediaTextMatching(name, ruleset, false)
        if (seeAlso.isNotEmpty()) {
            textList += FormattedLine()
            textList += FormattedLine("{See also}:")
            textList += seeAlso
        }

        return textList
    }

    override fun getProductionCost(civInfo: CivilizationInfo): Int {
        var productionCost = cost.toFloat()

        for (unique in uniqueObjects.filter { it.placeholderText == "Cost increases by [] per owned city" })
            productionCost += civInfo.cities.count() * unique.params[0].toInt()

        if (civInfo.isCityState())
            productionCost *= 1.5f
        if (civInfo.isPlayerCivilization()) {
            if (!isWonder)
                productionCost *= civInfo.getDifficulty().buildingCostModifier
        } else {
            productionCost *= if (isWonder)
                civInfo.gameInfo.getDifficulty().aiWonderCostModifier
            else
                civInfo.gameInfo.getDifficulty().aiBuildingCostModifier
        }

        productionCost *= civInfo.gameInfo.gameParameters.gameSpeed.modifier
        return productionCost.toInt()
    }


    override fun canBePurchasedWithStat(cityInfo: CityInfo?, stat: Stat): Boolean {
        if (stat == Stat.Gold && isAnyWonder()) return false
        // May buy [buildingFilter] buildings for [amount] [Stat] [cityFilter]
        if (cityInfo != null && cityInfo.getMatchingApplyingUniques("May buy [] buildings for [] [] []")
            .any { it.params[2] == stat.name && matchesFilter(it.params[0]) && cityInfo.matchesFilter(it.params[3]) }
        ) return true
        return super.canBePurchasedWithStat(cityInfo, stat)
    }

    override fun getBaseBuyCost(cityInfo: CityInfo, stat: Stat): Int? {
        if (stat == Stat.Gold) return getBaseGoldCost(cityInfo.civInfo).toInt()

        return (
            sequenceOf(super.getBaseBuyCost(cityInfo, stat)).filterNotNull()
            // May buy [buildingFilter] buildings for [amount] [Stat] [cityFilter]
            + cityInfo.getMatchingApplyingUniques("May buy [] buildings for [] [] []")
                .filter {
                    it.params[2] == stat.name 
                    && matchesFilter(it.params[0]) 
                    && cityInfo.matchesFilter(it.params[3])
                }
                .map { it.params[1].toInt() }
        ).minOrNull()
    }

    override fun getStatBuyCost(cityInfo: CityInfo, stat: Stat): Int? {
        var cost = getBaseBuyCost(cityInfo, stat)?.toDouble()
        if (cost == null) return null

<<<<<<< HEAD
        // Deprecated since 3.15.15
            if (stat == Stat.Gold) {
                for (unique in cityInfo.getMatchingApplyingUniques("Cost of purchasing items in cities reduced by []%"))
                    cost *= 1 - (unique.params[0].toFloat() / 100)

                for (unique in cityInfo.getMatchingApplyingUniques("Cost of purchasing [] buildings reduced by []%")) {
                    if (matchesFilter(unique.params[0]))
                        cost *= 1 - (unique.params[1].toFloat() / 100)
                }
            }
        //

        for (unique in cityInfo.getMatchingApplyingUniques("[] cost of purchasing items in cities []%"))
=======
        for (unique in cityInfo.getMatchingUniques("[] cost of purchasing items in cities []%"))
>>>>>>> ec7897dc
            if (stat.name == unique.params[0])
                cost *= unique.params[1].toPercent()

        for (unique in cityInfo.getMatchingApplyingUniques("[] cost of purchasing [] buildings []%")) {
            if (stat.name == unique.params[0] && matchesFilter(unique.params[1]))
                cost *= unique.params[2].toPercent()
        }

        return (cost / 10f).toInt() * 10
    }

    override fun shouldBeDisplayed(cityConstructions: CityConstructions): Boolean {
        if (cityConstructions.isBeingConstructedOrEnqueued(name))
            return false
        val rejectionReasons = getRejectionReasons(cityConstructions)
        return rejectionReasons.none { !it.shouldShow }
            || (
                canBePurchasedWithAnyStat(cityConstructions.cityInfo)
                && rejectionReasons.all { it == RejectionReason.Unbuildable }
            )
    }

    override fun getRejectionReasons(cityConstructions: CityConstructions): RejectionReasons {
        val rejectionReasons = RejectionReasons()
        val cityCenter = cityConstructions.cityInfo.getCenterTile()
        val civInfo = cityConstructions.cityInfo.civInfo
        val ruleSet = civInfo.gameInfo.ruleSet
        
        if (cityConstructions.isBuilt(name)) 
            rejectionReasons.add(RejectionReason.AlreadyBuilt)
        // for buildings that are created as side effects of other things, and not directly built,
        // or for buildings that can only be bought
        if (uniques.contains("Unbuildable"))
            rejectionReasons.add(RejectionReason.Unbuildable)

        for (unique in uniqueObjects) {
            when (unique.placeholderText) {
                // Deprecated since 3.16.11, replace with "Not displayed [...] construction without []"
                    "Not displayed as an available construction unless [] is built" -> 
                        if (!cityConstructions.containsBuildingOrEquivalent(unique.params[0]))
                            rejectionReasons.add(RejectionReason.ShouldNotBeDisplayed)
                //
                
                "Not displayed as an available construction without []" ->
                    if (unique.params[0] in ruleSet.tileResources && !civInfo.hasResource(unique.params[0])
                        || unique.params[0] in ruleSet.buildings && !cityConstructions.containsBuildingOrEquivalent(unique.params[0])
                        || unique.params[0] in ruleSet.technologies && !civInfo.tech.isResearched(unique.params[0])
                        || unique.params[0] in ruleSet.policies && !civInfo.policies.isAdopted(unique.params[0])
                    )
                        rejectionReasons.add(RejectionReason.ShouldNotBeDisplayed)
                
                "Enables nuclear weapon" -> if (!cityConstructions.cityInfo.civInfo.gameInfo.gameParameters.nuclearWeaponsEnabled) 
                        rejectionReasons.add(RejectionReason.DisabledBySetting)
                
                "Must be on []" -> 
                    if (!cityCenter.matchesTerrainFilter(unique.params[0], civInfo))
                        rejectionReasons.add(RejectionReason.MustBeOnTile.apply { errorMessage = unique.text })
                
                "Must not be on []" -> 
                    if (cityCenter.matchesTerrainFilter(unique.params[0], civInfo))
                        rejectionReasons.add(RejectionReason.MustNotBeOnTile.apply { errorMessage = unique.text })
                
                "Must be next to []" -> 
                    if (// Fresh water is special, in that rivers are not tiles themselves but also fit the filter.
                        !(unique.params[0] == "Fresh water" && cityCenter.isAdjacentToRiver()) 
                        && cityCenter.getTilesInDistance(1).none { it.matchesFilter(unique.params[0], civInfo) }
                    ) 
                        rejectionReasons.add(RejectionReason.MustBeNextToTile.apply { errorMessage = unique.text })
                
                "Must not be next to []" -> 
                    if (cityCenter.getTilesInDistance(1).any { it.matchesFilter(unique.params[0], civInfo) }) 
                        rejectionReasons.add(RejectionReason.MustNotBeNextToTile.apply { errorMessage = unique.text })
                
                "Must have an owned [] within [] tiles" -> 
                    if (cityCenter.getTilesInDistance(unique.params[1].toInt())
                        .none { it.matchesFilter(unique.params[0], civInfo) && it.getOwner() == cityConstructions.cityInfo.civInfo }
                    ) 
                        rejectionReasons.add(RejectionReason.MustOwnTile.apply { errorMessage = unique.text })
                
                // Deprecated since 3.16.11
                    "Can only be built in annexed cities" -> 
                        if (
                            cityConstructions.cityInfo.isPuppet
                            || cityConstructions.cityInfo.civInfo.civName == cityConstructions.cityInfo.foundingCiv
                        ) 
                            rejectionReasons.add(RejectionReason.CanOnlyBeBuiltInSpecificCities.apply { errorMessage = unique.text })
                //
                
                "Can only be built []" -> 
                    if (!cityConstructions.cityInfo.matchesFilter(unique.params[0])) 
                        rejectionReasons.add(RejectionReason.CanOnlyBeBuiltInSpecificCities.apply { errorMessage = unique.text })
                
                "Obsolete with []" -> 
                    if (civInfo.tech.isResearched(unique.params[0])) 
                        rejectionReasons.add(RejectionReason.Obsoleted.apply { errorMessage = unique.text })
                
                Constants.hiddenWithoutReligionUnique -> 
                    if (!civInfo.gameInfo.hasReligionEnabled())
                        rejectionReasons.add(RejectionReason.DisabledBySetting)
            }
        }

        if (uniqueTo != null && uniqueTo != civInfo.civName)
            rejectionReasons.add(RejectionReason.UniqueToOtherNation.apply { errorMessage = "Unique to $uniqueTo"})
        
        if (civInfo.gameInfo.ruleSet.buildings.values.any { it.uniqueTo == civInfo.civName && it.replaces == name })
            rejectionReasons.add(RejectionReason.ReplacedByOurUnique)
        
        if (requiredTech != null && !civInfo.tech.isResearched(requiredTech!!))
            rejectionReasons.add(RejectionReason.RequiresTech.apply { "$requiredTech not researched!"})

        for (unique in uniqueObjects) {
            if (unique.placeholderText != "Unlocked with []" && unique.placeholderText != "Requires []") continue
            val filter = unique.params[0]
            when {
                ruleSet.technologies.contains(filter) ->
                    if (!civInfo.tech.isResearched(filter))
                        rejectionReasons.add(RejectionReason.RequiresTech.apply { errorMessage = unique.text })
                ruleSet.policies.contains(filter) ->
                    if (!civInfo.policies.isAdopted(filter))
                        rejectionReasons.add(RejectionReason.RequiresPolicy.apply { errorMessage = unique.text })
                ruleSet.eras.contains(filter) ->
                    if (civInfo.getEraNumber() < ruleSet.eras[filter]!!.eraNumber)
                        rejectionReasons.add(RejectionReason.UnlockedWithEra.apply { errorMessage = unique.text })
                ruleSet.buildings.contains(filter) ->
                    if (civInfo.cities.none { it.cityConstructions.containsBuildingOrEquivalent(filter) })
                        rejectionReasons.add(RejectionReason.RequiresBuildingInSomeCity.apply { errorMessage = unique.text })
            }
        }

        // Regular wonders
        if (isWonder) {
            if (civInfo.gameInfo.getCities().any { it.cityConstructions.isBuilt(name) })
                rejectionReasons.add(RejectionReason.WonderAlreadyBuilt)

            if (civInfo.cities.any { it != cityConstructions.cityInfo && it.cityConstructions.isBeingConstructedOrEnqueued(name) })
                rejectionReasons.add(RejectionReason.WonderBeingBuiltElsewhere)

            if (civInfo.isCityState())
                rejectionReasons.add(RejectionReason.CityStateWonder)

            val startingEra = civInfo.gameInfo.gameParameters.startingEra
            if (name in ruleSet.eras[startingEra]!!.startingObsoleteWonders)
                rejectionReasons.add(RejectionReason.WonderDisabledEra)
        }


        // National wonders
        if (isNationalWonder) {
            if (civInfo.cities.any { it.cityConstructions.isBuilt(name) })
                rejectionReasons.add(RejectionReason.NationalWonderAlreadyBuilt)
                
            if (requiredBuildingInAllCities != null && civInfo.gameInfo.ruleSet.buildings[requiredBuildingInAllCities!!] == null) {
                rejectionReasons.add(RejectionReason.InvalidRequiredBuilding)
            } else {
                if (requiredBuildingInAllCities != null
                    && civInfo.cities.any {
                        !it.isPuppet && !it.cityConstructions
                        .containsBuildingOrEquivalent(requiredBuildingInAllCities!!)
                    }
                ) {
                    rejectionReasons.add(RejectionReason.RequiresBuildingInAllCities
                        .apply { errorMessage = "Requires a [${civInfo.getEquivalentBuilding(requiredBuildingInAllCities!!)}] in all cities"})
                }
                
                if (civInfo.cities.any { it != cityConstructions.cityInfo && it.cityConstructions.isBeingConstructedOrEnqueued(name) })
                    rejectionReasons.add(RejectionReason.NationalWonderBeingBuiltElsewhere)
                
                if (civInfo.isCityState())
                    rejectionReasons.add(RejectionReason.CityStateNationalWonder)
            }
        }

        if ("Spaceship part" in uniques) {
            if (!civInfo.hasApplyingUnique("Enables construction of Spaceship parts")) 
                rejectionReasons.add(
                    RejectionReason.RequiresBuildingInSomeCity.apply { errorMessage = "Apollo project not built!" }
                )
            
            if (civInfo.victoryManager.unconstructedSpaceshipParts()[name] == 0)
                rejectionReasons.add(RejectionReason.ReachedBuildCap)
        }

        for (unique in uniqueObjects) when (unique.placeholderText) {
            "Requires a [] in this city" -> {
                val filter = unique.params[0]
                if (civInfo.gameInfo.ruleSet.buildings.containsKey(filter) && !cityConstructions.containsBuildingOrEquivalent(filter))
                    rejectionReasons.add(
                        // replace with civ-specific building for user
                        RejectionReason.RequiresBuildingInThisCity.apply { errorMessage = "Requires a [${civInfo.getEquivalentBuilding(filter)}] in this city" }
                    )
            }

            "Requires a [] in all cities" -> {
                val filter = unique.params[0]
                if (civInfo.gameInfo.ruleSet.buildings.containsKey(filter) 
                    && civInfo.cities.any { 
                        !it.isPuppet && !it.cityConstructions.containsBuildingOrEquivalent(unique.params[0]) 
                    }
                ) {
                    rejectionReasons.add(
                        // replace with civ-specific building for user
                        RejectionReason.RequiresBuildingInAllCities.apply { 
                            errorMessage = "Requires a [${civInfo.getEquivalentBuilding(unique.params[0])}] in all cities"
                        }
                    )
                }
            }
            
            "Hidden until [] social policy branches have been completed" -> {
                if (cityConstructions.cityInfo.civInfo.getCompletedPolicyBranchesCount() < unique.params[0].toInt())
                    rejectionReasons.add(RejectionReason.MorePolicyBranches.apply { errorMessage = unique.text })
            }
            "Hidden when [] Victory is disabled" -> {
                if (!civInfo.gameInfo.gameParameters.victoryTypes.contains(VictoryType.valueOf(unique.params[0])))
                    rejectionReasons.add(RejectionReason.HiddenWithoutVictory.apply { errorMessage = unique.text })
            }
        }

        if (requiredBuilding != null && !cityConstructions.containsBuildingOrEquivalent(requiredBuilding!!)) {
            if (!civInfo.gameInfo.ruleSet.buildings.containsKey(requiredBuilding!!)) {
                rejectionReasons.add(
                    RejectionReason.InvalidRequiredBuilding
                        .apply { errorMessage = "Requires a [${requiredBuilding}] in this city, which doesn't seem to exist in this ruleset!" }
                )
            } else {
                rejectionReasons.add(
                    RejectionReason.RequiresBuildingInThisCity.apply { errorMessage = "Requires a [${civInfo.getEquivalentBuilding(requiredBuilding!!)}] in this city"}
                )
            }
        }
        val cannotBeBuiltWith = uniqueObjects
            .firstOrNull { it.placeholderText == "Cannot be built with []" }
            ?.params?.get(0)
        if (cannotBeBuiltWith != null && cityConstructions.isBuilt(cannotBeBuiltWith))
            rejectionReasons.add(RejectionReason.CannotBeBuiltWith.apply { errorMessage = "Cannot be built with [$cannotBeBuiltWith]" })

        for ((resource, amount) in getResourceRequirements())
            if (civInfo.getCivResourcesByName()[resource]!! < amount) {
                rejectionReasons.add(RejectionReason.ConsumesResources.apply {
                    errorMessage = "Consumes [$amount] [$resource]"
                })
            }

        if (requiredNearbyImprovedResources != null) {
            val containsResourceWithImprovement = cityConstructions.cityInfo.getWorkableTiles()
                .any {
                    it.resource != null
                    && requiredNearbyImprovedResources!!.contains(it.resource!!)
                    && it.getOwner() == civInfo
                    && (it.getTileResource().improvement == it.improvement || it.isCityCenter()
                       || (it.getTileImprovement()?.isGreatImprovement() == true && it.getTileResource().resourceType == ResourceType.Strategic) 
                    )
                }
            if (!containsResourceWithImprovement) 
                rejectionReasons.add(RejectionReason.RequiresNearbyResource.apply { errorMessage = "Nearby $requiredNearbyImprovedResources required" })
        }
        
        return rejectionReasons
    }

    override fun isBuildable(cityConstructions: CityConstructions): Boolean =
            getRejectionReasons(cityConstructions).isEmpty()

    override fun postBuildEvent(cityConstructions: CityConstructions, boughtWith: Stat?): Boolean {
        val civInfo = cityConstructions.cityInfo.civInfo

        if ("Spaceship part" in uniques) {
            civInfo.victoryManager.currentsSpaceshipParts.add(name, 1)
            return true
        }

        cityConstructions.addBuilding(name)

        val improvement = getImprovement(civInfo.gameInfo.ruleSet)
        if (improvement != null) {
            val tileWithImprovement = cityConstructions.cityInfo.getTiles().firstOrNull { it.improvementInProgress == improvement.name }
            if (tileWithImprovement != null) {
                tileWithImprovement.turnsToImprovement = 0
                tileWithImprovement.improvementInProgress = null
                tileWithImprovement.improvement = improvement.name
            }
        }

        // "Provides a free [buildingName] [cityFilter]"
        val freeBuildingUniques = uniqueObjects.asSequence().filter { it.placeholderText=="Provides a free [] []" }

        for (unique in freeBuildingUniques) {
            val affectedCities =
                if (unique.params[1] == "in this city") sequenceOf(cityConstructions.cityInfo)
                else civInfo.cities.asSequence().filter { it.matchesFilter(unique.params[1]) }

            val freeBuildingName = civInfo.getEquivalentBuilding(unique.params[0]).name

            for (city in affectedCities) {
                if (cityConstructions.containsBuildingOrEquivalent(freeBuildingName)) continue
                cityConstructions.addBuilding(freeBuildingName)
            }
        }

        for (unique in uniqueObjects)
            UniqueTriggerActivation.triggerCivwideUnique(unique, civInfo, cityConstructions.cityInfo)

        if ("Enemy land units must spend 1 extra movement point when inside your territory (obsolete upon Dynamite)" in uniques)
            civInfo.updateHasActiveGreatWall()

        // Korean unique - apparently gives the same as the research agreement
        if (science > 0 && civInfo.hasApplyingUnique("Receive a tech boost when scientific buildings/wonders are built in capital"))
            civInfo.tech.addScience(civInfo.tech.scienceOfLast8Turns.sum() / 8)

        cityConstructions.cityInfo.cityStats.update() // new building, new stats
        civInfo.updateDetailedCivResources() // this building/unit could be a resource-requiring one
        civInfo.transients().updateCitiesConnectedToCapital(false) // could be a connecting building, like a harbor

        return true
    }

    fun matchesFilter(filter: String): Boolean {
        return when (filter) {
            "All" -> true
            name -> true
            "Building", "Buildings" -> !isAnyWonder()
            "Wonder", "Wonders" -> isAnyWonder()
            replaces -> true
            else -> {
                if (uniques.contains(filter)) return true
                if (isStats(filter) && isStatRelated(Stat.valueOf(filter))) return true
                return false
            }
        }
    }

    fun isStatRelated(stat: Stat): Boolean {
        if (get(stat) > 0) return true
        if (getStatPercentageBonuses(null)[stat] > 0) return true
        if (uniqueObjects.any { it.placeholderText == "[] per [] population []" && it.stats[stat] > 0 }) return true
        return false
    }

    fun getImprovement(ruleset: Ruleset): TileImprovement? {
        val improvementUnique = uniqueObjects
            .firstOrNull { it.placeholderText == "Creates a [] improvement on a specific tile" }
            ?: return null
        return ruleset.tileImprovements[improvementUnique.params[0]]
    }

    fun isSellable() = !isAnyWonder() && !uniques.contains("Unsellable")

    override fun getResourceRequirements(): HashMap<String, Int> {
        val resourceRequirements = HashMap<String, Int>()
        if (requiredResource != null) resourceRequirements[requiredResource!!] = 1
        for (unique in uniqueObjects)
            if (unique.placeholderText == "Consumes [] []")
                resourceRequirements[unique.params[1]] = unique.params[0].toInt()
        return resourceRequirements
    }
}<|MERGE_RESOLUTION|>--- conflicted
+++ resolved
@@ -365,23 +365,7 @@
         var cost = getBaseBuyCost(cityInfo, stat)?.toDouble()
         if (cost == null) return null
 
-<<<<<<< HEAD
-        // Deprecated since 3.15.15
-            if (stat == Stat.Gold) {
-                for (unique in cityInfo.getMatchingApplyingUniques("Cost of purchasing items in cities reduced by []%"))
-                    cost *= 1 - (unique.params[0].toFloat() / 100)
-
-                for (unique in cityInfo.getMatchingApplyingUniques("Cost of purchasing [] buildings reduced by []%")) {
-                    if (matchesFilter(unique.params[0]))
-                        cost *= 1 - (unique.params[1].toFloat() / 100)
-                }
-            }
-        //
-
         for (unique in cityInfo.getMatchingApplyingUniques("[] cost of purchasing items in cities []%"))
-=======
-        for (unique in cityInfo.getMatchingUniques("[] cost of purchasing items in cities []%"))
->>>>>>> ec7897dc
             if (stat.name == unique.params[0])
                 cost *= unique.params[1].toPercent()
 
