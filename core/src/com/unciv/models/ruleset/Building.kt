package com.unciv.models.ruleset

import com.unciv.logic.city.CityConstructions
import com.unciv.logic.city.CityInfo
import com.unciv.logic.city.INonPerpetualConstruction
import com.unciv.logic.civilization.CivilizationInfo
import com.unciv.models.Counter
import com.unciv.models.ruleset.tile.TileImprovement
import com.unciv.models.stats.NamedStats
import com.unciv.models.stats.Stat
import com.unciv.models.stats.Stats
import com.unciv.models.translations.fillPlaceholders
import com.unciv.models.translations.tr
import com.unciv.ui.civilopedia.FormattedLine
import com.unciv.ui.civilopedia.ICivilopediaText
import java.util.*
import kotlin.collections.ArrayList
import kotlin.collections.HashMap


class Building : NamedStats(), INonPerpetualConstruction, ICivilopediaText {

    var requiredTech: String? = null

    var cost: Int = 0
    var maintenance = 0
    private var percentStatBonus: Stats? = null
    var specialistSlots: Counter<String>? = null
    fun newSpecialists(): Counter<String> {
        if (specialistSlots == null) return Counter()
        // Could have old specialist values of "gold", "science" etc - change them to the new specialist names
        val counter = Counter<String>()
        for ((entry, amount) in specialistSlots!!) {
            val equivalentStat = Stat.values().firstOrNull { it.name.toLowerCase(Locale.ENGLISH) == entry }

            if (equivalentStat != null)
                counter[Specialist.specialistNameByStat(equivalentStat)] = amount
            else counter[entry] = amount
        }
        return counter
    }

    var greatPersonPoints= Counter<String>()

    /** Extra cost percentage when purchasing */
    override var hurryCostModifier = 0
    var isWonder = false
    var isNationalWonder = false
    fun isAnyWonder() = isWonder || isNationalWonder
    var requiredBuilding: String? = null
    var requiredBuildingInAllCities: String? = null

    /** A strategic resource that will be consumed by this building */
    private var requiredResource: String? = null

    /** City can only be built if one of these resources is nearby - it must be improved! */
    var requiredNearbyImprovedResources: List<String>? = null
    private var cannotBeBuiltWith: String? = null
    var cityStrength = 0
    var cityHealth = 0
    @Deprecated("As of 3.15.16, replace with 'New [Military] units start with [15] Experience [in this city]'")
    var xpForNewUnits = 0
    var replaces: String? = null
    var uniqueTo: String? = null
    var quote: String = ""
    @Deprecated("As of 3.15.16 - replaced with 'Provides a free [buildingName] [cityFilter]'")
    var providesFreeBuilding: String? = null
    override var uniques = ArrayList<String>()
    var replacementTextForUniques = ""
    override val uniqueObjects: List<Unique> by lazy { uniques.map { Unique(it) } }

    override var civilopediaText = listOf<FormattedLine>()

    fun getShortDescription(ruleset: Ruleset): String { // should fit in one line
        val infoList = mutableListOf<String>()
        val str = getStats(null).toString()
        if (str.isNotEmpty()) infoList += str
        for (stat in getStatPercentageBonuses(null).toHashMap())
            if (stat.value != 0f) infoList += "+${stat.value.toInt()}% ${stat.key.name.tr()}"

        if (requiredNearbyImprovedResources != null)
            infoList += "Requires worked [" + requiredNearbyImprovedResources!!.joinToString("/") { it.tr() } + "] near city"
        if (uniques.isNotEmpty()) {
            if (replacementTextForUniques != "") infoList += replacementTextForUniques
            else infoList += getUniquesStrings()
        }
        if (cityStrength != 0) infoList += "{City strength} +$cityStrength"
        if (cityHealth != 0) infoList += "{City health} +$cityHealth"
        if (xpForNewUnits != 0) infoList += "+$xpForNewUnits {XP for new units}"
        return infoList.joinToString("; ") { it.tr() }
    }

    private fun getUniquesStrings() = sequence {
        val tileBonusHashmap = HashMap<String, ArrayList<String>>()
        for (unique in uniqueObjects) when {
            unique.placeholderText == "[] from [] tiles []" && unique.params[2] == "in this city" -> {
                val stats = unique.params[0]
                if (!tileBonusHashmap.containsKey(stats)) tileBonusHashmap[stats] = ArrayList()
                tileBonusHashmap[stats]!!.add(unique.params[1])
            }
            unique.placeholderText == "Consumes [] []" -> Unit    // skip these,
            else -> yield(unique.text)
        }
        for ((key, value) in tileBonusHashmap)
            yield( "[stats] from [tileFilter] tiles in this city"
                .fillPlaceholders( key,
                    // A single tileFilter will be properly translated later due to being within []
                    // advantage to not translate prematurely: FormatLine.formatUnique will recognize it
                    if (value.size == 1) value[0] else value.joinToString { it.tr() }
                ))
    }

    fun getDescription(cityInfo: CityInfo?, ruleset: Ruleset): String {
        val stats = getStats(cityInfo)
        val stringBuilder = StringBuilder()
        if (uniqueTo != null) stringBuilder.appendLine("Unique to [$uniqueTo], replaces [$replaces]".tr())
        if (isWonder) stringBuilder.appendLine("Wonder".tr())
        if (isNationalWonder) stringBuilder.appendLine("National Wonder".tr())
        for ((resource, amount) in getResourceRequirements()) {
            if (amount == 1) stringBuilder.appendLine("Consumes 1 [$resource]".tr()) // For now, to keep the existing translations
            else stringBuilder.appendLine("Consumes [$amount] [$resource]".tr())
        }
        if (providesFreeBuilding != null)
            stringBuilder.appendLine("Provides a free [$providesFreeBuilding] in the city".tr())
        if (uniques.isNotEmpty()) {
            if (replacementTextForUniques != "") stringBuilder.appendLine(replacementTextForUniques)
            else stringBuilder.appendLine(getUniquesStrings().map { it.tr() }.joinToString("\n"))
        }
        if (!stats.isEmpty())
            stringBuilder.appendLine(stats.toString())

        val percentStats = getStatPercentageBonuses(cityInfo)
        if (percentStats.production != 0f) stringBuilder.append("+" + percentStats.production.toInt() + "% {Production}\n".tr())
        if (percentStats.gold != 0f) stringBuilder.append("+" + percentStats.gold.toInt() + "% {Gold}\n".tr())
        if (percentStats.science != 0f) stringBuilder.append("+" + percentStats.science.toInt() + "% {Science}\r\n".tr())
        if (percentStats.food != 0f) stringBuilder.append("+" + percentStats.food.toInt() + "% {Food}\n".tr())
        if (percentStats.culture != 0f) stringBuilder.append("+" + percentStats.culture.toInt() + "% {Culture}\r\n".tr())

        for((greatPersonName, value) in greatPersonPoints)
            stringBuilder.appendLine("+$value "+"[$greatPersonName] points".tr())

        for ((specialistName, amount) in newSpecialists())
            stringBuilder.appendLine("+$amount " + "[$specialistName] slots".tr())

        if (requiredNearbyImprovedResources != null)
            stringBuilder.appendLine(("Requires worked [" + requiredNearbyImprovedResources!!.joinToString("/") { it.tr() } + "] near city").tr())

        if (cityStrength != 0) stringBuilder.appendLine("{City strength} +".tr() + cityStrength)
        if (cityHealth != 0) stringBuilder.appendLine("{City health} +".tr() + cityHealth)
        if (xpForNewUnits != 0) stringBuilder.appendLine("+$xpForNewUnits {XP for new units}".tr())
        if (maintenance != 0)
            stringBuilder.appendLine("{Maintenance cost}: $maintenance {Gold}".tr())
        return stringBuilder.toString().trim()
    }

    fun getStats(city: CityInfo?): Stats {
        val stats = this.clone()
        if (city == null) return stats
        val civInfo = city.civInfo

        for (unique in city.getMatchingUniques("[] from every []")) {
            if (!matchesFilter(unique.params[1])) continue
            stats.add(unique.stats)
        }

        for (unique in uniqueObjects)
            if (unique.placeholderText == "[] with []" && civInfo.hasResource(unique.params[1])
                    && Stats.isStats(unique.params[0]))
                stats.add(unique.stats)

        if (!isWonder)
            for (unique in city.getMatchingUniques("[] from all [] buildings")) {
                if (matchesFilter(unique.params[1]))
                    stats.add(unique.stats)
            }
        else
            for (unique in city.getMatchingUniques("[] from every Wonder"))
                stats.add(unique.stats)
        return stats
    }

    fun getStatPercentageBonuses(cityInfo: CityInfo?): Stats {
        val stats = if (percentStatBonus == null) Stats() else percentStatBonus!!.clone()
        val civInfo = cityInfo?.civInfo ?: return stats  // initial stats

        val baseBuildingName = getBaseBuilding(civInfo.gameInfo.ruleSet).name

        for (unique in civInfo.getMatchingUniques("+[]% [] from every []")) {
            if (unique.params[2] == baseBuildingName)
                stats.add(Stat.valueOf(unique.params[1]), unique.params[0].toFloat())
        }

        if (uniques.contains("+5% Production for every Trade Route with a City-State in the empire"))
            stats.production += 5 * civInfo.citiesConnectedToCapitalToMediums.count { it.key.civInfo.isCityState() }

        return stats
    }

<<<<<<< HEAD
    override fun canBePurchasedWithStat(cityInfo: CityInfo, stat: Stat): Boolean {
        if (stat == Stat.Gold && isAnyWonder()) return false
        return super.canBePurchasedWithStat(cityInfo, stat)
    }

    fun makeLink() = if (isAnyWonder()) "Wonder/$name" else "Building/$name"
    override fun getCivilopediaTextHeader() = FormattedLine(name, header=2, icon=makeLink())
=======
    override fun makeLink() = if (isAnyWonder()) "Wonder/$name" else "Building/$name"
>>>>>>> 692cbaa8
    override fun hasCivilopediaTextLines() = true
    override fun replacesCivilopediaDescription() = true

    override fun getCivilopediaTextLines(ruleset: Ruleset): List<FormattedLine> {
        fun Float.formatSignedInt() = (if (this > 0f) "+" else "") + this.toInt().toString()

        val textList = ArrayList<FormattedLine>()

        if (isAnyWonder()) {
            textList += FormattedLine( if (isWonder) "Wonder" else "National Wonder", color="#CA4", header=3 )
        }

        if (uniqueTo != null) {
            textList += FormattedLine()
            textList += FormattedLine("Unique to [$uniqueTo]", link="Nation/$uniqueTo")
            if (replaces != null) {
                val replacesBuilding = ruleset.buildings[replaces]
                textList += FormattedLine("Replaces [$replaces]", link=replacesBuilding?.makeLink() ?: "", indent=1)
            }
        }

        if (cost > 0) {
            textList += FormattedLine()
            textList += FormattedLine("{Cost}: $cost")
        }

        if (requiredTech != null || requiredBuilding != null || requiredBuildingInAllCities != null)
            textList += FormattedLine()
        if (requiredTech != null)
            textList += FormattedLine("Required tech: [$requiredTech]",
                link="Technology/$requiredTech")
        if (requiredBuilding != null)
            textList += FormattedLine("Requires [$requiredBuilding] to be built in the city",
                link="Building/$requiredBuilding")
        if (requiredBuildingInAllCities != null)
            textList += FormattedLine("Requires [$requiredBuildingInAllCities] to be built in all cities",
                link="Building/$requiredBuildingInAllCities")

        val resourceRequirements = getResourceRequirements()
        if (resourceRequirements.isNotEmpty()) {
            textList += FormattedLine()
            for ((resource, amount) in resourceRequirements) {
                textList += FormattedLine(
                    // the 1 variant should deprecate some time
                    if (amount == 1) "Consumes 1 [$resource]" else "Consumes [$amount] [$resource]",
                    link="Resources/$resource", color="#F42" )
            }
        }

        if (providesFreeBuilding != null) {
            textList += FormattedLine()
            textList += FormattedLine("Provides a free [$providesFreeBuilding] in the city",
                link="Building/$providesFreeBuilding")
        }

        val stats = this.clone()
        val percentStats = getStatPercentageBonuses(null)
        val specialists = newSpecialists()
        if (uniques.isNotEmpty() || !stats.isEmpty() || !percentStats.isEmpty() || this.greatPersonPoints.isNotEmpty() || specialists.isNotEmpty())
            textList += FormattedLine()

        if (uniques.isNotEmpty()) {
            if (replacementTextForUniques.isNotEmpty())
                textList += FormattedLine(replacementTextForUniques)
            else
                for (unique in getUniquesStrings())
                    textList += FormattedLine(Unique(unique))
        }

        if (!stats.isEmpty()) {
            textList += FormattedLine(stats.toString())
        }

        if (!percentStats.isEmpty()) {
            for ( (key, value) in percentStats.toHashMap()) {
                if (value == 0f) continue
                textList += FormattedLine(value.formatSignedInt() + "% {$key}")
            }
        }

        for((greatPersonName, value) in greatPersonPoints) {
            textList += FormattedLine(
                "+$value " + "[$greatPersonName] points".tr(),
                link = "Unit/$greatPersonName"
            )
        }

        if (specialists.isNotEmpty()) {
            for ((specialistName, amount) in specialists)
                textList += FormattedLine("+$amount " + "[$specialistName] slots".tr())
        }

        if (requiredNearbyImprovedResources != null) {
            textList += FormattedLine()
            textList += FormattedLine("Requires at least one of the following resources worked near the city:")
            requiredNearbyImprovedResources!!.forEach {
                textList += FormattedLine(it, indent = 1, link = "Resource/$it")
            }
        }

        if (cityStrength != 0 || cityHealth != 0 || xpForNewUnits != 0 || maintenance != 0) textList += FormattedLine()
        if (cityStrength != 0) textList +=  FormattedLine("{City strength} +$cityStrength")
        if (cityHealth != 0) textList +=  FormattedLine("{City health} +$cityHealth")
        if (xpForNewUnits != 0) textList +=  FormattedLine("+$xpForNewUnits {XP for new units}")
        if (maintenance != 0) textList +=  FormattedLine("{Maintenance cost}: $maintenance {Gold}")

        val seeAlso = ArrayList<FormattedLine>()
        for (building in ruleset.buildings.values) {
            if (building.replaces == name || building.providesFreeBuilding == name
                    || building.uniqueObjects.any { unique -> unique.params.any { it ==name } })
                seeAlso += FormattedLine(building.name, link=building.makeLink(), indent=1)
        }
        seeAlso += Belief.getCivilopediaTextMatching(name, ruleset, false)
        if (seeAlso.isNotEmpty()) {
            textList += FormattedLine()
            textList += FormattedLine("{See also}:")
            textList += seeAlso
        }

        return textList
    }

    override fun getProductionCost(civInfo: CivilizationInfo): Int {
        var productionCost = cost.toFloat()

        for (unique in uniqueObjects.filter { it.placeholderText == "Cost increases by [] per owned city" })
            productionCost += civInfo.cities.count() * unique.params[0].toInt()

        if (civInfo.isCityState())
            productionCost *= 1.5f
        if (civInfo.isPlayerCivilization()) {
            if (!isWonder)
                productionCost *= civInfo.getDifficulty().buildingCostModifier
        } else {
            productionCost *= if (isWonder)
                civInfo.gameInfo.getDifficulty().aiWonderCostModifier
            else
                civInfo.gameInfo.getDifficulty().aiBuildingCostModifier
        }

        productionCost *= civInfo.gameInfo.gameParameters.gameSpeed.modifier
        return productionCost.toInt()
    }

    override fun getStatBuyCost(cityInfo: CityInfo, stat: Stat): Int? {
        var cost = getBaseBuyCost(cityInfo, stat)?.toDouble()
        if (cost == null) return null

        // Deprecated since 3.15.15
            if (stat == Stat.Gold) {
                for (unique in cityInfo.getMatchingUniques("Cost of purchasing items in cities reduced by []%"))
                    cost *= 1 - (unique.params[0].toFloat() / 100)

                for (unique in cityInfo.getMatchingUniques("Cost of purchasing [] buildings reduced by []%")) {
                    if (matchesFilter(unique.params[0]))
                        cost *= 1 - (unique.params[1].toFloat() / 100)
                }
            }
        //

        for (unique in cityInfo.getMatchingUniques("[] cost of purchasing items in cities []%"))
            if (stat.name == unique.params[0])
                cost *= 1 + (unique.params[1].toFloat() / 100)

        for (unique in cityInfo.getMatchingUniques("[] cost of purchasing [] buildings []%")) {
            if (stat.name == unique.params[0] && matchesFilter(unique.params[1]))
                cost *= 1 + (unique.params[2].toFloat() / 100)
        }

        return (cost / 10f).toInt() * 10
    }

    override fun shouldBeDisplayed(cityConstructions: CityConstructions): Boolean {
        if (cityConstructions.isBeingConstructedOrEnqueued(name))
            return false
        val rejectionReason = getRejectionReason(cityConstructions)
        return rejectionReason == ""
                || rejectionReason.startsWith("Requires")
                || rejectionReason.startsWith("Consumes")
                || rejectionReason.endsWith("Wonder is being built elsewhere")
                || rejectionReason == "Can only be purchased"
    }

    fun getRejectionReason(construction: CityConstructions): String {
        if (construction.isBuilt(name)) return "Already built"
        // for buildings that are created as side effects of other things, and not directly built
        // unless they can be bought with faith
        if (uniques.contains("Unbuildable")) {
            if (canBePurchasedWithAnyStat(construction.cityInfo))
                return "Can only be purchased"
            return "Unbuildable"
        }

        val cityCenter = construction.cityInfo.getCenterTile()
        val civInfo = construction.cityInfo.civInfo

        // This overrides the others
        if (uniqueObjects
            .any {
                it.placeholderText == "Not displayed as an available construction unless [] is built"
                && !construction.containsBuildingOrEquivalent(it.params[0])
            }
        ) return "Should not be displayed"

        for (unique in uniqueObjects.filter { it.placeholderText == "Not displayed as an available construction without []" }) {
            val filter = unique.params[0]
            if (filter in civInfo.gameInfo.ruleSet.tileResources && !construction.cityInfo.civInfo.hasResource(filter)
                    || filter in civInfo.gameInfo.ruleSet.buildings && !construction.containsBuildingOrEquivalent(filter))
                return "Should not be displayed"
        }

        for (unique in uniqueObjects) when (unique.placeholderText) {
            "Enables nuclear weapon" -> if(!construction.cityInfo.civInfo.gameInfo.gameParameters.nuclearWeaponsEnabled) return "Disabled by setting"
            "Must be on []" -> if (!cityCenter.matchesTerrainFilter(unique.params[0], civInfo)) return unique.text
            "Must not be on []" -> if (cityCenter.matchesTerrainFilter(unique.params[0], civInfo)) return unique.text
            "Must be next to []" -> if (!(unique.params[0] == "Fresh water" && cityCenter.isAdjacentToRiver()) // Fresh water is special, in that rivers are not tiles themselves but also fit the filter.
                    && cityCenter.getTilesInDistance(1).none { it.matchesFilter(unique.params[0], civInfo) }) return unique.text
            "Must not be next to []" -> if (cityCenter.getTilesInDistance(1).any { it.matchesFilter(unique.params[0], civInfo) }) return unique.text
            "Must have an owned [] within [] tiles" -> if (cityCenter.getTilesInDistance(unique.params[1].toInt()).none {
                        it.matchesFilter(unique.params[0], civInfo) && it.getOwner() == construction.cityInfo.civInfo
                    }) return unique.text
            "Can only be built in annexed cities" -> if (construction.cityInfo.isPuppet || construction.cityInfo.foundingCiv == ""
                    || construction.cityInfo.civInfo.civName == construction.cityInfo.foundingCiv) return unique.text
            "Obsolete with []" -> if (civInfo.tech.isResearched(unique.params[0])) return unique.text
            "Hidden when religion is disabled" -> if (!civInfo.gameInfo.hasReligionEnabled()) return unique.text
        }

        if (uniqueTo != null && uniqueTo != civInfo.civName) return "Unique to $uniqueTo"
        if (civInfo.gameInfo.ruleSet.buildings.values.any { it.uniqueTo == civInfo.civName && it.replaces == name })
            return "Our unique building replaces this"
        if (requiredTech != null && !civInfo.tech.isResearched(requiredTech!!)) return "$requiredTech not researched"

        for (unique in uniqueObjects.filter { it.placeholderText == "Unlocked with []" })
            if (civInfo.tech.researchedTechnologies.none { it.era() == unique.params[0] || it.name == unique.params[0] }
                    && !civInfo.policies.isAdopted(unique.params[0]))
                return unique.text

        // Regular wonders
        if (isWonder) {
            if (civInfo.gameInfo.getCities().any { it.cityConstructions.isBuilt(name) })
                return "Wonder is already built"

            if (civInfo.cities.any { it != construction.cityInfo && it.cityConstructions.isBeingConstructedOrEnqueued(name) })
                return "Wonder is being built elsewhere"

            if (civInfo.isCityState())
                return "No world wonders for city-states"

            val ruleSet = civInfo.gameInfo.ruleSet
            val startingEra = civInfo.gameInfo.gameParameters.startingEra
            if (startingEra in ruleSet.eras && name in ruleSet.eras[startingEra]!!.startingObsoleteWonders)
                return "Wonder is disabled when starting in this era"
        }


        // National wonders
        if (isNationalWonder) {
            if (civInfo.cities.any { it.cityConstructions.isBuilt(name) })
                return "National Wonder is already built"
            if (requiredBuildingInAllCities != null && civInfo.gameInfo.ruleSet.buildings[requiredBuildingInAllCities!!] == null)
                return "Required building in all cities does not exist in the ruleset!"
            if (requiredBuildingInAllCities != null
                    && civInfo.cities.any {
                        !it.isPuppet && !it.cityConstructions
                                .containsBuildingOrEquivalent(requiredBuildingInAllCities!!)
                    })
                return "Requires a [${civInfo.getEquivalentBuilding(requiredBuildingInAllCities!!)}] in all cities"
            if (civInfo.cities.any { it != construction.cityInfo && it.cityConstructions.isBeingConstructedOrEnqueued(name) })
                return "National Wonder is being built elsewhere"
            if (civInfo.isCityState())
                return "No national wonders for city-states"
        }

        if ("Spaceship part" in uniques) {
            if (!civInfo.hasUnique("Enables construction of Spaceship parts")) return "Apollo project not built!"
            if (civInfo.victoryManager.unconstructedSpaceshipParts()[name] == 0) return "Don't need to build any more of these!"
        }

        for (unique in uniqueObjects) when (unique.placeholderText) {
            "Requires []" -> {
                val filter = unique.params[0]
                if (filter in civInfo.gameInfo.ruleSet.buildings) {
                    if (civInfo.cities.none { it.cityConstructions.containsBuildingOrEquivalent(filter) }) return unique.text // Wonder is not built
                } else if (!civInfo.policies.adoptedPolicies.contains(filter)) return "Policy is not adopted" // this reason should not be displayed
            }

            "Requires a [] in this city" -> {
                val filter = unique.params[0]
                if (civInfo.gameInfo.ruleSet.buildings.containsKey(filter)
                        && !construction.containsBuildingOrEquivalent(filter))
                    return "Requires a [${civInfo.getEquivalentBuilding(filter)}] in this city" // replace with civ-specific building for user
            }

            "Requires a [] in all cities" -> {
                val filter = unique.params[0]
                if (civInfo.gameInfo.ruleSet.buildings.containsKey(filter)
                        && civInfo.cities.any { !it.isPuppet && !it.cityConstructions.containsBuildingOrEquivalent(unique.params[0]) })
                    return "Requires a [${civInfo.getEquivalentBuilding(unique.params[0])}] in all cities"  // replace with civ-specific building for user
            }
            "Hidden until [] social policy branches have been completed" -> {
                if (construction.cityInfo.civInfo.getCompletedPolicyBranchesCount() < unique.params[0].toInt()) {
                    return "Should not be displayed"
                }
            }
            "Hidden when cultural victory is disabled" -> {
                if ( !civInfo.gameInfo.gameParameters.victoryTypes.contains(VictoryType.Cultural)) {
                    return "Hidden when cultural victory is disabled"
                }
            }
        }

        if (requiredBuilding != null && !construction.containsBuildingOrEquivalent(requiredBuilding!!)) {
            if (!civInfo.gameInfo.ruleSet.buildings.containsKey(requiredBuilding!!))
                return "Requires a [${requiredBuilding}] in this city, which doesn't seem to exist in this ruleset!"
            return "Requires a [${civInfo.getEquivalentBuilding(requiredBuilding!!)}] in this city"
        }
        if (cannotBeBuiltWith != null && construction.isBuilt(cannotBeBuiltWith!!))
            return "Cannot be built with $cannotBeBuiltWith"

        for ((resource, amount) in getResourceRequirements())
            if (civInfo.getCivResourcesByName()[resource]!! < amount) {
                return if (amount == 1) "Consumes 1 [$resource]" // Again, to preserve existing translations
                    else "Consumes [$amount] [$resource]"
            }

        if (requiredNearbyImprovedResources != null) {
            val containsResourceWithImprovement = construction.cityInfo.getWorkableTiles()
                    .any {
                        it.resource != null
                                && requiredNearbyImprovedResources!!.contains(it.resource!!)
                                && it.getOwner() == civInfo
                                && (it.getTileResource().improvement == it.improvement || it.getTileImprovement()?.isGreatImprovement() == true || it.isCityCenter())
                    }
            if (!containsResourceWithImprovement) return "Nearby $requiredNearbyImprovedResources required"
        }


        if (!civInfo.gameInfo.gameParameters.victoryTypes.contains(VictoryType.Scientific)
                && "Enables construction of Spaceship parts" in uniques)
            return "Can't construct spaceship parts if scientific victory is not enabled!"

        return ""
    }

    override fun isBuildable(cityConstructions: CityConstructions): Boolean =
            getRejectionReason(cityConstructions) == ""

    override fun postBuildEvent(cityConstructions: CityConstructions, wasBought: Boolean): Boolean {
        val civInfo = cityConstructions.cityInfo.civInfo

        if ("Spaceship part" in uniques) {
            civInfo.victoryManager.currentsSpaceshipParts.add(name, 1)
            return true
        }

        cityConstructions.addBuilding(name)

        val improvement = getImprovement(civInfo.gameInfo.ruleSet)
        if (improvement != null) {
            val tileWithImprovement = cityConstructions.cityInfo.getTiles().firstOrNull { it.improvementInProgress == improvement.name }
            if (tileWithImprovement != null) {
                tileWithImprovement.turnsToImprovement = 0
                tileWithImprovement.improvementInProgress = null
                tileWithImprovement.improvement = improvement.name
            }
        }

        // "Provides a free [buildingName] [cityFilter]"
        var freeBuildingUniques = uniqueObjects.asSequence().filter { it.placeholderText=="Provides a free [] []" }
        if (providesFreeBuilding!=null) freeBuildingUniques += sequenceOf(Unique("Provides a free [$providesFreeBuilding] [in this city]"))

        for(unique in freeBuildingUniques) {
            val affectedCities =
                if (unique.params[1] == "in this city") sequenceOf(cityConstructions.cityInfo)
                else civInfo.cities.asSequence().filter { it.matchesFilter(unique.params[1]) }

            val freeBuildingName = civInfo.getEquivalentBuilding(unique.params[0]).name

            for (city in affectedCities) {
                if (cityConstructions.containsBuildingOrEquivalent(freeBuildingName)) continue
                cityConstructions.addBuilding(freeBuildingName)
            }
        }

        for (unique in uniqueObjects)
            UniqueTriggerActivation.triggerCivwideUnique(unique, civInfo, cityConstructions.cityInfo)

        if ("Enemy land units must spend 1 extra movement point when inside your territory (obsolete upon Dynamite)" in uniques)
            civInfo.updateHasActiveGreatWall()

        // Korean unique - apparently gives the same as the research agreement
        if (science > 0 && civInfo.hasUnique("Receive a tech boost when scientific buildings/wonders are built in capital"))
            civInfo.tech.addScience(civInfo.tech.scienceOfLast8Turns.sum() / 8)

        cityConstructions.cityInfo.cityStats.update() // new building, new stats
        civInfo.updateDetailedCivResources() // this building/unit could be a resource-requiring one
        civInfo.transients().updateCitiesConnectedToCapital(false) // could be a connecting building, like a harbor

        return true
    }

    fun matchesFilter(filter: String): Boolean {
        return when (filter) {
            "All" -> true
            name -> true
            "Building", "Buildings" -> !isAnyWonder()
            "Wonder", "Wonders" -> isAnyWonder()
            replaces -> true
            else -> {
                if (uniques.contains(filter)) return true
                if (isStats(filter) && isStatRelated(Stat.valueOf(filter))) return true
                return false
            }
        }
    }

    fun isStatRelated(stat: Stat): Boolean {
        if (get(stat) > 0) return true
        if (getStatPercentageBonuses(null).get(stat) > 0) return true
        if (uniqueObjects.any { it.placeholderText == "[] per [] population []" && it.stats.get(stat) > 0 }) return true
        return false
    }

    fun getBaseBuilding(ruleset: Ruleset): Building {
        return if (replaces == null) this else ruleset.buildings[replaces!!]!!
    }

    fun getImprovement(ruleset: Ruleset): TileImprovement? {
        val improvementUnique = uniqueObjects
            .firstOrNull { it.placeholderText == "Creates a [] improvement on a specific tile" }
            ?: return null
        return ruleset.tileImprovements[improvementUnique.params[0]]
    }

    fun isSellable() = !isAnyWonder() && !uniques.contains("Unsellable")

    override fun getResourceRequirements(): HashMap<String, Int> {
        val resourceRequirements = HashMap<String, Int>()
        if (requiredResource != null) resourceRequirements[requiredResource!!] = 1
        for (unique in uniqueObjects)
            if (unique.placeholderText == "Consumes [] []")
                resourceRequirements[unique.params[1]] = unique.params[0].toInt()
        return resourceRequirements
    }
}<|MERGE_RESOLUTION|>--- conflicted
+++ resolved
@@ -196,17 +196,13 @@
         return stats
     }
 
-<<<<<<< HEAD
     override fun canBePurchasedWithStat(cityInfo: CityInfo, stat: Stat): Boolean {
         if (stat == Stat.Gold && isAnyWonder()) return false
         return super.canBePurchasedWithStat(cityInfo, stat)
     }
 
-    fun makeLink() = if (isAnyWonder()) "Wonder/$name" else "Building/$name"
     override fun getCivilopediaTextHeader() = FormattedLine(name, header=2, icon=makeLink())
-=======
     override fun makeLink() = if (isAnyWonder()) "Wonder/$name" else "Building/$name"
->>>>>>> 692cbaa8
     override fun hasCivilopediaTextLines() = true
     override fun replacesCivilopediaDescription() = true
 
