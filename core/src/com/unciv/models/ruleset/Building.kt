package com.unciv.models.ruleset

import com.unciv.logic.city.CityConstructions
import com.unciv.logic.city.CityInfo
import com.unciv.logic.city.INonPerpetualConstruction
import com.unciv.logic.civilization.CivilizationInfo
import com.unciv.models.Counter
import com.unciv.models.ruleset.tile.TileImprovement
import com.unciv.models.stats.NamedStats
import com.unciv.models.stats.Stat
import com.unciv.models.stats.Stats
import com.unciv.models.translations.fillPlaceholders
import com.unciv.models.translations.tr
import com.unciv.ui.civilopedia.FormattedLine
import com.unciv.ui.civilopedia.ICivilopediaText
import java.util.*
import kotlin.collections.ArrayList
import kotlin.collections.HashMap


<<<<<<< HEAD
class Building : NamedStats(), INonPerpetualConstruction {
=======
class Building : NamedStats(), IConstruction, ICivilopediaText {
>>>>>>> 7a42ab3e

    var requiredTech: String? = null

    var cost: Int = 0
    var maintenance = 0
    private var percentStatBonus: Stats? = null
    var specialistSlots: Counter<String>? = null
    fun newSpecialists(): Counter<String> {
        if (specialistSlots == null) return Counter()
        // Could have old specialist values of "gold", "science" etc - change them to the new specialist names
        val counter = Counter<String>()
        for ((entry, amount) in specialistSlots!!) {
            val equivalentStat = Stat.values().firstOrNull { it.name.toLowerCase(Locale.ENGLISH) == entry }

            if (equivalentStat != null)
                counter[Specialist.specialistNameByStat(equivalentStat)] = amount
            else counter[entry] = amount
        }
        return counter
    }

    var greatPersonPoints= Counter<String>()

    /** Extra cost percentage when purchasing */
    override var hurryCostModifier = 0
    var isWonder = false
    var isNationalWonder = false
    fun isAnyWonder() = isWonder || isNationalWonder
    var requiredBuilding: String? = null
    var requiredBuildingInAllCities: String? = null

    /** A strategic resource that will be consumed by this building */
    private var requiredResource: String? = null

    /** City can only be built if one of these resources is nearby - it must be improved! */
    private var requiredNearbyImprovedResources: List<String>? = null
    private var cannotBeBuiltWith: String? = null
    var cityStrength = 0
    var cityHealth = 0
    var xpForNewUnits = 0
    var replaces: String? = null
    var uniqueTo: String? = null
    var quote: String = ""
    var providesFreeBuilding: String? = null
    override var uniques = ArrayList<String>()
    var replacementTextForUniques = ""
    override val uniqueObjects: List<Unique> by lazy { uniques.map { Unique(it) } }

    override var civilopediaText = listOf<FormattedLine>()

    fun getShortDescription(ruleset: Ruleset): String { // should fit in one line
        val infoList = mutableListOf<String>()
        val str = getStats(null).toString()
        if (str.isNotEmpty()) infoList += str
        for (stat in getStatPercentageBonuses(null).toHashMap())
            if (stat.value != 0f) infoList += "+${stat.value.toInt()}% ${stat.key.name.tr()}"

        if (requiredNearbyImprovedResources != null)
            infoList += "Requires worked [" + requiredNearbyImprovedResources!!.joinToString("/") { it.tr() } + "] near city"
        if (uniques.isNotEmpty()) {
            if (replacementTextForUniques != "") infoList += replacementTextForUniques
            else infoList += getUniquesStrings()
        }
        if (cityStrength != 0) infoList += "{City strength} +$cityStrength"
        if (cityHealth != 0) infoList += "{City health} +$cityHealth"
        if (xpForNewUnits != 0) infoList += "+$xpForNewUnits {XP for new units}"
        return infoList.joinToString("; ") { it.tr() }
    }

    private fun getUniquesStrings() = sequence {
        val tileBonusHashmap = HashMap<String, ArrayList<String>>()
        for (unique in uniqueObjects) when {
            unique.placeholderText == "[] from [] tiles []" && unique.params[2] == "in this city" -> {
                val stats = unique.params[0]
                if (!tileBonusHashmap.containsKey(stats)) tileBonusHashmap[stats] = ArrayList()
                tileBonusHashmap[stats]!!.add(unique.params[1])
            }
            unique.placeholderText == "Consumes [] []" -> Unit    // skip these, 
            else -> yield(unique.text)
        }
        for ((key, value) in tileBonusHashmap)
            yield( "[stats] from [tileFilter] tiles in this city"
                .fillPlaceholders( key,
                    // A single tileFilter will be properly translated later due to being within []
                    // advantage to not translate prematurely: FormatLine.formatUnique will recognize it
                    if (value.size == 1) value[0] else value.joinToString { it.tr() }
                ))
    }

    fun getDescription(cityInfo: CityInfo?, ruleset: Ruleset): String {
        val stats = getStats(cityInfo)
        val stringBuilder = StringBuilder()
        if (uniqueTo != null) stringBuilder.appendLine("Unique to [$uniqueTo], replaces [$replaces]".tr())
        if (isWonder) stringBuilder.appendLine("Wonder".tr())
        if (isNationalWonder) stringBuilder.appendLine("National Wonder".tr())
        for ((resource, amount) in getResourceRequirements()) {
            if (amount == 1) stringBuilder.appendLine("Consumes 1 [$resource]".tr()) // For now, to keep the existing translations
            else stringBuilder.appendLine("Consumes [$amount] [$resource]".tr())
        }
        if (providesFreeBuilding != null)
            stringBuilder.appendLine("Provides a free [$providesFreeBuilding] in the city".tr())
        if (uniques.isNotEmpty()) {
            if (replacementTextForUniques != "") stringBuilder.appendLine(replacementTextForUniques)
            else stringBuilder.appendLine(getUniquesStrings().map { it.tr() }.joinToString("\n"))
        }
        if (!stats.isEmpty())
            stringBuilder.appendLine(stats.toString())

        val percentStats = getStatPercentageBonuses(cityInfo)
        if (percentStats.production != 0f) stringBuilder.append("+" + percentStats.production.toInt() + "% {Production}\n".tr())
        if (percentStats.gold != 0f) stringBuilder.append("+" + percentStats.gold.toInt() + "% {Gold}\n".tr())
        if (percentStats.science != 0f) stringBuilder.append("+" + percentStats.science.toInt() + "% {Science}\r\n".tr())
        if (percentStats.food != 0f) stringBuilder.append("+" + percentStats.food.toInt() + "% {Food}\n".tr())
        if (percentStats.culture != 0f) stringBuilder.append("+" + percentStats.culture.toInt() + "% {Culture}\r\n".tr())

        for((greatPersonName, value) in greatPersonPoints)
            stringBuilder.appendLine("+$value "+"[$greatPersonName] points".tr())

        for ((specialistName, amount) in newSpecialists())
            stringBuilder.appendLine("+$amount " + "[$specialistName] slots".tr())

        if (requiredNearbyImprovedResources != null)
            stringBuilder.appendLine(("Requires worked [" + requiredNearbyImprovedResources!!.joinToString("/") { it.tr() } + "] near city").tr())

        if (cityStrength != 0) stringBuilder.appendLine("{City strength} +".tr() + cityStrength)
        if (cityHealth != 0) stringBuilder.appendLine("{City health} +".tr() + cityHealth)
        if (xpForNewUnits != 0) stringBuilder.appendLine("+$xpForNewUnits {XP for new units}".tr())
        if (maintenance != 0)
            stringBuilder.appendLine("{Maintenance cost}: $maintenance {Gold}".tr())
        return stringBuilder.toString().trim()
    }

    fun getStats(city: CityInfo?): Stats {
        val stats = this.clone()
        if (city == null) return stats
        val civInfo = city.civInfo

        for (unique in city.getMatchingUniques("[] from every []")) {
            if (!matchesFilter(unique.params[1])) continue
            stats.add(unique.stats)
        }

        for (unique in uniqueObjects)
            if (unique.placeholderText == "[] with []" && civInfo.hasResource(unique.params[1])
                    && Stats.isStats(unique.params[0]))
                stats.add(unique.stats)

        if (!isWonder)
            for (unique in city.getMatchingUniques("[] from all [] buildings")) {
                if (matchesFilter(unique.params[1]))
                    stats.add(unique.stats)
            }
        else
            for (unique in city.getMatchingUniques("[] from every Wonder"))
                stats.add(unique.stats)
        return stats
    }

    fun getStatPercentageBonuses(cityInfo: CityInfo?): Stats {
        val stats = if (percentStatBonus == null) Stats() else percentStatBonus!!.clone()
        val civInfo = cityInfo?.civInfo ?: return stats  // initial stats

        val baseBuildingName = getBaseBuilding(civInfo.gameInfo.ruleSet).name

        for (unique in civInfo.getMatchingUniques("+[]% [] from every []")) {
            if (unique.params[2] == baseBuildingName)
                stats.add(Stat.valueOf(unique.params[1]), unique.params[0].toFloat())
        }

        if (uniques.contains("+5% Production for every Trade Route with a City-State in the empire"))
            stats.production += 5 * civInfo.citiesConnectedToCapitalToMediums.count { it.key.civInfo.isCityState() }

        return stats
    }
<<<<<<< HEAD
    
    override fun canBePurchasedWithStat(cityInfo: CityInfo, stat: Stat): Boolean {
        if (stat == Stat.Gold && (isWonder || isNationalWonder)) return false // FIXME: Replace with `isAnyWonder()` after merging master back in
        return super.canBePurchasedWithStat(cityInfo, stat)
=======

    fun makeLink() = if (isAnyWonder()) "Wonder/$name" else "Building/$name"
    override fun getCivilopediaTextHeader() = FormattedLine(name, header=2, icon=makeLink())
    override fun hasCivilopediaTextLines() = true
    override fun replacesCivilopediaDescription() = true
    override fun getCivilopediaTextLines(ruleset: Ruleset): List<FormattedLine> {
        fun Float.formatSignedInt() = (if (this > 0f) "+" else "") + this.toInt().toString()
        
        val textList = ArrayList<FormattedLine>()

        if (isAnyWonder()) {
            textList += FormattedLine( if (isWonder) "Wonder" else "National Wonder", color="#CA4", header=3 )
        }

        if (uniqueTo != null) {
            textList += FormattedLine()
            textList += FormattedLine("Unique to [$uniqueTo]", link="Nation/$uniqueTo")
            if (replaces != null) {
                val replacesBuilding = ruleset.buildings[replaces]
                textList += FormattedLine("Replaces [$replaces]", link=replacesBuilding?.makeLink() ?: "", indent=1)
            }
        }

        if (cost > 0) {
            textList += FormattedLine()
            textList += FormattedLine("{Cost}: $cost")
        }

        if (requiredTech != null || requiredBuilding != null || requiredBuildingInAllCities != null)
            textList += FormattedLine()
        if (requiredTech != null)
            textList += FormattedLine("Required tech: [$requiredTech]",
                link="Technology/$requiredTech")
        if (requiredBuilding != null)
            textList += FormattedLine("Requires [$requiredBuilding] to be built in the city",
                link="Building/$requiredBuilding")
        if (requiredBuildingInAllCities != null)
            textList += FormattedLine("Requires [$requiredBuildingInAllCities] to be built in all cities",
                link="Building/$requiredBuildingInAllCities")

        val resourceRequirements = getResourceRequirements()
        if (resourceRequirements.isNotEmpty()) {
            textList += FormattedLine()
            for ((resource, amount) in resourceRequirements) {
                textList += FormattedLine(
                    // the 1 variant should deprecate some time
                    if (amount == 1) "Consumes 1 [$resource]" else "Consumes [$amount] [$resource]",
                    link="Resources/$resource", color="#F42" )
            }
        }

        if (providesFreeBuilding != null) {
            textList += FormattedLine()
            textList += FormattedLine("Provides a free [$providesFreeBuilding] in the city",
                link="Building/$providesFreeBuilding")
        }

        val stats = this.clone()
        val percentStats = getStatPercentageBonuses(null)
        val specialists = newSpecialists()
        if (uniques.isNotEmpty() || !stats.isEmpty() || !percentStats.isEmpty() || this.greatPersonPoints.isNotEmpty() || specialists.isNotEmpty())
            textList += FormattedLine()

        if (uniques.isNotEmpty()) {
            if (replacementTextForUniques.isNotEmpty())
                textList += FormattedLine(replacementTextForUniques)
            else
                for (unique in getUniquesStrings())
                    textList += FormattedLine(Unique(unique))
        }

        if (!stats.isEmpty()) {
            textList += FormattedLine(stats.toString())
        }

        if (!percentStats.isEmpty()) {
            for ( (key, value) in percentStats.toHashMap()) {
                if (value == 0f) continue
                textList += FormattedLine(value.formatSignedInt() + "% {$key}")
            }
        }

        for((greatPersonName, value) in greatPersonPoints) {
            textList += FormattedLine(
                "+$value " + "[$greatPersonName] points".tr(),
                link = "Unit/$greatPersonName"
            )
        }

        if (specialists.isNotEmpty()) {
            for ((specialistName, amount) in specialists)
                textList += FormattedLine("+$amount " + "[$specialistName] slots".tr())
        }

        if (requiredNearbyImprovedResources != null) {
            textList += FormattedLine()
            textList += FormattedLine("Requires at least one of the following resources worked near the city:")
            requiredNearbyImprovedResources!!.forEach {
                textList += FormattedLine(it, indent = 1, link = "Resource/$it")
            }
        }

        if (cityStrength != 0 || cityHealth != 0 || xpForNewUnits != 0 || maintenance != 0) textList += FormattedLine()
        if (cityStrength != 0) textList +=  FormattedLine("{City strength} +$cityStrength")
        if (cityHealth != 0) textList +=  FormattedLine("{City health} +$cityHealth")
        if (xpForNewUnits != 0) textList +=  FormattedLine("+$xpForNewUnits {XP for new units}")
        if (maintenance != 0) textList +=  FormattedLine("{Maintenance cost}: $maintenance {Gold}")

        val seeAlso = ArrayList<FormattedLine>()
        for ((other, building) in ruleset.buildings) {
            if (building.replaces == name || building.providesFreeBuilding == name || uniques.contains("[$name]") ) {
                seeAlso += FormattedLine(other, link=building.makeLink(), indent=1)
            }
        }
        if (seeAlso.isNotEmpty()) {
            textList += FormattedLine()
            textList += FormattedLine("{See also}:")
            textList += seeAlso
        }

        return textList
    }


    override fun canBePurchased(): Boolean {
        return !isAnyWonder() && "Cannot be purchased" !in uniques
>>>>>>> 7a42ab3e
    }
    
    override fun getProductionCost(civInfo: CivilizationInfo): Int {
        var productionCost = cost.toFloat()

        for (unique in uniqueObjects.filter { it.placeholderText == "Cost increases by [] per owned city" })
            productionCost += civInfo.cities.count() * unique.params[0].toInt()

        if (civInfo.isCityState())
            productionCost *= 1.5f
        if (civInfo.isPlayerCivilization()) {
            if (!isWonder)
                productionCost *= civInfo.getDifficulty().buildingCostModifier
        } else {
            productionCost *= if (isWonder)
                civInfo.gameInfo.getDifficulty().aiWonderCostModifier
            else
                civInfo.gameInfo.getDifficulty().aiBuildingCostModifier
        }

        productionCost *= civInfo.gameInfo.gameParameters.gameSpeed.modifier
        return productionCost.toInt()
    }

    override fun getStatBuyCost(cityInfo: CityInfo, stat: Stat): Int? {
        var cost = getBaseBuyCost(cityInfo, stat)
        if (cost == null) return null

        // Deprecated since 3.15.15
            if (stat == Stat.Gold) {
                for (unique in cityInfo.getMatchingUniques("Cost of purchasing items in cities reduced by []%"))
                    cost *= 1 - (unique.params[0].toFloat() / 100)
    
                for (unique in cityInfo.getMatchingUniques("Cost of purchasing [] buildings reduced by []%")) {
                    if (matchesFilter(unique.params[0]))
                        cost *= 1 - (unique.params[1].toFloat() / 100)
                }
            }
        //

        for (unique in cityInfo.getMatchingUniques("[] cost of purchasing items in cities []%"))
            if (stat.name == unique.params[0])
                cost *= 1 + (unique.params[1].toFloat() / 100)

        for (unique in cityInfo.getMatchingUniques("[] cost of purchasing [] buildings []%")) {
            if (stat.name == unique.params[0] && matchesFilter(unique.params[1]))
                cost *= 1 + (unique.params[2].toFloat() / 100)
        }
        
        return (cost / 10f).toInt() * 10
    }

    override fun shouldBeDisplayed(cityConstructions: CityConstructions): Boolean {
        if (cityConstructions.isBeingConstructedOrEnqueued(name))
            return false
        val rejectionReason = getRejectionReason(cityConstructions)
        return rejectionReason == ""
                || rejectionReason.startsWith("Requires")
                || rejectionReason.startsWith("Consumes")
                || rejectionReason.endsWith("Wonder is being built elsewhere")
                || rejectionReason == "Can only be purchased"
    }

    fun getRejectionReason(construction: CityConstructions): String {
        if (construction.isBuilt(name)) return "Already built"
        // for buildings that are created as side effects of other things, and not directly built
        // unless they can be bought with faith
        if (uniques.contains("Unbuildable")) {
            if (canBePurchasedWithAnyStat(construction.cityInfo))
                return "Can only be purchased"
            return "Unbuildable"
        }

        val cityCenter = construction.cityInfo.getCenterTile()
        val civInfo = construction.cityInfo.civInfo

        // This overrides the others
        if (uniqueObjects.any {
                    it.placeholderText == "Not displayed as an available construction unless [] is built"
                            && !construction.containsBuildingOrEquivalent(it.params[0])
                })
            return "Should not be displayed"

        for (unique in uniqueObjects.filter { it.placeholderText == "Not displayed as an available construction without []" }) {
            val filter = unique.params[0]
            if (filter in civInfo.gameInfo.ruleSet.tileResources && !construction.cityInfo.civInfo.hasResource(filter)
                    || filter in civInfo.gameInfo.ruleSet.buildings && !construction.containsBuildingOrEquivalent(filter))
                return "Should not be displayed"
        }

        for (unique in uniqueObjects) when (unique.placeholderText) {
            "Enables nuclear weapon" -> if(!construction.cityInfo.civInfo.gameInfo.gameParameters.nuclearWeaponsEnabled) return "Disabled by setting"
            "Must be on []" -> if (!cityCenter.matchesTerrainFilter(unique.params[0], civInfo)) return unique.text
            "Must not be on []" -> if (cityCenter.matchesTerrainFilter(unique.params[0], civInfo)) return unique.text
            "Must be next to []" -> if (!(unique.params[0] == "Fresh water" && cityCenter.isAdjacentToRiver()) // Fresh water is special, in that rivers are not tiles themselves but also fit the filter.
                    && cityCenter.getTilesInDistance(1).none { it.matchesFilter(unique.params[0], civInfo) }) return unique.text
            "Must not be next to []" -> if (cityCenter.getTilesInDistance(1).any { it.matchesFilter(unique.params[0], civInfo) }) return unique.text
            "Must have an owned [] within [] tiles" -> if (cityCenter.getTilesInDistance(unique.params[1].toInt()).none {
                        it.matchesFilter(unique.params[0], civInfo) && it.getOwner() == construction.cityInfo.civInfo
                    }) return unique.text
            "Can only be built in annexed cities" -> if (construction.cityInfo.isPuppet || construction.cityInfo.foundingCiv == ""
                    || construction.cityInfo.civInfo.civName == construction.cityInfo.foundingCiv) return unique.text
            "Obsolete with []" -> if (civInfo.tech.isResearched(unique.params[0])) return unique.text
            "Hidden when religion is disabled" -> if (!civInfo.gameInfo.hasReligionEnabled()) return unique.text
        }

        if (uniqueTo != null && uniqueTo != civInfo.civName) return "Unique to $uniqueTo"
        if (civInfo.gameInfo.ruleSet.buildings.values.any { it.uniqueTo == civInfo.civName && it.replaces == name })
            return "Our unique building replaces this"
        if (requiredTech != null && !civInfo.tech.isResearched(requiredTech!!)) return "$requiredTech not researched"

        for (unique in uniqueObjects.filter { it.placeholderText == "Unlocked with []" })
            if (civInfo.tech.researchedTechnologies.none { it.era() == unique.params[0] || it.name == unique.params[0] }
                    && !civInfo.policies.isAdopted(unique.params[0]))
                return unique.text

        // Regular wonders
        if (isWonder) {
            if (civInfo.gameInfo.getCities().any { it.cityConstructions.isBuilt(name) })
                return "Wonder is already built"

            if (civInfo.cities.any { it != construction.cityInfo && it.cityConstructions.isBeingConstructedOrEnqueued(name) })
                return "Wonder is being built elsewhere"

            if (civInfo.isCityState())
                return "No world wonders for city-states"
            
            val ruleSet = civInfo.gameInfo.ruleSet
            val startingEra = civInfo.gameInfo.gameParameters.startingEra
            if (startingEra in ruleSet.eras && name in ruleSet.eras[startingEra]!!.startingObsoleteWonders)
                return "Wonder is disabled when starting in this era"
        }


        // National wonders
        if (isNationalWonder) {
            if (civInfo.cities.any { it.cityConstructions.isBuilt(name) })
                return "National Wonder is already built"
            if (requiredBuildingInAllCities != null && civInfo.gameInfo.ruleSet.buildings[requiredBuildingInAllCities!!] == null)
                return "Required building in all cities does not exist in the ruleset!"
            if (requiredBuildingInAllCities != null
                    && civInfo.cities.any {
                        !it.isPuppet && !it.cityConstructions
                                .containsBuildingOrEquivalent(requiredBuildingInAllCities!!)
                    })
                return "Requires a [${civInfo.getEquivalentBuilding(requiredBuildingInAllCities!!)}] in all cities"
            if (civInfo.cities.any { it != construction.cityInfo && it.cityConstructions.isBeingConstructedOrEnqueued(name) })
                return "National Wonder is being built elsewhere"
            if (civInfo.isCityState())
                return "No national wonders for city-states"
        }

        if ("Spaceship part" in uniques) {
            if (!civInfo.hasUnique("Enables construction of Spaceship parts")) return "Apollo project not built!"
            if (civInfo.victoryManager.unconstructedSpaceshipParts()[name] == 0) return "Don't need to build any more of these!"
        }

        for (unique in uniqueObjects) when (unique.placeholderText) {
            "Requires []" -> {
                val filter = unique.params[0]
                if (filter in civInfo.gameInfo.ruleSet.buildings) {
                    if (civInfo.cities.none { it.cityConstructions.containsBuildingOrEquivalent(filter) }) return unique.text // Wonder is not built
                } else if (!civInfo.policies.adoptedPolicies.contains(filter)) return "Policy is not adopted" // this reason should not be displayed
            }

            "Requires a [] in this city" -> {
                val filter = unique.params[0]
                if (civInfo.gameInfo.ruleSet.buildings.containsKey(filter)
                        && !construction.containsBuildingOrEquivalent(filter))
                    return "Requires a [${civInfo.getEquivalentBuilding(filter)}] in this city" // replace with civ-specific building for user
            }

            "Requires a [] in all cities" -> {
                val filter = unique.params[0]
                if (civInfo.gameInfo.ruleSet.buildings.containsKey(filter)
                        && civInfo.cities.any { !it.isPuppet && !it.cityConstructions.containsBuildingOrEquivalent(unique.params[0]) })
                    return "Requires a [${civInfo.getEquivalentBuilding(unique.params[0])}] in all cities"  // replace with civ-specific building for user
            }
            "Hidden until [] social policy branches have been completed" -> {
                if (construction.cityInfo.civInfo.getCompletedPolicyBranchesCount() < unique.params[0].toInt()) {
                    return "Should not be displayed"
                }
            }
            "Hidden when cultural victory is disabled" -> {
                if ( !civInfo.gameInfo.gameParameters.victoryTypes.contains(VictoryType.Cultural)) {
                    return "Hidden when cultural victory is disabled"
                }
            }
        }

        if (requiredBuilding != null && !construction.containsBuildingOrEquivalent(requiredBuilding!!)) {
            if (!civInfo.gameInfo.ruleSet.buildings.containsKey(requiredBuilding!!))
                return "Requires a [${requiredBuilding}] in this city, which doesn't seem to exist in this ruleset!"
            return "Requires a [${civInfo.getEquivalentBuilding(requiredBuilding!!)}] in this city"
        }
        if (cannotBeBuiltWith != null && construction.isBuilt(cannotBeBuiltWith!!))
            return "Cannot be built with $cannotBeBuiltWith"

        for ((resource, amount) in getResourceRequirements())
            if (civInfo.getCivResourcesByName()[resource]!! < amount) {
                return if (amount == 1) "Consumes 1 [$resource]" // Again, to preserve existing translations
                    else "Consumes [$amount] [$resource]"
            }

        if (requiredNearbyImprovedResources != null) {
            val containsResourceWithImprovement = construction.cityInfo.getWorkableTiles()
                    .any {
                        it.resource != null
                                && requiredNearbyImprovedResources!!.contains(it.resource!!)
                                && it.getOwner() == civInfo
                                && (it.getTileResource().improvement == it.improvement || it.getTileImprovement()?.isGreatImprovement() == true || it.isCityCenter())
                    }
            if (!containsResourceWithImprovement) return "Nearby $requiredNearbyImprovedResources required"
        }


        if (!civInfo.gameInfo.gameParameters.victoryTypes.contains(VictoryType.Scientific)
                && "Enables construction of Spaceship parts" in uniques)
            return "Can't construct spaceship parts if scientific victory is not enabled!"

        return ""
    }

    override fun isBuildable(cityConstructions: CityConstructions): Boolean =
            getRejectionReason(cityConstructions) == ""

    override fun postBuildEvent(cityConstructions: CityConstructions, wasBought: Boolean): Boolean {
        val civInfo = cityConstructions.cityInfo.civInfo

        if ("Spaceship part" in uniques) {
            civInfo.victoryManager.currentsSpaceshipParts.add(name, 1)
            return true
        }

        cityConstructions.addBuilding(name)

        val improvement = getImprovement(civInfo.gameInfo.ruleSet)
        if (improvement != null) {
            val tileWithImprovement = cityConstructions.cityInfo.getTiles().firstOrNull { it.improvementInProgress == improvement.name }
            if (tileWithImprovement != null) {
                tileWithImprovement.turnsToImprovement = 0
                tileWithImprovement.improvementInProgress = null
                tileWithImprovement.improvement = improvement.name
            }
        }

        if (providesFreeBuilding != null && !cityConstructions.containsBuildingOrEquivalent(providesFreeBuilding!!)) {
            var buildingToAdd = providesFreeBuilding!!

            for (building in civInfo.gameInfo.ruleSet.buildings.values)
                if (building.replaces == buildingToAdd && building.uniqueTo == civInfo.civName)
                    buildingToAdd = building.name

            cityConstructions.addBuilding(buildingToAdd)
        }

        for (unique in uniqueObjects)
            UniqueTriggerActivation.triggerCivwideUnique(unique, civInfo, cityConstructions.cityInfo)

        if ("Enemy land units must spend 1 extra movement point when inside your territory (obsolete upon Dynamite)" in uniques)
            civInfo.updateHasActiveGreatWall()

        // Korean unique - apparently gives the same as the research agreement
        if (science > 0 && civInfo.hasUnique("Receive a tech boost when scientific buildings/wonders are built in capital"))
            civInfo.tech.addScience(civInfo.tech.scienceOfLast8Turns.sum() / 8)

        cityConstructions.cityInfo.cityStats.update() // new building, new stats
        civInfo.updateDetailedCivResources() // this building/unit could be a resource-requiring one
        civInfo.transients().updateCitiesConnectedToCapital(false) // could be a connecting building, like a harbor

        return true
    }
    
    fun matchesFilter(filter: String): Boolean {
        return when (filter) {
            "All" -> true
            name -> true
            "Building", "Buildings" -> !isAnyWonder()
            "Wonder", "Wonders" -> isAnyWonder()
            replaces -> true
            else -> {
                if (uniques.contains(filter)) return true
                if (isStats(filter) && isStatRelated(Stat.valueOf(filter))) return true
                return false
            }
        }
    }

    fun isStatRelated(stat: Stat): Boolean {
        if (get(stat) > 0) return true
        if (getStatPercentageBonuses(null).get(stat) > 0) return true
        if (uniqueObjects.any { it.placeholderText == "[] per [] population []" && it.stats.get(stat) > 0 }) return true
        return false
    }

    fun getBaseBuilding(ruleset: Ruleset): Building {
        return if (replaces == null) this
            else ruleset.buildings[replaces!!]!!
    }

    fun getImprovement(ruleset: Ruleset): TileImprovement? {
        val improvementUnique = uniqueObjects
            .firstOrNull { it.placeholderText == "Creates a [] improvement on a specific tile" }
            ?: return null
        return ruleset.tileImprovements[improvementUnique.params[0]]
    }

    fun isSellable() = !isAnyWonder() && !uniques.contains("Unsellable")

    override fun getResourceRequirements(): HashMap<String, Int> {
        val resourceRequirements = HashMap<String, Int>()
        if (requiredResource != null) resourceRequirements[requiredResource!!] = 1
        for (unique in uniqueObjects)
            if (unique.placeholderText == "Consumes [] []")
                resourceRequirements[unique.params[1]] = unique.params[0].toInt()
        return resourceRequirements
    }
}<|MERGE_RESOLUTION|>--- conflicted
+++ resolved
@@ -18,11 +18,7 @@
 import kotlin.collections.HashMap
 
 
-<<<<<<< HEAD
-class Building : NamedStats(), INonPerpetualConstruction {
-=======
-class Building : NamedStats(), IConstruction, ICivilopediaText {
->>>>>>> 7a42ab3e
+class Building : NamedStats(), INonPerpetualConstruction, ICivilopediaText {
 
     var requiredTech: String? = null
 
@@ -100,7 +96,7 @@
                 if (!tileBonusHashmap.containsKey(stats)) tileBonusHashmap[stats] = ArrayList()
                 tileBonusHashmap[stats]!!.add(unique.params[1])
             }
-            unique.placeholderText == "Consumes [] []" -> Unit    // skip these, 
+            unique.placeholderText == "Consumes [] []" -> Unit    // skip these,
             else -> yield(unique.text)
         }
         for ((key, value) in tileBonusHashmap)
@@ -197,12 +193,11 @@
 
         return stats
     }
-<<<<<<< HEAD
-    
+
     override fun canBePurchasedWithStat(cityInfo: CityInfo, stat: Stat): Boolean {
-        if (stat == Stat.Gold && (isWonder || isNationalWonder)) return false // FIXME: Replace with `isAnyWonder()` after merging master back in
+        if (stat == Stat.Gold && isAnyWonder()) return false
         return super.canBePurchasedWithStat(cityInfo, stat)
-=======
+    }
 
     fun makeLink() = if (isAnyWonder()) "Wonder/$name" else "Building/$name"
     override fun getCivilopediaTextHeader() = FormattedLine(name, header=2, icon=makeLink())
@@ -210,7 +205,7 @@
     override fun replacesCivilopediaDescription() = true
     override fun getCivilopediaTextLines(ruleset: Ruleset): List<FormattedLine> {
         fun Float.formatSignedInt() = (if (this > 0f) "+" else "") + this.toInt().toString()
-        
+
         val textList = ArrayList<FormattedLine>()
 
         if (isAnyWonder()) {
@@ -326,12 +321,6 @@
         return textList
     }
 
-
-    override fun canBePurchased(): Boolean {
-        return !isAnyWonder() && "Cannot be purchased" !in uniques
->>>>>>> 7a42ab3e
-    }
-    
     override fun getProductionCost(civInfo: CivilizationInfo): Int {
         var productionCost = cost.toFloat()
 
@@ -362,7 +351,7 @@
             if (stat == Stat.Gold) {
                 for (unique in cityInfo.getMatchingUniques("Cost of purchasing items in cities reduced by []%"))
                     cost *= 1 - (unique.params[0].toFloat() / 100)
-    
+
                 for (unique in cityInfo.getMatchingUniques("Cost of purchasing [] buildings reduced by []%")) {
                     if (matchesFilter(unique.params[0]))
                         cost *= 1 - (unique.params[1].toFloat() / 100)
@@ -378,7 +367,7 @@
             if (stat.name == unique.params[0] && matchesFilter(unique.params[1]))
                 cost *= 1 + (unique.params[2].toFloat() / 100)
         }
-        
+
         return (cost / 10f).toInt() * 10
     }
 
@@ -456,7 +445,7 @@
 
             if (civInfo.isCityState())
                 return "No world wonders for city-states"
-            
+
             val ruleSet = civInfo.gameInfo.ruleSet
             val startingEra = civInfo.gameInfo.gameParameters.startingEra
             if (startingEra in ruleSet.eras && name in ruleSet.eras[startingEra]!!.startingObsoleteWonders)
@@ -602,7 +591,7 @@
 
         return true
     }
-    
+
     fun matchesFilter(filter: String): Boolean {
         return when (filter) {
             "All" -> true
