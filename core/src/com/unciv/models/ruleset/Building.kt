--- conflicted
+++ resolved
@@ -142,7 +142,7 @@
         if (uniques.isNotEmpty()) {
             if (replacementTextForUniques != "") lines += replacementTextForUniques
             else lines += getUniquesStringsWithoutDisablers(
-                filterUniques=if (missingcities.isEmpty()) null
+                filterUniques = if (missingcities.isEmpty()) null
                     else { unique -> unique.placeholderText != "Requires a [] in all cities" }
                     // Filter out the "Requires a [] in all cities" unique if any cities are still missing the required building, since in that case the list of cities will be appended at the end.
             )
@@ -151,11 +151,7 @@
             lines += stats.toString()
 
         for ((stat, value) in getStatPercentageBonuses(cityInfo))
-<<<<<<< HEAD
             if (value != 0f) lines += "+${value.toInt()}% $stat\n"
-=======
-            if (value != 0f) lines += "+${value.toInt()}% {${stat.name}}"
->>>>>>> 8060b693
 
         for ((greatPersonName, value) in greatPersonPoints)
             lines += "+$value " + "[$greatPersonName] points".tr()
@@ -168,16 +164,12 @@
 
         if (cityStrength != 0) lines += "{City strength} +$cityStrength"
         if (cityHealth != 0) lines += "{City health} +$cityHealth"
-<<<<<<< HEAD
         if (maintenance != 0 && !isFree) lines += "{Maintenance cost}: $maintenance ${Stat.Gold}"
-=======
-        if (maintenance != 0 && !isFree) lines += "{Maintenance cost}: $maintenance {Gold}"
         if (!missingcities.isEmpty()) {
             // Could be red. But IMO that should be done by enabling GDX's ColorMarkupLanguage globally instead of adding a separate label.
             lines += "\n" + "[${cityInfo?.civInfo?.getEquivalentBuilding(missingunique!!.params!![0])}] required:".tr() + " " + missingcities.map{ "{${it.name}}" }.joinToString(", ")
             // Can't nest square bracket placeholders inside curlies, and don't see any way to define wildcard placeholders. So run translation explicitly on base text.
         }
->>>>>>> 8060b693
         return lines.joinToString("\n") { it.tr() }.trim()
     }
 
