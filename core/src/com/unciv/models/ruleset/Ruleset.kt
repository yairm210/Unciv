package com.unciv.models.ruleset

import com.badlogic.gdx.files.FileHandle
import com.unciv.Constants
import com.unciv.json.fromJsonFile
import com.unciv.json.json
import com.unciv.logic.BackwardCompatibility.updateDeprecations
import com.unciv.logic.GameInfo
import com.unciv.logic.map.tile.RoadStatus
import com.unciv.models.metadata.BaseRuleset
import com.unciv.models.ruleset.nation.CityStateType
import com.unciv.models.ruleset.nation.Difficulty
import com.unciv.models.ruleset.nation.Nation
import com.unciv.models.ruleset.nation.Personality
import com.unciv.models.ruleset.tech.Era
import com.unciv.models.ruleset.tech.TechColumn
import com.unciv.models.ruleset.tech.Technology
import com.unciv.models.ruleset.tile.Terrain
import com.unciv.models.ruleset.tile.TileImprovement
import com.unciv.models.ruleset.tile.TileResource
import com.unciv.models.ruleset.unique.GameContext
import com.unciv.models.ruleset.unique.Unique
import com.unciv.models.ruleset.unique.UniqueType
import com.unciv.models.ruleset.unit.BaseUnit
import com.unciv.models.ruleset.unit.Promotion
import com.unciv.models.ruleset.unit.UnitType
import com.unciv.models.ruleset.validation.RulesetValidator
import com.unciv.models.ruleset.validation.UniqueValidator
import com.unciv.models.stats.GameResource
import com.unciv.models.stats.INamed
import com.unciv.models.stats.Stat
import com.unciv.models.stats.SubStat
import com.unciv.models.translations.tr
import com.unciv.ui.screens.civilopediascreen.ICivilopediaText
import com.unciv.utils.Log
import org.jetbrains.annotations.VisibleForTesting
import yairm210.purity.annotations.Readonly
import kotlin.collections.set

enum class RulesetFile(
    val filename: String,
    val getRulesetObjects: Ruleset.() -> Sequence<IRulesetObject> = { emptySequence() },
    val getUniques: Ruleset.() -> Sequence<Unique> = { getRulesetObjects().flatMap { it.uniqueObjects } }
){
    Beliefs("Beliefs.json", { beliefs.values.asSequence() }),
    Buildings("Buildings.json", { buildings.values.asSequence() }),
    Eras("Eras.json", { eras.values.asSequence() }),
    Religions("Religions.json"),
    Nations("Nations.json", { nations.values.asSequence() }),
    Policies("Policies.json", { policies.values.asSequence() }),
    Techs("Techs.json", { technologies.values.asSequence() }),
    Terrains("Terrains.json", { terrains.values.asSequence() }),
    /** Tutorials are special and are read in [com.unciv.ui.screens.basescreen.TutorialController.loadTutorialsFromJson]
     * This is here for completion's sake and to remove ruleset validation error */
    Tutorials("Tutorials.json"),
    TileImprovements("TileImprovements.json", { tileImprovements.values.asSequence() }),
    TileResources("TileResources.json", { tileResources.values.asSequence() }),
    Specialists("Specialists.json"),
    Units("Units.json", { units.values.asSequence() }),
    UnitPromotions("UnitPromotions.json", { unitPromotions.values.asSequence() }),
    UnitTypes("UnitTypes.json", { unitTypes.values.asSequence() }),
    VictoryTypes("VictoryTypes.json"),
    CityStateTypes("CityStateTypes.json", getUniques =
        { cityStateTypes.values.asSequence().flatMap { it.allyBonusUniqueMap.getAllUniques() + it.friendBonusUniqueMap.getAllUniques() } }),
    Personalities("Personalities.json", { personalities.values.asSequence() }),
    Events("Events.json", { events.values.asSequence() + events.values.flatMap { it.choices } }),
    GlobalUniques("GlobalUniques.json", { sequenceOf(globalUniques) }),
    ModOptions("ModOptions.json", getUniques = { modOptions.uniqueObjects.asSequence() }),
    Speeds("Speeds.json", { speeds.values.asSequence() }),
    Difficulties("Difficulties.json"),
    Quests("Quests.json"),
    Ruins("Ruins.json", { ruinRewards.values.asSequence() });
}

class Ruleset {

    /** If (and only if) this Ruleset is a mod, this will be the source folder.
     *  In other words, this is `null` for built-in and combined rulesets.
     */
    var folderLocation: FileHandle? = null

    /** A Ruleset instance can represent a built-in ruleset, a mod or a combined ruleset.
     *
     *  `name` will be the built-in's fullName, the mod's name as displayed (same as folder name),
     *  or in the case of combined rulesets it will be empty.
     *
     *  @see toString
     *  @see BaseRuleset.fullName
     *  @see RulesetCache.getComplexRuleset
     */
    var name = ""

    /** The list of mods that made up this Ruleset, including the base ruleset. */
    val mods = LinkedHashSet<String>()

    //region Json fields
    val beliefs = LinkedHashMap<String, Belief>()
    val buildings = LinkedHashMap<String, Building>()
    val difficulties = LinkedHashMap<String, Difficulty>()
    val eras = LinkedHashMap<String, Era>()
    val speeds = LinkedHashMap<String, Speed>()
    /** Only [Ruleset.load], [GameInfo], [BaseUnit] and [RulesetValidator] should access this directly.
     *  All other uses should call [GameInfo.getGlobalUniques] instead. */
    internal var globalUniques = GlobalUniques()
    val nations = LinkedHashMap<String, Nation>()
    val policies = LinkedHashMap<String, Policy>()
    val policyBranches = LinkedHashMap<String, PolicyBranch>()
    val religions = ArrayList<String>()
    val ruinRewards = LinkedHashMap<String, RuinReward>()
    val quests = LinkedHashMap<String, Quest>()
    val specialists = LinkedHashMap<String, Specialist>()
    val technologies = LinkedHashMap<String, Technology>()
    val techColumns = ArrayList<TechColumn>()
    val terrains = LinkedHashMap<String, Terrain>()
    val tileImprovements = LinkedHashMap<String, TileImprovement>()
    val tileResources = LinkedHashMap<String, TileResource>()
    val units = LinkedHashMap<String, BaseUnit>()
    val unitPromotions = LinkedHashMap<String, Promotion>()
    val unitTypes = LinkedHashMap<String, UnitType>()
    var victories = LinkedHashMap<String, Victory>()
    var cityStateTypes = LinkedHashMap<String, CityStateType>()
    val personalities = LinkedHashMap<String, Personality>()
    val events = LinkedHashMap<String, Event>()
    var modOptions = ModOptions()
    //endregion

    //region cache fields
    val greatGeneralUnits by lazy {
        units.values.filter { it.hasUnique(UniqueType.GreatPersonFromCombat, GameContext.IgnoreConditionals) }
    }

    val tileRemovals by lazy { tileImprovements.values.filter { it.name.startsWith(Constants.remove) } }
    val nonRoadTileRemovals by lazy { tileRemovals.filter { rulesetImprovement ->
            RoadStatus.entries.toTypedArray().none { it.removeAction == rulesetImprovement.name } } }

    /** Contains all happiness levels that moving *from* them, to one *below* them, can change uniques that apply */
    val allHappinessLevelsThatAffectUniques by lazy {
        sequence {
            for (unique in this@Ruleset.allUniques())
                for (conditional in unique.modifiers){
                    if (conditional.type == UniqueType.ConditionalBelowHappiness) yield(conditional.params[0].toInt())
                    if (conditional.type == UniqueType.ConditionalBetweenHappiness){
                        yield(conditional.params[0].toInt())
                        yield(conditional.params[1].toInt() + 1)
                    }
                    if (conditional.type == UniqueType.ConditionalHappy) yield(0)
                }
        }.toSet()
    }

    val roadImprovement: TileImprovement? by lazy { RoadStatus.Road.improvement(this) }
    val railroadImprovement: TileImprovement? by lazy { RoadStatus.Railroad.improvement(this) }
    //endregion

    fun clone(): Ruleset {
        val newRuleset = Ruleset()
        newRuleset.add(this)
        // Make sure the clone is recognizable - e.g. startNewGame fallback when a base mod was removed needs this
        newRuleset.name = name
        newRuleset.modOptions.isBaseRuleset = modOptions.isBaseRuleset
        return newRuleset
    }

    fun getGameResource(resourceName: String): GameResource? = Stat.safeValueOf(resourceName)
        ?: SubStat.safeValueOf(resourceName)
        ?: tileResources[resourceName]

    private inline fun <reified T : INamed> createHashmap(items: Array<T>): LinkedHashMap<String, T> {
        val hashMap = LinkedHashMap<String, T>(items.size)
        for (item in items) {
            val itemName = try { item.name }
            catch (ex: Exception) {
                throw Exception("${T::class.simpleName} is missing a name!")
            }

            hashMap[itemName] = item
            (item as? IRulesetObject)?.originRuleset = name // RULESET name
        }
        return hashMap
    }

    fun add(ruleset: Ruleset) {
        beliefs.putAll(ruleset.beliefs)
        ruleset.modOptions.buildingsToRemove
            .flatMap { buildingToRemove ->
                buildings.filter { it.value.matchesFilter(buildingToRemove) }.keys
            }.toSet().forEach {
                buildings.remove(it)
            }
        buildings.putAll(ruleset.buildings)
        difficulties.putAll(ruleset.difficulties)
        eras.putAll(ruleset.eras)
        speeds.putAll(ruleset.speeds)
        globalUniques = GlobalUniques().apply {
            uniques.addAll(globalUniques.uniques)
            uniques.addAll(ruleset.globalUniques.uniques)
            unitUniques.addAll(globalUniques.unitUniques)
            unitUniques.addAll(ruleset.globalUniques.unitUniques)
        }
        ruleset.modOptions.nationsToRemove
            .flatMap { nationToRemove ->
                nations.filter { it.value.matchesFilter(nationToRemove) }.keys
            }.toSet().forEach {
                nations.remove(it)
            }
        nations.putAll(ruleset.nations)
        ruleset.modOptions.policyBranchesToRemove
            .flatMap { policyBranchToRemove ->
                policyBranches.filter { it.value.matchesFilter(policyBranchToRemove) }.keys
            }.toSet().forEach {
                policyBranches.remove(it)
            }
        policyBranches.putAll(ruleset.policyBranches)
        policies.putAll(ruleset.policies)

        // Remove the policies
        ruleset.modOptions.policiesToRemove
            .flatMap { policyToRemove ->
                policies.filter { it.value.matchesFilter(policyToRemove) }.keys
            }.toSet().forEach {
                policies.remove(it)
            }

        // Remove the policies if they exist in the policy branches too
        for (policyToRemove in ruleset.modOptions.policiesToRemove) {
            for (branch in policyBranches.values) {
                branch.policies.removeAll { it.matchesFilter(policyToRemove) }
            }
        }

        quests.putAll(ruleset.quests)
        religions.addAll(ruleset.religions)
        ruinRewards.putAll(ruleset.ruinRewards)
        specialists.putAll(ruleset.specialists)
        ruleset.modOptions.techsToRemove
            .flatMap { techToRemove ->
                technologies.filter { it.value.matchesFilter(techToRemove) }.keys
            }.toSet().forEach {
                technologies.remove(it)
            }
        technologies.putAll(ruleset.technologies)
        techColumns.addAll(ruleset.techColumns)
        terrains.putAll(ruleset.terrains)
        tileImprovements.putAll(ruleset.tileImprovements)
        tileResources.putAll(ruleset.tileResources)
        unitTypes.putAll(ruleset.unitTypes)
        victories.putAll(ruleset.victories)
        cityStateTypes.putAll(ruleset.cityStateTypes)
        ruleset.modOptions.unitsToRemove
            .flatMap { unitToRemove ->
                units.filter { it.apply { value.setRuleset(this@Ruleset) }.value.matchesFilter(unitToRemove) }.keys
            }.toSet().forEach {
                units.remove(it)
            }
        units.putAll(ruleset.units)
        personalities.putAll(ruleset.personalities)
        events.putAll(ruleset.events)
        modOptions.uniques.addAll(ruleset.modOptions.uniques)
        modOptions.constants.merge(ruleset.modOptions.constants)

        unitPromotions.putAll(ruleset.unitPromotions)

        mods += ruleset.mods
    }

    fun clear() {
        beliefs.clear()
        buildings.clear()
        difficulties.clear()
        eras.clear()
        speeds.clear()
        globalUniques = GlobalUniques()
        mods.clear()
        nations.clear()
        policies.clear()
        policyBranches.clear()
        quests.clear()
        religions.clear()
        ruinRewards.clear()
        specialists.clear()
        technologies.clear()
        techColumns.clear()
        terrains.clear()
        tileImprovements.clear()
        tileResources.clear()
        unitPromotions.clear()
        units.clear()
        unitTypes.clear()
        victories.clear()
        cityStateTypes.clear()
        personalities.clear()
        events.clear()
    }

<<<<<<< HEAD
    fun allRulesetObjects(): Sequence<IRulesetObject> = RulesetFile.entries.asSequence().flatMap { it.getRulesetObjects(this) }
    fun allUniques(): Sequence<Unique> = RulesetFile.entries.asSequence().flatMap { it.getUniques(this) }
    fun allICivilopediaText(): Sequence<ICivilopediaText> = allRulesetObjects() + events.values.flatMap { it.choices }
    
=======
    @Readonly fun allRulesetObjects(): Sequence<IRulesetObject> = RulesetFile.entries.asSequence().flatMap { it.getRulesetObjects(this) }
    @Readonly fun allUniques(): Sequence<Unique> = RulesetFile.entries.asSequence().flatMap { it.getUniques(this) }
    @Readonly fun allICivilopediaText(): Sequence<ICivilopediaText> = allRulesetObjects() + events.values.flatMap { it.choices }

>>>>>>> f45fe20a
    fun load(folderHandle: FileHandle) {
        // Note: Most files are loaded using createHashmap, which sets originRuleset automatically.
        // For other files containing IRulesetObject's we'll have to remember to do so manually - e.g. Tech.
        val modOptionsFile = folderHandle.child("ModOptions.json")
        if (modOptionsFile.exists()) {
            try {
                modOptions = json().fromJsonFile(ModOptions::class.java, modOptionsFile)
                modOptions.updateDeprecations()
            } catch (ex: Exception) {
                Log.error("Failed to get modOptions from json file", ex)
            }
        }

        val techFile = folderHandle.child("Techs.json")
        if (techFile.exists()) {
            val techColumns = json().fromJsonFile(Array<TechColumn>::class.java, techFile)
            for (techColumn in techColumns) {
                this.techColumns.add(techColumn)
                for (tech in techColumn.techs) {
                    if (tech.cost == 0) tech.cost = techColumn.techCost
                    tech.column = techColumn
                    tech.originRuleset = name
                    technologies[tech.name] = tech
                }
            }
        }

        val buildingsFile = folderHandle.child("Buildings.json")
        if (buildingsFile.exists()) buildings += createHashmap(json().fromJsonFile(Array<Building>::class.java, buildingsFile))

        val terrainsFile = folderHandle.child("Terrains.json")
        if (terrainsFile.exists()) {
            terrains += createHashmap(json().fromJsonFile(Array<Terrain>::class.java, terrainsFile))
            for (terrain in terrains.values) {
                terrain.originRuleset = name
                terrain.setTransients()
            }
        }

        val resourcesFile = folderHandle.child("TileResources.json")
        if (resourcesFile.exists()) tileResources += createHashmap(json().fromJsonFile(Array<TileResource>::class.java, resourcesFile))

        val improvementsFile = folderHandle.child("TileImprovements.json")
        if (improvementsFile.exists()) tileImprovements += createHashmap(json().fromJsonFile(Array<TileImprovement>::class.java, improvementsFile))

        val erasFile = folderHandle.child("Eras.json")
        if (erasFile.exists()) eras += createHashmap(json().fromJsonFile(Array<Era>::class.java, erasFile))
        // While `eras.values.toList()` might seem more logical, eras.values is a MutableCollection and
        // therefore does not guarantee keeping the order of elements like a LinkedHashMap does.
        // Using map{} sidesteps this problem
        eras.map { it.value }.withIndex().forEach { it.value.eraNumber = it.index }

        val speedsFile = folderHandle.child("Speeds.json")
        if (speedsFile.exists()) {
            speeds += createHashmap(json().fromJsonFile(Array<Speed>::class.java, speedsFile))
        }

        val unitTypesFile = folderHandle.child("UnitTypes.json")
        if (unitTypesFile.exists()) unitTypes += createHashmap(json().fromJsonFile(Array<UnitType>::class.java, unitTypesFile))

        val unitsFile = folderHandle.child("Units.json")
        if (unitsFile.exists()) units += createHashmap(json().fromJsonFile(Array<BaseUnit>::class.java, unitsFile))

        val promotionsFile = folderHandle.child("UnitPromotions.json")
        if (promotionsFile.exists()) unitPromotions += createHashmap(json().fromJsonFile(Array<Promotion>::class.java, promotionsFile))

        val questsFile = folderHandle.child("Quests.json")
        if (questsFile.exists()) quests += createHashmap(json().fromJsonFile(Array<Quest>::class.java, questsFile))

        val specialistsFile = folderHandle.child("Specialists.json")
        if (specialistsFile.exists()) specialists += createHashmap(json().fromJsonFile(Array<Specialist>::class.java, specialistsFile))

        val policiesFile = folderHandle.child("Policies.json")
        if (policiesFile.exists()) {
            policyBranches += createHashmap(
                json().fromJsonFile(Array<PolicyBranch>::class.java, policiesFile)
            )
            for (branch in policyBranches.values) {
                // Setup this branch
                branch.requires = ArrayList()
                branch.branch = branch
                for (victoryType in victories.values) {
                    if (victoryType.name !in branch.priorities.keys) {
                        branch.priorities[victoryType.name] = 0
                    }
                }
                policies[branch.name] = branch

                // Append child policies of this branch
                for (policy in branch.policies) {
                    policy.branch = branch
                    policy.originRuleset = name
                    if (policy.requires == null) {
                        policy.requires = arrayListOf(branch.name)
                    }

                    if (policy != branch.policies.last()) {
                        // If mods override a previous policy's location, we don't want that policy to stick around,
                        // because it leads to softlocks on the policy picker screen
                        val conflictingLocationPolicy = policies.values.firstOrNull {
                            it.branch.name == policy.branch.name
                                && it.column == policy.column
                                && it.row == policy.row
                        }
                        if (conflictingLocationPolicy != null)
                            policies.remove(conflictingLocationPolicy.name)
                    }
                    policies[policy.name] = policy

                }

                // Add a finisher
                branch.policies.last().name =
                    branch.name + Policy.branchCompleteSuffix
            }
        }

        val beliefsFile = folderHandle.child("Beliefs.json")
        if (beliefsFile.exists())
            beliefs += createHashmap(json().fromJsonFile(Array<Belief>::class.java, beliefsFile))

        val religionsFile = folderHandle.child("Religions.json")
        if (religionsFile.exists())
            religions += json().fromJsonFile(Array<String>::class.java, religionsFile).toList()

        val ruinRewardsFile = folderHandle.child("Ruins.json")
        if (ruinRewardsFile.exists())
            ruinRewards += createHashmap(json().fromJsonFile(Array<RuinReward>::class.java, ruinRewardsFile))

        val nationsFile = folderHandle.child("Nations.json")
        if (nationsFile.exists()) {
            nations += createHashmap(json().fromJsonFile(Array<Nation>::class.java, nationsFile))
            for (nation in nations.values) nation.setTransients()
        }

        val difficultiesFile = folderHandle.child("Difficulties.json")
        if (difficultiesFile.exists())
            difficulties += createHashmap(json().fromJsonFile(Array<Difficulty>::class.java, difficultiesFile))

        val globalUniquesFile = folderHandle.child("GlobalUniques.json")
        if (globalUniquesFile.exists()) {
            globalUniques = json().fromJsonFile(GlobalUniques::class.java, globalUniquesFile)
            globalUniques.originRuleset = name
        }

        val victoryTypesFile = folderHandle.child("VictoryTypes.json")
        if (victoryTypesFile.exists()) {
            victories += createHashmap(json().fromJsonFile(Array<Victory>::class.java, victoryTypesFile))
        }

        val cityStateTypesFile = folderHandle.child("CityStateTypes.json")
        if (cityStateTypesFile.exists()) {
            cityStateTypes += createHashmap(json().fromJsonFile(Array<CityStateType>::class.java, cityStateTypesFile))
        }

        val personalitiesFile = folderHandle.child("Personalities.json")
        if (personalitiesFile.exists()) {
            personalities += createHashmap(json().fromJsonFile(Array<Personality>::class.java, personalitiesFile))
        }

        val eventsFile = folderHandle.child("Events.json")
        if (eventsFile.exists()) {
            events += createHashmap(json().fromJsonFile(Array<Event>::class.java, eventsFile))
        }



        // Add objects that might not be present in base ruleset mods, but are required
        if (modOptions.isBaseRuleset) {
            val fallbackRuleset by lazy { RulesetCache.getVanillaRuleset() } // clone at most once
            // This one should be temporary
            if (unitTypes.isEmpty()) {
                unitTypes.putAll(fallbackRuleset.unitTypes)
            }

            // These should be permanent
            if (!ruinRewardsFile.exists())
                ruinRewards.putAll(fallbackRuleset.ruinRewards)

            if (!globalUniquesFile.exists()) {
                globalUniques = fallbackRuleset.globalUniques
            }
            // If we have no victories, add all the default victories
            if (victories.isEmpty()) victories.putAll(fallbackRuleset.victories)

            if (speeds.isEmpty()) speeds.putAll(fallbackRuleset.speeds)
            if (difficulties.isEmpty()) difficulties.putAll(fallbackRuleset.difficulties)

            if (cityStateTypes.isEmpty())
                for (cityStateType in fallbackRuleset.cityStateTypes.values)
                    cityStateTypes[cityStateType.name] = CityStateType().apply {
                        name = cityStateType.name
                        color = cityStateType.color
                        friendBonusUniques = ArrayList(cityStateType.friendBonusUniques.filter {
                            UniqueValidator(this@Ruleset).checkUnique(
                                Unique(it),
                                false,
                                null,
                                true
                            ).isEmpty()
                        })
                        allyBonusUniques = ArrayList(cityStateType.allyBonusUniques.filter {
                            UniqueValidator(this@Ruleset).checkUnique(
                                Unique(it),
                                false,
                                null,
                                true
                            ).isEmpty()
                        })
                    }

            updateResourceTransients()
        }
    }

    /** Building costs are unique in that they are dependant on info in the technology part.
     *  This means that if you add a building in a mod, you want it to depend on the original tech values.
     *  Alternatively, if you edit a tech column's building costs, you want it to affect all buildings in that column.
     *  This deals with that
     *  */
    internal fun updateBuildingCosts() {
        for (building in buildings.values) {
            if (building.cost != -1) continue
            if (building.getMatchingUniques(UniqueType.Unbuildable).any { it.modifiers.isEmpty() }) continue
            val column = building.techColumn(this) ?: continue
            building.cost = if (building.isAnyWonder()) column.wonderCost else column.buildingCost
        }
    }

    /** Introduced to support UniqueType.ImprovesResources: gives a resource the chance to scan improvements */
    internal fun updateResourceTransients() {
        for (resource in tileResources.values)
            resource.setTransients(this)
    }

    @VisibleForTesting
    /** For use by class TestGame. Use only before triggering the globalUniques.uniqueObjects lazy. */
    fun addGlobalUniques(vararg uniques: String) {
        globalUniques.uniques.addAll(uniques)
    }

    /** Used for displaying a RuleSet's name */
    override fun toString() = when {
        name.isNotEmpty() -> name
        mods.size == 1 && RulesetCache[mods.first()]!!.modOptions.isBaseRuleset -> mods.first()
        else -> "Combined RuleSet ($mods)"
    }

    fun getSummary(): String {
        val stringList = ArrayList<String>()
        if (modOptions.isBaseRuleset) stringList += "Base Ruleset"
        if (technologies.isNotEmpty()) stringList += "[${technologies.size}] Techs"
        if (nations.isNotEmpty()) stringList += "[${nations.size}] Nations"
        if (units.isNotEmpty()) stringList += "[${units.size}] Units"
        if (buildings.isNotEmpty()) stringList += "[${buildings.size}] Buildings"
        if (tileResources.isNotEmpty()) stringList += "[${tileResources.size}] Resources"
        if (tileImprovements.isNotEmpty()) stringList += "[${tileImprovements.size}] Improvements"
        if (religions.isNotEmpty()) stringList += "[${religions.size}] Religions"
        if (beliefs.isNotEmpty()) stringList += "[${beliefs.size}] Beliefs"
        return stringList.joinToString { it.tr() }
    }

    fun getErrorList(tryFixUnknownUniques: Boolean = false) = RulesetValidator.create(this, tryFixUnknownUniques).getErrorList()
}<|MERGE_RESOLUTION|>--- conflicted
+++ resolved
@@ -291,18 +291,12 @@
         personalities.clear()
         events.clear()
     }
-
-<<<<<<< HEAD
-    fun allRulesetObjects(): Sequence<IRulesetObject> = RulesetFile.entries.asSequence().flatMap { it.getRulesetObjects(this) }
-    fun allUniques(): Sequence<Unique> = RulesetFile.entries.asSequence().flatMap { it.getUniques(this) }
-    fun allICivilopediaText(): Sequence<ICivilopediaText> = allRulesetObjects() + events.values.flatMap { it.choices }
     
-=======
     @Readonly fun allRulesetObjects(): Sequence<IRulesetObject> = RulesetFile.entries.asSequence().flatMap { it.getRulesetObjects(this) }
     @Readonly fun allUniques(): Sequence<Unique> = RulesetFile.entries.asSequence().flatMap { it.getUniques(this) }
     @Readonly fun allICivilopediaText(): Sequence<ICivilopediaText> = allRulesetObjects() + events.values.flatMap { it.choices }
 
->>>>>>> f45fe20a
+
     fun load(folderHandle: FileHandle) {
         // Note: Most files are loaded using createHashmap, which sets originRuleset automatically.
         // For other files containing IRulesetObject's we'll have to remember to do so manually - e.g. Tech.
