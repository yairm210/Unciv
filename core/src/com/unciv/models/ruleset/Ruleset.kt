package com.unciv.models.ruleset

import com.badlogic.gdx.Gdx
import com.badlogic.gdx.files.FileHandle
import com.badlogic.gdx.graphics.Color
import com.unciv.Constants
import com.unciv.JsonParser
import com.unciv.logic.UncivShowableException
import com.unciv.models.Counter
import com.unciv.models.ModConstants
import com.unciv.models.metadata.BaseRuleset
import com.unciv.models.ruleset.tech.TechColumn
import com.unciv.models.ruleset.tech.Technology
import com.unciv.models.ruleset.tile.Terrain
import com.unciv.models.ruleset.tile.TerrainType
import com.unciv.models.ruleset.tile.TileImprovement
import com.unciv.models.ruleset.tile.TileResource
import com.unciv.models.ruleset.unique.IHasUniques
import com.unciv.models.ruleset.unique.Unique
import com.unciv.models.ruleset.unique.UniqueTarget
import com.unciv.models.ruleset.unique.UniqueType
import com.unciv.models.ruleset.unit.BaseUnit
import com.unciv.models.ruleset.unit.Promotion
import com.unciv.models.ruleset.unit.UnitType
import com.unciv.models.stats.INamed
import com.unciv.models.stats.NamedStats
import com.unciv.models.stats.Stats
import com.unciv.models.translations.fillPlaceholders
import com.unciv.models.translations.tr
import com.unciv.ui.utils.colorFromRGB
import com.unciv.ui.utils.getRelativeTextDistance
import kotlin.collections.set

object ModOptionsConstants {
    const val diplomaticRelationshipsCannotChange = "Diplomatic relationships cannot change"
    const val convertGoldToScience = "Can convert gold to science with sliders"
    const val allowCityStatesSpawnUnits = "Allow City States to spawn with additional units"
    const val tradeCivIntroductions = "Can trade civilization introductions for [] Gold"
    const val disableReligion = "Disable religion"
}

class ModOptions : IHasUniques {
    var isBaseRuleset = false
    var techsToRemove = HashSet<String>()
    var buildingsToRemove = HashSet<String>()
    var unitsToRemove = HashSet<String>()
    var nationsToRemove = HashSet<String>()


    var lastUpdated = ""
    var modUrl = ""
    var author = ""
    var modSize = 0
 
    @Deprecated("As of 3.18.15")
    val maxXPfromBarbarians = 30

    override var uniques = ArrayList<String>()

    // If these two are delegated with "by lazy", the mod download process crashes and burns 
    // Instead, Ruleset.load sets them, which is preferable in this case anyway
    override var uniqueObjects: List<Unique> = listOf()
    override var uniqueMap: Map<String, List<Unique>> = mapOf()

    override fun getUniqueTarget() = UniqueTarget.ModOptions

    val constants = ModConstants()
}

class Ruleset {

    private val jsonParser = JsonParser()
    var folderLocation:FileHandle?=null

    var name = ""
    val beliefs = LinkedHashMap<String, Belief>()
    val buildings = LinkedHashMap<String, Building>()
    val difficulties = LinkedHashMap<String, Difficulty>()
    val eras = LinkedHashMap<String, Era>()
    var globalUniques = GlobalUniques()
    val nations = LinkedHashMap<String, Nation>()
    val policies = LinkedHashMap<String, Policy>()
    val policyBranches = LinkedHashMap<String, PolicyBranch>()
    val religions = ArrayList<String>()
    val ruinRewards = LinkedHashMap<String, RuinReward>()
    val quests = LinkedHashMap<String, Quest>()
    val specialists = LinkedHashMap<String, Specialist>()
    val technologies = LinkedHashMap<String, Technology>()
    val terrains = LinkedHashMap<String, Terrain>()
    val tileImprovements = LinkedHashMap<String, TileImprovement>()
    val tileResources = LinkedHashMap<String, TileResource>()
    val units = LinkedHashMap<String, BaseUnit>()
    val unitPromotions = LinkedHashMap<String, Promotion>()
    val unitTypes = LinkedHashMap<String, UnitType>()
    var victories = LinkedHashMap<String, Victory>()

    val mods = LinkedHashSet<String>()
    var modOptions = ModOptions()

    fun clone(): Ruleset {
        val newRuleset = Ruleset()
        newRuleset.add(this)
        return newRuleset
    }

    private fun <T : INamed> createHashmap(items: Array<T>): LinkedHashMap<String, T> {
        val hashMap = LinkedHashMap<String, T>()
        for (item in items)
            hashMap[item.name] = item
        return hashMap
    }

    fun add(ruleset: Ruleset) {
        beliefs.putAll(ruleset.beliefs)
        buildings.putAll(ruleset.buildings)
        for (buildingToRemove in ruleset.modOptions.buildingsToRemove) buildings.remove(buildingToRemove)
        difficulties.putAll(ruleset.difficulties)
        eras.putAll(ruleset.eras)
        globalUniques = GlobalUniques().apply { uniques.addAll(globalUniques.uniques); uniques.addAll(ruleset.globalUniques.uniques) }
        nations.putAll(ruleset.nations)
        for (nationToRemove in ruleset.modOptions.nationsToRemove) nations.remove(nationToRemove)
        policyBranches.putAll(ruleset.policyBranches)
        policies.putAll(ruleset.policies)
        quests.putAll(ruleset.quests)
        religions.addAll(ruleset.religions)
        ruinRewards.putAll(ruleset.ruinRewards)
        specialists.putAll(ruleset.specialists)
        technologies.putAll(ruleset.technologies)
        for (techToRemove in ruleset.modOptions.techsToRemove) technologies.remove(techToRemove)
        terrains.putAll(ruleset.terrains)
        tileImprovements.putAll(ruleset.tileImprovements)
        tileResources.putAll(ruleset.tileResources)
        unitPromotions.putAll(ruleset.unitPromotions)
        units.putAll(ruleset.units)
        unitTypes.putAll(ruleset.unitTypes)
        for (unitToRemove in ruleset.modOptions.unitsToRemove) units.remove(unitToRemove)
        mods += ruleset.mods
    }

    fun clear() {
        beliefs.clear()
        buildings.clear()
        difficulties.clear()
        eras.clear()
        globalUniques = GlobalUniques()
        mods.clear()
        nations.clear()
        policies.clear()
        policyBranches.clear()
        quests.clear()
        religions.clear()
        ruinRewards.clear()
        specialists.clear()
        technologies.clear()
        terrains.clear()
        tileImprovements.clear()
        tileResources.clear()
        unitPromotions.clear()
        units.clear()
        unitTypes.clear()
    }


    fun load(folderHandle: FileHandle, printOutput: Boolean) {
        val gameBasicsStartTime = System.currentTimeMillis()

        val modOptionsFile = folderHandle.child("ModOptions.json")
        if (modOptionsFile.exists()) {
            try {
                modOptions = jsonParser.getFromJson(ModOptions::class.java, modOptionsFile)
                if (modOptions.maxXPfromBarbarians != 30)
                    modOptions.constants.maxXPfromBarbarians = modOptions.constants.maxXPfromBarbarians
            } catch (ex: Exception) {}
            modOptions.uniqueObjects = modOptions.uniques.map { Unique(it, UniqueTarget.ModOptions) }
            modOptions.uniqueMap = modOptions.uniqueObjects.groupBy { it.placeholderText }
        }

        val techFile = folderHandle.child("Techs.json")
        if (techFile.exists()) {
            val techColumns = jsonParser.getFromJson(Array<TechColumn>::class.java, techFile)
            for (techColumn in techColumns) {
                for (tech in techColumn.techs) {
                    if (tech.cost == 0) tech.cost = techColumn.techCost
                    tech.column = techColumn
                    technologies[tech.name] = tech
                }
            }
        }

        val buildingsFile = folderHandle.child("Buildings.json")
        if (buildingsFile.exists()) buildings += createHashmap(jsonParser.getFromJson(Array<Building>::class.java, buildingsFile))
        for(building in buildings.values)
            if(building.requiredBuildingInAllCities != null)
                building.uniques.add(UniqueType.RequiresBuildingInAllCities.text.fillPlaceholders(building.requiredBuildingInAllCities!!))

        val terrainsFile = folderHandle.child("Terrains.json")
        if (terrainsFile.exists()) {
            terrains += createHashmap(jsonParser.getFromJson(Array<Terrain>::class.java, terrainsFile))
            for (terrain in terrains.values) terrain.setTransients()
        }

        val resourcesFile = folderHandle.child("TileResources.json")
        if (resourcesFile.exists()) tileResources += createHashmap(jsonParser.getFromJson(Array<TileResource>::class.java, resourcesFile))

        val improvementsFile = folderHandle.child("TileImprovements.json")
        if (improvementsFile.exists()) tileImprovements += createHashmap(jsonParser.getFromJson(Array<TileImprovement>::class.java, improvementsFile))

        val erasFile = folderHandle.child("Eras.json")
        if (erasFile.exists()) eras += createHashmap(jsonParser.getFromJson(Array<Era>::class.java, erasFile))
        // While `eras.values.toList()` might seem more logical, eras.values is a MutableCollection and
        // therefore does not guarantee keeping the order of elements like a LinkedHashMap does.
        // Using map{} sidesteps this problem
        eras.map { it.value }.withIndex().forEach { it.value.eraNumber = it.index }

        val unitTypesFile = folderHandle.child("UnitTypes.json")
        if (unitTypesFile.exists()) unitTypes += createHashmap(jsonParser.getFromJson(Array<UnitType>::class.java, unitTypesFile))

        val unitsFile = folderHandle.child("Units.json")
        if (unitsFile.exists()) units += createHashmap(jsonParser.getFromJson(Array<BaseUnit>::class.java, unitsFile))

        val promotionsFile = folderHandle.child("UnitPromotions.json")
        if (promotionsFile.exists()) unitPromotions += createHashmap(jsonParser.getFromJson(Array<Promotion>::class.java, promotionsFile))

        val questsFile = folderHandle.child("Quests.json")
        if (questsFile.exists()) quests += createHashmap(jsonParser.getFromJson(Array<Quest>::class.java, questsFile))

        val specialistsFile = folderHandle.child("Specialists.json")
        if (specialistsFile.exists()) specialists += createHashmap(jsonParser.getFromJson(Array<Specialist>::class.java, specialistsFile))

        val policiesFile = folderHandle.child("Policies.json")
        if (policiesFile.exists()) {
            policyBranches += createHashmap(jsonParser.getFromJson(Array<PolicyBranch>::class.java, policiesFile))
            for (branch in policyBranches.values) {
                branch.requires = ArrayList()
                branch.branch = branch
                policies[branch.name] = branch
                for (policy in branch.policies) {
                    policy.branch = branch
                    if (policy.requires == null) policy.requires = arrayListOf(branch.name)
                    policies[policy.name] = policy
                }
                branch.policies.last().name = branch.name + Policy.branchCompleteSuffix
            }
        }

        val beliefsFile = folderHandle.child("Beliefs.json")
        if (beliefsFile.exists())
            beliefs += createHashmap(jsonParser.getFromJson(Array<Belief>::class.java, beliefsFile))

        val religionsFile = folderHandle.child("Religions.json")
        if (religionsFile.exists())
            religions += jsonParser.getFromJson(Array<String>::class.java, religionsFile).toList()

        val ruinRewardsFile = folderHandle.child("Ruins.json")
        if (ruinRewardsFile.exists())
            ruinRewards += createHashmap(jsonParser.getFromJson(Array<RuinReward>::class.java, ruinRewardsFile))

        val nationsFile = folderHandle.child("Nations.json")
        if (nationsFile.exists()) {
            nations += createHashmap(jsonParser.getFromJson(Array<Nation>::class.java, nationsFile))
            for (nation in nations.values) nation.setTransients()
        }

        val difficultiesFile = folderHandle.child("Difficulties.json")
        if (difficultiesFile.exists()) 
            difficulties += createHashmap(jsonParser.getFromJson(Array<Difficulty>::class.java, difficultiesFile))

        val globalUniquesFile = folderHandle.child("GlobalUniques.json")
        if (globalUniquesFile.exists()) {
            globalUniques = jsonParser.getFromJson(GlobalUniques::class.java, globalUniquesFile)
        }
<<<<<<< HEAD
        
        val victoryTypesFiles = folderHandle.child("VictoryData.json")
        if (victoryTypesFiles.exists()) {
            victories += createHashmap(jsonParser.getFromJson(Array<Victory>::class.java, victoryTypesFiles))
        }        
        
=======

>>>>>>> cb757da9
        val gameBasicsLoadTime = System.currentTimeMillis() - gameBasicsStartTime
        if (printOutput) println("Loading ruleset - " + gameBasicsLoadTime + "ms")
    }

    /** Building costs are unique in that they are dependant on info in the technology part.
     *  This means that if you add a building in a mod, you want it to depend on the original tech values.
     *  Alternatively, if you edit a tech column's building costs, you want it to affect all buildings in that column.
     *  This deals with that
     *  */
    fun updateBuildingCosts() {
        for (building in buildings.values) {
            if (building.cost == 0 && !building.hasUnique(UniqueType.Unbuildable)) {
                val column = technologies[building.requiredTech]?.column
                        ?: throw UncivShowableException("Building (${building.name}) is buildable and therefore must either have an explicit cost or reference an existing tech")
                building.cost = if (building.isAnyWonder()) column.wonderCost else column.buildingCost
            }
        }
    }

    /** Used for displaying a RuleSet's name */
    override fun toString() = when {
        name.isNotEmpty() -> name
        mods.size == 1 && RulesetCache[mods.first()]!!.modOptions.isBaseRuleset -> mods.first()
        else -> "Combined RuleSet"
    }

    fun getSummary(): String {
        val stringList = ArrayList<String>()
        if (modOptions.isBaseRuleset) stringList += "Base Ruleset"
        if (technologies.isNotEmpty()) stringList += "[${technologies.size}] Techs"
        if (nations.isNotEmpty()) stringList += "[${nations.size}] Nations"
        if (units.isNotEmpty()) stringList += "[${units.size}] Units"
        if (buildings.isNotEmpty()) stringList += "[${buildings.size}] Buildings"
        if (tileResources.isNotEmpty()) stringList += "[${tileResources.size}] Resources"
        if (tileImprovements.isNotEmpty()) stringList += "[${tileImprovements.size}] Improvements"
        if (religions.isNotEmpty()) stringList += "[${religions.size}] Religions"
        if (beliefs.isNotEmpty()) stringList += "[${beliefs.size}] Beliefs"
        return stringList.joinToString { it.tr() }
    }

    /** Similarity below which an untyped unique can be considered a potential misspelling.
     * Roughly corresponds to the fraction of the Unique placeholder text that can be different/misspelled, but with some extra room for [getRelativeTextDistance] idiosyncrasies. */
    private val uniqueMisspellingThreshold = 0.15 // Tweak as needed. Simple misspellings seem to be around 0.025, so would mostly be caught by 0.05. IMO 0.1 would be good, but raising to 0.15 also seemed to catch what may be an outdated Unique.

    fun checkUniques(
        uniqueContainer: IHasUniques, lines: RulesetErrorList,
        severityToReport: UniqueType.UniqueComplianceErrorSeverity,
        forOptionsPopup: Boolean
    ) {
        val name = if (uniqueContainer is INamed) uniqueContainer.name else ""
        
        for (unique in uniqueContainer.uniqueObjects) {
            val errors = checkUnique(
                unique,
                forOptionsPopup,
                name,
                severityToReport,
                uniqueContainer.getUniqueTarget()
            )
            lines.addAll(errors)
        }
    }

    fun checkUnique(
        unique: Unique,
        forOptionsPopup: Boolean,
        name: String,
        severityToReport: UniqueType.UniqueComplianceErrorSeverity,
        uniqueTarget: UniqueTarget
    ): List<RulesetError> {
        if (unique.type == null) {
            if (!forOptionsPopup) return emptyList()
            val similarUniques = UniqueType.values().filter {
                getRelativeTextDistance(
                    it.placeholderText,
                    unique.placeholderText
                ) <= uniqueMisspellingThreshold
            }
            val equalUniques =
                similarUniques.filter { it.placeholderText == unique.placeholderText }
            if (equalUniques.isNotEmpty()) {
                // This should only ever happen if a bug is or has been introduced that prevents Unique.type from being set for a valid UniqueType, I think.\
                    return listOf(
                        RulesetError(
                            "$name's unique \"${unique.text}\" looks like it should be fine, but for some reason isn't recognized.",
                            RulesetErrorSeverity.OK
                    ))
            } else if (similarUniques.isNotEmpty()) {
                val text =
                    "$name's unique \"${unique.text}\" looks like it may be a misspelling of:\n" +
                            similarUniques.joinToString("\n") { uniqueType ->
                                val deprecationAnnotation =
                                    UniqueType::class.java.getField(uniqueType.name)
                                        .getAnnotation(Deprecated::class.java)
                                if (deprecationAnnotation == null)
                                    "\"${uniqueType.text}\""
                                else
                                    "\"${uniqueType.text}\" (Deprecated)"
                            }.prependIndent("\t")
                return listOf(RulesetError(text, RulesetErrorSeverity.OK))
            } else return emptyList()
        }

        val rulesetErrors = RulesetErrorList()

        val typeComplianceErrors = unique.type.getComplianceErrors(unique, this)
        for (complianceError in typeComplianceErrors) {
            if (complianceError.errorSeverity == severityToReport)
                 rulesetErrors += "$name's unique \"${unique.text}\" contains parameter ${complianceError.parameterName}," +
                        " which does not fit parameter type" +
                        " ${complianceError.acceptableParameterTypes.joinToString(" or ") { it.parameterName }} !"
        }

        for (conditional in unique.conditionals) {
            if (conditional.type == null) {
                rulesetErrors.add(
                    "$name's unique \"${unique.text}\" contains the conditional \"${conditional.text}\"," +
                            " which is of an unknown type!",
                    RulesetErrorSeverity.Warning
                )
            } else {
                val conditionalComplianceErrors =
                    conditional.type.getComplianceErrors(conditional, this)
                for (complianceError in conditionalComplianceErrors) {
                    if (complianceError.errorSeverity == severityToReport)
                        rulesetErrors += "$name's unique \"${unique.text}\" contains the conditional \"${conditional.text}\"." +
                                " This contains the parameter ${complianceError.parameterName} which does not fit parameter type" +
                                " ${complianceError.acceptableParameterTypes.joinToString(" or ") { it.parameterName }} !"
                }
            }
        }


        if (severityToReport != UniqueType.UniqueComplianceErrorSeverity.RulesetSpecific)
        // If we don't filter these messages will be listed twice as this function is called twice on most objects
        // The tests are RulesetInvariant in nature, but RulesetSpecific is called for _all_ objects, invariant is not.
            return rulesetErrors


        val deprecationAnnotation = unique.getDeprecationAnnotation()
        if (deprecationAnnotation != null) {
            val replacementUniqueText = unique.getReplacementText(this)
            val deprecationText =
                "$name's unique \"${unique.text}\" is deprecated ${deprecationAnnotation.message}," +
                        if (deprecationAnnotation.replaceWith.expression != "") " replace with \"${replacementUniqueText}\"" else ""
            val severity = if (deprecationAnnotation.level == DeprecationLevel.WARNING)
                RulesetErrorSeverity.WarningOptionsOnly // Not user-visible
            else RulesetErrorSeverity.Warning // User visible

            rulesetErrors.add(deprecationText, severity)
        }

        if (unique.type.targetTypes.none { uniqueTarget.canAcceptUniqueTarget(it) }
            // the 'consume unit' conditional causes a triggerable unique to become a unit action
            && !(uniqueTarget==UniqueTarget.Unit
                    && unique.isTriggerable 
                    && unique.conditionals.any { it.type == UniqueType.ConditionalConsumeUnit }))
            rulesetErrors.add(
                "$name's unique \"${unique.text}\" cannot be put on this type of object!",
                RulesetErrorSeverity.Warning
            )
        return rulesetErrors
    }


    class RulesetError(val text:String, val errorSeverityToReport: RulesetErrorSeverity)
    enum class RulesetErrorSeverity(val color: Color) {
        OK(Color.GREEN),
        WarningOptionsOnly(Color.YELLOW),
        Warning(Color.YELLOW),
        Error(Color.RED),
    }

    class RulesetErrorList : ArrayList<RulesetError>() {
        operator fun plusAssign(text: String) {
            add(text, RulesetErrorSeverity.Error)
        }

        fun add(text: String, errorSeverityToReport: RulesetErrorSeverity) {
            add(RulesetError(text, errorSeverityToReport))
        }

        fun getFinalSeverity(): RulesetErrorSeverity {
            if (isEmpty()) return RulesetErrorSeverity.OK
            return this.maxOf { it.errorSeverityToReport }
        }

        /** @return `true` means severe errors make the mod unplayable */
        fun isError() = getFinalSeverity() == RulesetErrorSeverity.Error
        /** @return `true` means problems exist, Options screen mod checker or unit tests for vanilla ruleset should complain */
        fun isNotOK() = getFinalSeverity() != RulesetErrorSeverity.OK
        /** @return `true` means at least errors impacting gameplay exist, new game screen should warn or block */
        fun isWarnUser() = getFinalSeverity() >= RulesetErrorSeverity.Warning

        fun getErrorText(unfiltered: Boolean = false) =
            filter { unfiltered || it.errorSeverityToReport != RulesetErrorSeverity.WarningOptionsOnly }
                .sortedByDescending { it.errorSeverityToReport }
                .joinToString("\n") { it.errorSeverityToReport.name + ": " + it.text }
    }

    fun checkModLinks(forOptionsPopup: Boolean = false): RulesetErrorList {
        val lines = RulesetErrorList()

        // Checks for all mods - only those that can succeed without loading a base ruleset
        // When not checking the entire ruleset, we can only really detect ruleset-invariant errors in uniques

        val rulesetInvariant = UniqueType.UniqueComplianceErrorSeverity.RulesetInvariant
        val rulesetSpecific = UniqueType.UniqueComplianceErrorSeverity.RulesetSpecific

        for (unit in units.values) {
            if (unit.upgradesTo == unit.name || (unit.upgradesTo != null && unit.upgradesTo == unit.replaces))
                lines += "${unit.name} upgrades to itself!"
            if (!unit.isCivilian() && unit.strength == 0)
                lines += "${unit.name} is a military unit but has no assigned strength!"
            if (unit.isRanged() && unit.rangedStrength == 0 && !unit.hasUnique(UniqueType.CannotAttack))
                lines += "${unit.name} is a ranged unit but has no assigned rangedStrength!"

            checkUniques(unit, lines, rulesetInvariant, forOptionsPopup)
        }

        for (tech in technologies.values) {
            for (otherTech in technologies.values) {
                if (tech != otherTech && otherTech.column == tech.column && otherTech.row == tech.row)
                    lines += "${tech.name} is in the same row as ${otherTech.name}!"
            }

            checkUniques(tech, lines, rulesetInvariant, forOptionsPopup)
        }

        for (building in buildings.values) {
            if (building.requiredTech == null && building.cost == 0 && !building.hasUnique(UniqueType.Unbuildable))
                lines += "${building.name} is buildable and therefore must either have an explicit cost or reference an existing tech!"

            checkUniques(building, lines, rulesetInvariant, forOptionsPopup)

        }

        for (nation in nations.values) {
            if (nation.cities.isEmpty() && !nation.isSpectator() && !nation.isBarbarian()) {
                lines += "${nation.name} can settle cities, but has no city names!"
            }

            checkUniques(nation, lines, rulesetInvariant, forOptionsPopup)
        }

        for (promotion in unitPromotions.values) {
            checkUniques(promotion, lines, rulesetInvariant, forOptionsPopup)
        }

        for (resource in tileResources.values) {
            checkUniques(resource, lines, rulesetInvariant, forOptionsPopup)
        }

        // Quit here when no base ruleset is loaded - references cannot be checked
        if (!modOptions.isBaseRuleset) return lines

        val vanillaRuleset = RulesetCache.getVanillaRuleset()  // for UnitTypes fallback


        if (units.values.none { it.uniques.contains(UniqueType.FoundCity.text) })
           lines += "No city-founding units in ruleset!"

        for (unit in units.values) {
            if (unit.requiredTech != null && !technologies.containsKey(unit.requiredTech!!))
                lines += "${unit.name} requires tech ${unit.requiredTech} which does not exist!"
            if (unit.obsoleteTech != null && !technologies.containsKey(unit.obsoleteTech!!))
                lines += "${unit.name} obsoletes at tech ${unit.obsoleteTech} which does not exist!"
            for (resource in unit.getResourceRequirements().keys)
                if (!tileResources.containsKey(resource))
                    lines += "${unit.name} requires resource $resource which does not exist!"
            if (unit.upgradesTo != null && !units.containsKey(unit.upgradesTo!!))
                lines += "${unit.name} upgrades to unit ${unit.upgradesTo} which does not exist!"
            if (unit.replaces != null && !units.containsKey(unit.replaces!!))
                lines += "${unit.name} replaces ${unit.replaces} which does not exist!"
            for (promotion in unit.promotions)
                if (!unitPromotions.containsKey(promotion))
                    lines += "${unit.name} contains promotion $promotion which does not exist!"
            if (!unitTypes.containsKey(unit.unitType) && (unitTypes.isNotEmpty() || !vanillaRuleset.unitTypes.containsKey(unit.unitType)))
                lines += "${unit.name} is of type ${unit.unitType}, which does not exist!"
            for (unique in unit.getMatchingUniques(UniqueType.ConstructImprovementConsumingUnit)) {
                val improvementName = unique.params[0]
                if (tileImprovements[improvementName]==null) continue // this will be caught in the checkUniques
                if ((tileImprovements[improvementName] as Stats).none() &&
                        unit.isCivilian() &&
                        !unit.hasUnique("Bonus for units in 2 tile radius 15%")) {
                    lines.add("${unit.name} can place improvement $improvementName which has no stats, preventing unit automation!",
                        RulesetErrorSeverity.Warning)
                }
            }

            checkUniques(unit, lines, rulesetSpecific, forOptionsPopup)
        }

        for (building in buildings.values) {
            if (building.requiredTech != null && !technologies.containsKey(building.requiredTech!!))
                lines += "${building.name} requires tech ${building.requiredTech} which does not exist!"

            for (specialistName in building.specialistSlots.keys)
                if (!specialists.containsKey(specialistName))
                    lines += "${building.name} provides specialist $specialistName which does not exist!"
            for (resource in building.getResourceRequirements().keys)
                if (!tileResources.containsKey(resource))
                    lines += "${building.name} requires resource $resource which does not exist!"
            if (building.replaces != null && !buildings.containsKey(building.replaces!!))
                lines += "${building.name} replaces ${building.replaces} which does not exist!"
            if (building.requiredBuilding != null && !buildings.containsKey(building.requiredBuilding!!))
                lines += "${building.name} requires ${building.requiredBuilding} which does not exist!"
            if (building.requiredBuildingInAllCities != null)
                lines.add("${building.name} contains 'requiredBuildingInAllCities' - please convert to a \"" +
                        UniqueType.RequiresBuildingInAllCities.text.fillPlaceholders(building.requiredBuildingInAllCities!!)+"\" unique", RulesetErrorSeverity.Warning)
            for (unique in building.getMatchingUniques("Creates a [] improvement on a specific tile"))
                if (!tileImprovements.containsKey(unique.params[0]))
                    lines += "${building.name} creates a ${unique.params[0]} improvement which does not exist!"
            checkUniques(building, lines, rulesetSpecific, forOptionsPopup)
        }

        for (resource in tileResources.values) {
            if (resource.revealedBy != null && !technologies.containsKey(resource.revealedBy!!))
                lines += "${resource.name} revealed by tech ${resource.revealedBy} which does not exist!"
            if (resource.improvement != null && !tileImprovements.containsKey(resource.improvement!!))
                lines += "${resource.name} improved by improvement ${resource.improvement} which does not exist!"
            for (terrain in resource.terrainsCanBeFoundOn)
                if (!terrains.containsKey(terrain))
                    lines += "${resource.name} can be found on terrain $terrain which does not exist!"
            checkUniques(resource, lines, rulesetSpecific, forOptionsPopup)
        }

        for (improvement in tileImprovements.values) {
            if (improvement.techRequired != null && !technologies.containsKey(improvement.techRequired!!))
                lines += "${improvement.name} requires tech ${improvement.techRequired} which does not exist!"
            for (terrain in improvement.terrainsCanBeBuiltOn)
                if (!terrains.containsKey(terrain))
                    lines += "${improvement.name} can be built on terrain $terrain which does not exist!"
            checkUniques(improvement, lines, rulesetSpecific, forOptionsPopup)
        }

        if (terrains.values.none { it.type==TerrainType.Land && !it.impassable })
            lines += "No passable land terrains exist!"
        for (terrain in terrains.values) {
            for (baseTerrain in terrain.occursOn)
                if (!terrains.containsKey(baseTerrain))
                    lines += "${terrain.name} occurs on terrain $baseTerrain which does not exist!"
            checkUniques(terrain, lines, rulesetSpecific, forOptionsPopup)
        }

        val prereqsHashMap = HashMap<String,HashSet<String>>()
        for (tech in technologies.values) {
            for (prereq in tech.prerequisites) {
                if (!technologies.containsKey(prereq))
                    lines += "${tech.name} requires tech $prereq which does not exist!"

                fun getPrereqTree(technologyName: String): Set<String> {
                    if (prereqsHashMap.containsKey(technologyName)) return prereqsHashMap[technologyName]!!
                    val technology = technologies[technologyName]
                        ?: return emptySet()
                    val techHashSet = HashSet<String>()
                    techHashSet += technology.prerequisites
                    for (prerequisite in technology.prerequisites)
                        techHashSet += getPrereqTree(prerequisite)
                    prereqsHashMap[technologyName] = techHashSet
                    return techHashSet
                }

                if (tech.prerequisites.asSequence().filterNot { it == prereq }
                        .any { getPrereqTree(it).contains(prereq) }){
                    lines.add("No need to add $prereq as a prerequisite of ${tech.name} - it is already implicit from the other prerequisites!",
                        RulesetErrorSeverity.Warning)
                }
            }
            if (tech.era() !in eras)
                lines += "Unknown era ${tech.era()} referenced in column of tech ${tech.name}"
            checkUniques(tech, lines, rulesetSpecific, forOptionsPopup)
        }

        if (eras.isEmpty()) {
            lines += "Eras file is empty! This will likely lead to crashes. Ask the mod maker to update this mod!"
        }

        val allDifficultiesStartingUnits = hashSetOf<String>()
        for (difficulty in difficulties.values){
            allDifficultiesStartingUnits.addAll(difficulty.aiCityStateBonusStartingUnits)
            allDifficultiesStartingUnits.addAll(difficulty.aiMajorCivBonusStartingUnits)
            allDifficultiesStartingUnits.addAll(difficulty.playerBonusStartingUnits)
        }

        val rulesetHasCityStates = nations.values.any { it.isCityState() }
        for (era in eras.values) {
            for (wonder in era.startingObsoleteWonders)
                if (wonder !in buildings)
                    lines += "Nonexistent wonder $wonder obsoleted when starting in ${era.name}!"
            for (building in era.settlerBuildings)
                if (building !in buildings)
                    lines += "Nonexistent building $building built by settlers when starting in ${era.name}"
            // todo the whole 'starting unit' thing needs to be redone, there's no reason we can't have a single list containing all the starting units.
            if (era.startingSettlerUnit !in units && (era.startingSettlerUnit!=Constants.settler || units.values.none { it.hasUnique(UniqueType.FoundCity) }))
                lines += "Nonexistent unit ${era.startingSettlerUnit} marked as starting unit when starting in ${era.name}"
            if (era.startingWorkerCount!=0 && era.startingWorkerUnit !in units)
                lines += "Nonexistent unit ${era.startingWorkerUnit} marked as starting unit when starting in ${era.name}"

            if ((era.startingMilitaryUnitCount !=0 || allDifficultiesStartingUnits.contains(Constants.eraSpecificUnit)) && era.startingMilitaryUnit !in units)
                lines += "Nonexistent unit ${era.startingMilitaryUnit} marked as starting unit when starting in ${era.name}"
            if (era.researchAgreementCost < 0 || era.startingSettlerCount < 0 || era.startingWorkerCount < 0 || era.startingMilitaryUnitCount < 0 || era.startingGold < 0 || era.startingCulture < 0)
                lines += "Unexpected negative number found while parsing era ${era.name}"
            if (era.settlerPopulation <= 0)
                lines += "Population in cities from settlers must be strictly positive! Found value ${era.settlerPopulation} for era ${era.name}"

            if (era.allyBonus.isEmpty() && rulesetHasCityStates)
                lines.add("No ally bonus defined for era ${era.name}", RulesetErrorSeverity.Warning)
            if (era.friendBonus.isEmpty() && rulesetHasCityStates)
                lines.add("No friend bonus defined for era ${era.name}", RulesetErrorSeverity.Warning)


            checkUniques(era, lines, rulesetSpecific, forOptionsPopup)
        }

        for (belief in beliefs.values) {
            checkUniques(belief, lines, rulesetSpecific, forOptionsPopup)
        }
        for (nation in nations.values) {
            checkUniques(nation, lines, rulesetSpecific, forOptionsPopup)
            if (nation.favoredReligion != null && nation.favoredReligion !in religions)
                lines += "${nation.name} has ${nation.favoredReligion} as their favored religion, which does not exist!"
        }

        for (policy in policies.values) {
            if (policy.requires != null)
                for (prereq in policy.requires!!)
                    if (!policies.containsKey(prereq))
                        lines += "${policy.name} requires policy $prereq which does not exist!"
            checkUniques(policy, lines, rulesetSpecific, forOptionsPopup)
        }
        for (reward in ruinRewards.values) {
            for (difficulty in reward.excludedDifficulties)
                if (!difficulties.containsKey(difficulty))
                    lines += "${reward.name} references difficulty ${difficulty}, which does not exist!"
            checkUniques(reward, lines, rulesetSpecific, forOptionsPopup)
        }
        for (promotion in unitPromotions.values) {
            // These are warning as of 3.17.5 to not break existing mods and give them time to correct, should be upgraded to error in the future
            for (prereq in promotion.prerequisites)
                if (!unitPromotions.containsKey(prereq))
                    lines.add("${promotion.name} requires promotion $prereq which does not exist!", RulesetErrorSeverity.Warning)
            for (unitType in promotion.unitTypes)
                if (!unitTypes.containsKey(unitType) && (unitTypes.isNotEmpty() || !vanillaRuleset.unitTypes.containsKey(unitType)))
                    lines.add("${promotion.name} references unit type $unitType, which does not exist!", RulesetErrorSeverity.Warning)
            checkUniques(promotion, lines, rulesetSpecific, forOptionsPopup)
        }
        for (unitType in unitTypes.values) {
            checkUniques(unitType, lines, rulesetSpecific, forOptionsPopup)
        }

        for (difficulty in difficulties.values)
            for (unitName in difficulty.aiCityStateBonusStartingUnits + difficulty.aiMajorCivBonusStartingUnits + difficulty.playerBonusStartingUnits)
                if (unitName!=Constants.eraSpecificUnit && !units.containsKey(unitName))
                    lines += "Difficulty ${difficulty.name} contains starting unit $unitName which does not exist!"

        if (modOptions.maxXPfromBarbarians != 30) {
            lines.add("maxXPfromBarbarians is moved to the constants object, instead use: \nconstants: {\n    maxXPfromBarbarians: ${modOptions.maxXPfromBarbarians},\n}", RulesetErrorSeverity.Warning)
        }

        return lines
    }
}

/** Loading mods is expensive, so let's only do it once and
 * save all of the loaded rulesets somewhere for later use
 *  */
object RulesetCache : HashMap<String,Ruleset>() {
    /** Returns error lines from loading the rulesets, so we can display the errors to users */
    fun loadRulesets(consoleMode: Boolean = false, printOutput: Boolean = false, noMods: Boolean = false) :List<String> {
        clear()
        for (ruleset in BaseRuleset.values()) {
            val fileName = "jsons/${ruleset.fullName}"
            val fileHandle = 
                if (consoleMode) FileHandle(fileName)
                else Gdx.files.internal(fileName)
            this[ruleset.fullName] = Ruleset().apply { 
                load(fileHandle, printOutput)
                name = ruleset.fullName
            }
        }

        if (noMods) return listOf()

        val modsHandles = if (consoleMode) FileHandle("mods").list()
        else Gdx.files.local("mods").list()

        val errorLines = ArrayList<String>()
        for (modFolder in modsHandles) {
            if (modFolder.name().startsWith('.')) continue
            if (!modFolder.isDirectory) continue
            try {
                val modRuleset = Ruleset()
                modRuleset.load(modFolder.child("jsons"), printOutput)
                modRuleset.name = modFolder.name()
                modRuleset.folderLocation = modFolder
                this[modRuleset.name] = modRuleset
                if (printOutput) {
                    println("Mod loaded successfully: " + modRuleset.name)
                    println(modRuleset.checkModLinks().getErrorText())
                }
            } catch (ex: Exception) {
                errorLines += "Exception loading mod '${modFolder.name()}':"
                errorLines += "  ${ex.localizedMessage}"
                errorLines += "  ${ex.cause?.localizedMessage}"
            }
        }
        if (printOutput) for (line in errorLines) println(line)
        return errorLines
    }


    fun getVanillaRuleset() = this[BaseRuleset.Civ_V_Vanilla.fullName]!!.clone() // safeguard, so no-one edits the base ruleset by mistake

    fun getSortedBaseRulesets(): List<String> {
        val baseRulesets = values
            .filter { it.modOptions.isBaseRuleset }
            .map { it.name }
            .distinct()
        if (baseRulesets.size < 2) return baseRulesets

        // We sort the base rulesets such that the ones unciv provides are on the top,
        // and the rest is alphabetically ordered.
        return baseRulesets.sortedWith(
            compareBy(
                { ruleset ->
                    BaseRuleset.values()
                        .firstOrNull { br -> br.fullName == ruleset }?.ordinal
                        ?: BaseRuleset.values().size
                },
                { it }
            )
        )
    }
    
    /**
     * Creates a combined [Ruleset] from a list of mods. If no baseRuleset is listed in [mods],
     * then the vanilla Ruleset is included automatically.
     */
    fun getComplexRuleset(mods: LinkedHashSet<String>, optionalBaseRuleset: String? = null): Ruleset {
        val newRuleset = Ruleset()

        val baseRuleset =
            if (containsKey(optionalBaseRuleset) && this[optionalBaseRuleset]!!.modOptions.isBaseRuleset) this[optionalBaseRuleset]!!
            else getVanillaRuleset()
<<<<<<< HEAD
        
=======


>>>>>>> cb757da9
        val loadedMods = mods
            .filter { containsKey(it) }
            .map { this[it]!! }
            .filter { !it.modOptions.isBaseRuleset } + 
            baseRuleset

        for (mod in loadedMods.sortedByDescending { it.modOptions.isBaseRuleset }) {
            newRuleset.add(mod)
            newRuleset.mods += mod.name
            if (mod.modOptions.isBaseRuleset) {
                newRuleset.modOptions = mod.modOptions
            }
        }
        newRuleset.updateBuildingCosts() // only after we've added all the mods can we calculate the building costs

        // This one should be temporary
        if (newRuleset.unitTypes.isEmpty()) {
            newRuleset.unitTypes.putAll(getVanillaRuleset().unitTypes)
        }

        // These should be permanent
        if (newRuleset.ruinRewards.isEmpty()) {
            newRuleset.ruinRewards.putAll(getVanillaRuleset().ruinRewards)
        }
        if (newRuleset.globalUniques.uniques.isEmpty()) {
            newRuleset.globalUniques = getVanillaRuleset().globalUniques
        }
        if (newRuleset.victories.isEmpty()) {
            newRuleset.victories.putAll(getVanillaRuleset().victories)
        }

        println(newRuleset.victories)
        
        return newRuleset
    }

    /**
     * Runs [Ruleset.checkModLinks] on a temporary [combined Ruleset][getComplexRuleset] for a list of [mods]
     */
    fun checkCombinedModLinks(mods: LinkedHashSet<String>, baseRuleset: String? = null): Ruleset.RulesetErrorList {
        return try {
            val newRuleset = getComplexRuleset(mods, baseRuleset)
            newRuleset.modOptions.isBaseRuleset = true // This is so the checkModLinks finds all connections
            newRuleset.checkModLinks()
        } catch (ex: Exception) {
            // This happens if a building is dependent on a tech not in the base ruleset
            //  because newRuleset.updateBuildingCosts() in getComplexRuleset() throws an error
            Ruleset.RulesetErrorList()
                .apply { add(ex.localizedMessage, Ruleset.RulesetErrorSeverity.Error) }
        }
    }

}

class Specialist: NamedStats() {
    var color = ArrayList<Int>()
    val colorObject by lazy { colorFromRGB(color) }
    var greatPersonPoints = Counter<String>()
}<|MERGE_RESOLUTION|>--- conflicted
+++ resolved
@@ -269,16 +269,12 @@
         if (globalUniquesFile.exists()) {
             globalUniques = jsonParser.getFromJson(GlobalUniques::class.java, globalUniquesFile)
         }
-<<<<<<< HEAD
         
         val victoryTypesFiles = folderHandle.child("VictoryData.json")
         if (victoryTypesFiles.exists()) {
             victories += createHashmap(jsonParser.getFromJson(Array<Victory>::class.java, victoryTypesFiles))
         }        
         
-=======
-
->>>>>>> cb757da9
         val gameBasicsLoadTime = System.currentTimeMillis() - gameBasicsStartTime
         if (printOutput) println("Loading ruleset - " + gameBasicsLoadTime + "ms")
     }
@@ -824,12 +820,7 @@
         val baseRuleset =
             if (containsKey(optionalBaseRuleset) && this[optionalBaseRuleset]!!.modOptions.isBaseRuleset) this[optionalBaseRuleset]!!
             else getVanillaRuleset()
-<<<<<<< HEAD
         
-=======
-
-
->>>>>>> cb757da9
         val loadedMods = mods
             .filter { containsKey(it) }
             .map { this[it]!! }
