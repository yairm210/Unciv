--- conflicted
+++ resolved
@@ -188,11 +188,7 @@
             when {
                 building.uniqueTo != name -> continue
                 building.hasUnique(UniqueType.HiddenFromCivilopedia) -> continue
-<<<<<<< HEAD
                 religionEnabled && building.hasUnique(UniqueType.HiddenWithoutReligion) -> continue
-=======
-                UncivGame.Current.gameInfo != null && !UncivGame.Current.gameInfo!!.isReligionEnabled() && building.hasUnique(UniqueType.HiddenWithoutReligion) -> continue // This seems consistent with existing behaviour of CivilopediaScreen's init.<locals>.shouldBeDisplayed(), and Technology().getEnabledUnits(). Otherwise there are broken links in the Civilopedia (E.G. to "Pyramid" and "Shrine", from "The Maya").
->>>>>>> 4d0230f7
             }
             yield(FormattedLine("{${building.name}} -", link=building.makeLink()))
             if (building.replaces != null && ruleset.buildings.containsKey(building.replaces!!)) {
