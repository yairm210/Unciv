package com.unciv.models.ruleset.tile

import com.unciv.models.ruleset.Belief
import com.unciv.models.ruleset.Ruleset
import com.unciv.models.ruleset.Unique
import com.unciv.models.stats.NamedStats
import com.unciv.models.stats.Stats
import com.unciv.ui.civilopedia.FormattedLine
import com.unciv.ui.civilopedia.ICivilopediaText
import java.util.*

class TileResource : NamedStats(), ICivilopediaText {

    var resourceType: ResourceType = ResourceType.Bonus
    var terrainsCanBeFoundOn: List<String> = listOf()
    var improvement: String? = null
    var improvementStats: Stats? = null
    var revealedBy: String? = null
    var unique: String? = null

    override var civilopediaText = listOf<FormattedLine>()

<<<<<<< HEAD
    fun getDescription(ruleset: Ruleset): String {
        val stringBuilder = StringBuilder()
        stringBuilder.appendLine(resourceType.name.tr())
        stringBuilder.appendLine(this.clone().toString())
        val terrainsCanBeBuiltOnString: ArrayList<String> = arrayListOf()
        terrainsCanBeBuiltOnString.addAll(terrainsCanBeFoundOn.map { it.tr() })

        if (terrainsCanBeBuiltOnString.isNotEmpty()) {
            stringBuilder.appendLine(
                "Can be found on ".tr() + terrainsCanBeBuiltOnString.joinToString(", "))
            stringBuilder.appendln()
            stringBuilder.appendLine("Improved by [$improvement]".tr())
            stringBuilder.appendLine("{Bonus stats for improvement}: ".tr() + "$improvementStats".tr())
=======

    override fun makeLink() = "Resource/$name"
    override fun hasCivilopediaTextLines() = true
    override fun replacesCivilopediaDescription() = true

    override fun getCivilopediaTextLines(ruleset: Ruleset): List<FormattedLine> {
        val textList = ArrayList<FormattedLine>()

        textList += FormattedLine("${resourceType.name} resource", header = 4, color = resourceType.color)
        textList += FormattedLine()

        textList += FormattedLine(this.clone().toString())

        if (terrainsCanBeFoundOn.isNotEmpty()) {
            textList += FormattedLine()
            if (terrainsCanBeFoundOn.size == 1) {
                with (terrainsCanBeFoundOn[0]) {
                    textList += FormattedLine("{Can be found on} {$this}", link = "Terrain/$this")
                }
            } else {
                textList += FormattedLine("{Can be found on}:")
                terrainsCanBeFoundOn.forEach {
                    textList += FormattedLine(it, link = "Terrain/$it", indent = 1)
                }
            }
        }

        if (improvement != null) {
            textList += FormattedLine()
            textList += FormattedLine("Improved by [$improvement]", link = "Improvement/$improvement")
            if (improvementStats != null && !improvementStats!!.isEmpty())
                textList += FormattedLine("{Bonus stats for improvement}: " + improvementStats.toString())
>>>>>>> 34717008
        }

        val buildingsThatConsumeThis = ruleset.buildings.values.filter { it.getResourceRequirements().containsKey(name) }
        if (buildingsThatConsumeThis.isNotEmpty()) {
            textList += FormattedLine()
            textList += FormattedLine("{Buildings that consume this resource}:")
            buildingsThatConsumeThis.forEach {
                textList += FormattedLine(it.name, link = "Building/${it.name}", indent = 1)
            }
        }

        val unitsThatConsumeThis = ruleset.units.values.filter { it.getResourceRequirements().containsKey(name) }
        if (unitsThatConsumeThis.isNotEmpty()) {
            textList += FormattedLine()
            textList += FormattedLine("{Units that consume this resource}: ")
            unitsThatConsumeThis.forEach {
                textList += FormattedLine(it.name, link = "Unit/${it.name}", indent = 1)
            }
        }

        val buildingsRequiringThis =  ruleset.buildings.values.filter {
            it.requiredNearbyImprovedResources?.contains(name) == true
        }
        if (buildingsRequiringThis.isNotEmpty()) {
            textList += FormattedLine()
            textList += FormattedLine("{Buildings that require this resource worked near the city}: ")
            buildingsRequiringThis.forEach {
                textList += FormattedLine(it.name, link = "Building/${it.name}", indent = 1)
            }
        }

        if (unique != null) {
            textList += FormattedLine()
            // Marble's unique is not parameterized, so the detour through the object is only useful for mods
            textList += FormattedLine(Unique(unique!!))
        }

        textList += Belief.getCivilopediaTextMatching(name, ruleset)

        return textList
    }
}


data class ResourceSupply(val resource:TileResource,var amount:Int, val origin:String)

class ResourceSupplyList:ArrayList<ResourceSupply>() {
    fun add(resource: TileResource, amount: Int, origin: String) {
        val existingResourceSupply = firstOrNull { it.resource == resource && it.origin == origin }
        if (existingResourceSupply != null) {
            existingResourceSupply.amount += amount
            if (existingResourceSupply.amount == 0) remove(existingResourceSupply)
        } else add(ResourceSupply(resource, amount, origin))
    }

    fun add(resourceSupplyList: ResourceSupplyList) {
        for (resourceSupply in resourceSupplyList)
            add(resourceSupply.resource, resourceSupply.amount, resourceSupply.origin)
    }
}<|MERGE_RESOLUTION|>--- conflicted
+++ resolved
@@ -20,21 +20,6 @@
 
     override var civilopediaText = listOf<FormattedLine>()
 
-<<<<<<< HEAD
-    fun getDescription(ruleset: Ruleset): String {
-        val stringBuilder = StringBuilder()
-        stringBuilder.appendLine(resourceType.name.tr())
-        stringBuilder.appendLine(this.clone().toString())
-        val terrainsCanBeBuiltOnString: ArrayList<String> = arrayListOf()
-        terrainsCanBeBuiltOnString.addAll(terrainsCanBeFoundOn.map { it.tr() })
-
-        if (terrainsCanBeBuiltOnString.isNotEmpty()) {
-            stringBuilder.appendLine(
-                "Can be found on ".tr() + terrainsCanBeBuiltOnString.joinToString(", "))
-            stringBuilder.appendln()
-            stringBuilder.appendLine("Improved by [$improvement]".tr())
-            stringBuilder.appendLine("{Bonus stats for improvement}: ".tr() + "$improvementStats".tr())
-=======
 
     override fun makeLink() = "Resource/$name"
     override fun hasCivilopediaTextLines() = true
@@ -67,7 +52,6 @@
             textList += FormattedLine("Improved by [$improvement]", link = "Improvement/$improvement")
             if (improvementStats != null && !improvementStats!!.isEmpty())
                 textList += FormattedLine("{Bonus stats for improvement}: " + improvementStats.toString())
->>>>>>> 34717008
         }
 
         val buildingsThatConsumeThis = ruleset.buildings.values.filter { it.getResourceRequirements().containsKey(name) }
