package com.unciv.models.ruleset.tile

import com.unciv.Constants
import com.unciv.UncivGame
import com.unciv.logic.civilization.CivilizationInfo
import com.unciv.logic.map.MapUnit
import com.unciv.logic.map.RoadStatus
import com.unciv.models.ruleset.Belief
import com.unciv.models.ruleset.Ruleset
import com.unciv.models.ruleset.RulesetStatsObject
import com.unciv.models.ruleset.unique.StateForConditionals
import com.unciv.models.ruleset.unique.UniqueTarget
import com.unciv.models.ruleset.unique.UniqueType
import com.unciv.models.translations.tr
import com.unciv.ui.civilopedia.CivilopediaScreen.Companion.showReligionInCivilopedia
import com.unciv.ui.civilopedia.FormattedLine
import com.unciv.ui.utils.extensions.toPercent
import com.unciv.ui.worldscreen.unit.UnitActions
import kotlin.math.roundToInt

class TileImprovement : RulesetStatsObject() {

    var terrainsCanBeBuiltOn: Collection<String> = ArrayList()
    var techRequired: String? = null
    var uniqueTo:String? = null
    override fun getUniqueTarget() = UniqueTarget.Improvement
    val shortcutKey: Char? = null
    // This is the base cost. A cost of 0 means created instead of buildable.
    val turnsToBuild: Int = 0


    fun getTurnsToBuild(civInfo: CivilizationInfo, unit: MapUnit): Int {
        val state = StateForConditionals(civInfo, unit = unit)
        return unit.getMatchingUniques(UniqueType.TileImprovementTime, state, checkCivInfoUniques = true)
            .fold(turnsToBuild.toFloat() * civInfo.gameInfo.gameParameters.gameSpeed.modifier) { it, unique ->
                it * unique.params[0].toPercent()
            }.roundToInt()
            .coerceAtLeast(1)
        // In some weird cases it was possible for something to take 0 turns, leading to it instead never finishing
    }

    fun getDescription(ruleset: Ruleset): String {
        val lines = ArrayList<String>()

        val statsDesc = cloneStats().toString()
        if (statsDesc.isNotEmpty()) lines += statsDesc
        if (!terrainsCanBeBuiltOn.isEmpty()) {
            val terrainsCanBeBuiltOnString: ArrayList<String> = arrayListOf()
            for (i in terrainsCanBeBuiltOn) {
                terrainsCanBeBuiltOnString.add(i.tr())
            }
            lines += "Can be built on".tr() + terrainsCanBeBuiltOnString.joinToString(", ", " ") //language can be changed when setting changes.
        }
        for (resource: TileResource in ruleset.tileResources.values.filter { it.isImprovedBy(name) }) {
            if (resource.improvementStats == null) continue
            val statsString = resource.improvementStats.toString()
            lines += "[${statsString}] <in [${resource.name}] tiles>".tr()
        }
        if (techRequired != null) lines += "Required tech: [$techRequired]".tr()

        for (unique in uniques)
            lines += unique.tr()

        return lines.joinToString("\n")
    }

    fun isGreatImprovement() = hasUnique(UniqueType.GreatImprovement)
    fun isRoad() = RoadStatus.values().any { it != RoadStatus.None && it.name == this.name }
    fun isAncientRuinsEquivalent() = hasUnique(UniqueType.IsAncientRuinsEquivalent)

    fun canBeBuiltOn(terrain: String): Boolean {
        return terrain in terrainsCanBeBuiltOn
    }

    fun handleImprovementCompletion(builder: MapUnit) {
        val tile = builder.getTile()
        if (hasUnique(UniqueType.TakesOverAdjacentTiles))
            UnitActions.takeOverTilesAround(builder)
        if (tile.resource != null) {
            val city = builder.getTile().getCity()
            if (city != null) {
                city.cityStats.update()
                city.civInfo.updateDetailedCivResources()
            }
        }
        if (hasUnique(UniqueType.RemovesFeaturesIfBuilt)) {
            // Remove terrainFeatures that a Worker can remove
            // and that aren't explicitly allowed under the improvement
            val removableTerrainFeatures = tile.terrainFeatures.filter { feature ->
                val removingAction = "${Constants.remove}$feature"

                removingAction in tile.ruleset.tileImprovements
                && !isAllowedOnFeature(feature)
                && tile.ruleset.tileImprovements[removingAction]!!.let {
                    it.techRequired == null || builder.civInfo.tech.isResearched(it.techRequired!!)
                }
            }

            tile.setTerrainFeatures(tile.terrainFeatures.filterNot { it in removableTerrainFeatures })
        }
    }

    /**
     * Check: Is this improvement allowed on a [given][name] terrain feature?
     *
     * Background: This not used for e.g. a lumbermill - it derives the right to be placed on forest
     * from [terrainsCanBeBuiltOn]. Other improvements may be candidates without fulfilling the
     * [terrainsCanBeBuiltOn] check - e.g. they are listed by a resource as 'their' improvement.
     * I such cases, the 'unbuildable' property of the Terrain feature might prevent the improvement,
     * so this check is done in conjunction - for the user, success means he does not need to remove
     * a terrain feature, thus the unique name.
     */
    fun isAllowedOnFeature(name: String) = terrainsCanBeBuiltOn.contains(name) || getMatchingUniques(UniqueType.NoFeatureRemovalNeeded).any { it.params[0] == name }

    /** Implements [UniqueParameterType.ImprovementFilter][com.unciv.models.ruleset.unique.UniqueParameterType.ImprovementFilter] */
    fun matchesFilter(filter: String): Boolean {
        return when (filter) {
            name -> true
            "All" -> true
            "All Road" -> isRoad()
            "Great Improvement", "Great" -> isGreatImprovement()
            in uniques -> true
            else -> false
        }
    }

    override fun makeLink() = "Improvement/$name"

    override fun getCivilopediaTextLines(ruleset: Ruleset): List<FormattedLine> {
        val textList = ArrayList<FormattedLine>()

        val statsDesc = cloneStats().toString()
        if (statsDesc.isNotEmpty()) textList += FormattedLine(statsDesc)

        if (uniqueTo!=null) {
            textList += FormattedLine()
            textList += FormattedLine("Unique to [$uniqueTo]", link="Nation/$uniqueTo")
        }

        //todo Why does this have to be so complicated? A unit's "Can build [Land] improvements on tiles"
        //     creates the _justified_ expectation that an improvement it can build _will_ have
        //     `matchesFilter("Land")==true` - but that's not the case.
        //     A kludge, but for display purposes the test below is meaningful enough.
        val canOnlyFilters = getMatchingUniques(UniqueType.CanOnlyBeBuiltOnTile)
            .map { it.params[0].run { if (this == "Coastal") "Land" else this } }.toSet()
        val cannotFilters = getMatchingUniques(UniqueType.CannotBuildOnTile).map { it.params[0] }.toSet()
        val resourcesImprovedByThis = ruleset.tileResources.values.filter { it.isImprovedBy(name) }
        val expandedCanBeBuiltOn = sequence {
                yieldAll(terrainsCanBeBuiltOn)
                yieldAll(terrainsCanBeBuiltOn.asSequence().mapNotNull { ruleset.terrains[it] }.flatMap { it.occursOn.asSequence() })
                if (hasUnique(UniqueType.CanOnlyImproveResource))
                    yieldAll(resourcesImprovedByThis.asSequence().flatMap { it.terrainsCanBeFoundOn })
                if (name.startsWith(Constants.remove)) name.removePrefix(Constants.remove).apply {
                    yield(this)
                    ruleset.terrains[this]?.occursOn?.let { yieldAll(it) }
                    ruleset.tileImprovements[this]?.terrainsCanBeBuiltOn?.let { yieldAll(it) }
                }
            }.filter { it !in cannotFilters }.toMutableSet()
        val terrainsCanBeBuiltOnTypes = sequence {
                yieldAll(expandedCanBeBuiltOn.asSequence()
                    .mapNotNull { ruleset.terrains[it]?.type })
                yieldAll(TerrainType.values().asSequence()
                    .filter { it.name in expandedCanBeBuiltOn })
            }.filter { it.name !in cannotFilters }.toMutableSet()
        if (canOnlyFilters.isNotEmpty() &&
                canOnlyFilters.intersect(expandedCanBeBuiltOn).isEmpty()) {
            expandedCanBeBuiltOn.clear()
            if (terrainsCanBeBuiltOnTypes.none { it.name in canOnlyFilters })
                terrainsCanBeBuiltOnTypes.clear()
        }
        fun matchesBuildImprovementsFilter(filter: String) =
                matchesFilter(filter) ||
                filter in expandedCanBeBuiltOn ||
                terrainsCanBeBuiltOnTypes.any { it.name == filter }

        val buildingUnits = if (hasUnique(UniqueType.Unbuildable)) emptyList()
            else ruleset.units.values.asSequence()
            .filter { unit ->
                turnsToBuild != 0 &&
                    unit.getMatchingUniques(UniqueType.BuildImprovements, StateForConditionals.IgnoreConditionals)
                    .any { matchesBuildImprovementsFilter(it.params[0]) } ||
                unit.hasUnique(UniqueType.CreateWaterImprovements) &&
                        terrainsCanBeBuiltOnTypes.contains(TerrainType.Water)
            }.toList()

        val constructingUnits = ruleset.units.values.asSequence()
            .filter { unit ->
                unit.getMatchingUniques(UniqueType.ConstructImprovementConsumingUnit, StateForConditionals.IgnoreConditionals)
                    .any { it.params[0] == name }
            }.toList()

        val creatorExists = buildingUnits.isNotEmpty() || constructingUnits.isNotEmpty()

        if (creatorExists && terrainsCanBeBuiltOn.isNotEmpty()) {
            textList += FormattedLine()
            if (terrainsCanBeBuiltOn.size == 1) {
                with (terrainsCanBeBuiltOn.first()) {
                    textList += FormattedLine("{Can be built on} {$this}", link="Terrain/$this")
                }
            } else {
                textList += FormattedLine("{Can be built on}:")
                terrainsCanBeBuiltOn.forEach {
                    textList += FormattedLine(it, link="Terrain/$it", indent=1)
                }
            }
        }

        var addedLineBeforeResourceBonus = false
        for (resource in resourcesImprovedByThis) {
            if (resource.improvementStats == null) continue
            if (!addedLineBeforeResourceBonus) {
                addedLineBeforeResourceBonus = true
                textList += FormattedLine()
            }
            val statsString = resource.improvementStats.toString()
            // Line intentionally modeled as UniqueType.Stats + ConditionalInTiles
            textList += FormattedLine("[${statsString}] <in [${resource.name}] tiles>", link = resource.makeLink())
        }

        if (techRequired != null) {
            textList += FormattedLine()
            textList += FormattedLine("Required tech: [$techRequired]", link="Technology/$techRequired")
        }

        if (uniques.isNotEmpty()) {
            textList += FormattedLine()
            for (unique in uniqueObjects)
                textList += FormattedLine(unique)
        }

        // Be clearer when one needs to chop down a Forest first... A "Can be built on Plains" is clear enough,
        // but a "Can be built on Land" is not - how is the user to know Forest is _not_ Land?
        if (creatorExists &&
                !isEmpty() && // Has any Stats
                !hasUnique(UniqueType.NoFeatureRemovalNeeded) &&
                !hasUnique(UniqueType.RemovesFeaturesIfBuilt) &&
                terrainsCanBeBuiltOn.none { it in ruleset.terrains }
        )
            textList += FormattedLine("Needs removal of terrain features to be built")

        if (isAncientRuinsEquivalent() && ruleset.ruinRewards.isNotEmpty()) {
<<<<<<< HEAD
            val difficulty = if (!UncivGame.isCurrentInitialized() || !UncivGame.Current.isGameInfoInitialized())
                    "Prince"
                else UncivGame.Current.gameInfo.gameParameters.difficulty
            val religionEnabled = showReligionInCivilopedia(ruleset)
=======
            val difficulty: String
            val religionEnabled: Boolean
            if (UncivGame.isCurrentInitialized() && UncivGame.Current.gameInfo != null) {
                difficulty = UncivGame.Current.gameInfo!!.gameParameters.difficulty
                religionEnabled = UncivGame.Current.gameInfo!!.isReligionEnabled()
            } else {
                difficulty = "Prince"  // most factors == 1
                religionEnabled = true
            }
>>>>>>> 4d0230f7
            textList += FormattedLine()
            textList += FormattedLine("The possible rewards are:")
            ruleset.ruinRewards.values.asSequence()
                .filter { reward ->
                    difficulty !in reward.excludedDifficulties &&
                            (religionEnabled || !reward.hasUnique(UniqueType.HiddenWithoutReligion))
                }
                .forEach { reward ->
                    textList += FormattedLine(reward.name, starred = true, color = reward.color)
                    textList += reward.civilopediaText
                }
        }

        if (creatorExists)
            textList += FormattedLine()
        for (unit in buildingUnits)
            textList += FormattedLine("{Can be built by} {$unit}", unit.makeLink())
        for (unit in constructingUnits)
            textList += FormattedLine("{Can be constructed by} {$unit}", unit.makeLink())

        textList += Belief.getCivilopediaTextMatching(name, ruleset)

        return textList
    }
}<|MERGE_RESOLUTION|>--- conflicted
+++ resolved
@@ -239,28 +239,16 @@
             textList += FormattedLine("Needs removal of terrain features to be built")
 
         if (isAncientRuinsEquivalent() && ruleset.ruinRewards.isNotEmpty()) {
-<<<<<<< HEAD
-            val difficulty = if (!UncivGame.isCurrentInitialized() || !UncivGame.Current.isGameInfoInitialized())
-                    "Prince"
+            val difficulty = if (!UncivGame.isCurrentInitialized() || UncivGame.Current.gameInfo == null)
+                    "Prince"  // most factors == 1
                 else UncivGame.Current.gameInfo.gameParameters.difficulty
             val religionEnabled = showReligionInCivilopedia(ruleset)
-=======
-            val difficulty: String
-            val religionEnabled: Boolean
-            if (UncivGame.isCurrentInitialized() && UncivGame.Current.gameInfo != null) {
-                difficulty = UncivGame.Current.gameInfo!!.gameParameters.difficulty
-                religionEnabled = UncivGame.Current.gameInfo!!.isReligionEnabled()
-            } else {
-                difficulty = "Prince"  // most factors == 1
-                religionEnabled = true
-            }
->>>>>>> 4d0230f7
             textList += FormattedLine()
             textList += FormattedLine("The possible rewards are:")
             ruleset.ruinRewards.values.asSequence()
                 .filter { reward ->
                     difficulty !in reward.excludedDifficulties &&
-                            (religionEnabled || !reward.hasUnique(UniqueType.HiddenWithoutReligion))
+                    (religionEnabled || !reward.hasUnique(UniqueType.HiddenWithoutReligion))
                 }
                 .forEach { reward ->
                     textList += FormattedLine(reward.name, starred = true, color = reward.color)
