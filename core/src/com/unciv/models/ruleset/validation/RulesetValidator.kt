--- conflicted
+++ resolved
@@ -677,13 +677,8 @@
     private fun checkUnitRulesetSpecific(unit: BaseUnit, lines: RulesetErrorList) {
         for (requiredTech: String in unit.requiredTechs())
             if (!ruleset.technologies.containsKey(requiredTech))
-<<<<<<< HEAD
-                lines += "${unit.name} requires tech ${requiredTech} which does not exist!"
-        for (obsoleteTech: String in unit.techsThatObsoleteThis())
-=======
                 lines += "${unit.name} requires tech $requiredTech which does not exist!"
         for (obsoleteTech: String in unit.techsAtWhichNoLongerAvailable())
->>>>>>> 5f8d2ce3
             if (!ruleset.technologies.containsKey(obsoleteTech))
                 lines += "${unit.name} obsoletes at tech ${obsoleteTech} which does not exist!"
         if (unit.upgradesTo != null && !ruleset.units.containsKey(unit.upgradesTo!!))
