--- conflicted
+++ resolved
@@ -658,22 +658,14 @@
         for (requiredTech: String in unit.requiredTechs())
             if (!ruleset.technologies.containsKey(requiredTech))
                 lines += "${unit.name} requires tech ${requiredTech} which does not exist!"
-<<<<<<< HEAD
-        for (obsoleteTech: String in unit.obsoletingTechs())
-=======
         for (obsoleteTech: String in unit.techsThatObsoleteThis())
->>>>>>> 662c4c21
             if (!ruleset.technologies.containsKey(obsoleteTech))
                 lines += "${unit.name} obsoletes at tech ${obsoleteTech} which does not exist!"
         if (unit.upgradesTo != null && !ruleset.units.containsKey(unit.upgradesTo!!))
             lines += "${unit.name} upgrades to unit ${unit.upgradesTo} which does not exist!"
 
         // Check that we don't obsolete ourselves before we can upgrade
-<<<<<<< HEAD
-        for (obsoleteTech: String in unit.obsoletingTechs())
-=======
         for (obsoleteTech: String in unit.techsThatObsoleteThis())
->>>>>>> 662c4c21
             if (unit.upgradesTo!=null && ruleset.units.containsKey(unit.upgradesTo!!)
                 && ruleset.technologies.containsKey(obsoleteTech)) {
                 val upgradedUnit = ruleset.units[unit.upgradesTo!!]!!
