package com.unciv.models.ruleset.unique

import com.unciv.Constants
import com.unciv.logic.IsPartOfGameInfoSerialization
import com.unciv.logic.city.City
import com.unciv.logic.civilization.Civilization
import com.unciv.models.ruleset.GlobalUniques
import com.unciv.models.ruleset.Ruleset
import com.unciv.models.ruleset.validation.UniqueValidator
import com.unciv.models.stats.Stats
import com.unciv.models.translations.getModifiers
import com.unciv.models.translations.getPlaceholderParameters
import com.unciv.models.translations.getPlaceholderText
import com.unciv.models.translations.removeConditionals


class Unique(val text: String, val sourceObjectType: UniqueTarget? = null, val sourceObjectName: String? = null) {
    /** This is so the heavy regex-based parsing is only activated once per unique, instead of every time it's called
     *  - for instance, in the city screen, we call every tile unique for every tile, which can lead to ANRs */
    val placeholderText = text.getPlaceholderText()
    /** Does not include conditional params */
    val params = text.getPlaceholderParameters()
    val type = UniqueType.uniqueTypeMap[placeholderText]

    val stats: Stats by lazy {
        val firstStatParam = params.firstOrNull { Stats.isStats(it) }
        if (firstStatParam == null) Stats() // So badly-defined stats don't crash the entire game
        else Stats.parse(firstStatParam)
    }
    val modifiers: List<Unique> = text.getModifiers()

    val isTimedTriggerable = hasModifier(UniqueType.ConditionalTimedUnique)

    val isTriggerable = type != null && (
        type.targetTypes.contains(UniqueTarget.Triggerable)
            || type.targetTypes.contains(UniqueTarget.UnitTriggerable)
            || isTimedTriggerable
        )

    /** Includes conditional params */
    val allParams = params + modifiers.flatMap { it.params }

    val isLocalEffect = params.contains("in this city") || hasModifier(UniqueType.ConditionalInThisCity)

    fun hasFlag(flag: UniqueFlag) = type != null && type.flags.contains(flag)
    fun isHiddenToUsers() = hasFlag(UniqueFlag.HiddenToUsers) || hasModifier(UniqueType.ModifierHiddenFromUsers)

    fun getModifiers(type: UniqueType) = modifiers.asSequence().filter { it.type == type }
    fun hasModifier(type: UniqueType) = getModifiers(type).any()
    fun isModifiedByGameSpeed() = hasModifier(UniqueType.ModifiedByGameSpeed)
    fun hasTriggerConditional(): Boolean {
<<<<<<< HEAD
        if (conditionals.isEmpty()) return false
        return conditionals.any { conditional ->
=======
        if (modifiers.none()) return false
        return modifiers.any { conditional ->
>>>>>>> 8fd5ca4f
            conditional.type?.targetTypes?.any {
                it.canAcceptUniqueTarget(UniqueTarget.TriggerCondition) || it.canAcceptUniqueTarget(UniqueTarget.UnitActionModifier)
            }
            ?: false
        }
    }

    fun conditionalsApply(civInfo: Civilization? = null, city: City? = null): Boolean {
        return conditionalsApply(StateForConditionals(civInfo, city))
    }

    fun conditionalsApply(state: StateForConditionals = StateForConditionals()): Boolean {
        if (state.ignoreConditionals) return true
        // Always allow Timed conditional uniques. They are managed elsewhere
        if (isTimedTriggerable) return true
        for (modifier in modifiers) {
            if (!Conditionals.conditionalApplies(this, modifier, state)) return false
        }
        return true
    }

    private fun getUniqueMultiplier(stateForConditionals: StateForConditionals = StateForConditionals()): Int {
        val forEveryModifiers = getModifiers(UniqueType.ForEveryCountable)
        val forEveryAmountModifiers = getModifiers(UniqueType.ForEveryAmountCountable)
        var amount = 1
        for (conditional in forEveryModifiers) { // multiple multipliers DO multiply.
            val multiplier = Countables.getCountableAmount(conditional.params[0], stateForConditionals)
            if (multiplier != null) amount *= multiplier
        }
        for (conditional in forEveryAmountModifiers) { // multiple multipliers DO multiply.
            val multiplier = Countables.getCountableAmount(conditional.params[1], stateForConditionals)
            val perEvery = conditional.params[0].toInt()
            if (multiplier != null) amount *= multiplier / perEvery
        }

        return amount.coerceAtLeast(0)
    }

    /** Multiplies the unique according to the multiplication conditionals */
    fun getMultiplied(stateForConditionals: StateForConditionals = StateForConditionals()): Sequence<Unique> {
        val multiplier = getUniqueMultiplier(stateForConditionals)
        return EndlessSequenceOf(this).take(multiplier)
    }

    private class EndlessSequenceOf<T>(private val value: T) : Sequence<T> {
        override fun iterator(): Iterator<T> = object : Iterator<T> {
            override fun next() = value
            override fun hasNext() = true
        }
    }

    fun getDeprecationAnnotation(): Deprecated? = type?.getDeprecationAnnotation()

    fun getSourceNameForUser(): String {
        return when (sourceObjectType) {
            null -> ""
            UniqueTarget.Global -> GlobalUniques.getUniqueSourceDescription(this)
            UniqueTarget.Wonder -> "Wonders"
            UniqueTarget.Building -> "Buildings"
            UniqueTarget.Policy -> "Policies"
            UniqueTarget.CityState -> Constants.cityStates
            else -> sourceObjectType.name
        }
    }

    fun getReplacementText(ruleset: Ruleset): String {
        val deprecationAnnotation = getDeprecationAnnotation() ?: return ""
        val replacementUniqueText = deprecationAnnotation.replaceWith.expression
        val deprecatedUniquePlaceholders = type!!.text.getPlaceholderParameters()
        val possibleUniques = replacementUniqueText.split(Constants.uniqueOrDelimiter)

        // Here, for once, we DO want the conditional placeholder parameters together with the regular ones,
        //  so we cheat the conditional detector by removing the '<'
        //  note this is only done for the replacement, not the deprecated unique, thus parameters of
        //  conditionals on the deprecated unique are ignored

        val finalPossibleUniques = ArrayList<String>()

        for (possibleUnique in possibleUniques) {
            var resultingUnique = possibleUnique
            for (parameter in possibleUnique.replace('<', ' ').getPlaceholderParameters()) {
                val parameterHasSign = parameter.startsWith('-') || parameter.startsWith('+')
                val parameterUnsigned = if (parameterHasSign) parameter.drop(1) else parameter
                val parameterNumberInDeprecatedUnique = deprecatedUniquePlaceholders.indexOf(parameterUnsigned)
                if (parameterNumberInDeprecatedUnique !in params.indices) continue
                val positionInDeprecatedUnique = type.text.indexOf("[$parameterUnsigned]")
                var replacementText = params[parameterNumberInDeprecatedUnique]
                if (UniqueParameterType.Number in type.parameterTypeMap[parameterNumberInDeprecatedUnique]) {
                    // The following looks for a sign just before [amount] and detects replacing "-[-33]" with "[+33]" and similar situations
                    val deprecatedHadPlusSign = positionInDeprecatedUnique > 0 && type.text[positionInDeprecatedUnique - 1] == '+'
                    val deprecatedHadMinusSign = positionInDeprecatedUnique > 0 && type.text[positionInDeprecatedUnique - 1] == '-'
                    val deprecatedHadSign = deprecatedHadPlusSign || deprecatedHadMinusSign
                    val positionInNewUnique = possibleUnique.indexOf("[$parameter]")
                    val newHasMinusSign = positionInNewUnique > 0 && possibleUnique[positionInNewUnique - 1] == '-'
                    val replacementHasMinusSign = replacementText.startsWith('-')
                    val replacementHasPlusSign = replacementText.startsWith('+')
                    val replacementIsSigned = replacementHasPlusSign || replacementHasMinusSign
                    val replacementTextUnsigned = if (replacementIsSigned) replacementText.drop(1) else replacementText
                    val replacementShouldBeNegative = if (deprecatedHadMinusSign == newHasMinusSign) replacementHasMinusSign else !replacementHasMinusSign
                    val replacementShouldBeSigned = deprecatedHadSign && !newHasMinusSign || parameterHasSign
                    replacementText = when {
                        !(deprecatedHadSign || newHasMinusSign || replacementIsSigned) -> replacementText
                        replacementShouldBeNegative -> "-$replacementTextUnsigned"
                        replacementShouldBeSigned -> "+$replacementTextUnsigned"
                        else -> replacementTextUnsigned
                    }
                }
                resultingUnique = resultingUnique.replace("[$parameter]", "[$replacementText]")
            }
            finalPossibleUniques += resultingUnique
        }
        if (finalPossibleUniques.size == 1) return finalPossibleUniques.first()

        // filter out possible replacements that are obviously wrong
        val uniquesWithNoErrors = finalPossibleUniques.filter {
            val unique = Unique(it)
            val errors = UniqueValidator(ruleset).checkUnique(
                unique, true, null,
                true
            )
            errors.isEmpty()
        }
        if (uniquesWithNoErrors.size == 1) return uniquesWithNoErrors.first()

        val uniquesToUnify = uniquesWithNoErrors.ifEmpty { possibleUniques }
        return uniquesToUnify.joinToString("\", \"")
    }


    override fun toString() = if (type == null) "\"$text\"" else "$type (\"$text\")"
    fun getDisplayText(): String = if (modifiers.none { it.isHiddenToUsers() }) text
        else text.removeConditionals() + " " + modifiers.filter { !it.isHiddenToUsers() }.joinToString(" ") { "<${it.text}>" }
}

/** Used to cache results of getMatchingUniques
 * Must only be used when we're sure the matching uniques will not change in the meantime */
class LocalUniqueCache(val cache: Boolean = true) {
    // This stores sequences *that iterate directly on a list* - that is, pre-resolved
    private val keyToUniques = HashMap<String, Sequence<Unique>>()

    fun forCityGetMatchingUniques(
        city: City,
        uniqueType: UniqueType,
        stateForConditionals: StateForConditionals = StateForConditionals(city.civ, city)
    ): Sequence<Unique> {
        // City uniques are a combination of *global civ* uniques plus *city relevant* uniques (see City.getMatchingUniques())
        // We can cache the civ uniques separately, so if we have several cities using the same cache,
        //   we can cache the list of *civ uniques* to reuse between cities.

        val citySpecificUniques = get(
            "city-${city.id}-${uniqueType.name}",
            city.getLocalMatchingUniques(uniqueType, StateForConditionals.IgnoreConditionals)
        ).filter { it.conditionalsApply(stateForConditionals) }

        val civUniques = forCivGetMatchingUniques(city.civ, uniqueType, stateForConditionals)

        return citySpecificUniques + civUniques
    }

    fun forCivGetMatchingUniques(
        civ: Civilization,
        uniqueType: UniqueType,
        stateForConditionals: StateForConditionals = StateForConditionals(
            civ
        )
    ): Sequence<Unique> {
        val sequence = civ.getMatchingUniques(uniqueType, StateForConditionals.IgnoreConditionals)
        // The uniques CACHED are ALL civ uniques, regardless of conditional matching.
        // The uniques RETURNED are uniques AFTER conditional matching.
        // This allows reuse of the cached values, between runs with different conditionals -
        //   for example, iterate on all tiles and get StatPercentForObject uniques relevant for each tile,
        //   each tile will have different conditional state, but they will all reuse the same list of uniques for the civ
        return get(
            "civ-${civ.civName}-${uniqueType.name}",
            sequence
        ).filter { it.conditionalsApply(stateForConditionals) }
    }

    /** Get cached results as a sequence */
    private fun get(key: String, sequence: Sequence<Unique>): Sequence<Unique> {
        if (!cache) return sequence
        val valueInMap = keyToUniques[key]
        if (valueInMap != null) return valueInMap
        // Iterate the sequence, save actual results as a list, as return a sequence to that
        val results = sequence.toList().asSequence()
        keyToUniques[key] = results
        return results
    }
}

class UniqueMap() : HashMap<String, ArrayList<Unique>>() {
    //todo Once all untyped Uniques are converted, this should be  HashMap<UniqueType, *>
    // For now, we can have both map types "side by side" each serving their own purpose,
    // and gradually this one will be deprecated in favor of the other

    constructor(uniques: Sequence<Unique>) : this() {
        addUniques(uniques.asIterable())
    }

    /** Adds one [unique] unless it has a ConditionalTimedUnique conditional */
    fun addUnique(unique: Unique) {
        val existingArrayList = get(unique.placeholderText)
        if (existingArrayList != null) existingArrayList.add(unique)
        else this[unique.placeholderText] = arrayListOf(unique)
    }

    /** Calls [addUnique] on each item from [uniques] */
    fun addUniques(uniques: Iterable<Unique>) {
        for (unique in uniques) addUnique(unique)
    }

    fun removeUnique(unique: Unique) {
        val existingArrayList = get(unique.placeholderText)
        existingArrayList?.remove(unique)
    }

    fun getUniques(uniqueType: UniqueType) =
        this[uniqueType.placeholderText]?.asSequence() ?: emptySequence()

    fun getMatchingUniques(uniqueType: UniqueType, state: StateForConditionals) = getUniques(uniqueType)
        .filter { it.conditionalsApply(state) && !it.isTimedTriggerable }
        .flatMap { it.getMultiplied(state) }

    fun getAllUniques() = this.asSequence().flatMap { it.value.asSequence() }

    fun getTriggeredUniques(trigger: UniqueType, stateForConditionals: StateForConditionals): Sequence<Unique> {
        return getAllUniques().filter { unique ->
            unique.hasModifier(trigger) && unique.conditionalsApply(stateForConditionals)
        }.flatMap { it.getMultiplied(stateForConditionals) }
    }
}


class TemporaryUnique() : IsPartOfGameInfoSerialization {

    constructor(uniqueObject: Unique, turns: Int) : this() {
        val turnsText = uniqueObject.getModifiers(UniqueType.ConditionalTimedUnique).first().text
        unique = uniqueObject.text.replaceFirst("<$turnsText>", "").trim()
        sourceObjectType = uniqueObject.sourceObjectType
        sourceObjectName = uniqueObject.sourceObjectName
        turnsLeft = turns
    }

    var unique: String = ""

    private var sourceObjectType: UniqueTarget? = null
    private var sourceObjectName: String? = null

    @delegate:Transient
    val uniqueObject: Unique by lazy { Unique(unique, sourceObjectType, sourceObjectName) }

    var turnsLeft: Int = 0
}

fun ArrayList<TemporaryUnique>.endTurn() {
        for (unique in this) {
            if (unique.turnsLeft >= 0)
                unique.turnsLeft -= 1
        }
        removeAll { it.turnsLeft == 0 }
    }

fun ArrayList<TemporaryUnique>.getMatchingUniques(uniqueType: UniqueType, stateForConditionals: StateForConditionals): Sequence<Unique> {
        return this.asSequence()
            .map { it.uniqueObject }
            .filter { it.type == uniqueType && it.conditionalsApply(stateForConditionals) }
    }<|MERGE_RESOLUTION|>--- conflicted
+++ resolved
@@ -49,14 +49,9 @@
     fun hasModifier(type: UniqueType) = getModifiers(type).any()
     fun isModifiedByGameSpeed() = hasModifier(UniqueType.ModifiedByGameSpeed)
     fun hasTriggerConditional(): Boolean {
-<<<<<<< HEAD
-        if (conditionals.isEmpty()) return false
-        return conditionals.any { conditional ->
-=======
-        if (modifiers.none()) return false
-        return modifiers.any { conditional ->
->>>>>>> 8fd5ca4f
-            conditional.type?.targetTypes?.any {
+        if (modifiers.isEmpty()) return false
+        return modifiers.any { modifier ->
+            modifier.type?.targetTypes?.any {
                 it.canAcceptUniqueTarget(UniqueTarget.TriggerCondition) || it.canAcceptUniqueTarget(UniqueTarget.UnitActionModifier)
             }
             ?: false
