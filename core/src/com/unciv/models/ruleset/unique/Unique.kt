--- conflicted
+++ resolved
@@ -51,10 +51,10 @@
                 state.civInfo != null && state.civInfo.statsForNextTurn.happiness >= 0
             UniqueType.ConditionalGoldenAge ->
                 state.civInfo != null && state.civInfo.goldenAges.isGoldenAge()
-            
+
             UniqueType.ConditionalSpecialistCount -> 
                 state.cityInfo != null && state.cityInfo.population.getNumberOfSpecialists() >= condition.params[0].toInt()
-            
+
             UniqueType.ConditionalVsCity ->
                 state.defender != null && state.defender.matchesCategory("City")
             UniqueType.ConditionalVsUnits ->
@@ -64,15 +64,12 @@
                 || (state.unit != null && state.unit.matchesFilter(condition.params[0]))
             UniqueType.ConditionalAttacking -> state.combatAction == CombatAction.Attack
             UniqueType.ConditionalDefending -> state.combatAction == CombatAction.Defend
-<<<<<<< HEAD
             UniqueType.ConditionalVsLargerCiv -> {
                 val yourCities = state.civInfo?.cities?.size ?: 1
                 val theirCities = state.defender?.getCivInfo()?.cities?.size ?: 0
                 yourCities < theirCities
             }
-=======
-            
->>>>>>> e1b4c535
+
             UniqueType.ConditionalNeighborTiles ->
                 state.cityInfo != null &&
                 state.cityInfo.getCenterTile().neighbors.count {
