--- conflicted
+++ resolved
@@ -64,18 +64,14 @@
                 || (state.unit != null && state.unit.matchesFilter(condition.params[0]))
             UniqueType.ConditionalAttacking -> state.combatAction == CombatAction.Attack
             UniqueType.ConditionalDefending -> state.combatAction == CombatAction.Defend
-<<<<<<< HEAD
             UniqueType.ConditionalInTiles -> 
                 state.attackedTile != null && state.attackedTile.matchesFilter(condition.params[0])
-            
-=======
             UniqueType.ConditionalVsLargerCiv -> {
                 val yourCities = state.civInfo?.cities?.size ?: 1
                 val theirCities = state.defender?.getCivInfo()?.cities?.size ?: 0
                 yourCities < theirCities
             }
 
->>>>>>> 2884cbb4
             UniqueType.ConditionalNeighborTiles ->
                 state.cityInfo != null &&
                 state.cityInfo.getCenterTile().neighbors.count {
