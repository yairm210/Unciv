package com.unciv.models.ruleset.unique

import com.unciv.Constants
import com.unciv.logic.IsPartOfGameInfoSerialization
import com.unciv.logic.battle.CombatAction
import com.unciv.logic.battle.MapUnitCombatant
import com.unciv.logic.city.City
import com.unciv.logic.civilization.Civilization
import com.unciv.logic.civilization.managers.ReligionState
import com.unciv.models.ruleset.Ruleset
import com.unciv.models.ruleset.RulesetValidator
import com.unciv.models.stats.Stats
import com.unciv.models.translations.getConditionals
import com.unciv.models.translations.getPlaceholderParameters
import com.unciv.models.translations.getPlaceholderText
import com.unciv.models.translations.removeConditionals
import kotlin.random.Random


class Unique(val text: String, val sourceObjectType: UniqueTarget? = null, val sourceObjectName: String? = null) {
    /** This is so the heavy regex-based parsing is only activated once per unique, instead of every time it's called
     *  - for instance, in the city screen, we call every tile unique for every tile, which can lead to ANRs */
    val placeholderText = text.getPlaceholderText()
    val params = text.removeConditionals().getPlaceholderParameters()
    val type = UniqueType.values().firstOrNull { it.placeholderText == placeholderText }

    val stats: Stats by lazy {
        val firstStatParam = params.firstOrNull { Stats.isStats(it) }
        if (firstStatParam == null) Stats() // So badly-defined stats don't crash the entire game
        else Stats.parse(firstStatParam)
    }
    val conditionals: List<Unique> = text.getConditionals()

    val isTriggerable = type != null && type.targetTypes.contains(UniqueTarget.Triggerable)
            // <for [amount] turns]> in effect makes any unique become a triggerable unique
            || conditionals.any { it.type == UniqueType.ConditionalTimedUnique }

    val allParams = params + conditionals.flatMap { it.params }

    val isLocalEffect = params.contains("in this city") || conditionals.any { it.type == UniqueType.ConditionalInThisCity }
    val isAntiLocalEffect = params.contains("in other cities") || conditionals.any { it.type == UniqueType.ConditionalInOtherCities }

    fun hasFlag(flag: UniqueFlag) = type != null && type.flags.contains(flag)

    fun hasTriggerConditional(): Boolean {
        if(conditionals.none()) return false
<<<<<<< HEAD
        return conditionals.any{ conditional -> conditional.type!!.targetTypes
            .any{ it.canAcceptUniqueTarget(UniqueTarget.TriggerCondition) || it.canAcceptUniqueTarget(UniqueTarget.UnitActionModifier) } }
=======
        return conditionals.any{ conditional -> conditional.type?.targetTypes
            ?.any{ it.canAcceptUniqueTarget(UniqueTarget.TriggerCondition) } 
                ?: false
        }
>>>>>>> d2dac66f
    }

    fun isOfType(uniqueType: UniqueType) = uniqueType == type

    fun conditionalsApply(civInfo: Civilization? = null, city: City? = null): Boolean {
        return conditionalsApply(StateForConditionals(civInfo, city))
    }

    fun conditionalsApply(state: StateForConditionals = StateForConditionals()): Boolean {
        if (state.ignoreConditionals) return true
        for (condition in conditionals) {
            if (!conditionalApplies(condition, state)) return false
        }
        return true
    }

    fun getDeprecationAnnotation(): Deprecated? = type?.getDeprecationAnnotation()

    fun getReplacementText(ruleset: Ruleset): String {
        val deprecationAnnotation = getDeprecationAnnotation() ?: return ""
        val replacementUniqueText = deprecationAnnotation.replaceWith.expression
        val deprecatedUniquePlaceholders = type!!.text.getPlaceholderParameters()
        val possibleUniques = replacementUniqueText.split(Constants.uniqueOrDelimiter)

        // Here, for once, we DO want the conditional placeholder parameters together with the regular ones,
        //  so we cheat the conditional detector by removing the '<'
        //  note this is only done for the replacement, not the deprecated unique, thus parameters of
        //  conditionals on the deprecated unique are ignored

        val finalPossibleUniques = ArrayList<String>()

        for (possibleUnique in possibleUniques) {
            var resultingUnique = possibleUnique
            for (parameter in possibleUnique.replace('<', ' ').getPlaceholderParameters()) {
                val parameterHasSign = parameter.startsWith('-') || parameter.startsWith('+')
                val parameterUnsigned = if (parameterHasSign) parameter.drop(1) else parameter
                val parameterNumberInDeprecatedUnique = deprecatedUniquePlaceholders.indexOf(parameterUnsigned)
                if (parameterNumberInDeprecatedUnique !in params.indices) continue
                val positionInDeprecatedUnique = type.text.indexOf("[$parameterUnsigned]")
                var replacementText = params[parameterNumberInDeprecatedUnique]
                if (UniqueParameterType.Number in type.parameterTypeMap[parameterNumberInDeprecatedUnique]) {
                    // The following looks for a sign just before [amount] and detects replacing "-[-33]" with "[+33]" and similar situations
                    val deprecatedHadPlusSign = positionInDeprecatedUnique > 0 && type.text[positionInDeprecatedUnique - 1] == '+'
                    val deprecatedHadMinusSign = positionInDeprecatedUnique > 0 && type.text[positionInDeprecatedUnique - 1] == '-'
                    val deprecatedHadSign = deprecatedHadPlusSign || deprecatedHadMinusSign
                    val positionInNewUnique = possibleUnique.indexOf("[$parameter]")
                    val newHasMinusSign = positionInNewUnique > 0 && possibleUnique[positionInNewUnique - 1] == '-'
                    val replacementHasMinusSign = replacementText.startsWith('-')
                    val replacementHasPlusSign = replacementText.startsWith('+')
                    val replacementIsSigned = replacementHasPlusSign || replacementHasMinusSign
                    val replacementTextUnsigned = if (replacementIsSigned) replacementText.drop(1) else replacementText
                    val replacementShouldBeNegative = if (deprecatedHadMinusSign == newHasMinusSign) replacementHasMinusSign else !replacementHasMinusSign
                    val replacementShouldBeSigned = deprecatedHadSign && !newHasMinusSign || parameterHasSign
                    replacementText = when {
                        !(deprecatedHadSign || newHasMinusSign || replacementIsSigned) -> replacementText
                        replacementShouldBeNegative -> "-$replacementTextUnsigned"
                        replacementShouldBeSigned -> "+$replacementTextUnsigned"
                        else -> replacementTextUnsigned
                    }
                }
                resultingUnique = resultingUnique.replace("[$parameter]", "[$replacementText]")
            }
            finalPossibleUniques += resultingUnique
        }
        if (finalPossibleUniques.size == 1) return finalPossibleUniques.first()

        // filter out possible replacements that are obviously wrong
        val uniquesWithNoErrors = finalPossibleUniques.filter {
            val unique = Unique(it)
            val errors = RulesetValidator(ruleset).checkUnique(
                unique, true, null,
                UniqueType.UniqueComplianceErrorSeverity.RulesetSpecific
            )
            errors.isEmpty()
        }
        if (uniquesWithNoErrors.size == 1) return uniquesWithNoErrors.first()

        val uniquesToUnify = uniquesWithNoErrors.ifEmpty { possibleUniques }
        return uniquesToUnify.joinToString("\", \"")
    }

    private fun conditionalApplies(
        condition: Unique,
        state: StateForConditionals
    ): Boolean {

        val nonConditionalConditionTypes = setOf(UniqueTarget.TriggerCondition, UniqueTarget.UnitTriggerCondition, UniqueTarget.UnitActionModifier)
        if (condition.type?.targetTypes?.any { it in nonConditionalConditionTypes } == true)
            return true // not a filtering condition

        fun ruleset() = state.civInfo!!.gameInfo.ruleset

        val relevantUnit by lazy {
            if (state.ourCombatant != null && state.ourCombatant is MapUnitCombatant) state.ourCombatant.unit
            else state.unit
        }

        val relevantTile by lazy { state.attackedTile
            ?: state.tile
            ?: relevantUnit?.getTile()
            ?: state.city?.getCenterTile()
        }

        val stateBasedRandom by lazy { Random(state.hashCode()) }

        return when (condition.type) {
            // These are 'what to do' and not 'when to do' conditionals
            UniqueType.ConditionalTimedUnique -> true

            UniqueType.ConditionalBeforeTurns -> state.civInfo != null && state.civInfo.gameInfo.turns < condition.params[0].toInt()
            UniqueType.ConditionalAfterTurns -> state.civInfo != null && state.civInfo.gameInfo.turns >= condition.params[0].toInt()

            UniqueType.ConditionalChance -> stateBasedRandom.nextFloat() < condition.params[0].toFloat() / 100f

            UniqueType.ConditionalNationFilter -> state.civInfo?.nation?.matchesFilter(condition.params[0]) == true
            UniqueType.ConditionalWar -> state.civInfo?.isAtWar() == true
            UniqueType.ConditionalNotWar -> state.civInfo?.isAtWar() == false
            UniqueType.ConditionalWithResource -> state.civInfo?.hasResource(condition.params[0]) == true
            UniqueType.ConditionalWithoutResource -> state.civInfo?.hasResource(condition.params[0]) == false
            UniqueType.ConditionalWhenAboveAmountResource -> state.civInfo != null
                    && state.civInfo.getCivResourcesByName()[condition.params[1]]!! > condition.params[0].toInt()
            UniqueType.ConditionalWhenBelowAmountResource -> state.civInfo != null
                    && state.civInfo.getCivResourcesByName()[condition.params[1]]!! < condition.params[0].toInt()
            UniqueType.ConditionalHappy ->
                state.civInfo != null && state.civInfo.stats.happiness >= 0
            UniqueType.ConditionalBetweenHappiness ->
                state.civInfo != null
                && condition.params[0].toInt() <= state.civInfo.stats.happiness
                && state.civInfo.stats.happiness < condition.params[1].toInt()
            UniqueType.ConditionalBelowHappiness ->
                state.civInfo != null && state.civInfo.stats.happiness < condition.params[0].toInt()
            UniqueType.ConditionalGoldenAge ->
                state.civInfo != null && state.civInfo.goldenAges.isGoldenAge()
            UniqueType.ConditionalWLTKD ->
                state.city != null && state.city.isWeLoveTheKingDayActive()
            UniqueType.ConditionalBeforeEra ->
                state.civInfo != null && ruleset().eras.containsKey(condition.params[0])
                    && state.civInfo.getEraNumber() < ruleset().eras[condition.params[0]]!!.eraNumber
            UniqueType.ConditionalStartingFromEra ->
                state.civInfo != null && ruleset().eras.containsKey(condition.params[0])
                    &&  state.civInfo.getEraNumber() >= ruleset().eras[condition.params[0]]!!.eraNumber
            UniqueType.ConditionalDuringEra ->
                state.civInfo != null && ruleset().eras.containsKey(condition.params[0])
                    &&  state.civInfo.getEraNumber() == ruleset().eras[condition.params[0]]!!.eraNumber
            UniqueType.ConditionalIfStartingInEra ->
                state.civInfo != null && state.civInfo.gameInfo.gameParameters.startingEra == condition.params[0]
            UniqueType.ConditionalTech ->
                state.civInfo != null && state.civInfo.tech.isResearched(condition.params[0])
            UniqueType.ConditionalNoTech ->
                state.civInfo != null && !state.civInfo.tech.isResearched(condition.params[0])
            UniqueType.ConditionalAfterPolicyOrBelief ->
                state.civInfo != null && (state.civInfo.policies.isAdopted(condition.params[0])
                    || state.civInfo.religionManager.religion?.hasBelief(condition.params[0]) == true)
            UniqueType.ConditionalBeforePolicyOrBelief ->
                state.civInfo != null && !state.civInfo.policies.isAdopted(condition.params[0])
                    && state.civInfo.religionManager.religion?.hasBelief(condition.params[0]) != true
            UniqueType.ConditionalBeforePantheon ->
                state.civInfo != null && state.civInfo.religionManager.religionState == ReligionState.None
            UniqueType.ConditionalAfterPantheon ->
                state.civInfo != null && state.civInfo.religionManager.religionState != ReligionState.None
            UniqueType.ConditionalBeforeReligion ->
                state.civInfo != null && state.civInfo.religionManager.religionState < ReligionState.Religion
            UniqueType.ConditionalAfterReligion ->
                state.civInfo != null && state.civInfo.religionManager.religionState >= ReligionState.Religion
            UniqueType.ConditionalBeforeEnhancingReligion ->
                state.civInfo != null && state.civInfo.religionManager.religionState < ReligionState.EnhancedReligion
            UniqueType.ConditionalAfterEnhancingReligion ->
                state.civInfo != null && state.civInfo.religionManager.religionState >= ReligionState.EnhancedReligion
            UniqueType.ConditionalBuildingBuilt ->
                state.civInfo != null && state.civInfo.cities.any { it.cityConstructions.containsBuildingOrEquivalent(condition.params[0]) }

            // Filtered via city.getMatchingUniques
            UniqueType.ConditionalInThisCity -> true
            UniqueType.ConditionalCityWithBuilding ->
                state.city != null && state.city.cityConstructions.containsBuildingOrEquivalent(condition.params[0])
            UniqueType.ConditionalCityWithoutBuilding ->
                state.city != null && !state.city.cityConstructions.containsBuildingOrEquivalent(condition.params[0])
            UniqueType.ConditionalPopulationFilter ->
                state.city != null && state.city.population.getPopulationFilterAmount(condition.params[1]) >= condition.params[0].toInt()
            UniqueType.ConditionalWhenGarrisoned ->
                state.city != null && state.city.getCenterTile().militaryUnit != null && state.city.getCenterTile().militaryUnit!!.canGarrison()

            UniqueType.ConditionalVsCity -> state.theirCombatant?.matchesCategory("City") == true
            UniqueType.ConditionalVsUnits -> state.theirCombatant?.matchesCategory(condition.params[0]) == true
            UniqueType.ConditionalOurUnit, UniqueType.ConditionalOurUnitOnUnit ->
                relevantUnit?.matchesFilter(condition.params[0]) == true
            UniqueType.ConditionalUnitWithPromotion -> relevantUnit?.promotions?.promotions?.contains(condition.params[0]) == true
            UniqueType.ConditionalUnitWithoutPromotion -> relevantUnit?.promotions?.promotions?.contains(condition.params[0]) == false
            UniqueType.ConditionalAttacking -> state.combatAction == CombatAction.Attack
            UniqueType.ConditionalDefending -> state.combatAction == CombatAction.Defend
            UniqueType.ConditionalAboveHP ->
                state.ourCombatant != null && state.ourCombatant.getHealth() > condition.params[0].toInt()
            UniqueType.ConditionalBelowHP ->
                state.ourCombatant != null && state.ourCombatant.getHealth() < condition.params[0].toInt()
            UniqueType.ConditionalHasNotUsedOtherActions ->
                state.unit != null &&
                state.unit.run { limitedActionsUnitCanDo().all { abilityUsesLeft[it] == maxAbilityUses[it] } }

            UniqueType.ConditionalInTiles ->
                relevantTile?.matchesFilter(condition.params[0], state.civInfo) == true
            UniqueType.ConditionalInTilesNot ->
                relevantTile?.matchesFilter(condition.params[0], state.civInfo) == false
            UniqueType.ConditionalFightingInTiles ->
                state.attackedTile?.matchesFilter(condition.params[0], state.civInfo) == true
            UniqueType.ConditionalInTilesAnd ->
                relevantTile != null && relevantTile!!.matchesFilter(condition.params[0], state.civInfo)
                        && relevantTile!!.matchesFilter(condition.params[1], state.civInfo)
            UniqueType.ConditionalNearTiles ->
                relevantTile != null && relevantTile!!.getTilesInDistance(condition.params[0].toInt()).any {
                    it.matchesFilter(condition.params[1])
                }

            UniqueType.ConditionalVsLargerCiv -> {
                val yourCities = state.civInfo?.cities?.size ?: 1
                val theirCities = state.theirCombatant?.getCivInfo()?.cities?.size ?: 0
                yourCities < theirCities
            }
            UniqueType.ConditionalForeignContinent ->
                state.civInfo != null && relevantTile != null
                    && (state.civInfo.cities.isEmpty() || state.civInfo.getCapital() == null
                        || state.civInfo.getCapital()!!.getCenterTile().getContinent()
                            != relevantTile!!.getContinent()
                    )
            UniqueType.ConditionalAdjacentUnit ->
                state.civInfo != null
                && relevantUnit != null
                && relevantTile!!.neighbors.any {
                    it.militaryUnit != null
                    && it.militaryUnit != relevantUnit
                    && it.militaryUnit!!.civ == state.civInfo
                    && it.militaryUnit!!.matchesFilter(condition.params[0])
                }

            UniqueType.ConditionalNeighborTiles ->
                relevantTile != null &&
                        relevantTile!!.neighbors.count {
                            it.matchesFilter(condition.params[2], state.civInfo)
                        } in (condition.params[0].toInt())..(condition.params[1].toInt())
            UniqueType.ConditionalNeighborTilesAnd ->
                relevantTile != null
                && relevantTile!!.neighbors.count {
                    it.matchesFilter(condition.params[2], state.civInfo)
                    && it.matchesFilter(condition.params[3], state.civInfo)
                } in (condition.params[0].toInt())..(condition.params[1].toInt())

            UniqueType.ConditionalOnWaterMaps -> state.region?.continentID == -1
            UniqueType.ConditionalInRegionOfType -> state.region?.type == condition.params[0]
            UniqueType.ConditionalInRegionExceptOfType -> state.region?.type != condition.params[0]

            UniqueType.ConditionalFirstCivToResearch -> sourceObjectType == UniqueTarget.Tech
                    && state.civInfo != null
                    && state.civInfo.gameInfo.civilizations.none {
                it != state.civInfo && it.isMajorCiv() && (it.tech.isResearched(sourceObjectName!!) || it.policies.isAdopted(sourceObjectName))
            }

            else -> false
        }
    }

    override fun toString() = if (type == null) "\"$text\"" else "$type (\"$text\")"
}

/** Used to cache results of getMatchingUniques
 * Must only be used when we're sure the matching uniques will not change in the meantime */
class LocalUniqueCache(val cache:Boolean = true) {
    // This stores sequences *that iterate directly on a list* - that is, pre-resolved
    private val keyToUniques = HashMap<String, Sequence<Unique>>()

    fun forCityGetMatchingUniques(
        city: City,
        uniqueType: UniqueType,
        ignoreConditionals: Boolean = false
    ): Sequence<Unique> {
        val stateForConditionals = if (ignoreConditionals) StateForConditionals.IgnoreConditionals
        else StateForConditionals(city.civ, city)
        return get(
            "city-${city.id}-${uniqueType.name}-${ignoreConditionals}",
            city.getMatchingUniques(uniqueType, stateForConditionals)
        )
    }

    fun forCivGetMatchingUniques(
        civ: Civilization,
        uniqueType: UniqueType,
        stateForConditionals: StateForConditionals = StateForConditionals(
            civ
        )
    ): Sequence<Unique> {
        val sequence = civ.getMatchingUniques(uniqueType, stateForConditionals)
        if (!cache) return sequence // So we don't need to toString the stateForConditionals
        return get(
            "civ-${civ.civName}-${uniqueType.name}-${stateForConditionals}",
            sequence
        )
    }

    /** Get cached results as a sequence */
    private fun get(key: String, sequence: Sequence<Unique>): Sequence<Unique> {
        if (!cache) return sequence
        if (keyToUniques.containsKey(key)) return keyToUniques[key]!!
        // Iterate the sequence, save actual results as a list, as return a sequence to that
        val results = sequence.toList().asSequence()
        keyToUniques[key] = results
        return results
    }
}

class UniqueMap: HashMap<String, ArrayList<Unique>>() {
    //todo Once all untyped Uniques are converted, this should be  HashMap<UniqueType, *>
    // For now, we can have both map types "side by side" each serving their own purpose,
    // and gradually this one will be deprecated in favor of the other

    /** Adds one [unique] unless it has a ConditionalTimedUnique conditional */
    fun addUnique(unique: Unique) {
        if (unique.conditionals.any { it.type == UniqueType.ConditionalTimedUnique }) return

        val existingArrayList = get(unique.placeholderText)
        if (existingArrayList != null) existingArrayList.add(unique)
        else this[unique.placeholderText] = arrayListOf(unique)
    }

    /** Calls [addUnique] on each item from [uniques] */
    fun addUniques(uniques: Iterable<Unique>) {
        for (unique in uniques) addUnique(unique)
    }

    fun getUniques(placeholderText: String): Sequence<Unique> {
        return this[placeholderText]?.asSequence() ?: emptySequence()
    }

    fun getUniques(uniqueType: UniqueType) = getUniques(uniqueType.placeholderText)

    fun getMatchingUniques(uniqueType: UniqueType, state: StateForConditionals) = getUniques(uniqueType)
        .filter { it.conditionalsApply(state) }

    fun getAllUniques() = this.asSequence().flatMap { it.value.asSequence() }

    fun getTriggeredUniques(trigger: UniqueType, stateForConditionals: StateForConditionals): Sequence<Unique> {
        val result = getAllUniques().filter { it.conditionals.any { it.type == trigger } }
            .filter { it.conditionalsApply(stateForConditionals) }
        return result
    }
}


class TemporaryUnique() : IsPartOfGameInfoSerialization {

    constructor(uniqueObject: Unique, turns: Int) : this() {
        unique = uniqueObject.text
        sourceObjectType = uniqueObject.sourceObjectType
        sourceObjectName = uniqueObject.sourceObjectName
        turnsLeft = turns
    }

    var unique: String = ""

    var sourceObjectType: UniqueTarget? = null
    var sourceObjectName: String? = null

    @delegate:Transient
    val uniqueObject: Unique by lazy { Unique(unique, sourceObjectType, sourceObjectName) }

    var turnsLeft: Int = 0
}

fun ArrayList<TemporaryUnique>.endTurn() {
        for (unique in this) {
            if (unique.turnsLeft >= 0)
                unique.turnsLeft -= 1
        }
        removeAll { it.turnsLeft == 0 }
    }

fun ArrayList<TemporaryUnique>.getMatchingUniques(uniqueType: UniqueType, stateForConditionals: StateForConditionals): Sequence<Unique> {
        return this.asSequence()
            .map { it.uniqueObject }
            .filter { it.isOfType(uniqueType) && it.conditionalsApply(stateForConditionals) }
    }<|MERGE_RESOLUTION|>--- conflicted
+++ resolved
@@ -44,15 +44,10 @@
 
     fun hasTriggerConditional(): Boolean {
         if(conditionals.none()) return false
-<<<<<<< HEAD
-        return conditionals.any{ conditional -> conditional.type!!.targetTypes
-            .any{ it.canAcceptUniqueTarget(UniqueTarget.TriggerCondition) || it.canAcceptUniqueTarget(UniqueTarget.UnitActionModifier) } }
-=======
         return conditionals.any{ conditional -> conditional.type?.targetTypes
             ?.any{ it.canAcceptUniqueTarget(UniqueTarget.TriggerCondition) } 
                 ?: false
         }
->>>>>>> d2dac66f
     }
 
     fun isOfType(uniqueType: UniqueType) = uniqueType == type
