--- conflicted
+++ resolved
@@ -83,16 +83,12 @@
                 || (state.unit != null && state.unit.matchesFilter(condition.params[0]))
             UniqueType.ConditionalAttacking -> state.combatAction == CombatAction.Attack
             UniqueType.ConditionalDefending -> state.combatAction == CombatAction.Defend
-<<<<<<< HEAD
-            UniqueType.ConditionalInTiles,
-            UniqueType.ConditionalFightingInTiles ->
-=======
             UniqueType.ConditionalAboveHP -> 
                 state.ourCombatant != null && state.ourCombatant.getHealth() > condition.params[0].toInt()
             UniqueType.ConditionalBelowHP ->
                 state.ourCombatant != null && state.ourCombatant.getHealth() < condition.params[0].toInt()
-            UniqueType.ConditionalInTiles -> 
->>>>>>> 936a3230
+            UniqueType.ConditionalInTiles,
+            UniqueType.ConditionalFightingInTiles ->
                 state.attackedTile != null && state.attackedTile.matchesFilter(condition.params[0])
             UniqueType.ConditionalInTilesAnd ->
                 state.attackedTile != null && state.attackedTile.matchesFilter(condition.params[0]) && state.attackedTile.matchesFilter(condition.params[1])
