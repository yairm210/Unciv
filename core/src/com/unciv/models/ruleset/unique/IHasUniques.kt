--- conflicted
+++ resolved
@@ -56,8 +56,6 @@
     fun legacyRequiredTechs(): Sequence<String> = sequenceOf()
 
     fun requiredTechs(): Sequence<String> = legacyRequiredTechs() + techsRequiredByUniques()
-<<<<<<< HEAD
-=======
 
     fun requiredTechnologies(ruleset: Ruleset): Sequence<Technology> =
         requiredTechs().map{ ruleset.technologies[it]!! }
@@ -65,5 +63,4 @@
     fun era(ruleset: Ruleset): Era? =
             requiredTechnologies(ruleset).map{ it.era() }.map{ ruleset.eras[it]!! }.maxByOrNull{ it.eraNumber }
             // This will return null only if requiredTechnologies() is empty.
->>>>>>> 4c113a9a
 }