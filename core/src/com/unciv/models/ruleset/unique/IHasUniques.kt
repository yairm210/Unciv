--- conflicted
+++ resolved
@@ -69,11 +69,10 @@
             requiredTechnologies(ruleset).map{ it.era() }.map{ ruleset.eras[it]!! }.maxByOrNull{ it.eraNumber }
             // This will return null only if requiredTechnologies() is empty.
 
-<<<<<<< HEAD
     fun techColumn(ruleset: Ruleset): TechColumn? =
             requiredTechnologies(ruleset).map{ it.column }.filter{ it != null }.map{ it!! }.maxByOrNull{ it.columnNumber }
             // This will return null only if *all* required techs have null TechColumn.
-=======
+
     fun availableInEra(ruleset: Ruleset, requestedEra: String): Boolean {
         val eraAvailable: Era? = era(ruleset)
         if (eraAvailable == null)
@@ -85,5 +84,4 @@
         // Currently this is only used in CityStateFunctions.kt.
         return eraAvailable.eraNumber <= ruleset.eras[requestedEra]!!.eraNumber
     }
->>>>>>> 1f47fff0
 }