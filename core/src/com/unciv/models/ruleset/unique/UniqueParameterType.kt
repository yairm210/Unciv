package com.unciv.models.ruleset.unique

import com.unciv.Constants
import com.unciv.models.metadata.BaseRuleset
import com.unciv.models.ruleset.BeliefType
import com.unciv.models.ruleset.Ruleset
import com.unciv.models.ruleset.RulesetCache
import com.unciv.models.ruleset.VictoryType
import com.unciv.models.ruleset.tile.ResourceType
import com.unciv.models.stats.Stat
import com.unciv.models.translations.TranslationFileWriter  // for  Kdoc only
import com.unciv.ui.utils.filterCompositeLogic

// 'region' names beginning with an underscore are used here for a prettier "Structure window" - they go in front ot the rest.

/**
 * These manage validation of parameters in [Unique]s and
 * placeholder guessing for untyped uniques in [TranslationFileWriter].
 *
 * [UniqueType] will build a map of valid [UniqueParameterType]s per parameter by matching
 * [parameterName] and can then validate the actual parameters in [Unique]s loaded from json
 * by calling [getErrorSeverity].
 *
 * Legacy placeholder guessing for untyped uniques in [TranslationFileWriter] is done by
 * [guessTypeForTranslationWriter] utilizing the [isTranslationWriterGuess] overloads.
 *
 * @param parameterName placeholder name used by [UniqueType] for matching.
 * @param docExample used by UniqueDocsWriter to fill parameters with plausible values for the examples.
 * @param docDescription used by UniqueDocsWriter to generate the Abbreviations list at the end for types that can be explained in one long line. Should be omitted when the Wiki contains a paragraph for this type.
 * @param displayName used by [TranslationFileWriter] for section header comments - needed _only_ if [getTranslationWriterStringsForOutput] returns a non-empty list.
 */
//region _Fields
@Suppress("unused") // Some are used only via enumerating the enum matching on parameterName
enum class UniqueParameterType(
    var parameterName: String,
    val docExample: String,
    val docDescription: String? = null,
    val displayName: String = parameterName
) {
    //endregion

    Number("amount", "3", "This indicates a whole number, possibly with a + or - sign, such as `2`, `+13`, or `-3`") {
        override fun getErrorSeverity(parameterText: String, ruleset: Ruleset):
                UniqueType.UniqueComplianceErrorSeverity? {
            return if (parameterText.toIntOrNull() == null) UniqueType.UniqueComplianceErrorSeverity.RulesetInvariant
            else null
        }
    },

    RelativeNumber("relativeAmount", "+20", "This indicates a number, usually with a + or - sign, such as `+25` (this kind of parameter is often followed by '%' which is nevertheless not part of the value)") {
        override fun getErrorSeverity(parameterText: String, ruleset: Ruleset):
                UniqueType.UniqueComplianceErrorSeverity? {
            return if (parameterText.toIntOrNull() == null) UniqueType.UniqueComplianceErrorSeverity.RulesetInvariant
            else null
        }
    },

    // todo potentially remove if OneTimeRevealSpecificMapTiles changes
    KeywordAll("'all'", "All") {
        override fun getErrorSeverity(parameterText: String, ruleset: Ruleset) =
            if (parameterText == "All") null else UniqueType.UniqueComplianceErrorSeverity.RulesetInvariant
    },

    /** Implemented by [ICombatant.matchesCategory][com.unciv.logic.battle.ICombatant.matchesCategory] */
    CombatantFilter("combatantFilter", "City", "This indicates a combatant, which can either be a unit or a city (when bombarding). Must either be `City` or a `mapUnitFilter`") {
        override fun getErrorSeverity(parameterText: String, ruleset: Ruleset):
                UniqueType.UniqueComplianceErrorSeverity? {
            if (parameterText == "City") return null  // City also recognizes "All" but that's covered by UnitTypeFilter too
            return MapUnitFilter.getErrorSeverity(parameterText, ruleset)
        }
    },

    /** Implemented by [MapUnit.matchesFilter][com.unciv.logic.map.MapUnit.matchesFilter] */
    MapUnitFilter("mapUnitFilter", "Wounded", null, "Map Unit Filters") {
        private val knownValues = setOf("Wounded", Constants.barbarians, "City-State", "Embarked", "Non-City")
        override fun getErrorSeverity(parameterText: String, ruleset: Ruleset):
                UniqueType.UniqueComplianceErrorSeverity? {
            if ('{' in parameterText) // "{filter} {filter}" for and logic
                return parameterText.filterCompositeLogic({ getErrorSeverity(it, ruleset) }) { a, b -> maxOf(a, b) }
            if (parameterText in knownValues) return null
            return BaseUnitFilter.getErrorSeverity(parameterText, ruleset)
        }
        override fun getTranslationWriterStringsForOutput() = knownValues
    },

    /** Implemented by [BaseUnit.matchesFilter][com.unciv.models.ruleset.unit.BaseUnit.matchesFilter] */
    BaseUnitFilter("baseUnitFilter", "Melee") {
        override fun getErrorSeverity(parameterText: String, ruleset: Ruleset):
                UniqueType.UniqueComplianceErrorSeverity? {
            if ('{' in parameterText) // "{filter} {filter}" for and logic
                return parameterText.filterCompositeLogic({ getErrorSeverity(it, ruleset) }) { a, b -> maxOf(a, b) }
            if (UnitName.getErrorSeverity(parameterText, ruleset) == null) return null
            if (ruleset.units.values.any { it.uniques.contains(parameterText) }) return null
            return UnitTypeFilter.getErrorSeverity(parameterText, ruleset)
        }
    },

    /** Implemented by [UnitType.matchesFilter][com.unciv.models.ruleset.unit.UnitType.matchesFilter] */
    //todo there is a large discrepancy between this parameter type and the actual filter, most of these are actually implemented by BaseUnitFilter
    UnitTypeFilter("unitType", "Water", null, "Unit Type Filters") {
        // As you can see there is a difference between these and what's in unitTypeStrings (for translation) -
        // the goal is to unify, but for now this is the "real" list
        // Note: this can't handle combinations of parameters (e.g. [{Military} {Water}])
        private val knownValues = setOf(
            "All", "Melee", "Ranged", "Civilian", "Military", "Land", "Water", "Air",
            "non-air", "Nuclear Weapon", "Great Person", "Religious", "Barbarian",
            "relevant", "City",
            // These are up for debate
//            "land units", "water units", "air units", "military units", "submarine units",
        )

        override fun getErrorSeverity(parameterText: String, ruleset: Ruleset):
                UniqueType.UniqueComplianceErrorSeverity? {
            if (parameterText in knownValues) return null
            if (ruleset.unitTypes.containsKey(parameterText)) return null
            if (ruleset.unitTypes.values.any { it.uniques.contains(parameterText) }) return null
            return UniqueType.UniqueComplianceErrorSeverity.WarningOnly
        }

        override fun isTranslationWriterGuess(parameterText: String, ruleset: Ruleset) =
            parameterText in ruleset.unitTypes.keys || parameterText in getTranslationWriterStringsForOutput()

        override fun getTranslationWriterStringsForOutput() = knownValues
    },

    /** Only used by [BaseUnitFilter] */
    UnitName("unit", "Worker") {
        override fun getErrorSeverity(parameterText: String, ruleset: Ruleset):
                UniqueType.UniqueComplianceErrorSeverity? {
            if (ruleset.units.containsKey(parameterText)) return null
            return UniqueType.UniqueComplianceErrorSeverity.WarningOnly
        }
    },

    /** Used by [UniqueType.GreatPersonEarnedFaster] */
    GreatPerson("greatPerson", "Great General") {
        override fun getErrorSeverity(
            parameterText: String,
            ruleset: Ruleset
        ): UniqueType.UniqueComplianceErrorSeverity? {
            if (ruleset.units[parameterText]?.hasUnique("Great Person - []") == true) return null
            return UniqueType.UniqueComplianceErrorSeverity.RulesetSpecific
        }
    },

    /** Implemented in [Unique.stats][com.unciv.models.ruleset.unique.Unique.stats] */
    Stats("stats", "+1 Gold, +2 Production", "For example: `+2 Production, +3 Food`. Note that the stat names need to be capitalized!") {
        override fun getErrorSeverity(parameterText: String, ruleset: Ruleset):
                UniqueType.UniqueComplianceErrorSeverity? {
            if (com.unciv.models.stats.Stats.isStats(parameterText)) return null
            return UniqueType.UniqueComplianceErrorSeverity.RulesetInvariant
        }
    },

    /** Many UniqueTypes like [UniqueType.StatPercentBonus] */
    StatName("stat", "Culture", "This is one of the 7 major stats in the game - `Gold`, `Science`, `Production`, `Food`, `Happiness`, `Culture` and `Faith`. Note that the stat names need to be capitalized!") {
        override fun getErrorSeverity(parameterText: String, ruleset: Ruleset):
                UniqueType.UniqueComplianceErrorSeverity? {
            if (Stat.values().any { it.name == parameterText }) return null
            return UniqueType.UniqueComplianceErrorSeverity.RulesetInvariant
        }
    },

    /** [UniqueType.DamageUnitsPlunder] and others near that one */
    PlunderableStatName("plunderableStat", "Gold", "All the following stats can be plundered: `Gold`, `Science`, `Culture`, `Faith`") {
        private val knownValues = setOf(Stat.Gold.name, Stat.Science.name, Stat.Culture.name, Stat.Faith.name)
        override fun getErrorSeverity(
            parameterText: String,
            ruleset: Ruleset
        ): UniqueType.UniqueComplianceErrorSeverity? {
            if (parameterText in knownValues) return null
            return UniqueType.UniqueComplianceErrorSeverity.RulesetInvariant
        }
    },

    /** Implemented by [CityInfo.matchesFilter][com.unciv.logic.city.CityInfo.matchesFilter] */
    CityFilter("cityFilter", "in all cities", null, "City filters") {
        private val cityFilterStrings = setOf(
            "in this city",
            "in all cities",
            "in all coastal cities",
            "in capital",
            "in all non-occupied cities",
            "in all cities with a world wonder",
            "in all cities connected to capital",
            "in all cities with a garrison",
            "in all cities in which the majority religion is a major religion",
            "in all cities in which the majority religion is an enhanced religion",
            "in non-enemy foreign cities",
            "in foreign cities",
            "in annexed cities",
            "in holy cities",
            "in City-State cities",
            "in cities following this religion",
        )

        override fun getErrorSeverity(parameterText: String, ruleset: Ruleset):
                UniqueType.UniqueComplianceErrorSeverity? {
            if (parameterText in cityFilterStrings) return null
            return UniqueType.UniqueComplianceErrorSeverity.RulesetInvariant
        }

        override fun getTranslationWriterStringsForOutput() = cityFilterStrings
    },

    /** Used by [BuildingFilter] and e.g. [UniqueType.ConditionalCityWithBuilding] */
    BuildingName("buildingName", "Library", "The name of any building") {
        override fun getErrorSeverity(
            parameterText: String,
            ruleset: Ruleset
        ): UniqueType.UniqueComplianceErrorSeverity? {
            if (parameterText in ruleset.buildings) return null
            return UniqueType.UniqueComplianceErrorSeverity.RulesetSpecific
        }
    },

<<<<<<< HEAD
    /** Implemented by [Building.matchesFilter][com.unciv.models.ruleset.Building.matchesFilter] */
    BuildingFilter("buildingFilter", "Culture") {
        private val knownValues = setOf("All","Building","Buildings","Wonder","Wonders","National Wonder","World Wonder")
=======
    BuildingFilter("buildingFilter") {
        private val knownValues = mutableSetOf("All","Building","Buildings","Wonder","Wonders","National Wonder","World Wonder")
            .apply { addAll(Stat.values().map { it.name }) }
>>>>>>> 0a5fc3cf
        override fun getErrorSeverity(
            parameterText: String,
            ruleset: Ruleset
        ): UniqueType.UniqueComplianceErrorSeverity? {
            if (parameterText in knownValues) return null
<<<<<<< HEAD
            if (Stat.values().any { it.name == parameterText }) return null   // Allow filtering Science, Culture buildings
=======
>>>>>>> 0a5fc3cf
            if (BuildingName.getErrorSeverity(parameterText, ruleset) == null) return null
            return UniqueType.UniqueComplianceErrorSeverity.WarningOnly
        }

        override fun isTranslationWriterGuess(parameterText: String, ruleset: Ruleset) =
            parameterText != "All" && getErrorSeverity(parameterText, ruleset) == null
    },

        /** [UniqueType.PercentProductionConstructions], [UniqueType.PercentProductionConstructionsCities] */
        @Deprecated("as of 3.17.10 - removed 3.18.5")
        ConstructionFilter("constructionFilter", "Spaceship Part") {
            override fun getErrorSeverity(
                parameterText: String,
                ruleset: Ruleset
            ): UniqueType.UniqueComplianceErrorSeverity? {
                if (BuildingFilter.getErrorSeverity(parameterText, ruleset) == null) return null
                if (BaseUnitFilter.getErrorSeverity(parameterText, ruleset) == null) return null
                return UniqueType.UniqueComplianceErrorSeverity.WarningOnly
            }
        },

    /** Implemented by [PopulationManager.getPopulationFilterAmount][com.unciv.logic.city.PopulationManager.getPopulationFilterAmount] */
    PopulationFilter("populationFilter", "Followers of this Religion", null, "Population Filters") {
        private val knownValues = setOf("Population", "Specialists", "Unemployed", "Followers of the Majority Religion", "Followers of this Religion")
        override fun getErrorSeverity(
            parameterText: String,
            ruleset: Ruleset
        ): UniqueType.UniqueComplianceErrorSeverity? {
            if (parameterText in knownValues) return null
            return UniqueType.UniqueComplianceErrorSeverity.RulesetSpecific
        }
        override fun getTranslationWriterStringsForOutput() = knownValues
    },

    /** Implemented by [TileInfo.matchesTerrainFilter][com.unciv.logic.map.TileInfo.matchesTerrainFilter] */
    TerrainFilter("terrainFilter", Constants.freshWaterFilter, null, "Terrain Filters") {
        private val knownValues = setOf("All",
                Constants.coastal, "River", "Open terrain", "Rough terrain", "Water resource",
                "Foreign Land", "Foreign", "Friendly Land", "Friendly", "Enemy Land", "Enemy",
                "Featureless", Constants.freshWaterFilter, "non-fresh water", "Natural Wonder",
                "Impassable", "Land", "Water") +
            ResourceType.values().map { it.name + " resource" }
        override fun getErrorSeverity(parameterText: String, ruleset: Ruleset) = when(parameterText) {
            in knownValues -> null
            in ruleset.terrains -> null
            in ruleset.tileResources -> null
            in ruleset.terrains.values.asSequence().flatMap { it.uniques } -> null
            in ruleset.tileResources.values.asSequence().flatMap { it.uniques } -> null
            else -> UniqueType.UniqueComplianceErrorSeverity.RulesetSpecific
        }
        override fun isTranslationWriterGuess(parameterText: String, ruleset: Ruleset) =
            parameterText in ruleset.terrains || parameterText != "All" && parameterText in knownValues
        override fun getTranslationWriterStringsForOutput() = knownValues
    },

    /** Implemented by [TileInfo.matchesFilter][com.unciv.logic.map.TileInfo.matchesFilter] */
    TileFilter("tileFilter", "Farm", "Anything that can be used either in an improvementFilter or in a terrainFilter can be used here, plus 'unimproved'", "Tile Filters") {
        private val knownValues = setOf("unimproved", "All Road", "Great Improvement")
        override fun getErrorSeverity(parameterText: String, ruleset: Ruleset):
                UniqueType.UniqueComplianceErrorSeverity? {
            if (parameterText in knownValues) return null
            if (ruleset.tileImprovements.containsKey(parameterText)) return null
            return TerrainFilter.getErrorSeverity(parameterText, ruleset)
        }
        override fun getTranslationWriterStringsForOutput() = knownValues
    },

    /** Used by [NaturalWonderGenerator][com.unciv.logic.map.mapgenerator.NaturalWonderGenerator], only tests base terrain or a feature */
    SimpleTerrain("simpleTerrain", "Elevated") {
        private val knownValues = setOf("Elevated", "Water", "Land")
        override fun getErrorSeverity(parameterText: String, ruleset: Ruleset):
                UniqueType.UniqueComplianceErrorSeverity? {
            if (parameterText in knownValues) return null
            if (ruleset.terrains.containsKey(parameterText)) return null
            return UniqueType.UniqueComplianceErrorSeverity.RulesetSpecific
        }
    },

    /** Used by [NaturalWonderGenerator.trySpawnOnSuitableLocation][com.unciv.logic.map.mapgenerator.NaturalWonderGenerator.trySpawnOnSuitableLocation], only tests base terrain */
    BaseTerrain("baseTerrain", Constants.grassland, "The name of any terrain that is a base terrain according to the json file") {
        override fun getErrorSeverity(parameterText: String, ruleset: Ruleset):
                UniqueType.UniqueComplianceErrorSeverity? {
            if (ruleset.terrains[parameterText]?.type?.isBaseTerrain == true) return null
            return UniqueType.UniqueComplianceErrorSeverity.RulesetSpecific
        }
    },

    /** Used by: [UniqueType.LandUnitsCrossTerrainAfterUnitGained] (CivilizationInfo.addUnit),
     *  [UniqueType.ChangesTerrain] (MapGenerator.convertTerrains) */
    TerrainName("terrainName", Constants.forest) {
        override fun getErrorSeverity(parameterText: String, ruleset: Ruleset):
                UniqueType.UniqueComplianceErrorSeverity? {
            if (ruleset.terrains.containsKey(parameterText)) return null
            return UniqueType.UniqueComplianceErrorSeverity.RulesetSpecific
        }
    },

    /** Used for region definitions, can be a terrain type with region unique, or "Hybrid"
     *
     *  See also: [UniqueType.ConditionalInRegionOfType], [UniqueType.ConditionalInRegionExceptOfType], [MapRegions][com.unciv.logic.map.mapgenerator.MapRegions] */
    RegionType("regionType", "Hybrid", null, "Region Types") {
        private val knownValues = setOf("Hybrid")
        override fun getErrorSeverity(parameterText: String, ruleset: Ruleset):
                UniqueType.UniqueComplianceErrorSeverity? {
            if (parameterText in knownValues) return null
            if (ruleset.terrains[parameterText]?.hasUnique(UniqueType.RegionRequirePercentSingleType) == true ||
                    ruleset.terrains[parameterText]?.hasUnique(UniqueType.RegionRequirePercentTwoTypes) == true)
                return null
            return UniqueType.UniqueComplianceErrorSeverity.RulesetSpecific
        }
        override fun getTranslationWriterStringsForOutput() = knownValues
    },

    /** Used for start placements: [UniqueType.HasQuality], MapRegions.MapGenTileData.evaluate */
    TerrainQuality("terrainQuality", "Undesirable", null, "Terrain Quality") {
        private val knownValues = setOf("Undesirable", "Food", "Desirable", "Production")
        override fun getErrorSeverity(parameterText: String, ruleset: Ruleset):
                UniqueType.UniqueComplianceErrorSeverity? {
            if (parameterText in knownValues) return null
            return UniqueType.UniqueComplianceErrorSeverity.RulesetInvariant
        }
        override fun getTranslationWriterStringsForOutput() = knownValues
    },

    /** [UniqueType.UnitStartingPromotions], [UniqueType.TerrainGrantsPromotion], [UniqueType.ConditionalUnitWithPromotion] and others */
    Promotion("promotion", "Shock I", "The name of any promotion") {
        override fun getErrorSeverity(parameterText: String, ruleset: Ruleset):
            UniqueType.UniqueComplianceErrorSeverity? = when (parameterText) {
                in ruleset.unitPromotions -> null
                else -> UniqueType.UniqueComplianceErrorSeverity.RulesetSpecific
            }
    },

    /** [UniqueType.OneTimeFreeTechRuins], [UniqueType.ConditionalDuringEra] and similar */
    Era("era", "Ancient era", "The name of any era") {
        override fun getErrorSeverity(parameterText: String, ruleset: Ruleset):
            UniqueType.UniqueComplianceErrorSeverity? = when (parameterText) {
                in ruleset.eras -> null
                else -> UniqueType.UniqueComplianceErrorSeverity.RulesetSpecific
            }
    },

    /** [UniqueType.ConstructImprovementConsumingUnit] */
    ImprovementName("improvementName", "Trading Post", "The name of any improvement"){
        override fun getErrorSeverity(parameterText: String,ruleset: Ruleset):
                UniqueType.UniqueComplianceErrorSeverity? {
            if (ruleset.tileImprovements.containsKey(parameterText)) return null
            return UniqueType.UniqueComplianceErrorSeverity.RulesetSpecific
        }
    },

    /** Implemented by [TileImprovement.matchesFilter][com.unciv.models.ruleset.tile.TileImprovement.matchesFilter] */
    ImprovementFilter("improvementFilter", "All Road", null, "Improvement Filters") {
        private val knownValues = setOf("All", "All Road", "Great Improvement", "Great")
        override fun getErrorSeverity(parameterText: String, ruleset: Ruleset):
                UniqueType.UniqueComplianceErrorSeverity? {
            if (parameterText in knownValues) return null
            if (ImprovementName.getErrorSeverity(parameterText, ruleset) == null) return null
            if (ruleset.tileImprovements.values.any { it.hasUnique(parameterText) }) return null
            return UniqueType.UniqueComplianceErrorSeverity.RulesetSpecific
        }
        override fun isTranslationWriterGuess(parameterText: String, ruleset: Ruleset) =
            parameterText != "All" && getErrorSeverity(parameterText, ruleset) == null
        override fun getTranslationWriterStringsForOutput() = knownValues
    },

    /** Used by [UniqueType.ConsumesResources] and others, implementation not centralized */
    Resource("resource", "Iron", "The name of any resource") {
        override fun getErrorSeverity(parameterText: String, ruleset: Ruleset):
            UniqueType.UniqueComplianceErrorSeverity? = when (parameterText) {
                in ruleset.tileResources -> null
                else -> UniqueType.UniqueComplianceErrorSeverity.RulesetSpecific
            }
    },

    /** Used by [UniqueType.FreeExtraBeliefs], see ReligionManager.getBeliefsToChooseAt* functions */
    BeliefTypeName("beliefType", "Follower", "'Pantheon', 'Follower', 'Founder' or 'Enhancer'") {
        override fun getErrorSeverity(parameterText: String, ruleset: Ruleset):
                UniqueType.UniqueComplianceErrorSeverity? = when (parameterText) {
            in BeliefType.values().map { it.name } -> null
            else -> UniqueType.UniqueComplianceErrorSeverity.RulesetInvariant
        }
    },

    /** unused at the moment with vanilla rulesets */
    Belief("belief", "God of War", "The name of any belief") {
        override fun getErrorSeverity(parameterText: String, ruleset: Ruleset):
                UniqueType.UniqueComplianceErrorSeverity? = when (parameterText) {
            in ruleset.beliefs -> null
            else -> UniqueType.UniqueComplianceErrorSeverity.RulesetSpecific
        }
    },

    /** Used by [UniqueType.FreeExtraBeliefs] and its any variant, see ReligionManager.getBeliefsToChooseAt* functions */
    FoundingOrEnhancing("foundingOrEnhancing", "founding", "`founding` or `enhancing`", "Prophet Action Filters") {
        // Used in FreeExtraBeliefs, FreeExtraAnyBeliefs
        private val knownValues = setOf("founding", "enhancing")
        override fun getErrorSeverity(parameterText: String, ruleset: Ruleset):
                UniqueType.UniqueComplianceErrorSeverity? = when (parameterText) {
            in knownValues -> null
            else -> UniqueType.UniqueComplianceErrorSeverity.RulesetInvariant
        }
        override fun getTranslationWriterStringsForOutput() = knownValues
    },

    /** [UniqueType.ConditionalTech] and others, no central implementation */
    Technology("tech", "Agriculture", "The name of any tech") {
        override fun getErrorSeverity(parameterText: String, ruleset: Ruleset):
                UniqueType.UniqueComplianceErrorSeverity? = when (parameterText) {
            in ruleset.technologies -> null
            else -> UniqueType.UniqueComplianceErrorSeverity.RulesetSpecific
        }
    },

    /** unused at the moment with vanilla rulesets */
    Specialist("specialist", "Merchant", "The name of any specialist") {
        override fun getErrorSeverity(parameterText: String, ruleset: Ruleset):
                UniqueType.UniqueComplianceErrorSeverity? = when (parameterText) {
            in ruleset.specialists -> null
            else -> UniqueType.UniqueComplianceErrorSeverity.RulesetSpecific
        }
    },

    /** [UniqueType.ConditionalPolicy] and others, no central implementation */
    Policy("policy", "Oligarchy", "The name of any policy") {
        override fun getErrorSeverity(
            parameterText: String,
            ruleset: Ruleset
        ): UniqueType.UniqueComplianceErrorSeverity? {
            return when (parameterText) {
                in ruleset.policies -> null
                else -> UniqueType.UniqueComplianceErrorSeverity.RulesetSpecific
            }
        }
    },

    /** Used by [UniqueType.HiddenWithoutVictoryType], implementation in Civilopedia and OverviewScreen */
    VictoryT("victoryType", "Domination", "The name of any victory type: 'Neutral', 'Cultural', 'Diplomatic', 'Domination', 'Scientific', 'Time'") {
        override fun getErrorSeverity(
            parameterText: String,
            ruleset: Ruleset
        ): UniqueType.UniqueComplianceErrorSeverity? {
            return if (parameterText in VictoryType.values().map { it.name }) null
            else UniqueType.UniqueComplianceErrorSeverity.RulesetInvariant
        }
    },

    /** Used by [UniqueType.KillUnitPlunder] and [UniqueType.KillUnitPlunderNearCity], implementation in [Battle.tryEarnFromKilling][com.unciv.logic.battle.Battle.tryEarnFromKilling] */
    CostOrStrength("costOrStrength", "Cost", "`Cost` or `Strength`") {
        private val knownValues = setOf("Cost", "Strength")
        override fun getErrorSeverity(
            parameterText: String,
            ruleset: Ruleset
        ): UniqueType.UniqueComplianceErrorSeverity? {
            return if (parameterText in knownValues) null
            else UniqueType.UniqueComplianceErrorSeverity.RulesetInvariant
        }
    },

    /** For untyped "Can [] [] times" unique */
    Action("action", Constants.spreadReligionAbilityCount, "An action that a unit can perform. Currently, there are only two actions part of this: 'Spread Religion' and 'Remove Foreign religions from your own cities'", "Religious Action Filters") {
        private val knownValues = setOf(Constants.spreadReligionAbilityCount, Constants.removeHeresyAbilityCount)
        override fun getErrorSeverity(
            parameterText: String,
            ruleset: Ruleset
        ): UniqueType.UniqueComplianceErrorSeverity? {
            return if (parameterText in knownValues) null
            else UniqueType.UniqueComplianceErrorSeverity.RulesetInvariant
        }
        override fun getTranslationWriterStringsForOutput() = knownValues
    },

    /** Behaves like [Unknown], but states explicitly the parameter is OK and its contents are ignored */
    Comment("comment", "comment", null, "Unique Specials") {
        override fun getErrorSeverity(parameterText: String, ruleset: Ruleset):
                UniqueType.UniqueComplianceErrorSeverity? = null

        override fun getTranslationWriterStringsForOutput() = scanExistingValues(this)
    },

    Unknown("param", "Unknown") {
        override fun getErrorSeverity(parameterText: String, ruleset: Ruleset):
                UniqueType.UniqueComplianceErrorSeverity? = null
    };

    //region _Internals

    /** Validate a [Unique] parameter */
    abstract fun getErrorSeverity(parameterText: String, ruleset: Ruleset): UniqueType.UniqueComplianceErrorSeverity?

    /** Pick this type when [TranslationFileWriter] tries to guess for an untyped [Unique] */
    open fun isTranslationWriterGuess(parameterText: String, ruleset: Ruleset): Boolean =
        getErrorSeverity(parameterText, ruleset) == null

    /** Get a list of possible values [TranslationFileWriter] should include as translatable string
     *  that are not recognized from other json sources */
    open fun getTranslationWriterStringsForOutput(): Set<String> = setOf()


    companion object {
        private fun scanExistingValues(type: UniqueParameterType): Set<String> {
            return BaseRuleset.values()
                .mapNotNull { RulesetCache[it.fullName] }
                .map { scanExistingValues(type, it) }
                .fold(setOf()) { a, b -> a + b }
        }
        private fun scanExistingValues(type: UniqueParameterType, ruleset: Ruleset): Set<String> {
            val result = mutableSetOf<String>()
            for (obj in ruleset.allIHasUniques()) {
                for (unique in obj.uniqueObjects) {
                    val parameterMap = unique.type?.parameterTypeMap ?: continue
                    for ((index, param) in unique.params.withIndex()) {
                        if (type !in parameterMap[index]) continue
                        result += param
                    }
                }
            }
            return result
        }

        /** Emulate legacy behaviour as exactly as possible */
        private val translationWriterGuessingOrder = sequenceOf(
            Number, StatName,
            UnitName, ImprovementName, Resource, Technology, Promotion,
            BuildingFilter, UnitTypeFilter, Stats,
            ImprovementFilter, CityFilter, TileFilter, Unknown
        )
        fun guessTypeForTranslationWriter(parameterName: String, ruleset: Ruleset): UniqueParameterType {
            return translationWriterGuessingOrder.firstOrNull {
                it.isTranslationWriterGuess(parameterName, ruleset)
            }!!
        }

        fun safeValueOf(param: String) = values().firstOrNull { it.parameterName == param }
            ?: Unknown.apply { this.parameterName = param }  //TODO Danger: There is only one instance of Unknown!
    }

    //endregion
}


class UniqueComplianceError(
    val parameterName: String,
    val acceptableParameterTypes: List<UniqueParameterType>,
    val errorSeverity: UniqueType.UniqueComplianceErrorSeverity
)<|MERGE_RESOLUTION|>--- conflicted
+++ resolved
@@ -214,24 +214,15 @@
         }
     },
 
-<<<<<<< HEAD
     /** Implemented by [Building.matchesFilter][com.unciv.models.ruleset.Building.matchesFilter] */
     BuildingFilter("buildingFilter", "Culture") {
-        private val knownValues = setOf("All","Building","Buildings","Wonder","Wonders","National Wonder","World Wonder")
-=======
-    BuildingFilter("buildingFilter") {
         private val knownValues = mutableSetOf("All","Building","Buildings","Wonder","Wonders","National Wonder","World Wonder")
             .apply { addAll(Stat.values().map { it.name }) }
->>>>>>> 0a5fc3cf
-        override fun getErrorSeverity(
-            parameterText: String,
-            ruleset: Ruleset
-        ): UniqueType.UniqueComplianceErrorSeverity? {
-            if (parameterText in knownValues) return null
-<<<<<<< HEAD
-            if (Stat.values().any { it.name == parameterText }) return null   // Allow filtering Science, Culture buildings
-=======
->>>>>>> 0a5fc3cf
+        override fun getErrorSeverity(
+            parameterText: String,
+            ruleset: Ruleset
+        ): UniqueType.UniqueComplianceErrorSeverity? {
+            if (parameterText in knownValues) return null
             if (BuildingName.getErrorSeverity(parameterText, ruleset) == null) return null
             return UniqueType.UniqueComplianceErrorSeverity.WarningOnly
         }
