--- conflicted
+++ resolved
@@ -383,10 +383,7 @@
     },
 
     FoundingOrEnhancing("foundingOrEnhancing", "Prophet Action Filters") {
-<<<<<<< HEAD
         // Used in FreeExtraBeliefs, FreeExtraAnyBeliefs
-=======
->>>>>>> 69603bc5
         private val knownValues = setOf("founding", "enhancing")
         override fun getErrorSeverity(parameterText: String, ruleset: Ruleset):
                 UniqueType.UniqueComplianceErrorSeverity? = when (parameterText) {
@@ -396,7 +393,6 @@
         override fun getTranslationWriterStringsForOutput() = knownValues
     },
 
-<<<<<<< HEAD
     //TODO the Unique "Can [] [] times" that should use this isn't typed yet
     ReligiousAction("religiousAction", "Religious Action Filters") {
         private val knownValues = setOf(Constants.spreadReligionAbilityCount, Constants.removeHeresyAbilityCount)
@@ -408,8 +404,6 @@
         override fun getTranslationWriterStringsForOutput() = knownValues
     },
 
-=======
->>>>>>> 69603bc5
     Technology("tech") {
         override fun getErrorSeverity(parameterText: String, ruleset: Ruleset):
                 UniqueType.UniqueComplianceErrorSeverity? = when (parameterText) {
