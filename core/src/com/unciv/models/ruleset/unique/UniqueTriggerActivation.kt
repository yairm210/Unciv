--- conflicted
+++ resolved
@@ -16,18 +16,15 @@
 import com.unciv.logic.civilization.PolicyAction
 import com.unciv.logic.civilization.TechAction
 import com.unciv.logic.civilization.managers.ReligionState
-import com.unciv.logic.map.mapgenerator.NaturalWonderGenerator
 import com.unciv.logic.map.mapunit.MapUnit
 import com.unciv.logic.map.tile.Tile
 import com.unciv.models.UpgradeUnitAction
 import com.unciv.models.ruleset.BeliefType
-import com.unciv.models.ruleset.tile.TerrainType
 import com.unciv.models.stats.Stat
 import com.unciv.models.stats.Stats
 import com.unciv.models.translations.fillPlaceholders
 import com.unciv.models.translations.hasPlaceholderParameters
 import com.unciv.ui.components.extensions.addToMapOfSets
-import com.unciv.ui.screens.mapeditorscreen.TileInfoNormalizer
 import com.unciv.ui.screens.worldscreen.unit.actions.UnitActionsUpgrade
 import kotlin.math.roundToInt
 import kotlin.random.Random
@@ -929,39 +926,9 @@
                     true
                 }
             }
-
-            UniqueType.OneTimeCreateTerrainFeatureImprovement -> {
-                if (tile == null) return false
-                val improvement = ruleSet.tileImprovements[unique.params[0]]
-                if (improvement != null) { // Ignores "can be built on"
-                    tile.changeImprovement(improvement.name, civInfo, unit)
-                    return true
-                }
-
-                val terrain = ruleSet.terrains[unique.params[0]] ?: return false
-                if (terrain.type != TerrainType.TerrainFeature) return false
-                tile.addTerrainFeature(terrain.name)
-                TileInfoNormalizer.normalizeToRuleset(tile, ruleSet)
-                return true
-            }
-            UniqueType.OneTimeChangeTerrain -> {
-                if (tile == null) return false
-                val terrain = ruleSet.terrains[unique.params[0]] ?: return false
-                if (terrain.type == TerrainType.TerrainFeature) return false
-
-                if (terrain.type == TerrainType.NaturalWonder) // Ignores all "must be" limitations
-                    NaturalWonderGenerator.placeNaturalWonder(terrain, tile)
-                else tile.setBaseTerrain(terrain)
-                TileInfoNormalizer.normalizeToRuleset(tile, ruleSet)
-                return true
-            }
-
-            else -> return false
+            else -> {}
         }
-<<<<<<< HEAD
-=======
         return null
->>>>>>> 3a7401a9
     }
 
     private fun getNotificationText(notification: String?, triggerNotificationText: String?, effectNotificationText: String): String? {
