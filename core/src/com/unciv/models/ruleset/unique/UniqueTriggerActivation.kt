package com.unciv.models.ruleset.unique

import com.badlogic.gdx.math.Vector2
import com.unciv.Constants
import com.unciv.logic.city.CityInfo
import com.unciv.logic.civilization.*
import com.unciv.logic.map.MapUnit
import com.unciv.logic.map.TileInfo
import com.unciv.models.ruleset.BeliefType
import com.unciv.models.ruleset.Victory
import com.unciv.models.ruleset.unique.UniqueType.*
import com.unciv.models.stats.Stat
import com.unciv.models.translations.fillPlaceholders
import com.unciv.models.translations.hasPlaceholderParameters
import com.unciv.ui.utils.MayaCalendar
import com.unciv.ui.worldscreen.unit.UnitActions
import kotlin.random.Random

// Buildings, techs, policies, ancient ruins and promotions can have 'triggered' effects
object UniqueTriggerActivation {
    /** @return boolean whether an action was successfully performed */
    fun triggerCivwideUnique(
        unique: Unique,
        civInfo: CivilizationInfo,
        cityInfo: CityInfo? = null,
        tile: TileInfo? = null,
        notification: String? = null
    ): Boolean {
        val timingConditional = unique.conditionals.firstOrNull{it.type == ConditionalTimedUnique}
        if (timingConditional != null) {
            civInfo.temporaryUniques.add(TemporaryUnique(unique, timingConditional.params[0].toInt()))
            return true
        }

        if (!unique.conditionalsApply(civInfo, cityInfo)) return false

        val chosenCity = cityInfo ?: civInfo.cities.firstOrNull { it.isCapital() }
        val tileBasedRandom =
            if (tile != null) Random(tile.position.toString().hashCode())
            else Random(-550) // Very random indeed
        val ruleSet = civInfo.gameInfo.ruleSet

        when (unique.type) {
            OneTimeFreeUnit -> {
                val unitName = unique.params[0]
                val unit = ruleSet.units[unitName]
                if (chosenCity == null || unit == null || (unit.hasUnique(FoundCity) && civInfo.isOneCityChallenger()))
                    return false

                val placedUnit = civInfo.addUnit(unitName, chosenCity)
                if (notification != null && placedUnit != null) {
                    civInfo.addNotification(
                        notification,
                        placedUnit.getTile().position,
                        placedUnit.name
                    )
                }
                return true
            }
            OneTimeAmountFreeUnits -> {
                val unitName = unique.params[1]
                val unit = ruleSet.units[unitName]
                if (chosenCity == null || unit == null || (unit.hasUnique(FoundCity) && civInfo.isOneCityChallenger()))
                    return false

                val tilesUnitsWerePlacedOn: MutableList<Vector2> = mutableListOf()
                for (i in 1..unique.params[0].toInt()) {
                    val placedUnit = civInfo.addUnit(unitName, chosenCity)
                    if (placedUnit != null)
                        tilesUnitsWerePlacedOn.add(placedUnit.getTile().position)
                }
                if (notification != null && tilesUnitsWerePlacedOn.isNotEmpty()) {
                    civInfo.addNotification(
                        notification,
                        LocationAction(tilesUnitsWerePlacedOn),
                        civInfo.getEquivalentUnit(unit).name
                    )
                }
                return true
            }
            OneTimeFreeUnitRuins -> {
                var unit = civInfo.getEquivalentUnit(unique.params[0])
                if ( unit.hasUnique(UniqueType.FoundCity) && civInfo.isOneCityChallenger()) {
                     val replacementUnit = ruleSet.units.values.firstOrNull{it.getMatchingUniques(UniqueType.BuildImprovements)
                            .any { it.params[0] == "Land" }} ?: return false
                    unit = civInfo.getEquivalentUnit(replacementUnit.name)
                }

                val placingTile =
                    tile ?: civInfo.cities.random().getCenterTile()

                val placedUnit = civInfo.placeUnitNearTile(placingTile.position, unit.name)
                if (notification != null && placedUnit != null) {
                    val notificationText =
                        if (notification.hasPlaceholderParameters())
                            notification.fillPlaceholders(unique.params[0])
                        else notification
                    civInfo.addNotification(
                        notificationText,
                        LocationAction(placedUnit.getTile().position, tile?.position),
                        placedUnit.name
                    )
                }

                return placedUnit != null
            }

            OneTimeFreePolicy -> {
                // spectators get all techs at start of game, and if (in a mod) a tech gives a free policy, the game gets stuck on the policy picker screen
                if (civInfo.isSpectator()) return false
                civInfo.policies.freePolicies++
                if (notification != null) {
                    civInfo.addNotification(notification, NotificationIcon.Culture)
                }
                return true
            }
            OneTimeAmountFreePolicies -> {
                if (civInfo.isSpectator()) return false
                civInfo.policies.freePolicies += unique.params[0].toInt()
                if (notification != null) {
                    civInfo.addNotification(notification, NotificationIcon.Culture)
                }
                return true
            }
            OneTimeEnterGoldenAge -> {
                civInfo.goldenAges.enterGoldenAge()
                if (notification != null) {
                    civInfo.addNotification(notification, NotificationIcon.Happiness)
                }
                return true
            }

            OneTimeFreeGreatPerson, MayanGainGreatPerson -> {
                if (civInfo.isSpectator()) return false
                val greatPeople = civInfo.getGreatPeople()
                if (unique.type == MayanGainGreatPerson && civInfo.greatPeople.longCountGPPool.isEmpty())
                    civInfo.greatPeople.longCountGPPool = greatPeople.map { it.name }.toHashSet()
                if (civInfo.isPlayerCivilization()) {
                    civInfo.greatPeople.freeGreatPeople++
                    // Anyone an idea for a good icon?
                    if (unique.type == MayanGainGreatPerson) {
                        civInfo.greatPeople.mayaLimitedFreeGP++
                        civInfo.addNotification(notification!!, MayaLongCountAction(), MayaCalendar.notificationIcon)
                    } else if (notification != null)
                        civInfo.addNotification(notification)
                    return true
                } else {
                    if (unique.type == MayanGainGreatPerson)
                        greatPeople.removeAll { it.name !in civInfo.greatPeople.longCountGPPool }
                    if (greatPeople.isEmpty()) return false
                    var greatPerson = greatPeople.random()

                    if (civInfo.wantsToFocusOn(Victory.Focus.Culture)) {
                        val culturalGP =
                            greatPeople.firstOrNull { it.uniques.contains("Great Person - [Culture]") }
                        if (culturalGP != null) greatPerson = culturalGP
                    }
                    if (civInfo.wantsToFocusOn(Victory.Focus.Science)) {
                        val scientificGP =
                            greatPeople.firstOrNull { it.uniques.contains("Great Person - [Science]") }
                        if (scientificGP != null) greatPerson = scientificGP
                    }

                    if (unique.type == MayanGainGreatPerson)
                        civInfo.greatPeople.longCountGPPool.remove(greatPerson.name)
                    return civInfo.addUnit(greatPerson.name, chosenCity) != null
                }
            }

            OneTimeGainPopulation -> {
                val citiesWithPopulationChanged: MutableList<Vector2> = mutableListOf()
                val applicableCities = when (unique.params[1]) {
                    "in this city" -> sequenceOf(cityInfo!!)
                    "in other cities" -> civInfo.cities.asSequence().filter { it != cityInfo }
                    else -> civInfo.cities.asSequence().filter { it.matchesFilter(unique.params[1]) }
                }
                for (city in applicableCities) {
                    city.population.addPopulation(unique.params[0].toInt())
                }
                if (notification != null && applicableCities.any())
                    civInfo.addNotification(
                        notification,
                        LocationAction(applicableCities.map { it.location }),
                        NotificationIcon.Population
                    )
                return citiesWithPopulationChanged.isNotEmpty()
            }
            OneTimeGainPopulationRandomCity -> {
                if (civInfo.cities.isEmpty()) return false
                val randomCity = civInfo.cities.random(tileBasedRandom)
                randomCity.population.addPopulation(unique.params[0].toInt())
                if (notification != null) {
                    val notificationText =
                        if (notification.hasPlaceholderParameters())
                            notification.fillPlaceholders(randomCity.name)
                        else notification
                    civInfo.addNotification(
                        notificationText,
                        LocationAction(randomCity.location, tile?.position),
                        NotificationIcon.Population
                    )
                }
                return true
            }

            OneTimeFreeTech -> {
                if (civInfo.isSpectator()) return false
                civInfo.tech.freeTechs += 1
                if (notification != null) {
                    civInfo.addNotification(notification, NotificationIcon.Science)
                }
                return true
            }
            OneTimeAmountFreeTechs -> {
                if (civInfo.isSpectator()) return false
                civInfo.tech.freeTechs += unique.params[0].toInt()
                if (notification != null) {
                    civInfo.addNotification(notification, NotificationIcon.Science)
                }
                return true
            }
            OneTimeFreeTechRuins -> {
                val researchableTechsFromThatEra = ruleSet.technologies.values
                    .filter {
                        (it.column!!.era == unique.params[1] || unique.params[1] == "any era")
                                && civInfo.tech.canBeResearched(it.name)
                    }
                if (researchableTechsFromThatEra.isEmpty()) return false

                val techsToResearch = researchableTechsFromThatEra.shuffled(tileBasedRandom)
                    .take(unique.params[0].toInt())
                for (tech in techsToResearch)
                    civInfo.tech.addTechnology(tech.name)

                if (notification != null) {
                    val notificationText =
                        if (notification.hasPlaceholderParameters())
                            notification.fillPlaceholders(*(techsToResearch.map { it.name }
                                .toTypedArray()))
                        else notification
                    civInfo.addNotification(notificationText, LocationAction(tile?.position), NotificationIcon.Science)
                }

                return true
            }

            StrategicResourcesIncrease -> {
                civInfo.updateDetailedCivResources()
                if (notification != null) {
                    civInfo.addNotification(
                        notification,
                        NotificationIcon.War
                    ) // I'm open for better icons
                }
                return true
            }

            OneTimeRevealEntireMap -> {
                if (notification != null) {
                    civInfo.addNotification(notification, LocationAction(tile?.position), NotificationIcon.Scout)
                }
                return civInfo.exploredTiles.addAll(
                    civInfo.gameInfo.tileMap.values.asSequence().map { it.position })
            }

            UnitsGainPromotion -> {
                val filter = unique.params[0]
                val promotion = unique.params[1]

                val promotedUnitLocations: MutableList<Vector2> = mutableListOf()
                for (unit in civInfo.getCivUnits()) {
                    if (unit.matchesFilter(filter)
                        && ruleSet.unitPromotions.values.any {
                            it.name == promotion && unit.type.name in it.unitTypes
                        }
                    ) {
                        unit.promotions.addPromotion(promotion, isFree = true)
                        promotedUnitLocations.add(unit.getTile().position)
                    }
                }

                if (notification != null) {
                    civInfo.addNotification(
                        notification,
                        LocationAction(promotedUnitLocations),
                        "unitPromotionIcons/${unique.params[1]}"
                    )
                }
                return promotedUnitLocations.isNotEmpty()
            }

            CityStateCanGiftGreatPeople -> {
                civInfo.addFlag(
                    CivFlags.CityStateGreatPersonGift.name,
                    civInfo.turnsForGreatPersonFromCityState() / 2
                )
                if (notification != null) {
                    civInfo.addNotification(notification, NotificationIcon.CityState)
                }
                return true
            }
            // The mechanics for granting great people are wonky, but basically the following happens:
            // Based on the game speed, a timer with some amount of turns is set, 40 on regular speed
            // Every turn, 1 is subtracted from this timer, as long as you have at least 1 city state ally
            // So no, the number of city-state allies does not matter for this. You have a global timer for all of them combined.
            // If the timer reaches the amount of city-state allies you have (or 10, whichever is lower), it is reset.
            // You will then receive a random great person from a random city-state you are allied to
            // The very first time after acquiring this policy, the timer is set to half of its normal value
            // This is the basics, and apart from this, there is some randomness in the exact turn count, but I don't know how much

            // There is surprisingly little information findable online about this policy, and the civ 5 source files are
            // also quite though to search through, so this might all be incorrect.
            // For now this mechanic seems decent enough that this is fine.

            // Note that the way this is implemented now, this unique does NOT stack
            // I could parametrize the [Allied], but eh.

            OneTimeGainStat -> {
                val stat = Stat.safeValueOf(unique.params[1]) ?: return false

                if (stat !in Stat.statsWithCivWideField
                    || unique.params[0].toIntOrNull() == null
                ) return false

                civInfo.addStat(stat, unique.params[0].toInt())
                if (notification != null)
                    civInfo.addNotification(notification, LocationAction(tile?.position), stat.notificationIcon)
                return true
            }
            OneTimeGainStatRange -> {
                val stat = Stat.safeValueOf(unique.params[2]) ?: return false

                if (stat !in Stat.statsWithCivWideField
                    || unique.params[0].toIntOrNull() == null
                    || unique.params[1].toIntOrNull() == null
                ) return false

                val foundStatAmount =
                    (tileBasedRandom.nextInt(unique.params[0].toInt(), unique.params[1].toInt()) *
                            civInfo.gameInfo.speed.statCostModifiers[stat]!!
                            ).toInt()

                civInfo.addStat(
                    Stat.valueOf(unique.params[2]),
                    foundStatAmount
                )

                if (notification != null) {
                    val notificationText =
                        if (notification.hasPlaceholderParameters()) {
                            notification.fillPlaceholders(foundStatAmount.toString())
                        } else notification
                    civInfo.addNotification(notificationText, LocationAction(tile?.position), stat.notificationIcon)
                }

                return true
            }
            OneTimeGainPantheon -> {
                if (civInfo.religionManager.religionState != ReligionState.None) return false
                val gainedFaith = civInfo.religionManager.faithForPantheon(2)
                if (gainedFaith == 0) return false

                civInfo.addStat(Stat.Faith, gainedFaith)

                if (notification != null) {
                    val notificationText =
                        if (notification.hasPlaceholderParameters())
                            notification.fillPlaceholders(gainedFaith.toString())
                        else notification
                    civInfo.addNotification(notificationText, LocationAction(tile?.position), NotificationIcon.Faith)
                }

                return true
            }
            OneTimeGainProphet -> {
                if (civInfo.religionManager.getGreatProphetEquivalent() == null) return false
                val gainedFaith =
                    (civInfo.religionManager.faithForNextGreatProphet() * (unique.params[0].toFloat() / 100f)).toInt()
                if (gainedFaith == 0) return false

                civInfo.addStat(Stat.Faith, gainedFaith)

                if (notification != null) {
                    val notificationText =
                        if (notification.hasPlaceholderParameters())
                            notification.fillPlaceholders(gainedFaith.toString())
                        else notification
                    civInfo.addNotification(notificationText, LocationAction(tile?.position), NotificationIcon.Faith)
                }

                return true
            }
            OneTimeFreeBelief -> {
                if (!civInfo.isMajorCiv()) return false
                val beliefType = BeliefType.valueOf(unique.params[0])
                val religionManager = civInfo.religionManager
                if ((beliefType != BeliefType.Pantheon && beliefType != BeliefType.Any)
                        && religionManager.religionState <= ReligionState.Pantheon)
                    return false // situation where we're trying to add a formal religion belief to a civ that hasn't founded a religion
                if (religionManager.numberOfBeliefsAvailable(beliefType) == 0)
                    return false // no more available beliefs of this type

                if (beliefType == BeliefType.Any && religionManager.religionState <= ReligionState.Pantheon)
                    religionManager.freeBeliefs.add(BeliefType.Pantheon.name, 1) // add pantheon instead of any type
                else
                    religionManager.freeBeliefs.add(beliefType.name, 1)
                return true
            }

            OneTimeRevealSpecificMapTiles -> {
                if (tile == null) return false
                val nearbyRevealableTiles = tile
                    .getTilesInDistance(unique.params[2].toInt())
                    .filter {
                        !civInfo.exploredTiles.contains(it.position) &&
                        it.matchesFilter(unique.params[1])
                    }
                    .map { it.position }
                if (nearbyRevealableTiles.none()) return false
                val revealedTiles = nearbyRevealableTiles
                        .shuffled(tileBasedRandom)
                        .apply {
                            // Implements [UniqueParameterType.CombatantFilter] - At the moment the only use
                            if (unique.params[0] != "All") this.take(unique.params[0].toInt())
                        }
                for (position in revealedTiles) {
                    civInfo.exploredTiles.add(position)
                    val revealedTileInfo = civInfo.gameInfo.tileMap[position]
                    if (revealedTileInfo.improvement == null)
                        civInfo.lastSeenImprovement.remove(position)
                    else
                        civInfo.lastSeenImprovement[position] = revealedTileInfo.improvement!!
                }

                if (notification != null) {
                    civInfo.addNotification(
                        notification,
                        LocationAction(nearbyRevealableTiles),
                        if (unique.params[1] == Constants.barbarianEncampment)
                            NotificationIcon.Barbarians else NotificationIcon.Scout
                    )
                }

                return true
            }
            OneTimeRevealCrudeMap -> {
                if (tile == null) return false
                val revealCenter = tile.getTilesAtDistance(unique.params[0].toInt())
                    .filter { it.position !in civInfo.exploredTiles }
                    .toList()
                    .randomOrNull(tileBasedRandom)
                    ?: return false
                val tilesToReveal = revealCenter
                    .getTilesInDistance(unique.params[1].toInt())
                    .map { it.position }
                    .filter { tileBasedRandom.nextFloat() < unique.params[2].toFloat() / 100f }
                civInfo.exploredTiles.addAll(tilesToReveal)
                civInfo.updateViewableTiles()
                if (notification != null)
                    civInfo.addNotification(
                        notification,
                        tile.position,
                        NotificationIcon.Ruins
                    )
                return true
            }

            OneTimeTriggerVoting -> {
                for (civ in civInfo.gameInfo.civilizations)
                    if (!civ.isBarbarian() && !civ.isSpectator())
                        civ.addFlag(
                            CivFlags.TurnsTillNextDiplomaticVote.name,
                            civInfo.getTurnsBetweenDiplomaticVotes()
                        )
                if (notification != null)
                    civInfo.addNotification(notification, NotificationIcon.Diplomacy)
                return true
            }

            OneTimeGlobalSpiesWhenEnteringEra -> {
                if (!civInfo.isMajorCiv()) return false
<<<<<<< HEAD
                if (!civInfo.gameInfo.isEspionageEnabled()) return false
=======
>>>>>>> 202e0bcf
                val currentEra = civInfo.getEra().name
                for (otherCiv in civInfo.gameInfo.getAliveMajorCivs()) {
                    if (currentEra !in otherCiv.espionageManager.erasSpyEarnedFor) {
                        val spyName = otherCiv.espionageManager.addSpy()
                        otherCiv.espionageManager.erasSpyEarnedFor.add(currentEra)
                        if (otherCiv == civInfo || otherCiv.knows(civInfo))
                            otherCiv.addNotification("We have recruited [${spyName}] as a spy!", NotificationIcon.Spy)
                        else
                            otherCiv.addNotification("After an unknown civilization entered the [${currentEra}], we have recruited [${spyName}] as a spy!", NotificationIcon.Spy)
                    }
                }
                return true
            }

            FreeStatBuildings, FreeSpecificBuildings -> {
                civInfo.civConstructions.tryAddFreeBuildings()
                return true // not fully correct
            }

            else -> {}
        }
        return false
    }

    /** @return boolean whether an action was successfully performed */
    fun triggerUnitwideUnique(
        unique: Unique,
        unit: MapUnit,
        notification: String? = null
    ): Boolean {
        when (unique.type) {
            OneTimeUnitHeal -> {
                unit.healBy(unique.params[0].toInt())
                if (notification != null)
                    unit.civInfo.addNotification(notification, unit.getTile().position) // Do we have a heal icon?
                return true
            }
            OneTimeUnitGainXP -> {
                if (!unit.baseUnit.isMilitary()) return false
                unit.promotions.XP += unique.params[0].toInt()
                if (notification != null)
                    unit.civInfo.addNotification(notification, unit.getTile().position)
                return true
            }
            OneTimeUnitUpgrade -> {
                val upgradeAction = UnitActions.getFreeUpgradeAction(unit)
                    ?: return false
                upgradeAction.action!!()
                if (notification != null)
                    unit.civInfo.addNotification(notification, unit.getTile().position)
                return true
            }
            OneTimeUnitSpecialUpgrade -> {
                val upgradeAction = UnitActions.getAncientRuinsUpgradeAction(unit)
                    ?: return false
                upgradeAction.action!!()
                if (notification != null)
                    unit.civInfo.addNotification(notification, unit.getTile().position)
                return true
            }
            OneTimeUnitGainPromotion -> {
                val promotion = unit.civInfo.gameInfo.ruleSet.unitPromotions.keys
                    .firstOrNull { it == unique.params[0] }
                    ?: return false
                unit.promotions.addPromotion(promotion, true)
                if (notification != null)
                    unit.civInfo.addNotification(notification, unit.getTile().position, unit.name)
                return true
            }
            else -> return false
        }
    }
}<|MERGE_RESOLUTION|>--- conflicted
+++ resolved
@@ -479,10 +479,7 @@
 
             OneTimeGlobalSpiesWhenEnteringEra -> {
                 if (!civInfo.isMajorCiv()) return false
-<<<<<<< HEAD
                 if (!civInfo.gameInfo.isEspionageEnabled()) return false
-=======
->>>>>>> 202e0bcf
                 val currentEra = civInfo.getEra().name
                 for (otherCiv in civInfo.gameInfo.getAliveMajorCivs()) {
                     if (currentEra !in otherCiv.espionageManager.erasSpyEarnedFor) {
