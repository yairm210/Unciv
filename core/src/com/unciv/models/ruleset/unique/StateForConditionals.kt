--- conflicted
+++ resolved
@@ -25,9 +25,6 @@
 
     val ignoreConditionals: Boolean = false,
 ) {
-<<<<<<< HEAD
-    constructor(city: City) : this(city.civ, city)
-=======
     constructor(city: City) : this(city.civ, city, tile = city.getCenterTile())
     constructor(unit: MapUnit) : this(unit.civ, unit = unit, tile = unit.currentTile)
     constructor(ourCombatant: ICombatant, theirCombatant: ICombatant? = null,
@@ -41,7 +38,6 @@
         attackedTile,
         combatAction
     )
->>>>>>> 5e45b951
 
     companion object {
         val IgnoreConditionals = StateForConditionals(ignoreConditionals = true)
