--- conflicted
+++ resolved
@@ -115,12 +115,7 @@
 
     FreeExtraBeliefs("May choose [amount] additional [beliefType] beliefs when [foundingOrEnhancing] a religion", UniqueTarget.Global),
     FreeExtraAnyBeliefs("May choose [amount] additional of any type when [foundingOrEnhancing] a religion", UniqueTarget.Global),
-<<<<<<< HEAD
-    
-=======
-
-
->>>>>>> 2884cbb4
+    
     ///////////////////////////////////////// UNIT UNIQUES /////////////////////////////////////////
 
     
@@ -147,7 +142,6 @@
     DamageForUnits("[mapUnitFilter] units deal +[amount]% damage", UniqueTarget.Global),
     @Deprecated("As of 3.17.5", ReplaceWith("[+10]% Strength <for [All] units> <during a Golden Age>"), DeprecationLevel.WARNING)
     StrengthGoldenAge("+10% Strength for all units during Golden Age", UniqueTarget.Global),
-<<<<<<< HEAD
     @Deprecated("As of 3.17.5", ReplaceWith("[amount]% Strength <for combat in [tileFilter] tiles> <when defending>"), DeprecationLevel.WARNING)
     StrengthDefenseTiles("+[amount]% defence in [tileFilter] tiles", UniqueTarget.Unit),
     @Deprecated("As of 3.17.5", ReplaceWith("[amount]% Strength <for combat in [tileFilter] tiles>"), DeprecationLevel.WARNING)
@@ -157,10 +151,7 @@
     @Deprecated("As of 3.17.5", ReplaceWith("[+15]% Strength <for [All] units> <vs cities> <when attacking>"))
     StrengthVsCities("+15% Combat Strength for all units when attacking Cities", UniqueTarget.Global),
     
-    
-=======
-
->>>>>>> 2884cbb4
+
     Movement("[amount] Movement", UniqueTarget.Unit, UniqueTarget.Global),
     Sight("[amount] Sight", UniqueTarget.Unit, UniqueTarget.Global),
     SpreadReligionStrength("[amount]% Spread Religion Strength", UniqueTarget.Unit, UniqueTarget.Global),
@@ -174,13 +165,9 @@
     SightUnits("[amount] Sight for all [mapUnitFilter] units", UniqueTarget.Global),
     @Deprecated("As of 3.17.5", ReplaceWith("[amount] Sight"), DeprecationLevel.WARNING)
     VisibilityRange("[amount] Visibility Range", UniqueTarget.Unit),
-<<<<<<< HEAD
     @Deprecated("As of 3.17.5", ReplaceWith("[-1] Sight"), DeprecationLevel.WARNING)
     LimitedVisibility("Limited Visibility", UniqueTarget.Unit),
-    
-=======
-
->>>>>>> 2884cbb4
+
     @Deprecated("As of 3.17.5", ReplaceWith("[amount]% Spread Religion Strength <for [mapUnitFilter] units>"), DeprecationLevel.WARNING)
     SpreadReligionStrengthUnits("[amount]% Spread Religion Strength for [mapUnitFilter] units", UniqueTarget.Global),
 
@@ -201,12 +188,7 @@
     CanEnterIceTiles("Can enter ice tiles", UniqueTarget.Unit),
     CannotEnterOcean("Cannot enter ocean tiles", UniqueTarget.Unit),
     CannotEnterOceanUntilAstronomy("Cannot enter ocean tiles until Astronomy", UniqueTarget.Unit),
-<<<<<<< HEAD
-    
-=======
-
-
->>>>>>> 2884cbb4
+    
     //////////////////////////////////////// TERRAIN UNIQUES ////////////////////////////////////////
 
     
