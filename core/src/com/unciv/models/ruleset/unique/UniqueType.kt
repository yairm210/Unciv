--- conflicted
+++ resolved
@@ -178,13 +178,10 @@
     ConditionalAttacking("when attacking", UniqueTarget.Conditional),
     ConditionalDefending("when defending", UniqueTarget.Conditional),
 //    ConditionalIntercepting("when intercepting", UniqueTarget.Conditional),
-<<<<<<< HEAD
 //    ConditionalInTiles("fighting in [tileFilter] tiles", UniqueTarget.Conditional),
-=======
 
     ConditionalNeighborTiles("with [amount] to [amount] neighboring [tileFilter] tiles", UniqueTarget.Conditional),
     ConditionalNeighborTilesAnd("with [amount] to [amount] neighboring [tileFilter] [tileFilter] tiles", UniqueTarget.Conditional),
->>>>>>> edfc66aa
     ;
 
     /** For uniques that have "special" parameters that can accept multiple types, we can override them manually
