--- conflicted
+++ resolved
@@ -58,12 +58,8 @@
 enum class UniqueFlag {
     HiddenToUsers,
 }
-<<<<<<< HEAD
-enum class UniqueType(val text:String, vararg targets: UniqueTarget, val flags: List<UniqueFlag> = emptyList()) {
-=======
 
 enum class UniqueType(val text: String, vararg targets: UniqueTarget, val flags: List<UniqueFlag> = emptyList()) {
->>>>>>> f483f0a3
 
     //////////////////////////////////////// region GLOBAL UNIQUES ////////////////////////////////////////
 
@@ -601,20 +597,7 @@
 
     //endregion
 
-<<<<<<< HEAD
-    ////////////////////////////////////// region META /////////////////////////////////////////////
-    
-    
-    HiddenWithoutReligion("Hidden when religion is disabled", UniqueTarget.Unit, UniqueTarget.Building, UniqueTarget.Ruins),
-    HiddenBeforePantheon("Hidden before founding a Pantheon", UniqueTarget.Ruins),
-    HiddenAfterPantheon("Hidden after founding a Pantheon", UniqueTarget.Ruins),
-    HiddenAfterGreatProphet("Hidden after generating a Great Prophet", UniqueTarget.Ruins),
-    AvailableAfterCertainTurns("Only available after [amount] turns", UniqueTarget.Ruins),
-    HiddenWithoutVictoryType("Hidden when [victoryType] Victory is disabled", UniqueTarget.Building, UniqueTarget.Unit),
-
-    // endregion    
-=======
-    ///////////////////////////////////////////// META /////////////////////////////////////////////
+    ///////////////////////////////////////////// region META /////////////////////////////////////////////
 
     AvailableAfterCertainTurns("Only available after [amount] turns", UniqueTarget.Ruins),
     HiddenWithoutReligion("Hidden when religion is disabled", UniqueTarget.Unit, UniqueTarget.Building, UniqueTarget.Ruins, flags = listOf(UniqueFlag.HiddenToUsers)),
@@ -624,7 +607,7 @@
     HiddenWithoutVictoryType("Hidden when [victoryType] Victory is disabled", UniqueTarget.Building, UniqueTarget.Unit, flags = listOf(UniqueFlag.HiddenToUsers)),
     HiddenFromCivilopedia("Will not be displayed in Civilopedia", *UniqueTarget.values(), flags = listOf(UniqueFlag.HiddenToUsers)),
     
->>>>>>> f483f0a3
+    // endregion    
 
     // region DEPRECATED AND REMOVED
 
