--- conflicted
+++ resolved
@@ -110,12 +110,9 @@
     NaturalWonderLatitude("Occurs on latitudes from [amount] to [amount] percent of distance equator to pole", UniqueTarget.Terrain),
     NaturalWonderGroups("Occurs in groups of [amount] to [amount] tiles", UniqueTarget.Terrain),
     NaturalWonderConvertNeighbors("Neighboring tiles will convert to [baseTerrain]", UniqueTarget.Terrain),
-<<<<<<< HEAD
+  
+    // The "Except [terrainFilter]" could theoretically be implemented with a conditional
     NaturalWonderConvertNeighborsExcept("Neighboring tiles except [baseTerrain] will convert to [baseTerrain]", UniqueTarget.Terrain),
-=======
-    // The "Except [terrainFilter]" could theoretically be implemented with a conditional
-    NaturalWonderConvertNeighborsExcept("Neighboring tiles except [terrainFilter] will convert to [baseTerrain]", UniqueTarget.Terrain),
->>>>>>> 1a35ec82
 
     TerrainGrantsPromotion("Grants [promotion] ([comment]) to adjacent [mapUnitFilter] units for the rest of the game", UniqueTarget.Terrain),
 
