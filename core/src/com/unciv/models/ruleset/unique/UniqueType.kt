--- conflicted
+++ resolved
@@ -182,15 +182,9 @@
     ConditionalHappy("while the empire is happy", UniqueTarget.Conditional),
     ConditionalVsCity("vs cities", UniqueTarget.Conditional),
     ConditionalVsUnits("vs [mapUnitFilter] units", UniqueTarget.Conditional),
-<<<<<<< HEAD
     ConditionalVsLargerCiv("when fighting units from a Civilization with more Cities than you", UniqueTarget.Conditional),
-//    ConditionalInTiles("fighting in [tileFilter] tiles", UniqueTarget.Conditional),
-//    ConditionalAttacking("when attacking", UniqueTarget.Conditional),
-//    ConditionalDefending("when defending", UniqueTarget.Conditional),
-=======
     ConditionalAttacking("when attacking", UniqueTarget.Conditional),
     ConditionalDefending("when defending", UniqueTarget.Conditional),
->>>>>>> 07822de3
 //    ConditionalIntercepting("when intercepting", UniqueTarget.Conditional),
 //    ConditionalInTiles("fighting in [tileFilter] tiles", UniqueTarget.Conditional),
 
