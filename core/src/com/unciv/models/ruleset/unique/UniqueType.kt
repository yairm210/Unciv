package com.unciv.models.ruleset.unique

import com.unciv.Constants
import com.unciv.models.ruleset.Ruleset
import com.unciv.models.translations.getPlaceholderParameters
import com.unciv.models.translations.getPlaceholderText

/** inheritsFrom means that all such uniques are acceptable as well.
 * For example, all Global uniques are acceptable for Nations, Eras, etc. */
enum class UniqueTarget(val inheritsFrom: UniqueTarget? = null) {

    /** Only includes uniques that have immediate effects, caused by UniqueTriggerActivation */
    Triggerable,
    UnitTriggerable(Triggerable),

    /** Buildings, units, nations, policies, religions, techs etc.
     * Basically anything caught by CivInfo.getMatchingUniques. */
    Global(Triggerable),

    // Civilization-specific
    Nation(Global),
    Era(Global),
    Tech(Global),
    Policy(Global),
    FounderBelief(Global),
    /** These apply only to cities where the religion is the majority religion */
    FollowerBelief,

    // City-specific
    /** This is used as the base when checking buildings */
    Building(Global),
    Wonder(Building),

    // Unit-specific
    // These are a bit of a lie. There's no "Promotion only" or "UnitType only" uniques,
    //  they're all just Unit uniques in different places.
    //  So there should be no uniqueType that has a Promotion or UnitType target.
    //  Except meta-level uniques, such as 'incompatible with [promotion]', of course
    Unit(UnitTriggerable),
    UnitType(Unit),
    Promotion(Unit),

    // Tile-specific
    Terrain,
    Improvement,
    Resource(Global),
    Ruins(UnitTriggerable),

    // Other
    Speed,
    Tutorial,
    CityState(Global),
    ModOptions,
    Conditional,
    TriggerCondition(Global),
    UnitTriggerCondition(TriggerCondition),
    UnitActionModifier,
    ;

    fun canAcceptUniqueTarget(uniqueTarget: UniqueTarget): Boolean {
        if (this == uniqueTarget) return true
        if (inheritsFrom != null) return inheritsFrom.canAcceptUniqueTarget(uniqueTarget)
        return false
    }
}

enum class UniqueFlag {
    HiddenToUsers,
    ;
    companion object {
        val setOfHiddenToUsers = listOf(HiddenToUsers)
    }
}


// I didn't put this is a companion object because APPARENTLY doing that means you can't use it in the init function.
val numberRegex = Regex("\\d+$") // Any number of trailing digits
enum class UniqueType(val text: String, vararg targets: UniqueTarget, val flags: List<UniqueFlag> = emptyList()) {

    //////////////////////////////////////// region GLOBAL UNIQUES ////////////////////////////////////////

    // region Stat providing uniques

    // Used for *global* bonuses and improvement/terrain bonuses
    Stats("[stats]", UniqueTarget.Global, UniqueTarget.FollowerBelief, UniqueTarget.Improvement, UniqueTarget.Terrain),
    // Used for city-wide bonuses
    StatsPerCity("[stats] [cityFilter]", UniqueTarget.Global, UniqueTarget.FollowerBelief),

    StatsFromSpecialist("[stats] from every specialist [cityFilter]", UniqueTarget.Global, UniqueTarget.FollowerBelief),
    StatsPerPopulation("[stats] per [amount] population [cityFilter]", UniqueTarget.Global, UniqueTarget.FollowerBelief),
    StatsPerPolicies("[stats] per [amount] social policies adopted", UniqueTarget.Global),


    StatsFromCitiesOnSpecificTiles("[stats] in cities on [terrainFilter] tiles", UniqueTarget.Global, UniqueTarget.FollowerBelief),
    StatsFromBuildings("[stats] from all [buildingFilter] buildings", UniqueTarget.Global, UniqueTarget.FollowerBelief),
    StatsFromTiles("[stats] from [tileFilter] tiles [cityFilter]", UniqueTarget.Global, UniqueTarget.FollowerBelief),
    StatsFromTilesWithout("[stats] from [tileFilter] tiles without [tileFilter] [cityFilter]", UniqueTarget.Global, UniqueTarget.FollowerBelief),
    // This is a doozy
    StatsFromObject("[stats] from every [tileFilter/specialist/buildingFilter]", UniqueTarget.Global, UniqueTarget.FollowerBelief),
    StatsFromObjectPerCity("[stats] from every [tileFilter/specialist/buildingFilter] [cityFilter]", UniqueTarget.Global, UniqueTarget.FollowerBelief),
    StatsFromTradeRoute("[stats] from each Trade Route", UniqueTarget.Global, UniqueTarget.FollowerBelief),
    StatsFromGlobalCitiesFollowingReligion("[stats] for each global city following this religion", UniqueTarget.FounderBelief),
    StatsFromGlobalFollowers("[stats] from every [amount] global followers [cityFilter]", UniqueTarget.FounderBelief),
    // Used for City center
    EnsureMinimumStats("Ensures a minimum tile yield of [stats]", UniqueTarget.Improvement),

    // Stat percentage boosts
    StatPercentBonus("[relativeAmount]% [stat]", UniqueTarget.Global, UniqueTarget.FollowerBelief),
    StatPercentBonusCities("[relativeAmount]% [stat] [cityFilter]", UniqueTarget.Global, UniqueTarget.FollowerBelief),
    StatPercentFromObject("[relativeAmount]% [stat] from every [tileFilter/buildingFilter]", UniqueTarget.Global, UniqueTarget.FollowerBelief),
    StatPercentFromObjectPerCity("[relativeAmount]% [stat] from every [buildingFilter] [cityFilter]", UniqueTarget.Global, UniqueTarget.FollowerBelief),
    AllStatsPercentFromObject("[relativeAmount]% Yield from every [tileFilter/buildingFilter]", UniqueTarget.Global, UniqueTarget.FollowerBelief),
    SpecificStatsPercentFromObjectPerCity("[relativeAmount]% [stat] Yield from every [tileFilter/buildingFilter] [cityFilter]", UniqueTarget.Global, UniqueTarget.FollowerBelief),
    AllStatsPercentFromObjectPerCity("[relativeAmount]% Yield from every [tileFilter/buildingFilter] [cityFilter]", UniqueTarget.Global, UniqueTarget.FollowerBelief),
    StatPercentFromReligionFollowers("[relativeAmount]% [stat] from every follower, up to [relativeAmount]%", UniqueTarget.FollowerBelief),
    BonusStatsFromCityStates("[relativeAmount]% [stat] from City-States", UniqueTarget.Global),
    StatPercentFromTradeRoutes("[relativeAmount]% [stat] from Trade Routes", UniqueTarget.Global),

    NullifiesStat("Nullifies [stat] [cityFilter]", UniqueTarget.Global),
    NullifiesGrowth("Nullifies Growth [cityFilter]", UniqueTarget.Global),

    PercentProductionBuildings("[relativeAmount]% Production when constructing [buildingFilter] buildings [cityFilter]", UniqueTarget.Global, UniqueTarget.FollowerBelief),
    PercentProductionUnits("[relativeAmount]% Production when constructing [baseUnitFilter] units [cityFilter]", UniqueTarget.Global, UniqueTarget.FollowerBelief),
    PercentProductionWonders("[relativeAmount]% Production when constructing [buildingFilter] wonders [cityFilter]", UniqueTarget.Global, UniqueTarget.FollowerBelief),
    PercentProductionBuildingsInCapital("[relativeAmount]% Production towards any buildings that already exist in the Capital", UniqueTarget.Global, UniqueTarget.FollowerBelief),

    //endregion Stat providing uniques


    // region City-State related uniques

    CityStateMilitaryUnits("Provides military units every ≈[amount] turns", UniqueTarget.CityState),
    CityStateUniqueLuxury("Provides a unique luxury", UniqueTarget.CityState), // No conditional support as of yet

    CityStateGiftedUnitsStartWithXp("Military Units gifted from City-States start with [amount] XP", UniqueTarget.Global),
    CityStateMoreGiftedUnits("Militaristic City-States grant units [amount] times as fast when you are at war with a common nation", UniqueTarget.Global),

    CityStateGoldGiftsProvideMoreInfluence("Gifts of Gold to City-States generate [relativeAmount]% more Influence", UniqueTarget.Global),
    CityStateCanBeBoughtForGold("Can spend Gold to annex or puppet a City-State that has been your ally for [amount] turns.", UniqueTarget.Global),
    CityStateTerritoryAlwaysFriendly("City-State territory always counts as friendly territory", UniqueTarget.Global),

    CityStateCanGiftGreatPeople("Allied City-States will occasionally gift Great People", UniqueTarget.Global),  // used in Policy
    CityStateDeprecated("Will not be chosen for new games", UniqueTarget.Nation), // implemented for CS only for now
    CityStateInfluenceDegradation("[relativeAmount]% City-State Influence degradation", UniqueTarget.Global),
    CityStateRestingPoint("Resting point for Influence with City-States is increased by [amount]", UniqueTarget.Global),

    CityStateStatPercent("Allied City-States provide [stat] equal to [relativeAmount]% of what they produce for themselves", UniqueTarget.Global),
    CityStateResources("[relativeAmount]% resources gifted by City-States",  UniqueTarget.Global),
    CityStateLuxuryHappiness("[relativeAmount]% Happiness from luxury resources gifted by City-States", UniqueTarget.Global),
    CityStateInfluenceRecoversTwiceNormalRate("City-State Influence recovers at twice the normal rate", UniqueTarget.Global),
    // endregion


    /////// region Other global uniques

    FreeUnits("[amount] units cost no maintenance", UniqueTarget.Global),
    CannotBuildUnits("Cannot build [baseUnitFilter] units", UniqueTarget.Global),

    ConsumesResources("Consumes [amount] [resource]", UniqueTarget.Improvement, UniqueTarget.Building, UniqueTarget.Unit),
    ProvidesResources("Provides [amount] [resource]", UniqueTarget.Improvement, UniqueTarget.Global),

<<<<<<< HEAD
    
    /** For stockpiled resources */
    CostsResources("Costs [amount] [resource]", UniqueTarget.Improvement, UniqueTarget.Building, UniqueTarget.Unit),
    
=======
    CostsResources("Costs [amount] [stockpiledResource]", UniqueTarget.Improvement, UniqueTarget.Building, UniqueTarget.Unit),

>>>>>>> 3b3db71f
    GrowthPercentBonus("[relativeAmount]% growth [cityFilter]", UniqueTarget.Global, UniqueTarget.FollowerBelief),
    CarryOverFood("[relativeAmount]% Food is carried over after population increases [cityFilter]", UniqueTarget.Global, UniqueTarget.FollowerBelief),

    GainFreeBuildings("Gain a free [buildingName] [cityFilter]", UniqueTarget.Global),
    GreatPersonPointPercentage("[relativeAmount]% Great Person generation [cityFilter]", UniqueTarget.Global, UniqueTarget.FollowerBelief),

    DisablesReligion("Starting in this era disables religion", UniqueTarget.Era),
    FreeExtraBeliefs("May choose [amount] additional [beliefType] beliefs when [foundingOrEnhancing] a religion", UniqueTarget.Global),
    FreeExtraAnyBeliefs("May choose [amount] additional belief(s) of any type when [foundingOrEnhancing] a religion", UniqueTarget.Global),
    StatsWhenAdoptingReligionSpeed("[stats] when a city adopts this religion for the first time (modified by game speed)", UniqueTarget.Global),
    StatsWhenAdoptingReligion("[stats] when a city adopts this religion for the first time", UniqueTarget.Global),

    UnhappinessFromPopulationTypePercentageChange("[relativeAmount]% Unhappiness from [populationFilter] [cityFilter]", UniqueTarget.Global, UniqueTarget.FollowerBelief),
    FoodConsumptionBySpecialists("[relativeAmount]% Food consumption by specialists [cityFilter]", UniqueTarget.Global, UniqueTarget.FollowerBelief),
    ExcessHappinessToGlobalStat("[relativeAmount]% of excess happiness converted to [stat]", UniqueTarget.Global),

    BorderGrowthPercentage("[relativeAmount]% Culture cost of natural border growth [cityFilter]", UniqueTarget.Global, UniqueTarget.FollowerBelief),
    TileCostPercentage("[relativeAmount]% Gold cost of acquiring tiles [cityFilter]", UniqueTarget.FollowerBelief, UniqueTarget.Global),
    // There is potential to merge these
    BuyUnitsIncreasingCost("May buy [baseUnitFilter] units for [amount] [stat] [cityFilter] at an increasing price ([amount])", UniqueTarget.Global, UniqueTarget.FollowerBelief),
    BuyBuildingsIncreasingCost("May buy [buildingFilter] buildings for [amount] [stat] [cityFilter] at an increasing price ([amount])", UniqueTarget.Global, UniqueTarget.FollowerBelief),
    BuyUnitsForAmountStat("May buy [baseUnitFilter] units for [amount] [stat] [cityFilter]", UniqueTarget.Global, UniqueTarget.FollowerBelief),
    BuyBuildingsForAmountStat("May buy [buildingFilter] buildings for [amount] [stat] [cityFilter]", UniqueTarget.Global, UniqueTarget.FollowerBelief),
    BuyUnitsWithStat("May buy [baseUnitFilter] units with [stat] [cityFilter]", UniqueTarget.Global, UniqueTarget.FollowerBelief),
    BuyBuildingsWithStat("May buy [buildingFilter] buildings with [stat] [cityFilter]", UniqueTarget.Global, UniqueTarget.FollowerBelief),

    BuyUnitsByProductionCost("May buy [baseUnitFilter] units with [stat] for [amount] times their normal Production cost", UniqueTarget.FollowerBelief, UniqueTarget.Global),
    BuyBuildingsByProductionCost("May buy [buildingFilter] buildings with [stat] for [amount] times their normal Production cost", UniqueTarget.FollowerBelief, UniqueTarget.Global),

    EnablesCivWideStatProduction("Enables conversion of city production to [civWideStat]", UniqueTarget.Global),

    BuyItemsDiscount("[stat] cost of purchasing items in cities [relativeAmount]%", UniqueTarget.Global, UniqueTarget.FollowerBelief),
    BuyBuildingsDiscount("[stat] cost of purchasing [buildingFilter] buildings [relativeAmount]%", UniqueTarget.Global, UniqueTarget.FollowerBelief),
    BuyUnitsDiscount("[stat] cost of purchasing [baseUnitFilter] units [relativeAmount]%", UniqueTarget.Global, UniqueTarget.FollowerBelief),

    // Should be replaced with moddable improvements when roads become moddable
    RoadMovementSpeed("Improves movement speed on roads",UniqueTarget.Global),
    RoadsConnectAcrossRivers("Roads connect tiles across rivers", UniqueTarget.Global),
    RoadMaintenance("[relativeAmount]% maintenance on road & railroads", UniqueTarget.Global),
    BuildingMaintenance("[relativeAmount]% maintenance cost for buildings [cityFilter]", UniqueTarget.Global, UniqueTarget.FollowerBelief),


    // This should probably support conditionals, e.g. <after discovering [tech]>
    MayanGainGreatPerson("Receive a free Great Person at the end of every [comment] (every 394 years), after researching [tech]. Each bonus person can only be chosen once.", UniqueTarget.Global),
    MayanCalendarDisplay("Once The Long Count activates, the year on the world screen displays as the traditional Mayan Long Count.", UniqueTarget.Global),

    RetainHappinessFromLuxury("Retain [relativeAmount]% of the happiness from a luxury after the last copy has been traded away", UniqueTarget.Global),
    BonusHappinessFromLuxury("[amount] Happiness from each type of luxury resource", UniqueTarget.Global),
    LessPolicyCostFromCities("Each city founded increases culture cost of policies [relativeAmount]% less than normal", UniqueTarget.Global),
    LessPolicyCost("[relativeAmount]% Culture cost of adopting new Policies", UniqueTarget.Global),


    // Todo: Sign should not be part of the unique placeholder
    StrategicResourcesIncrease("Quantity of strategic resources produced by the empire +[relativeAmount]%", UniqueTarget.Global),  // used in Policy
    DoubleResourceProduced("Double quantity of [resource] produced", UniqueTarget.Global),

    StatsFromNaturalWonders("[stats] for every known Natural Wonder", UniqueTarget.Global),

    EnablesConstructionOfSpaceshipParts("Enables construction of Spaceship parts", UniqueTarget.Global),
    EnemyLandUnitsSpendExtraMovement("Enemy [mapUnitFilter] units must spend [amount] extra movement points when inside your territory", UniqueTarget.Global),

    ProductionToCivWideStatConversionBonus("Production to [civWideStat] conversion in cities changed by [relativeAmount]%", UniqueTarget.Global),

    // Misc national uniques
    NotifiedOfBarbarianEncampments("Notified of new Barbarian encampments", UniqueTarget.Global),
    BorrowsCityNames("\"Borrows\" city names from other civilizations in the game", UniqueTarget.Global),
    GoldWhenDiscoveringNaturalWonder("100 Gold for discovering a Natural Wonder (bonus enhanced to 500 Gold if first to discover it)", UniqueTarget.Global),
    UnhappinessFromCitiesDoubled("Unhappiness from number of Cities doubled", UniqueTarget.Global),
    GreatGeneralProvidesDoubleCombatBonus("Great General provides double combat bonus", UniqueTarget.Unit, UniqueTarget.Global),
    TechBoostWhenScientificBuildingsBuiltInCapital("Receive a tech boost when scientific buildings/wonders are built in capital", UniqueTarget.Global),
    MayNotGenerateGreatProphet("May not generate great prophet equivalents naturally", UniqueTarget.Global),
    GainFromEncampment("When conquering an encampment, earn [amount] Gold and recruit a Barbarian unit", UniqueTarget.Global),
    GainFromDefeatingUnit("When defeating a [mapUnitFilter] unit, earn [amount] Gold and recruit it", UniqueTarget.Global),
    TripleGoldFromEncampmentsAndCities("Receive triple Gold from Barbarian encampments and pillaging Cities", UniqueTarget.Global),
    CitiesAreRazedXTimesFaster("Cities are razed [amount] times as fast", UniqueTarget.Global),
    GreatPersonBoostWithFriendship("When declaring friendship, both parties gain a [relativeAmount]% boost to great person generation", UniqueTarget.Global),
    NoImprovementMaintenanceInSpecificTiles("No Maintenance costs for improvements in [tileFilter] tiles", UniqueTarget.Global),
    OtherCivsCityStateRelationsDegradeFaster("Influence of all other civilizations with all city-states degrades [relativeAmount]% faster", UniqueTarget.Global),
    LandUnitsCrossTerrainAfterUnitGained("Land units may cross [terrainName] tiles after the first [baseUnitFilter] is earned", UniqueTarget.Global),
    GainInfluenceWithUnitGiftToCityState("Gain [amount] Influence with a [baseUnitFilter] gift to a City-State", UniqueTarget.Global),
    FaithCostOfGreatProphetChange("[relativeAmount]% Faith cost of generating Great Prophet equivalents", UniqueTarget.Global),
    RestingPointOfCityStatesFollowingReligionChange("Resting point for Influence with City-States following this religion [amount]", UniqueTarget.Global),

    ProvidesGoldWheneverGreatPersonExpended("Provides a sum of gold each time you spend a Great Person", UniqueTarget.Global),
    ProvidesStatsWheneverGreatPersonExpended("[stats] whenever a Great Person is expended", UniqueTarget.Global),

    // Acts as a trigger - this should be generalized somehow but the current setup does not allow this
    // It would currently mean cycling through EVERY unique type to find ones with a specific conditional...
    ReceiveFreeUnitWhenDiscoveringTech("Receive free [unit] when you discover [tech]", UniqueTarget.Global),

    EnablesOpenBorders("Enables Open Borders agreements", UniqueTarget.Global),
    // Should the 'R' in 'Research agreements' be capitalized?
    EnablesResearchAgreements("Enables Research agreements", UniqueTarget.Global),
    ScienceFromResearchAgreements("Science gained from research agreements [relativeAmount]%", UniqueTarget.Global),
    TriggersVictory("Triggers victory", UniqueTarget.Global),
    TriggersCulturalVictory("Triggers a Cultural Victory upon completion", UniqueTarget.Global),

    BetterDefensiveBuildings("[relativeAmount]% City Strength from defensive buildings", UniqueTarget.Global),
    TileImprovementTime("[relativeAmount]% tile improvement construction time", UniqueTarget.Global, UniqueTarget.Unit),
    PercentGoldFromTradeMissions("[relativeAmount]% Gold from Great Merchant trade missions", UniqueTarget.Global),
    // Todo: Lowercase the 'U' of 'Units' in this unique
    CityHealingUnits("[mapUnitFilter] Units adjacent to this city heal [amount] HP per turn when healing", UniqueTarget.Global, UniqueTarget.FollowerBelief),

    GoldenAgeLength("[relativeAmount]% Golden Age length", UniqueTarget.Global),

    StrengthForCities("[relativeAmount]% Strength for cities", UniqueTarget.Global, UniqueTarget.FollowerBelief),

    UnitStartingExperience("New [baseUnitFilter] units start with [amount] Experience [cityFilter]", UniqueTarget.Global, UniqueTarget.FollowerBelief),
    UnitStartingPromotions("All newly-trained [baseUnitFilter] units [cityFilter] receive the [promotion] promotion", UniqueTarget.Global, UniqueTarget.FollowerBelief),
    UnitStartingActions("[baseUnitFilter] units built [cityFilter] can [action] [amount] extra times", UniqueTarget.Global, UniqueTarget.FollowerBelief),
    // ToDo: make per unit and use unit filters?
    LandUnitEmbarkation("Enables embarkation for land units", UniqueTarget.Global),
    UnitsMayEnterOcean("Enables [mapUnitFilter] units to enter ocean tiles", UniqueTarget.Global),

    PopulationLossFromNukes("Population loss from nuclear attacks [relativeAmount]% [cityFilter]", UniqueTarget.Global),

    NaturalReligionSpreadStrength("[relativeAmount]% Natural religion spread [cityFilter]", UniqueTarget.FollowerBelief, UniqueTarget.Global),
    ReligionSpreadDistance("Religion naturally spreads to cities [amount] tiles away", UniqueTarget.Global, UniqueTarget.FollowerBelief),

    StartingTech("Starting tech", UniqueTarget.Tech),
    StartsWithTech("Starts with [tech]", UniqueTarget.Nation),
    StartsWithPolicy("Starts with [policy] adopted", UniqueTarget.Nation),
    ResearchableMultipleTimes("Can be continually researched", UniqueTarget.Global),

    BaseUnitSupply("[amount] Unit Supply", UniqueTarget.Global),
    UnitSupplyPerPop("[amount] Unit Supply per [amount] population [cityFilter]", UniqueTarget.Global),
    UnitSupplyPerCity("[amount] Unit Supply per city", UniqueTarget.Global),
    UnitsInCitiesNoMaintenance("Units in cities cost no Maintenance", UniqueTarget.Global),

    SpawnRebels("Rebel units may spawn", UniqueTarget.Global),

    //endregion

    //endregion Global uniques

    ///////////////////////////////////////// region CONSTRUCTION UNIQUES /////////////////////////////////////////


    Unbuildable("Unbuildable", UniqueTarget.Building, UniqueTarget.Unit, UniqueTarget.Improvement),
    CannotBePurchased("Cannot be purchased", UniqueTarget.Building, UniqueTarget.Unit),
    CanBePurchasedWithStat("Can be purchased with [stat] [cityFilter]", UniqueTarget.Building, UniqueTarget.Unit),
    CanBePurchasedForAmountStat("Can be purchased for [amount] [stat] [cityFilter]", UniqueTarget.Building, UniqueTarget.Unit),
    MaxNumberBuildable("Limited to [amount] per Civilization", UniqueTarget.Building, UniqueTarget.Unit),
    HiddenBeforeAmountPolicies("Hidden until [amount] social policy branches have been completed", UniqueTarget.Building, UniqueTarget.Unit),
    // Meant to be used together with conditionals, like "Only available <after adopting [policy]> <while the empire is happy>"
    OnlyAvailableWhen("Only available", UniqueTarget.Unit, UniqueTarget.Building, UniqueTarget.Improvement,
        UniqueTarget.Policy, UniqueTarget.Tech, UniqueTarget.Promotion, UniqueTarget.Ruins, UniqueTarget.FollowerBelief, UniqueTarget.FounderBelief),

    ConvertFoodToProductionWhenConstructed("Excess Food converted to Production when under construction", UniqueTarget.Building, UniqueTarget.Unit),
    RequiresPopulation("Requires at least [amount] population", UniqueTarget.Building, UniqueTarget.Unit),

    TriggersAlertOnStart("Triggers a global alert upon build start", UniqueTarget.Building, UniqueTarget.Unit),
    TriggersAlertOnCompletion("Triggers a global alert upon completion", UniqueTarget.Building, UniqueTarget.Unit),
    //endregion

    ///////////////////////////////////////// region BUILDING UNIQUES /////////////////////////////////////////


    CostIncreasesPerCity("Cost increases by [amount] per owned city", UniqueTarget.Building),

    RequiresBuildingInAllCities("Requires a [buildingFilter] in all cities", UniqueTarget.Building),
    RequiresBuildingInSomeCities("Requires a [buildingFilter] in at least [amount] cities", UniqueTarget.Building),
    CanOnlyBeBuiltInCertainCities("Can only be built [cityFilter]", UniqueTarget.Building),

    MustHaveOwnedWithinTiles("Must have an owned [tileFilter] within [amount] tiles", UniqueTarget.Building),


    // Todo nuclear weapon and spaceship enabling requires a rethink.
    // This doesn't actually directly affect anything, the "Only available <if [Manhattan Project] is constructed>" of the nuclear weapons does that.
    EnablesNuclearWeapons("Enables nuclear weapon", UniqueTarget.Building),

    MustBeOn("Must be on [tileFilter]", UniqueTarget.Building),
    MustNotBeOn("Must not be on [tileFilter]", UniqueTarget.Building),
    MustBeNextTo("Must be next to [tileFilter]", UniqueTarget.Building, UniqueTarget.Improvement),
    MustNotBeNextTo("Must not be next to [tileFilter]", UniqueTarget.Building),

    Unsellable("Unsellable", UniqueTarget.Building),
    ObsoleteWith("Obsolete with [tech]", UniqueTarget.Building, UniqueTarget.Resource, UniqueTarget.Improvement),
    IndicatesCapital("Indicates the capital city", UniqueTarget.Building),
    ProvidesExtraLuxuryFromCityResources("Provides 1 extra copy of each improved luxury resource near this City", UniqueTarget.Building),

    DestroyedWhenCityCaptured("Destroyed when the city is captured", UniqueTarget.Building),
    NotDestroyedWhenCityCaptured("Never destroyed when the city is captured", UniqueTarget.Building),
    DoublesGoldFromCapturingCity("Doubles Gold given to enemy if city is captured", UniqueTarget.Building),

    RemoveAnnexUnhappiness("Remove extra unhappiness from annexed cities", UniqueTarget.Building),
    ConnectTradeRoutes("Connects trade routes over water", UniqueTarget.Building),

    CreatesOneImprovement("Creates a [improvementName] improvement on a specific tile", UniqueTarget.Building),
    //endregion

    ///////////////////////////////////////// region UNIT UNIQUES /////////////////////////////////////////

    // Unit action uniques
    // Unit actions should look like: "Can {action description}, to allow them to be combined with modifiers

    FoundCity("Founds a new city", UniqueTarget.Unit),

    ConstructImprovementInstantly("Can instantly construct a [improvementFilter] improvement", UniqueTarget.Unit),
    @Deprecated("as of 4.5.2", ReplaceWith("Can instantly construct a [improvementName] improvement <by consuming this unit>"))
    ConstructImprovementConsumingUnit("Can construct [improvementName]", UniqueTarget.Unit),
    BuildImprovements("Can build [improvementFilter/terrainFilter] improvements on tiles", UniqueTarget.Unit),
    CreateWaterImprovements("May create improvements on water resources", UniqueTarget.Unit),

    MayFoundReligion("May found a religion", UniqueTarget.Unit),
    MayEnhanceReligion("May enhance a religion", UniqueTarget.Unit),

    @Deprecated("as of 4.5.3", ReplaceWith("Empire enters a [amount]-turn Golden Age <by consuming this unit>"))
    StartGoldenAge("Can start an [amount]-turn golden age", UniqueTarget.Unit),
    AddInCapital("Can be added to [comment] in the Capital", UniqueTarget.Unit),
    PreventSpreadingReligion("Prevents spreading of religion to the city it is next to", UniqueTarget.Unit),
    RemoveOtherReligions("Removes other religions when spreading religion", UniqueTarget.Unit),

    MayParadrop("May Paradrop up to [amount] tiles from inside friendly territory", UniqueTarget.Unit),
    CanAirsweep("Can perform Air Sweep", UniqueTarget.Unit),
    CanActionSeveralTimes("Can [action] [amount] times", UniqueTarget.Unit),
    CanSpeedupConstruction("Can speed up construction of a building", UniqueTarget.Unit),
    CanSpeedupWonderConstruction("Can speed up the construction of a wonder", UniqueTarget.Unit),
    CanHurryResearch("Can hurry technology research", UniqueTarget.Unit),
    CanTradeWithCityStateForGoldAndInfluence("Can undertake a trade mission with City-State, giving a large sum of gold and [amount] Influence", UniqueTarget.Unit),
    CanTransform("Can transform to [unit]", UniqueTarget.Unit),

    AutomationPrimaryAction("Automation is a primary action", UniqueTarget.Unit, flags = UniqueFlag.setOfHiddenToUsers),

    // Strength bonuses
    Strength("[relativeAmount]% Strength", UniqueTarget.Unit, UniqueTarget.Global),
    StrengthNearCapital("[relativeAmount]% Strength decreasing with distance from the capital", UniqueTarget.Unit, UniqueTarget.Global),
    FlankAttackBonus("[relativeAmount]% to Flank Attack bonuses", UniqueTarget.Unit, UniqueTarget.Global),
    // There's currently no conditional that would allow you strength vs city-state *cities* and that's why this isn't deprecated yet
    StrengthBonusVsCityStates("+30% Strength when fighting City-State units and cities", UniqueTarget.Global),
    StrengthForAdjacentEnemies("[relativeAmount]% Strength for enemy [combatantFilter] units in adjacent [tileFilter] tiles", UniqueTarget.Unit),
    StrengthWhenStacked("[relativeAmount]% Strength when stacked with [mapUnitFilter]", UniqueTarget.Unit),  // candidate for conditional!
    StrengthBonusInRadius("[relativeAmount]% Strength bonus for [mapUnitFilter] units within [amount] tiles", UniqueTarget.Unit),

    // Stat bonuses
    AdditionalAttacks("[amount] additional attacks per turn", UniqueTarget.Unit, UniqueTarget.Global),
    Movement("[amount] Movement", UniqueTarget.Unit, UniqueTarget.Global),
    Sight("[amount] Sight", UniqueTarget.Unit, UniqueTarget.Global, UniqueTarget.Terrain),
    Range("[amount] Range", UniqueTarget.Unit, UniqueTarget.Global),
    Heal("[amount] HP when healing", UniqueTarget.Unit, UniqueTarget.Global),

    SpreadReligionStrength("[relativeAmount]% Spread Religion Strength", UniqueTarget.Unit, UniqueTarget.Global),
    StatsWhenSpreading("When spreading religion to a city, gain [amount] times the amount of followers of other religions as [stat]", UniqueTarget.Unit, UniqueTarget.Global),

    // Attack restrictions
    CanOnlyAttackUnits("Can only attack [combatantFilter] units", UniqueTarget.Unit),
    CanOnlyAttackTiles("Can only attack [tileFilter] tiles", UniqueTarget.Unit),
    CannotAttack("Cannot attack", UniqueTarget.Unit),
    MustSetUp("Must set up to ranged attack", UniqueTarget.Unit),
    SelfDestructs("Self-destructs when attacking", UniqueTarget.Unit),

    // Attack unrestrictions
    AttackAcrossCoast("Eliminates combat penalty for attacking across a coast", UniqueTarget.Unit),
    AttackOnSea("May attack when embarked", UniqueTarget.Unit),
    AttackAcrossRiver("Eliminates combat penalty for attacking over a river", UniqueTarget.Unit),

    // Missiles
    BlastRadius("Blast radius [amount]", UniqueTarget.Unit),
    IndirectFire("Ranged attacks may be performed over obstacles", UniqueTarget.Unit),
    NuclearWeapon("Nuclear weapon of Strength [amount]", UniqueTarget.Unit),

    NoDefensiveTerrainBonus("No defensive terrain bonus", UniqueTarget.Unit, UniqueTarget.Global),
    NoDefensiveTerrainPenalty("No defensive terrain penalty", UniqueTarget.Unit, UniqueTarget.Global),
    NoDamagePenalty("Damage is ignored when determining unit Strength", UniqueTarget.Unit, UniqueTarget.Global),
    Uncapturable("Uncapturable", UniqueTarget.Unit),
    // Replace with "Withdraws before melee combat <with [amount]% chance>"?
    MayWithdraw("May withdraw before melee ([amount]%)", UniqueTarget.Unit),
    CannotCaptureCities("Unable to capture cities", UniqueTarget.Unit),

    // Movement
    NoMovementToPillage("No movement cost to pillage", UniqueTarget.Unit, UniqueTarget.Global),
    CanMoveAfterAttacking("Can move after attacking", UniqueTarget.Unit),
    TransferMovement("Transfer Movement to [mapUnitFilter]", UniqueTarget.Unit),
    MoveImmediatelyOnceBought("Can move immediately once bought", UniqueTarget.Unit),

    // Healing
    HealsOutsideFriendlyTerritory("May heal outside of friendly territory", UniqueTarget.Unit, UniqueTarget.Global),
    HealingEffectsDoubled("All healing effects doubled", UniqueTarget.Unit, UniqueTarget.Global),
    HealsAfterKilling("Heals [amount] damage if it kills a unit", UniqueTarget.Unit, UniqueTarget.Global),
    HealOnlyByPillaging("Can only heal by pillaging", UniqueTarget.Unit, UniqueTarget.Global),
    HealsEvenAfterAction("Unit will heal every turn, even if it performs an action", UniqueTarget.Unit),
    HealAdjacentUnits("All adjacent units heal [amount] HP when healing", UniqueTarget.Unit),

    // Vision
    NormalVisionWhenEmbarked("Normal vision when embarked", UniqueTarget.Unit, UniqueTarget.Global),
    DefenceBonusWhenEmbarked("Defense bonus when embarked", UniqueTarget.Unit, UniqueTarget.Global),
    NoSight("No Sight", UniqueTarget.Unit),
    CanSeeOverObstacles("Can see over obstacles", UniqueTarget.Unit),

    // Carrying
    CarryAirUnits("Can carry [amount] [mapUnitFilter] units", UniqueTarget.Unit),
    CarryExtraAirUnits("Can carry [amount] extra [mapUnitFilter] units", UniqueTarget.Unit),
    CannotBeCarriedBy("Cannot be carried by [mapUnitFilter] units", UniqueTarget.Unit),

    // Interception
    ChanceInterceptAirAttacks("[relativeAmount]% chance to intercept air attacks", UniqueTarget.Unit),
    DamageFromInterceptionReduced("Damage taken from interception reduced by [relativeAmount]%", UniqueTarget.Unit),
    DamageWhenIntercepting("[relativeAmount]% Damage when intercepting", UniqueTarget.Unit),
    ExtraInterceptionsPerTurn("[amount] extra interceptions may be made per turn", UniqueTarget.Unit),
    CannotBeIntercepted("Cannot be intercepted", UniqueTarget.Unit),
    CannotInterceptUnits("Cannot intercept [mapUnitFilter] units", UniqueTarget.Unit),
    StrengthWhenAirsweep("[relativeAmount]% Strength when performing Air Sweep", UniqueTarget.Unit),

    UnitMaintenanceDiscount("[relativeAmount]% maintenance costs", UniqueTarget.Unit, UniqueTarget.Global),
    UnitUpgradeCost("[relativeAmount]% Gold cost of upgrading", UniqueTarget.Unit, UniqueTarget.Global),

    // Gains from battle
    DamageUnitsPlunder("Earn [amount]% of the damage done to [combatantFilter] units as [civWideStat]", UniqueTarget.Unit, UniqueTarget.Global),
    CaptureCityPlunder("Upon capturing a city, receive [amount] times its [stat] production as [civWideStat] immediately", UniqueTarget.Unit, UniqueTarget.Global),
    KillUnitPlunder("Earn [amount]% of killed [mapUnitFilter] unit's [costOrStrength] as [civWideStat]", UniqueTarget.Unit, UniqueTarget.Global),
    KillUnitPlunderNearCity("Earn [amount]% of [mapUnitFilter] unit's [costOrStrength] as [civWideStat] when killed within 4 tiles of a city following this religion", UniqueTarget.FollowerBelief),
    KillUnitCapture("May capture killed [mapUnitFilter] units", UniqueTarget.Unit),

    // XP
    FlatXPGain("[amount] XP gained from combat", UniqueTarget.Unit, UniqueTarget.Global),
    PercentageXPGain("[relativeAmount]% XP gained from combat", UniqueTarget.Unit, UniqueTarget.Global),
    GreatPersonEarnedFaster("[greatPerson] is earned [relativeAmount]% faster", UniqueTarget.Unit, UniqueTarget.Global),

    // Invisibility
    Invisible("Invisible to others", UniqueTarget.Unit),
    InvisibleToNonAdjacent("Invisible to non-adjacent units", UniqueTarget.Unit),
    CanSeeInvisibleUnits("Can see invisible [mapUnitFilter] units", UniqueTarget.Unit),

    RuinsUpgrade("May upgrade to [baseUnitFilter] through ruins-like effects", UniqueTarget.Unit),

    DestroysImprovementUponAttack("Destroys tile improvements when attacking", UniqueTarget.Unit),

    // Movement - The following block gets cached in MapUnit for faster getMovementCostBetweenAdjacentTiles
    CannotMove("Cannot move", UniqueTarget.Unit),
    DoubleMovementOnTerrain("Double movement in [terrainFilter]", UniqueTarget.Unit),
    AllTilesCost1Move("All tiles cost 1 movement", UniqueTarget.Unit),
    CanPassImpassable("Can pass through impassable tiles", UniqueTarget.Unit),
    IgnoresTerrainCost("Ignores terrain cost", UniqueTarget.Unit),
    IgnoresZOC("Ignores Zone of Control", UniqueTarget.Unit),
    RoughTerrainPenalty("Rough terrain penalty", UniqueTarget.Unit),
    CanEnterIceTiles("Can enter ice tiles", UniqueTarget.Unit),
    CannotEnterOcean("Cannot enter ocean tiles", UniqueTarget.Unit),
    CanEnterForeignTiles("May enter foreign tiles without open borders", UniqueTarget.Unit),
    CanEnterForeignTilesButLosesReligiousStrength("May enter foreign tiles without open borders, but loses [amount] religious strength each turn it ends there", UniqueTarget.Unit),
    ReducedDisembarkCost("[amount] Movement point cost to disembark", UniqueTarget.Global, UniqueTarget.Unit),
    ReducedEmbarkCost("[amount] Movement point cost to embark", UniqueTarget.Global, UniqueTarget.Unit),

    CannotBeBarbarian("Never appears as a Barbarian unit", UniqueTarget.Unit, flags = UniqueFlag.setOfHiddenToUsers),

    ReligiousUnit("Religious Unit", UniqueTarget.Unit),
    SpaceshipPart("Spaceship part", UniqueTarget.Unit, UniqueTarget.Building), // Should be deprecated in the near future
    TakeReligionOverBirthCity("Takes your religion over the one in their birth city", UniqueTarget.Unit),

    // Hurried means: sped up using great engineer/scientist ability, so this is in some sense a unit unique that should be here
    CannotBeHurried("Cannot be hurried", UniqueTarget.Building, UniqueTarget.Tech),
    GreatPerson("Great Person - [comment]", UniqueTarget.Unit),

    //endregion

    ///////////////////////////////////////// region UNIT ACTION MODIFIERS /////////////////////////////////////////

    UnitActionConsumeUnit("by consuming this unit", UniqueTarget.UnitActionModifier),
    UnitActionMovementCost("for [amount] movement", UniqueTarget.UnitActionModifier),
    UnitActionOnce("once", UniqueTarget.UnitActionModifier),
    UnitActionLimitedTimes("[amount] times", UniqueTarget.UnitActionModifier),
    UnitActionExtraLimitedTimes("[amount] additional time(s)", UniqueTarget.UnitActionModifier),
    UnitActionAfterWhichConsumed("after which this unit is consumed", UniqueTarget.UnitActionModifier),

    // endregion

    ///////////////////////////////////////// region TILE UNIQUES /////////////////////////////////////////

    // Natural wonders
    NaturalWonderNeighborCount("Must be adjacent to [amount] [simpleTerrain] tiles", UniqueTarget.Terrain, flags = UniqueFlag.setOfHiddenToUsers),
    NaturalWonderNeighborsRange("Must be adjacent to [amount] to [amount] [simpleTerrain] tiles", UniqueTarget.Terrain, flags = UniqueFlag.setOfHiddenToUsers),
    NaturalWonderSmallerLandmass("Must not be on [amount] largest landmasses", UniqueTarget.Terrain, flags = UniqueFlag.setOfHiddenToUsers),
    NaturalWonderLargerLandmass("Must be on [amount] largest landmasses", UniqueTarget.Terrain, flags = UniqueFlag.setOfHiddenToUsers),
    NaturalWonderLatitude("Occurs on latitudes from [amount] to [amount] percent of distance equator to pole", UniqueTarget.Terrain, flags = UniqueFlag.setOfHiddenToUsers),
    NaturalWonderGroups("Occurs in groups of [amount] to [amount] tiles", UniqueTarget.Terrain, flags = UniqueFlag.setOfHiddenToUsers),
    NaturalWonderConvertNeighbors("Neighboring tiles will convert to [baseTerrain]", UniqueTarget.Terrain, flags = UniqueFlag.setOfHiddenToUsers),
    // The "Except [terrainFilter]" could theoretically be implemented with a conditional
    NaturalWonderConvertNeighborsExcept("Neighboring tiles except [baseTerrain] will convert to [baseTerrain]", UniqueTarget.Terrain, flags = UniqueFlag.setOfHiddenToUsers),
    GrantsGoldToFirstToDiscover("Grants 500 Gold to the first civilization to discover it", UniqueTarget.Terrain),

    // General terrain
    DamagesContainingUnits("Units ending their turn on this terrain take [amount] damage", UniqueTarget.Terrain),
    TerrainGrantsPromotion("Grants [promotion] ([comment]) to adjacent [mapUnitFilter] units for the rest of the game", UniqueTarget.Terrain),
    GrantsCityStrength("[amount] Strength for cities built on this terrain", UniqueTarget.Terrain),
    ProductionBonusWhenRemoved("Provides a one-time Production bonus to the closest city when cut down", UniqueTarget.Terrain),
    Vegetation("Vegetation", UniqueTarget.Terrain, flags = UniqueFlag.setOfHiddenToUsers),


    TileProvidesYieldWithoutPopulation("Tile provides yield without assigned population", UniqueTarget.Terrain, UniqueTarget.Improvement),
    NullifyYields("Nullifies all other stats this tile provides", UniqueTarget.Terrain),
    RestrictedBuildableImprovements("Only [improvementFilter] improvements may be built on this tile", UniqueTarget.Terrain),

    BlocksLineOfSightAtSameElevation("Blocks line-of-sight from tiles at same elevation", UniqueTarget.Terrain),
    VisibilityElevation("Has an elevation of [amount] for visibility calculations", UniqueTarget.Terrain),

    OverrideFertility("Always Fertility [amount] for Map Generation", UniqueTarget.Terrain, flags = UniqueFlag.setOfHiddenToUsers),
    AddFertility("[amount] to Fertility for Map Generation", UniqueTarget.Terrain, flags = UniqueFlag.setOfHiddenToUsers),

    RegionRequirePercentSingleType("A Region is formed with at least [amount]% [simpleTerrain] tiles, with priority [amount]", UniqueTarget.Terrain, flags = UniqueFlag.setOfHiddenToUsers),
    RegionRequirePercentTwoTypes("A Region is formed with at least [amount]% [simpleTerrain] tiles and [simpleTerrain] tiles, with priority [amount]",
        UniqueTarget.Terrain, flags = UniqueFlag.setOfHiddenToUsers),
    RegionRequireFirstLessThanSecond("A Region can not contain more [simpleTerrain] tiles than [simpleTerrain] tiles", UniqueTarget.Terrain, flags = UniqueFlag.setOfHiddenToUsers),
    IgnoreBaseTerrainForRegion("Base Terrain on this tile is not counted for Region determination", UniqueTarget.Terrain, flags = UniqueFlag.setOfHiddenToUsers),
    RegionExtraResource("Starts in regions of this type receive an extra [resource]", UniqueTarget.Terrain, flags = UniqueFlag.setOfHiddenToUsers),
    BlocksResources("Never receives any resources", UniqueTarget.Terrain, flags = UniqueFlag.setOfHiddenToUsers),
    ChangesTerrain("Becomes [terrainName] when adjacent to [terrainFilter]", UniqueTarget.Terrain, flags = UniqueFlag.setOfHiddenToUsers),

    HasQuality("Considered [terrainQuality] when determining start locations", UniqueTarget.Terrain, flags = UniqueFlag.setOfHiddenToUsers),

    NoNaturalGeneration("Doesn't generate naturally", UniqueTarget.Terrain, UniqueTarget.Resource, flags = UniqueFlag.setOfHiddenToUsers),
    TileGenerationConditions("Occurs at temperature between [amount] and [amount] and humidity between [amount] and [amount]", UniqueTarget.Terrain, UniqueTarget.Resource, flags = UniqueFlag.setOfHiddenToUsers),
    OccursInChains("Occurs in chains at high elevations", UniqueTarget.Terrain, flags = UniqueFlag.setOfHiddenToUsers),
    OccursInGroups("Occurs in groups around high elevations", UniqueTarget.Terrain, flags = UniqueFlag.setOfHiddenToUsers),
    MajorStrategicFrequency("Every [amount] tiles with this terrain will receive a major deposit of a strategic resource.", UniqueTarget.Terrain, flags = UniqueFlag.setOfHiddenToUsers),

    RareFeature("Rare feature", UniqueTarget.Terrain),

    DestroyableByNukesChance("[amount]% Chance to be destroyed by nukes", UniqueTarget.Terrain),

    FreshWater(Constants.freshWater, UniqueTarget.Terrain),
    RoughTerrain("Rough terrain", UniqueTarget.Terrain),

    /////// Resource uniques
    ResourceAmountOnTiles("Deposits in [tileFilter] tiles always provide [amount] resources", UniqueTarget.Resource),
    CityStateOnlyResource("Can only be created by Mercantile City-States", UniqueTarget.Resource),
    Stockpiled("Stockpiled", UniqueTarget.Resource),
    CannotBeTraded("Cannot be traded", UniqueTarget.Resource),
    NotShownOnWorldScreen("Not shown on world screen", UniqueTarget.Resource, flags = UniqueFlag.setOfHiddenToUsers),

    ResourceWeighting("Generated with weight [amount]", UniqueTarget.Resource, flags = UniqueFlag.setOfHiddenToUsers),
    MinorDepositWeighting("Minor deposits generated with weight [amount]", UniqueTarget.Resource, flags = UniqueFlag.setOfHiddenToUsers),
    LuxuryWeightingForCityStates("Generated near City States with weight [amount]", UniqueTarget.Resource, flags = UniqueFlag.setOfHiddenToUsers),
    LuxurySpecialPlacement("Special placement during map generation", UniqueTarget.Resource, flags = UniqueFlag.setOfHiddenToUsers),
    ResourceFrequency("Generated on every [amount] tiles", UniqueTarget.Resource, flags = UniqueFlag.setOfHiddenToUsers),
    StrategicBalanceResource("Guaranteed with Strategic Balance resource option", UniqueTarget.Resource),

    ////// Improvement uniques
    ImprovementBuildableByFreshWater("Can also be built on tiles adjacent to fresh water", UniqueTarget.Improvement),
    ImprovementStatsOnTile("[stats] from [tileFilter] tiles", UniqueTarget.Improvement),
    ImprovementStatsForAdjacencies("[stats] for each adjacent [tileFilter]", UniqueTarget.Improvement),

    CanBuildOutsideBorders("Can be built outside your borders", UniqueTarget.Improvement),
    CanBuildJustOutsideBorders("Can be built just outside your borders", UniqueTarget.Improvement),
    CanOnlyBeBuiltOnTile("Can only be built on [tileFilter] tiles", UniqueTarget.Improvement),
    CannotBuildOnTile("Cannot be built on [tileFilter] tiles", UniqueTarget.Improvement),
    CanOnlyImproveResource("Can only be built to improve a resource", UniqueTarget.Improvement),
    NoFeatureRemovalNeeded("Does not need removal of [tileFilter]", UniqueTarget.Improvement),
    RemovesFeaturesIfBuilt("Removes removable features when built", UniqueTarget.Improvement),

    DefensiveBonus("Gives a defensive bonus of [relativeAmount]%", UniqueTarget.Improvement),
    ImprovementMaintenance("Costs [amount] [stat] per turn when in your territory", UniqueTarget.Improvement), // Roads
    ImprovementAllMaintenance("Costs [amount] [stat] per turn", UniqueTarget.Improvement), // Roads
    DamagesAdjacentEnemyUnits("Adjacent enemy units ending their turn take [amount] damage", UniqueTarget.Improvement),

    GreatImprovement("Great Improvement", UniqueTarget.Improvement),
    IsAncientRuinsEquivalent("Provides a random bonus when entered", UniqueTarget.Improvement),
    TakesOverAdjacentTiles("Constructing it will take over the tiles around it and assign them to your closest city", UniqueTarget.Improvement),

    Unpillagable("Unpillagable", UniqueTarget.Improvement),
    PillageYieldRandom("Pillaging this improvement yields approximately [stats]", UniqueTarget.Improvement),
    PillageYieldFixed("Pillaging this improvement yields [stats]", UniqueTarget.Improvement),
    Irremovable("Irremovable", UniqueTarget.Improvement),
    AutomatedWorkersWillReplace("Will be replaced by automated workers", UniqueTarget.Improvement),
    //endregion

    ///////////////////////////////////////// region CONDITIONALS /////////////////////////////////////////


    /////// general conditionals
    ConditionalTimedUnique("for [amount] turns", UniqueTarget.Conditional),
    ConditionalChance("with [amount]% chance", UniqueTarget.Conditional),
    ConditionalBeforeTurns("before [amount] turns", UniqueTarget.Conditional),

    ConditionalAfterTurns("after [amount] turns", UniqueTarget.Conditional),


    /////// civ conditionals
    ConditionalNationFilter("for [nationFilter]", UniqueTarget.Conditional),
    ConditionalWar("when at war", UniqueTarget.Conditional),
    ConditionalNotWar("when not at war", UniqueTarget.Conditional),
    ConditionalGoldenAge("during a Golden Age", UniqueTarget.Conditional),
    ConditionalWLTKD("during We Love The King Day", UniqueTarget.Conditional),

    ConditionalHappy("while the empire is happy", UniqueTarget.Conditional),
    ConditionalBetweenHappiness("when between [amount] and [amount] Happiness", UniqueTarget.Conditional),
    ConditionalBelowHappiness("when below [amount] Happiness", UniqueTarget.Conditional),

    ConditionalDuringEra("during the [era]", UniqueTarget.Conditional),
    ConditionalBeforeEra("before the [era]", UniqueTarget.Conditional),
    ConditionalStartingFromEra("starting from the [era]", UniqueTarget.Conditional),
    ConditionalIfStartingInEra("if starting in the [era]", UniqueTarget.Conditional),

    ConditionalFirstCivToResearch("if no other Civilization has researched this", UniqueTarget.Conditional),
    ConditionalTech("after discovering [tech]", UniqueTarget.Conditional),
    ConditionalNoTech("before discovering [tech]", UniqueTarget.Conditional),

    ConditionalAfterPolicy("after adopting [policy]", UniqueTarget.Conditional),
    ConditionalBeforePolicy("before adopting [policy]", UniqueTarget.Conditional),

    ConditionalBeforePantheon("before founding a Pantheon", UniqueTarget.Conditional),
    ConditionalAfterPantheon("after founding a Pantheon", UniqueTarget.Conditional),
    ConditionalBeforeReligion("before founding a religion", UniqueTarget.Conditional),
    ConditionalAfterReligion("after founding a religion", UniqueTarget.Conditional),
    ConditionalBeforeEnhancingReligion("before enhancing a religion", UniqueTarget.Conditional),
    ConditionalAfterEnhancingReligion("after enhancing a religion", UniqueTarget.Conditional),

    ConditionalBuildingBuilt("if [buildingFilter] is constructed", UniqueTarget.Conditional),

    ConditionalWithResource("with [resource]", UniqueTarget.Conditional),
    ConditionalWithoutResource("without [resource]", UniqueTarget.Conditional),

    ConditionalWhenAboveAmountResource("when above [amount] [resource]", UniqueTarget.Conditional),
    ConditionalWhenBelowAmountResource("when below [amount] [resource]", UniqueTarget.Conditional),

    /////// city conditionals
    ConditionalCityWithBuilding("in cities with a [buildingFilter]", UniqueTarget.Conditional),
    ConditionalCityWithoutBuilding("in cities without a [buildingFilter]", UniqueTarget.Conditional),
    ConditionalPopulationFilter("in cities with at least [amount] [populationFilter]", UniqueTarget.Conditional),
    ConditionalWhenGarrisoned("with a garrison", UniqueTarget.Conditional),

    /////// unit conditionals
    ConditionalOurUnit("for [mapUnitFilter] units", UniqueTarget.Conditional),
    ConditionalUnitWithPromotion("for units with [promotion]", UniqueTarget.Conditional),
    ConditionalUnitWithoutPromotion("for units without [promotion]", UniqueTarget.Conditional),
    ConditionalVsCity("vs cities", UniqueTarget.Conditional),
    ConditionalVsUnits("vs [mapUnitFilter] units", UniqueTarget.Conditional),
    ConditionalVsLargerCiv("when fighting units from a Civilization with more Cities than you", UniqueTarget.Conditional),
    ConditionalAttacking("when attacking", UniqueTarget.Conditional),
    ConditionalDefending("when defending", UniqueTarget.Conditional),
    ConditionalFightingInTiles("when fighting in [tileFilter] tiles", UniqueTarget.Conditional),
    ConditionalForeignContinent("on foreign continents", UniqueTarget.Conditional),
    ConditionalAdjacentUnit("when adjacent to a [mapUnitFilter] unit", UniqueTarget.Conditional),
    ConditionalAboveHP("when above [amount] HP", UniqueTarget.Conditional),
    ConditionalBelowHP("when below [amount] HP", UniqueTarget.Conditional),
    ConditionalHasNotUsedOtherActions("if it hasn't used other actions yet", UniqueTarget.Conditional),

    /////// tile conditionals
    ConditionalNeighborTiles("with [amount] to [amount] neighboring [tileFilter] tiles", UniqueTarget.Conditional),
    ConditionalNeighborTilesAnd("with [amount] to [amount] neighboring [tileFilter] [tileFilter] tiles", UniqueTarget.Conditional),
    ConditionalInTiles("in [tileFilter] tiles", UniqueTarget.Conditional),
    ConditionalInTilesAnd("in [tileFilter] [tileFilter] tiles", UniqueTarget.Conditional),
    ConditionalInTilesNot("in tiles without [tileFilter]", UniqueTarget.Conditional),
    ConditionalNearTiles("within [amount] tiles of a [tileFilter]", UniqueTarget.Conditional),

    /////// area conditionals
    ConditionalOnWaterMaps("on water maps", UniqueTarget.Conditional),
    ConditionalInRegionOfType("in [regionType] Regions", UniqueTarget.Conditional),
    ConditionalInRegionExceptOfType("in all except [regionType] Regions", UniqueTarget.Conditional),

    //endregion

    ///////////////////////////////////////// region TRIGGERED ONE-TIME /////////////////////////////////////////


    OneTimeFreeUnit("Free [baseUnitFilter] appears", UniqueTarget.Triggerable),  // used in Policies, Buildings
    OneTimeAmountFreeUnits("[amount] free [baseUnitFilter] units appear", UniqueTarget.Triggerable), // used in Buildings
    OneTimeFreeUnitRuins("Free [baseUnitFilter] found in the ruins", UniqueTarget.Ruins), // Differs from "Free [] appears" in that it spawns near the ruins instead of in a city
    OneTimeFreePolicy("Free Social Policy", UniqueTarget.Triggerable), // used in Buildings
    OneTimeAmountFreePolicies("[amount] Free Social Policies", UniqueTarget.Triggerable),  // Not used in Vanilla
    OneTimeEnterGoldenAge("Empire enters golden age", UniqueTarget.Triggerable),  // used in Policies, Buildings
    OneTimeEnterGoldenAgeTurns("Empire enters a [amount]-turn Golden Age", UniqueTarget.Triggerable),
    OneTimeFreeGreatPerson("Free Great Person", UniqueTarget.Triggerable),  // used in Policies, Buildings
    OneTimeGainPopulation("[amount] population [cityFilter]", UniqueTarget.Triggerable),  // used in CN tower
    OneTimeGainPopulationRandomCity("[amount] population in a random city", UniqueTarget.Triggerable),
    OneTimeDiscoverTech("Discover [tech]", UniqueTarget.Triggerable),
    OneTimeAdoptPolicy("Adopt [policy]", UniqueTarget.Triggerable),
    OneTimeFreeTech("Free Technology", UniqueTarget.Triggerable),  // used in Buildings
    OneTimeAmountFreeTechs("[amount] Free Technologies", UniqueTarget.Triggerable),  // used in Policy
    OneTimeFreeTechRuins("[amount] free random researchable Tech(s) from the [era]", UniqueTarget.Triggerable),
    OneTimeRevealEntireMap("Reveals the entire map", UniqueTarget.Triggerable),  // used in tech
    OneTimeFreeBelief("Gain a free [beliefType] belief", UniqueTarget.Triggerable),
    OneTimeTriggerVoting("Triggers voting for the Diplomatic Victory", UniqueTarget.Triggerable),  // used in Building

    OneTimeConsumeResources("Instantly consumes [amount] [stockpiledResource]", UniqueTarget.Triggerable),
    OneTimeProvideResources("Instantly provides [amount] [stockpiledResource]", UniqueTarget.Triggerable),

    OneTimeGainStat("Gain [amount] [stat/resource]", UniqueTarget.Triggerable),
    OneTimeGainStatRange("Gain [amount]-[amount] [stat]", UniqueTarget.Triggerable),
    OneTimeGainPantheon("Gain enough Faith for a Pantheon", UniqueTarget.Triggerable),
    OneTimeGainProphet("Gain enough Faith for [amount]% of a Great Prophet", UniqueTarget.Triggerable),
    // todo: The "up to [All]" used in vanilla json is not nice to read. Split?
    // Or just reword it without the 'up to', so it reads "Reveal [amount/'all'] [tileFilter] tiles within [amount] tiles"
    OneTimeRevealSpecificMapTiles("Reveal up to [amount/'all'] [tileFilter] within a [amount] tile radius", UniqueTarget.Triggerable),
    OneTimeRevealCrudeMap("From a randomly chosen tile [amount] tiles away from the ruins, reveal tiles up to [amount] tiles away with [amount]% chance", UniqueTarget.Ruins),
    OneTimeGlobalAlert("Triggers the following global alert: [comment]", UniqueTarget.Triggerable), // used in Policy
    OneTimeGlobalSpiesWhenEnteringEra("Every major Civilization gains a spy once a civilization enters this era", UniqueTarget.Era),

    OneTimeUnitHeal("Heal this unit by [amount] HP", UniqueTarget.UnitTriggerable),
    OneTimeUnitGainXP("This Unit gains [amount] XP", UniqueTarget.UnitTriggerable),
    OneTimeUnitUpgrade("This Unit upgrades for free", UniqueTarget.UnitTriggerable),  // Not used in Vanilla
    OneTimeUnitSpecialUpgrade("This Unit upgrades for free including special upgrades", UniqueTarget.UnitTriggerable),
    OneTimeUnitGainPromotion("This Unit gains the [promotion] promotion", UniqueTarget.UnitTriggerable),  // Not used in Vanilla
    SkipPromotion("Doing so will consume this opportunity to choose a Promotion", UniqueTarget.Promotion),

    UnitsGainPromotion("[mapUnitFilter] units gain the [promotion] promotion", UniqueTarget.Triggerable),  // Not used in Vanilla
    FreeStatBuildings("Provides the cheapest [stat] building in your first [amount] cities for free", UniqueTarget.Triggerable),  // used in Policy
    FreeSpecificBuildings("Provides a [buildingName] in your first [amount] cities for free", UniqueTarget.Triggerable),  // used in Policy

    //endregion


    ///////////////////////////////////////// region TRIGGERS /////////////////////////////////////////

    TriggerUponResearch("upon discovering [tech]", UniqueTarget.TriggerCondition),
    TriggerUponEnteringEra("upon entering the [era]", UniqueTarget.TriggerCondition),
    TriggerUponAdoptingPolicy("upon adopting [policy]", UniqueTarget.TriggerCondition),
    TriggerUponDeclaringWar("upon declaring war with a major Civilization", UniqueTarget.TriggerCondition),
    TriggerUponDeclaringFriendship("upon declaring friendship", UniqueTarget.TriggerCondition),
    TriggerUponEnteringGoldenAge("upon entering a Golden Age", UniqueTarget.TriggerCondition),
    /** Can be placed upon both units and as global */
    TriggerUponConqueringCity("upon conquering a city", UniqueTarget.TriggerCondition, UniqueTarget.UnitTriggerCondition),
    TriggerUponFoundingCity("upon founding a city", UniqueTarget.TriggerCondition),
    TriggerUponDiscoveringNaturalWonder("upon discovering a Natural Wonder", UniqueTarget.TriggerCondition),
    TriggerUponConstructingBuilding("upon constructing [buildingFilter]", UniqueTarget.TriggerCondition),
    // We have a separate trigger to include the cityFilter, since '[in all cities]' can be read '*only* if it's in all cities'
    TriggerUponConstructingBuildingCityFilter("upon constructing [buildingFilter] [cityFilter]", UniqueTarget.TriggerCondition),
    TriggerUponGainingUnit("upon gaining a [baseUnitFilter] unit", UniqueTarget.TriggerCondition),

    TriggerUponFoundingPantheon("upon founding a Pantheon", UniqueTarget.TriggerCondition),
    TriggerUponFoundingReligion("upon founding a Religion", UniqueTarget.TriggerCondition),
    TriggerUponEnhancingReligion("upon enhancing a Religion", UniqueTarget.TriggerCondition),

    //endregion


    ///////////////////////////////////////// region UNIT TRIGGERS /////////////////////////////////////////

    TriggerUponDefeatingUnit("upon defeating a [mapUnitFilter] unit", UniqueTarget.UnitTriggerCondition),
    TriggerUponDefeat("upon being defeated", UniqueTarget.UnitTriggerCondition),
    TriggerUponPromotion("upon being promoted", UniqueTarget.UnitTriggerCondition),
    TriggerUponLosingHealth("upon losing at least [amount] HP in a single attack", UniqueTarget.UnitTriggerCondition),
    TriggerUponEndingTurnInTile("upon ending a turn in a [tileFilter] tile", UniqueTarget.UnitTriggerCondition),

    //endregion

    ///////////////////////////////////////////// region META /////////////////////////////////////////////
    HiddenWithoutReligion("Hidden when religion is disabled", UniqueTarget.Unit, UniqueTarget.Building, UniqueTarget.Ruins, flags = UniqueFlag.setOfHiddenToUsers),

    HiddenAfterGreatProphet("Hidden after generating a Great Prophet", UniqueTarget.Ruins),
    HiddenWithoutVictoryType("Hidden when [victoryType] Victory is disabled", UniqueTarget.Building, UniqueTarget.Unit, flags = UniqueFlag.setOfHiddenToUsers),
    HiddenFromCivilopedia("Will not be displayed in Civilopedia", UniqueTarget.Building, UniqueTarget.Unit, UniqueTarget.UnitType, UniqueTarget.Improvement,
        UniqueTarget.Tech, UniqueTarget.Terrain, UniqueTarget.Resource, UniqueTarget.Policy, UniqueTarget.Promotion,
        UniqueTarget.Nation, UniqueTarget.Ruins, flags = UniqueFlag.setOfHiddenToUsers),

    // endregion

    // region DEPRECATED AND REMOVED

    @Deprecated("as of 4.3.9", ReplaceWith("Costs [amount] [stats] per turn when in your territory"), DeprecationLevel.ERROR)
    OldImprovementMaintenance("Costs [amount] gold per turn when in your territory", UniqueTarget.Improvement),
    @Deprecated("as of 4.3.4", ReplaceWith("[+1 Happiness] per [2] social policies adopted"), DeprecationLevel.ERROR)
    HappinessPer2Policies("Provides 1 happiness per 2 additional social policies adopted", UniqueTarget.Global),
    @Deprecated("as of 4.3.6", ReplaceWith("[+1 Happiness] for every known Natural Wonder"), DeprecationLevel.ERROR)
    DoubleHappinessFromNaturalWonders("Double Happiness from Natural Wonders", UniqueTarget.Global),
    @Deprecated("as of 4.2.18", ReplaceWith("Only available <after [amount] turns>"), DeprecationLevel.ERROR)
    AvailableAfterCertainTurns("Only available after [amount] turns", UniqueTarget.Ruins),
    @Deprecated("as of 4.2.18", ReplaceWith("Only available <before founding a Pantheon>"), DeprecationLevel.ERROR)
    HiddenBeforePantheon("Hidden before founding a Pantheon", UniqueTarget.Ruins),
    @Deprecated("as of 4.2.18", ReplaceWith("Only available <before founding a Pantheon>"), DeprecationLevel.ERROR)
    HiddenAfterPantheon("Hidden after founding a Pantheon", UniqueTarget.Ruins),
    @Deprecated("as of 4.3.4", ReplaceWith("[stats]"), DeprecationLevel.ERROR)
    CityStateStatsPerTurn("Provides [stats] per turn", UniqueTarget.CityState), // Should not be Happiness!
    @Deprecated("as of 4.3.4", ReplaceWith("[stats] [cityFilter]"), DeprecationLevel.ERROR)
    CityStateStatsPerCity("Provides [stats] [cityFilter] per turn", UniqueTarget.CityState),
    @Deprecated("as of 4.3.4", ReplaceWith("[+amount Happiness]"), DeprecationLevel.ERROR)
    CityStateHappiness("Provides [amount] Happiness", UniqueTarget.CityState),
    @Deprecated("As of 4.2.4", ReplaceWith("Enemy [Land] units must spend [1] extra movement points when inside your territory <before discovering [Dynamite]>"), DeprecationLevel.ERROR)
    EnemyLandUnitsSpendExtraMovementDepreciated("Enemy land units must spend 1 extra movement point when inside your territory (obsolete upon Dynamite)", UniqueTarget.Global),
    @Deprecated("as of 4.1.7", ReplaceWith("Can construct [improvementName] <if it hasn't used other actions yet>"), DeprecationLevel.ERROR)
    CanConstructIfNoOtherActions("Can construct [improvementName] if it hasn't used other actions yet", UniqueTarget.Unit),
    @Deprecated("s of 4.1.14", ReplaceWith("Production to [Science] conversion in cities changed by [33]%"), DeprecationLevel.ERROR)
    ProductionToScienceConversionBonus("Production to science conversion in cities increased by 33%", UniqueTarget.Global),
    @Deprecated("As of 4.1.19", ReplaceWith("[+100]% Yield from every [Natural Wonder]"), DeprecationLevel.ERROR)
    DoubleStatsFromNaturalWonders("Tile yields from Natural Wonders doubled", UniqueTarget.Global),
    @Deprecated("As of 4.1.14", ReplaceWith("Enables conversion of city production to [Gold]"), DeprecationLevel.ERROR)
    EnablesGoldProduction("Enables conversion of city production to gold", UniqueTarget.Global),
    @Deprecated("s of 4.1.14", ReplaceWith("Enables conversion of city production to [Science]"), DeprecationLevel.ERROR)
    EnablesScienceProduction("Enables conversion of city production to science", UniqueTarget.Global),
    @Deprecated("as of 4.0.3", ReplaceWith("Damage is ignored when determining unit Strength <for [All] units>"), DeprecationLevel.ERROR)
    UnitsFightFullStrengthWhenDamaged("Units fight as though they were at full strength even when damaged", UniqueTarget.Global),
    @Deprecated("as of 4.0.3", ReplaceWith("[+amount]% Strength <within [amount2] tiles of a [tileFilter]>"), DeprecationLevel.ERROR)
    StrengthWithinTilesOfTile("+[amount]% Strength if within [amount2] tiles of a [tileFilter]", UniqueTarget.Global),
    @Deprecated("as of 3.19.7", ReplaceWith("[stats] <with [resource]>"), DeprecationLevel.ERROR)
    StatsWithResource("[stats] with [resource]", UniqueTarget.Building),
    @Deprecated("as of 3.19.16", ReplaceWith("Can only be built [in annexed cities]"), DeprecationLevel.ERROR)
    CanOnlyBeBuiltInAnnexedCities("Can only be built in annexed cities", UniqueTarget.Building),
    @Deprecated("as of 4.0.3", ReplaceWith("Defense bonus when embarked <for [All] units>"), DeprecationLevel.ERROR)
    DefenceBonusWhenEmbarkedCivwide("Embarked units can defend themselves", UniqueTarget.Global),
    @Deprecated("as of 4.0.3", ReplaceWith("[1] Movement point cost to disembark <for [All] units>"), DeprecationLevel.ERROR)
    DisembarkCostDeprecated("Units pay only 1 movement point to disembark", UniqueTarget.Global),

    @Deprecated("as of 4.0.3", ReplaceWith("When conquering an encampment, earn [25] Gold and recruit a Barbarian unit <with [67]% chance>"), DeprecationLevel.ERROR)
    ChanceToRecruitBarbarianFromEncampment("67% chance to earn 25 Gold and recruit a Barbarian unit from a conquered encampment", UniqueTarget.Global),
    @Deprecated("as of 4.0.3", ReplaceWith("When defeating a [{Barbarian} {Water}] unit, earn [25] Gold and recruit it <with [50]% chance>"), DeprecationLevel.ERROR)
    ChanceToRecruitNavalBarbarian("50% chance of capturing defeated Barbarian naval units and earning 25 Gold", UniqueTarget.Global),

    @Deprecated("as of 3.19.8", ReplaceWith("Eliminates combat penalty for attacking across a coast"), DeprecationLevel.ERROR)
    AttackFromSea("Eliminates combat penalty for attacking from the sea", UniqueTarget.Unit),
    @Deprecated("as of 3.19.19", ReplaceWith("[+4] Sight\", \"Can see over obstacles"), DeprecationLevel.ERROR)
    SixTilesAlwaysVisible("6 tiles in every direction always visible", UniqueTarget.Unit),
    @Deprecated("as of 3.19.19", ReplaceWith("[25]% Chance to be destroyed by nukes"), DeprecationLevel.ERROR)
    ResistsNukes("Resistant to nukes", UniqueTarget.Terrain),
    @Deprecated("as of 3.19.19", ReplaceWith("[50]% Chance to be destroyed by nukes"), DeprecationLevel.ERROR)
    DestroyableByNukes("Can be destroyed by nukes", UniqueTarget.Terrain),
    @Deprecated("as of 3.19.19", ReplaceWith("in cities with at least [amount] [Specialists]"), DeprecationLevel.ERROR)
    ConditionalSpecialistCount("if this city has at least [amount] specialists", UniqueTarget.Conditional),
    @Deprecated("as of 3.19.19", ReplaceWith("in cities with at least [amount] [Followers of the Majority Religion]"), DeprecationLevel.ERROR)
    ConditionalFollowerCount("in cities where this religion has at least [amount] followers", UniqueTarget.Conditional),
    @Deprecated("as of 3.19.8", ReplaceWith("[+amount]% Strength <when attacking> <for [mapUnitFilter] units> <for [amount2] turns>"), DeprecationLevel.ERROR)
    TimedAttackStrength("+[amount]% attack strength to all [mapUnitFilter] units for [amount2] turns", UniqueTarget.Global),  // used in Policy
    @Deprecated("as of 3.19.13", ReplaceWith("Enables [Embarked] units to enter ocean tiles <starting from the [Ancient era]>"), DeprecationLevel.ERROR)
    EmbarkedUnitsMayEnterOcean("Enables embarked units to enter ocean tiles", UniqueTarget.Global),
    @Deprecated("as of 3.19.9", ReplaceWith("Enables embarkation for land units <starting from the [Ancient era]>\", \"Enables [All] units to enter ocean tiles <starting from the [Ancient era]>"), DeprecationLevel.ERROR)
    EmbarkAndEnterOcean("Can embark and move over Coasts and Oceans immediately", UniqueTarget.Global),
    @Deprecated("As of 3.19.19", ReplaceWith("[relativeAmount]% Unhappiness from [Population] [cityFilter]"), DeprecationLevel.ERROR)
    UnhappinessFromPopulationPercentageChange("[relativeAmount]% unhappiness from population [cityFilter]", UniqueTarget.Global, UniqueTarget.FollowerBelief),
    @Deprecated("As of 3.19.19", ReplaceWith("[relativeAmount]% Unhappiness from [Specialists] [cityFilter]"), DeprecationLevel.ERROR)
    UnhappinessFromSpecialistsPercentageChange("[relativeAmount]% unhappiness from specialists [cityFilter]", UniqueTarget.Global, UniqueTarget.FollowerBelief),
    @Deprecated("As of 3.19.19", ReplaceWith("[relativeAmount]% Great Person generation [cityFilter]"), DeprecationLevel.ERROR)
    GreatPersonPointPercentageDeprecated("[relativeAmount]% great person generation [cityFilter]", UniqueTarget.Global, UniqueTarget.FollowerBelief),
    @Deprecated("as of 3.19.19", ReplaceWith("[+25]% [Gold] from Trade Routes"), DeprecationLevel.ERROR)
    GoldBonusFromTradeRoutesDeprecated("Gold from all trade routes +25%", UniqueTarget.Global),
    @Deprecated("as of 3.19.19", ReplaceWith("[stats] <in cities with at least [amount] [Population]>"), DeprecationLevel.ERROR)
    StatsFromXPopulation("[stats] in cities with [amount] or more population", UniqueTarget.Global, UniqueTarget.FollowerBelief),
    @Deprecated("as of 3.19.8", ReplaceWith("Only available <before adopting [policy/tech/promotion]>" +
            "\" OR \"Only available <before discovering [policy/tech/promotion]>" +
            "\" OR \"Only available <for units without [policy/tech/promotion]>"), DeprecationLevel.ERROR)
    IncompatibleWith("Incompatible with [policy/tech/promotion]", UniqueTarget.Policy, UniqueTarget.Tech, UniqueTarget.Promotion),
    @Deprecated("as of 3.19.8", ReplaceWith("Only available <after adopting [buildingName/tech/resource/policy]>\"" +
            " OR \"Only available <with [buildingName/tech/resource/policy]>\"" +
            " OR \"Only available <if [buildingName/tech/resource/policy] is constructed>\"" +
            " OR \"Only available <after discovering [buildingName/tech/resource/policy]>"), DeprecationLevel.ERROR)
    NotDisplayedWithout("Not displayed as an available construction without [buildingName/tech/resource/policy]", UniqueTarget.Building, UniqueTarget.Unit),

    @Deprecated("as of 3.19.12", ReplaceWith("Only available <after adopting [buildingName/tech/era/policy]>\"" +
            " OR \"Only available <if [buildingName/tech/era/policy] is constructed>\"" +
            " OR \"Only available <starting from the [buildingName/tech/era/policy]>\"" +
            " OR \"Only available <after discovering [buildingName/tech/era/policy]>"), DeprecationLevel.ERROR)
    UnlockedWith("Unlocked with [buildingName/tech/era/policy]", UniqueTarget.Building, UniqueTarget.Unit),


    @Deprecated("as of 3.19.12", ReplaceWith("Only available <after adopting [buildingName/tech/era/policy]>\"" +
            " OR \"Only available <if [buildingName/tech/era/policy] is constructed>\"" +
            " OR \"Only available <starting from the [buildingName/tech/era/policy]>\"" +
            " OR \"Only available <after discovering [buildingName/tech/era/policy]>"), DeprecationLevel.ERROR)
    Requires("Requires [buildingName/tech/era/policy]", UniqueTarget.Building, UniqueTarget.Unit),
    @Deprecated("as of 3.19.9", ReplaceWith("Only available <in cities without a [buildingName]>"), DeprecationLevel.ERROR)
    CannotBeBuiltWith("Cannot be built with [buildingName]", UniqueTarget.Building),
    @Deprecated("as of 3.19.9", ReplaceWith("Only available <in cities with a [buildingName]>"), DeprecationLevel.ERROR)
    RequiresAnotherBuilding("Requires a [buildingName] in this city", UniqueTarget.Building),


    @Deprecated("as of 4.1.0", ReplaceWith("[+15]% Strength bonus for [Military] units within [2] tiles"), DeprecationLevel.ERROR)
    BonusForUnitsInRadius("Bonus for units in 2 tile radius 15%", UniqueTarget.Unit),
    @Deprecated("as of 4.0.15", ReplaceWith("Irremovable"), DeprecationLevel.ERROR)
    Indestructible("Indestructible", UniqueTarget.Improvement),

    @Deprecated("as of 3.19.1", ReplaceWith("[stats] from every [Wonder]"), DeprecationLevel.ERROR)
    StatsFromWondersDeprecated("[stats] from every Wonder", UniqueTarget.Global, UniqueTarget.FollowerBelief),
    @Deprecated("as of 3.19.3", ReplaceWith("[stats] from every [buildingFilter] <in cities where this religion has at least [amount] followers>"), DeprecationLevel.ERROR)
    StatsForBuildingsWithFollowers("[stats] from every [buildingFilter] in cities where this religion has at least [amount] followers", UniqueTarget.Global, UniqueTarget.FollowerBelief),
    @Deprecated("as of 3.19.3", ReplaceWith("[+25]% Production towards any buildings that already exist in the Capital"), DeprecationLevel.ERROR)
    PercentProductionBuildingsInCapitalDeprecated("+25% Production towards any buildings that already exist in the Capital", UniqueTarget.Global, UniqueTarget.FollowerBelief),
    @Deprecated("as of 3.19.2", ReplaceWith("[amount]% Food is carried over after population increases [in this city]"), DeprecationLevel.ERROR)
    CarryOverFoodDeprecated("[amount]% of food is carried over after population increases", UniqueTarget.Global, UniqueTarget.FollowerBelief),
    @Deprecated("as of 3.19.2", ReplaceWith("[amount]% Food is carried over after population increases [cityFilter]"), DeprecationLevel.ERROR)
    CarryOverFoodAlsoDeprecated("[amount]% of food is carried over [cityFilter] after population increases", UniqueTarget.Global, UniqueTarget.FollowerBelief),
    @Deprecated("as of 3.19.2", ReplaceWith("[amount]% Culture cost of natural border growth [cityFilter]"), DeprecationLevel.ERROR)
    BorderGrowthPercentageWithoutPercentageSign("[amount] Culture cost of natural border growth [cityFilter]", UniqueTarget.Global, UniqueTarget.FollowerBelief),
    @Deprecated("as of 3.19.1", ReplaceWith("[-amount]% Culture cost of natural border growth [cityFilter]"), DeprecationLevel.ERROR)
    DecreasedAcquiringTilesCost("-[amount]% Culture cost of acquiring tiles [cityFilter]", UniqueTarget.Global, UniqueTarget.FollowerBelief),
    @Deprecated("as of 3.19.1", ReplaceWith("[amount]% Culture cost of natural border growth [in all cities]"), DeprecationLevel.ERROR)
    CostOfNaturalBorderGrowth("[amount]% cost of natural border growth", UniqueTarget.Global, UniqueTarget.FollowerBelief),
    @Deprecated("as of 3.19.1", ReplaceWith("[-amount]% Gold cost of acquiring tiles [cityFilter]"), DeprecationLevel.ERROR)
    TileCostPercentageDiscount("-[amount]% Gold cost of acquiring tiles [cityFilter]", UniqueTarget.Global, UniqueTarget.FollowerBelief),
    @Deprecated("as of 3.19.3", ReplaceWith("[stat] cost of purchasing [baseUnitFilter] units [amount]%"), DeprecationLevel.ERROR)
    BuyUnitsDiscountDeprecated("[stat] cost of purchasing [baseUnitFilter] units in cities [amount]%", UniqueTarget.Global, UniqueTarget.FollowerBelief),
    @Deprecated("as of 3.19.1", ReplaceWith("[+amount]% Strength for cities <with a garrison> <when attacking>"), DeprecationLevel.ERROR)
    StrengthForGarrisonedCitiesAttacking("+[amount]% attacking strength for cities with garrisoned units", UniqueTarget.Global),
    @Deprecated("as of 3.19.2", ReplaceWith("Population loss from nuclear attacks [-amount]% [in this city]"), DeprecationLevel.ERROR)
    PopulationLossFromNukesDeprecated("Population loss from nuclear attacks -[amount]%", UniqueTarget.Global),
    @Deprecated("as of 3.19.3", ReplaceWith("[amount]% Natural religion spread [cityFilter] <after discovering [tech/policy]>\"" +
            " OR \"[amount]% Natural religion spread [cityFilter] <after adopting [tech/policy]>"), DeprecationLevel.ERROR)
    NaturalReligionSpreadStrengthWith("[amount]% Natural religion spread [cityFilter] with [tech/policy]", UniqueTarget.Global, UniqueTarget.FollowerBelief),
    @Deprecated("as of 3.19.4", ReplaceWith("[amount] HP when healing <in [tileFilter] tiles>"), DeprecationLevel.ERROR)
    HealInTiles("[amount] HP when healing in [tileFilter] tiles", UniqueTarget.Unit, UniqueTarget.Global),
    @Deprecated("as of 3.18.17", ReplaceWith("No movement cost to pillage <for [Melee] units>"), DeprecationLevel.ERROR)
    NoMovementToPillageMelee("Melee units pay no movement cost to pillage", UniqueTarget.Unit, UniqueTarget.Global),
    @Deprecated("as of 3.19.3", ReplaceWith("All adjacent units heal [+15] HP when healing"), DeprecationLevel.ERROR)
    HealAdjacentUnitsDeprecated("Heal adjacent units for an additional 15 HP per turn", UniqueTarget.Unit, UniqueTarget.Global),
    @Deprecated("as of 3.18.17", ReplaceWith("Adjacent enemy units ending their turn take [amount] damage"), DeprecationLevel.ERROR)
    DamagesAdjacentEnemyUnitsOld("Deal [amount] damage to adjacent enemy units", UniqueTarget.Improvement),


    @Deprecated("as of 3.18.17", ReplaceWith("[+amount]% Golden Age length"), DeprecationLevel.ERROR)
    GoldenAgeLengthIncreased("Golden Age length increased by [amount]%", UniqueTarget.Global),
    @Deprecated("as of 3.18.17", ReplaceWith("[+amount]% Strength for cities <when defending>"), DeprecationLevel.ERROR)
    StrengthForCitiesDefending("+[amount]% Defensive Strength for cities", UniqueTarget.Global),
    @Deprecated("as of 3.18.17", ReplaceWith("[+amount]% Strength for cities <when attacking>"), DeprecationLevel.ERROR)
    StrengthForCitiesAttacking("[amount]% Attacking Strength for cities", UniqueTarget.Global),
    @Deprecated("as of 3.18.17", ReplaceWith("[amount]% Strength <for [mapUnitFilter] units> <when adjacent to a [mapUnitFilter] unit>"), DeprecationLevel.ERROR)
    StrengthFromAdjacentUnits("[amount]% Strength for [mapUnitFilter] units which have another [mapUnitFilter] unit in an adjacent tile", UniqueTarget.Unit, UniqueTarget.Global),
    @Deprecated("as of 3.18.17", ReplaceWith("[-amount]% Gold cost of upgrading <for [baseUnitFilter] units>"), DeprecationLevel.ERROR)
    ReducedUpgradingGoldCost("Gold cost of upgrading [baseUnitFilter] units reduced by [amount]%", UniqueTarget.Unit, UniqueTarget.Global),
    @Deprecated("as of 3.18.17", ReplaceWith("[+100]% Gold from Great Merchant trade missions"), DeprecationLevel.ERROR)
    DoubleGoldFromTradeMissions("Double gold from Great Merchant trade missions", UniqueTarget.Global),
    @Deprecated("as of 3.18.17", ReplaceWith("[+25]% City Strength from defensive buildings"), DeprecationLevel.ERROR)
    DefensiveBuilding25("Defensive buildings in all cities are 25% more effective", UniqueTarget.Global),
    @Deprecated("as of 3.18.17", ReplaceWith("[-amount]% maintenance on road & railroads"), DeprecationLevel.ERROR)
    DecreasedRoadMaintenanceDeprecated("Maintenance on roads & railroads reduced by [amount]%", UniqueTarget.Global),
    @Deprecated("as of 3.18.17", ReplaceWith("[-amount]% maintenance cost for buildings [cityFilter]"), DeprecationLevel.ERROR)
    DecreasedBuildingMaintenanceDeprecated("-[amount]% maintenance cost for buildings [cityFilter]", UniqueTarget.Global, UniqueTarget.FollowerBelief),
    @Deprecated("as of 3.18.17", ReplaceWith("[+amount] Happiness from each type of luxury resource"), DeprecationLevel.ERROR)
    BonusHappinessFromLuxuryDeprecated("+[amount] happiness from each type of luxury resource", UniqueTarget.Global),
    @Deprecated("as of 3.18.17", ReplaceWith("[-amount]% Culture cost of adopting new Policies"), DeprecationLevel.ERROR)
    LessPolicyCostDeprecated("Culture cost of adopting new Policies reduced by [amount]%", UniqueTarget.Global),
    @Deprecated("as of 3.19.1", ReplaceWith("[amount]% Culture cost of adopting new Policies"), DeprecationLevel.ERROR)
    LessPolicyCostDeprecated2("[amount]% Culture cost of adopting new policies", UniqueTarget.Global),
    @Deprecated("as of 3.18.17", ReplaceWith("[+amount]% resources gifted by City-States"), DeprecationLevel.ERROR)
    CityStateResourcesDeprecated("Quantity of Resources gifted by City-States increased by [amount]%", UniqueTarget.Global),
    @Deprecated("as of 3.18.17", ReplaceWith("[-amount]% City-State Influence degradation"), DeprecationLevel.ERROR)
    CityStateInfluenceDegradationDeprecated("City-State Influence degrades [amount]% slower", UniqueTarget.Global),
    @Deprecated("as of 3.18.17", ReplaceWith("[+amount]% Happiness from luxury resources gifted by City-States"), DeprecationLevel.ERROR)
    CityStateLuxuryHappinessDeprecated("Happiness from Luxury Resources gifted by City-States increased by [amount]%", UniqueTarget.Global),
    @Deprecated("as of 3.18.17", ReplaceWith("[+amount]% [stat] from every [tileFilter/specialist/buildingName]"), DeprecationLevel.ERROR)
    StatPercentSignedFromObject("+[amount]% [stat] from every [tileFilter/specialist/buildingName]", UniqueTarget.Global, UniqueTarget.FollowerBelief),
    @Deprecated("as of 3.18.17", ReplaceWith("[+amount]% Yield from every [tileFilter]"), DeprecationLevel.ERROR)
    AllStatsSignedPercentFromObject("+[amount]% yield from every [tileFilter]", UniqueTarget.Global, UniqueTarget.FollowerBelief),

    @Deprecated("as of 3.18.14", ReplaceWith("[stats] [in all cities] <before discovering [tech]>\" OR \"[stats] [in all cities] <before adopting [policy]>"), DeprecationLevel.ERROR)
    StatsFromCitiesBefore("[stats] per turn from cities before [tech/policy]", UniqueTarget.Global, UniqueTarget.FollowerBelief),

    @Deprecated("as of 3.18.12", ReplaceWith("[amount]% XP gained from combat"), DeprecationLevel.WARNING)
    BonuxXPGain("[amount]% Bonus XP gain", UniqueTarget.Unit),
    @Deprecated("as of 3.18.12", ReplaceWith("[amount]% XP gained from combat <for [mapUnitFilter] units>"), DeprecationLevel.WARNING)
    BonusXPGainForUnits("[mapUnitFilter] units gain [amount]% more Experience from combat", UniqueTarget.Global),

    @Deprecated("as of 3.18.14", ReplaceWith("[amount]% maintenance costs <for [mapUnitFilter] units>"), DeprecationLevel.WARNING)
    UnitMaintenanceDiscountGlobal("[amount]% maintenance costs for [mapUnitFilter] units", UniqueTarget.Global),

    @Deprecated("as of 3.18.2", ReplaceWith("[50]% of excess happiness converted to [Culture]"), DeprecationLevel.ERROR)
    ExcessHappinessToCultureDeprecated("50% of excess happiness added to culture towards policies", UniqueTarget.Global),
    @Deprecated("as of 3.16.11", ReplaceWith("Not displayed as an available construction without [buildingName]"), DeprecationLevel.ERROR)
    NotDisplayedUnlessOtherBuildingBuilt("Not displayed as an available construction unless [buildingName] is built", UniqueTarget.Building),
    @Deprecated("as of 3.18.2", ReplaceWith("[-amount]% Food consumption by specialists [cityFilter]"), DeprecationLevel.ERROR)
    FoodConsumptionBySpecialistsDeprecated("-[amount]% food consumption by specialists [cityFilter]", UniqueTarget.Global),
    @Deprecated("as of 3.18.6", ReplaceWith("Cannot enter ocean tiles <before discovering [Astronomy]>"), DeprecationLevel.ERROR)
    CannotEnterOceanUntilAstronomy("Cannot enter ocean tiles until Astronomy", UniqueTarget.Unit),
    @Deprecated("as of 3.18.5", ReplaceWith("Cannot be built on [tileFilter] tiles <before discovering [tech]>"), DeprecationLevel.ERROR)
    RequiresTechToBuildOnTile("Cannot be built on [tileFilter] tiles until [tech] is discovered", UniqueTarget.Improvement),

    @Deprecated("as of 3.17.9, removed as of 3.19.3", ReplaceWith ("May buy [baseUnitFilter] units for [amount] [stat] [cityFilter] at an increasing price ([amount]) <starting from the [era]>"), DeprecationLevel.ERROR)
    BuyUnitsIncreasingCostEra("May buy [baseUnitFilter] units for [amount] [stat] [cityFilter] starting from the [era] at an increasing price ([amount])", UniqueTarget.Global),

    @Deprecated("as of 3.17.10 - removed 3.18.19", ReplaceWith("[stats] from [tileFilter] tiles <after discovering [tech]>"), DeprecationLevel.ERROR)
    StatsOnTileWithTech("[stats] on [tileFilter] tiles once [tech] is discovered", UniqueTarget.Improvement),
    @Deprecated("as of 3.17.10 - removed 3.18.19", ReplaceWith("[stats] <after discovering [tech]>"), DeprecationLevel.ERROR)
    StatsWithTech("[stats] once [tech] is discovered", UniqueTarget.Improvement, UniqueTarget.Building),
    @Deprecated("as of 3.17.10 - removed 3.18.19", ReplaceWith("Adjacent enemy units ending their turn take [30] damage"), DeprecationLevel.ERROR)
    DamagesAdjacentEnemyUnitsForExactlyThirtyDamage("Deal 30 damage to adjacent enemy units", UniqueTarget.Improvement),
    @Deprecated("as of 3.17.7 - removed 3.18.19", ReplaceWith("Gain a free [buildingName] [cityFilter]"), DeprecationLevel.ERROR)
    ProvidesFreeBuildings("Provides a free [buildingName] [cityFilter]", UniqueTarget.Global),
    @Deprecated("as of 3.17.10 - removed 3.18.18", ReplaceWith("[+amount]% [stat] [cityFilter]"), DeprecationLevel.ERROR)
    StatPercentBonusCitiesDeprecated("+[amount]% [stat] [cityFilter]", UniqueTarget.Global),
    @Deprecated("as of 3.17.10 - removed 3.18.18", ReplaceWith("[+amount]% [stat] [in all cities]"), DeprecationLevel.ERROR)
    StatPercentBonusCitiesDeprecated2("+[amount]% [stat] in all cities", UniqueTarget.Global),
    // type added 3.18.5
    @Deprecated("as of 3.17.1 - removed 3.18.18", ReplaceWith("[amount]% [stat] [in all cities] <while the empire is happy>"), DeprecationLevel.ERROR)
    StatPercentBonusCitiesDeprecatedWhileEmpireHappy("[amount]% [stat] while the empire is happy", UniqueTarget.Global),

    @Deprecated("as of 3.16.15 - removed 3.18.4", ReplaceWith("Provides the cheapest [stat] building in your first [amount] cities for free"), DeprecationLevel.ERROR)
    FreeStatBuildingsDeprecated("Immediately creates the cheapest available cultural building in each of your first [amount] cities for free", UniqueTarget.Global),
    @Deprecated("as of 3.16.15 - removed 3.18.4", ReplaceWith("Provides a [buildingName] in your first [amount] cities for free"), DeprecationLevel.ERROR)
    FreeSpecificBuildingsDeprecated("Immediately creates a [buildingName] in each of your first [amount] cities for free", UniqueTarget.Global),



    @Deprecated("as of 3.17.5 - removed 3.18.5", ReplaceWith("[+amount]% Strength <when attacking>"), DeprecationLevel.ERROR)
    StrengthAttacking("+[amount]% Strength when attacking", UniqueTarget.Unit),
    @Deprecated("as of 3.17.5 - removed 3.18.5", ReplaceWith("[+amount]% Strength <when defending>"), DeprecationLevel.ERROR)
    StrengthDefending("+[amount]% Strength when defending", UniqueTarget.Unit),
    @Deprecated("as of 3.17.5 - removed 3.18.5", ReplaceWith("[amount]% Strength <when defending> <vs [mapUnitFilter] units>"), DeprecationLevel.ERROR)
    StrengthDefendingUnitFilter("[amount]% Strength when defending vs [mapUnitFilter] units", UniqueTarget.Unit),
    @Deprecated("as of 3.17.5 - removed 3.18.5", ReplaceWith("[+amount]% Strength <for [mapUnitFilter] units>"), DeprecationLevel.ERROR)
    DamageForUnits("[mapUnitFilter] units deal +[amount]% damage", UniqueTarget.Global),
    @Deprecated("as of 3.17.5 - removed 3.18.5", ReplaceWith("[+10]% Strength <for [All] units> <during a Golden Age>"), DeprecationLevel.ERROR)
    StrengthGoldenAge("+10% Strength for all units during Golden Age", UniqueTarget.Global),
    @Deprecated("as of 3.17.5 - removed 3.18.5", ReplaceWith("[amount]% Strength <when fighting in [tileFilter] tiles> <when defending>"), DeprecationLevel.ERROR)
    StrengthDefenseTiles("+[amount]% defence in [tileFilter] tiles", UniqueTarget.Unit),
    @Deprecated("as of 3.17.5 - removed 3.18.5", ReplaceWith("[amount]% Strength <when fighting in [tileFilter] tiles>"), DeprecationLevel.ERROR)
    StrengthIn("+[amount]% Strength in [tileFilter]", UniqueTarget.Unit),
    @Deprecated("as of 3.17.5 - removed 3.18.5", ReplaceWith("[amount]% Strength <for [mapUnitFilter] units> <when fighting in [tileFilter] tiles>"), DeprecationLevel.ERROR)
    StrengthUnitsTiles("[amount]% Strength for [mapUnitFilter] units in [tileFilter]", UniqueTarget.Global),
    @Deprecated("as of 3.17.5 - removed 3.18.5", ReplaceWith("[+15]% Strength <for [All] units> <vs cities> <when attacking>"), DeprecationLevel.ERROR)
    StrengthVsCities("+15% Combat Strength for all units when attacking Cities", UniqueTarget.Global),


    @Deprecated("as of 3.17.5 - removed 3.18.5", ReplaceWith("[+amount] Movement <for [mapUnitFilter] units>"), DeprecationLevel.ERROR)
    MovementUnits("+[amount] Movement for all [mapUnitFilter] units", UniqueTarget.Global),
    @Deprecated("as of 3.17.5 - removed 3.18.5", ReplaceWith("[+1] Movement <for [All] units> <during a Golden Age>"), DeprecationLevel.ERROR)
    MovementGoldenAge("+1 Movement for all units during Golden Age", UniqueTarget.Global),

    @Deprecated("as of 3.17.5 - removed 3.18.5", ReplaceWith("[amount] Sight <for [mapUnitFilter] units>"), DeprecationLevel.ERROR)
    SightUnits("[amount] Sight for all [mapUnitFilter] units", UniqueTarget.Global),
    @Deprecated("as of 3.17.5 - removed 3.18.5", ReplaceWith("[amount] Sight"), DeprecationLevel.ERROR)
    VisibilityRange("[amount] Visibility Range", UniqueTarget.Unit),
    @Deprecated("as of 3.17.5 - removed 3.18.5", ReplaceWith("[-1] Sight"), DeprecationLevel.ERROR)
    LimitedVisibility("Limited Visibility", UniqueTarget.Unit),

    @Deprecated("as of 3.17.5 - removed 3.18.5", ReplaceWith("[amount]% Spread Religion Strength <for [mapUnitFilter] units>"), DeprecationLevel.ERROR)
    SpreadReligionStrengthUnits("[amount]% Spread Religion Strength for [mapUnitFilter] units", UniqueTarget.Global),

    @Deprecated("as of 3.17.10 - removed 3.18.5", ReplaceWith("[+amount]% Production when constructing [baseUnitFilter] units [cityFilter]"), DeprecationLevel.ERROR)
    PercentProductionUnitsDeprecated("+[amount]% Production when constructing [baseUnitFilter] units [cityFilter]", UniqueTarget.Global),

    @Deprecated("as of 3.17.10 - removed 3.18.5", ReplaceWith("[+amount]% Production when constructing [stat] buildings [in all cities]"), DeprecationLevel.ERROR)
    PercentProductionStatBuildings("+[amount]% Production when constructing [stat] buildings", UniqueTarget.Global),
    @Deprecated("as of 3.17.10 - removed 3.18.5", ReplaceWith("[+amount]% Production when constructing [constructionFilter] buildings [in all cities]"), DeprecationLevel.ERROR)
    PercentProductionConstructions("+[amount]% Production when constructing [constructionFilter]", UniqueTarget.Global),
    @Deprecated("as of 3.17.10 - removed 3.18.5", ReplaceWith("[amount]% Production when constructing [buildingName] buildings [in all cities]"), DeprecationLevel.ERROR)
    PercentProductionBuildingName("+[amount]% Production when constructing a [buildingName]", UniqueTarget.Global),
    @Deprecated("as of 3.17.10 - removed 3.18.5", ReplaceWith("[amount]% Production when constructing [constructionFilter] buildings [cityFilter]"), DeprecationLevel.ERROR)
    PercentProductionConstructionsCities("+[amount]% Production when constructing [constructionFilter] [cityFilter]", UniqueTarget.Global),


    @Deprecated("As of 3.17.1 - removed 3.17.13", ReplaceWith("Double movement in [Coast]"), DeprecationLevel.ERROR)
    DoubleMovementCoast("Double movement in coast", UniqueTarget.Unit),
    @Deprecated("As of 3.17.1 - removed 3.17.13", ReplaceWith("Double movement in [terrainFilter]"), DeprecationLevel.ERROR)
    DoubleMovementForestJungle("Double movement rate through Forest and Jungle", UniqueTarget.Unit),
    @Deprecated("As of 3.17.1 - removed 3.17.13", ReplaceWith("Double movement in [terrainFilter]"), DeprecationLevel.ERROR)
    DoubleMovementSnowTundraHill("Double movement in Snow, Tundra and Hills", UniqueTarget.Unit),


    @Deprecated("As of 3.17.3 - removed 3.17.13", ReplaceWith("[+amount]% Strength"), DeprecationLevel.ERROR)
    StrengthPlus("+[amount]% Strength", UniqueTarget.Unit),
    @Deprecated("As of 3.17.3 - removed 3.17.13", ReplaceWith("[-amount]% Strength"), DeprecationLevel.ERROR)
    StrengthMin("-[amount]% Strength", UniqueTarget.Unit),
    @Deprecated("As of 3.17.3 - removed 3.17.13", ReplaceWith("[+amount]% Strength <vs [combatantFilter] units>\" OR \"[+amount]% Strength <vs cities>"), DeprecationLevel.ERROR)
    StrengthPlusVs("+[amount]% Strength vs [combatantFilter]", UniqueTarget.Unit),
    @Deprecated("As of 3.17.3 - removed 3.17.13", ReplaceWith("[-amount]% Strength <vs [combatantFilter] units>\" OR \"[+amount]% Strength <vs cities>"), DeprecationLevel.ERROR)
    StrengthMinVs("-[amount]% Strength vs [combatantFilter]", UniqueTarget.Unit),
    @Deprecated("As of 3.17.3 - removed 3.17.13", ReplaceWith("[+amount]% Strength"), DeprecationLevel.ERROR)
    CombatBonus("+[amount]% Combat Strength", UniqueTarget.Unit),

    @Deprecated("As of 3.16.11 - removed 3.17.11", ReplaceWith("[+1] Movement <for [Embarked] units>"), DeprecationLevel.ERROR)
    EmbarkedUnitMovement1("Increases embarked movement +1", UniqueTarget.Global),
    @Deprecated("As of 3.16.11 - removed 3.17.11", ReplaceWith("[+1] Movement <for [Embarked] units>"), DeprecationLevel.ERROR)
    EmbarkedUnitMovement2("+1 Movement for all embarked units", UniqueTarget.Global),

    @Deprecated("As of 3.16.11 - removed 3.17.11", ReplaceWith("[-amount]% unhappiness from population [in all cities]"), DeprecationLevel.ERROR)
    UnhappinessFromPopulationPercentageChangeOld1("Unhappiness from population decreased by [amount]%", UniqueTarget.Global),
    @Deprecated("As of 3.16.11 - removed 3.17.11", ReplaceWith("[-amount]% unhappiness from population [cityFilter]"), DeprecationLevel.ERROR)
    UnhappinessFromPopulationPercentageChangeOld2("Unhappiness from population decreased by [amount]% [cityFilter]", UniqueTarget.Global),

    @Deprecated("As of 3.16.14 - removed 3.17.11", ReplaceWith("[+amount]% growth [cityFilter]"), DeprecationLevel.ERROR)
    GrowthPercentBonusPositive("+[amount]% growth [cityFilter]", UniqueTarget.Global),
    @Deprecated("As of 3.16.14 - removed 3.17.11", ReplaceWith("[+amount]% growth [cityFilter] <when not at war>"), DeprecationLevel.ERROR)
    GrowthPercentBonusWhenNotAtWar("+[amount]% growth [cityFilter] when not at war", UniqueTarget.Global),
    @Deprecated("As of 3.16.16 - removed as of 3.17.11", ReplaceWith("[-amount]% maintenance costs <for [mapUnitFilter] units>"), DeprecationLevel.ERROR)
    DecreasedUnitMaintenanceCostsByFilter("-[amount]% [mapUnitFilter] unit maintenance costs", UniqueTarget.Global),
    @Deprecated("As of 3.16.16 - removed 3.17.11", ReplaceWith("[amount]% maintenance costs <for [All] units>"), DeprecationLevel.ERROR)
    DecreasedUnitMaintenanceCostsGlobally("-[amount]% unit upkeep costs", UniqueTarget.Global),

    @Deprecated("As of 3.16.16 - removed 3.17.11", ReplaceWith("[stats] from every specialist [in all cities]"), DeprecationLevel.ERROR)
    StatsFromSpecialistDeprecated("[stats] from every specialist", UniqueTarget.Global),
    @Deprecated("As of 3.16.16 - removed 3.17.11", ReplaceWith("[stats] <if this city has at least [amount] specialists>"), DeprecationLevel.ERROR)
    StatBonusForNumberOfSpecialists("[stats] if this city has at least [amount] specialists", UniqueTarget.Global),

    @Deprecated("Extremely old - used for auto-updates only", ReplaceWith("[+1] Sight"), DeprecationLevel.ERROR)
    Plus1SightForAutoupdates("+1 Visibility Range", UniqueTarget.Unit),
    @Deprecated("Extremely old - used for auto-updates only", ReplaceWith("[+amount] Sight"), DeprecationLevel.ERROR)
    PlusSightForAutoupdates("+[amount] Visibility Range", UniqueTarget.Unit),
    @Deprecated("Extremely old - used for auto-updates only", ReplaceWith("[+amount] Sight <for [mapUnitFilter] units>"), DeprecationLevel.ERROR)
    PlusSightForAutoupdates2("+[amount] Sight for all [mapUnitFilter] units", UniqueTarget.Unit),
    @Deprecated("Extremely old - used for auto-updates only", ReplaceWith("[+2] Sight"), DeprecationLevel.ERROR)
    Plus2SightForAutoupdates("+2 Visibility Range", UniqueTarget.Unit),
    @Deprecated("Extremely old - used for auto-updates only", ReplaceWith("Can build [Land] improvements on tiles"), DeprecationLevel.ERROR)
    CanBuildImprovementsOnTiles("Can build improvements on tiles", UniqueTarget.Unit),

    @Deprecated("Extremely old - used for auto-updates only", ReplaceWith("[+1] Happiness from each type of luxury resource"), DeprecationLevel.ERROR)
    BonusHappinessFromLuxuryDeprecated2("+1 happiness from each type of luxury resource", UniqueTarget.Global),

    @Deprecated("Extremely old - used for auto-updates only", ReplaceWith("Science gained from research agreements [+50]%"), DeprecationLevel.ERROR)
    ScienceGainedResearchAgreementsDeprecated("Science gained from research agreements +50%", UniqueTarget.Unit),

    @Deprecated("Extremely old - used for auto-updates only", ReplaceWith("[-33]% maintenance costs <for [All] units>"), DeprecationLevel.ERROR)
    DecreasedUnitMaintenanceCostsGlobally2("-33% unit upkeep costs", UniqueTarget.Global),
    @Deprecated("Extremely old - used for auto-updates only", ReplaceWith("[-50]% Food consumption by specialists [in all cities]"), DeprecationLevel.ERROR)
    FoodConsumptionBySpecialistsDeprecated2("-50% food consumption by specialists", UniqueTarget.Global),
    @Deprecated("Extremely old - used for auto-updates only", ReplaceWith("[+50]% Strength for cities <with a garrison> <when attacking>"), DeprecationLevel.ERROR)
    StrengthForGarrisonedCitiesAttackingDeprecated("+50% attacking strength for cities with garrisoned units", UniqueTarget.Global),

    // endregion

    ;

    /** A map of allowed [UniqueParameterType]s per parameter position. Initialized from overridable function [parameterTypeMapInitializer]. */
    val parameterTypeMap = parameterTypeMapInitializer()

    /** For uniques that have "special" parameters that can accept multiple types, we can override them manually
     *  For 95% of cases, auto-matching is fine. */
    open fun parameterTypeMapInitializer(): ArrayList<List<UniqueParameterType>> {
        val map = ArrayList<List<UniqueParameterType>>()
        for (placeholder in text.getPlaceholderParameters()) {
            val matchingParameterTypes = placeholder
                .split('/')
                .map { UniqueParameterType.safeValueOf(it.replace(numberRegex, "")) }
            map.add(matchingParameterTypes)
        }
        return map
    }
    val targetTypes = HashSet<UniqueTarget>()

    init {
        targetTypes.addAll(targets)
    }

    val placeholderText = text.getPlaceholderText()

    /** Ordinal determines severity - ordered from least to most severe, so we can use Severity >=  */
    enum class UniqueComplianceErrorSeverity {

        /** This is for filters that can also potentially accept free text, like UnitFilter and TileFilter */
        WarningOnly,

        /** This is a problem like "unit/resource/tech name doesn't exist in ruleset" - definite bug */
        RulesetSpecific,


        /** This is a problem like "numbers don't parse", "stat isn't stat", "city filter not applicable" */
        RulesetInvariant

    }

    /** Maps uncompliant parameters to their required types */
    fun getComplianceErrors(
        unique: Unique,
        ruleset: Ruleset
    ): List<UniqueComplianceError> {
        val errorList = ArrayList<UniqueComplianceError>()
        for ((index, param) in unique.params.withIndex()) {
            val acceptableParamTypes = parameterTypeMap[index]
            val errorTypesForAcceptableParameters =
                    acceptableParamTypes.map { it.getErrorSeverity(param, ruleset) }
            if (errorTypesForAcceptableParameters.any { it == null }) continue // This matches one of the types!
            val leastSevereWarning =
                    errorTypesForAcceptableParameters.minByOrNull { it!!.ordinal }!!
            errorList += UniqueComplianceError(param, acceptableParamTypes, leastSevereWarning)
        }
        return errorList
    }

    fun getDeprecationAnnotation(): Deprecated? = declaringJavaClass.getField(name)
        .getAnnotation(Deprecated::class.java)

}<|MERGE_RESOLUTION|>--- conflicted
+++ resolved
@@ -159,15 +159,9 @@
     ConsumesResources("Consumes [amount] [resource]", UniqueTarget.Improvement, UniqueTarget.Building, UniqueTarget.Unit),
     ProvidesResources("Provides [amount] [resource]", UniqueTarget.Improvement, UniqueTarget.Global),
 
-<<<<<<< HEAD
-    
-    /** For stockpiled resources */
-    CostsResources("Costs [amount] [resource]", UniqueTarget.Improvement, UniqueTarget.Building, UniqueTarget.Unit),
-    
-=======
+
     CostsResources("Costs [amount] [stockpiledResource]", UniqueTarget.Improvement, UniqueTarget.Building, UniqueTarget.Unit),
 
->>>>>>> 3b3db71f
     GrowthPercentBonus("[relativeAmount]% growth [cityFilter]", UniqueTarget.Global, UniqueTarget.FollowerBelief),
     CarryOverFood("[relativeAmount]% Food is carried over after population increases [cityFilter]", UniqueTarget.Global, UniqueTarget.FollowerBelief),
 
