--- conflicted
+++ resolved
@@ -250,7 +250,6 @@
     NoDefensiveTerrainPenalty("No defensive terrain penalty", UniqueTarget.Unit, UniqueTarget.Global),
     Uncapturable("Uncapturable", UniqueTarget.Unit),
     SelfDestructs("Self-destructs when attacking", UniqueTarget.Unit),
-<<<<<<< HEAD
     HealsOutsideFriendlyTerritory("May heal outside of friendly territory", UniqueTarget.Unit),
     HealingEffectsDoubled("All healing effects doubled", UniqueTarget.Unit, UniqueTarget.Global),
     HealsEvenAfterAction("Unit will heal every turn, even if it performs an action", UniqueTarget.Unit),
@@ -259,13 +258,11 @@
     NoMovementToPillageMelee("Melee units pay no movement cost to pillage", UniqueTarget.Unit, UniqueTarget.Global),
     CanMoveAfterAttacking("Can move after attacking", UniqueTarget.Unit),
     MoveImmediatelyOnceBought("Can move immediately once bought", UniqueTarget.Unit),
-=======
     BlastRadius("Blast radius [amount]", UniqueTarget.Unit),
 
     HealsOutsideFriendlyTerritory("May heal outside of friendly territory", UniqueTarget.Unit, UniqueTarget.Global),
     HealingEffectsDoubled("All healing effects doubled", UniqueTarget.Unit, UniqueTarget.Global),
     HealsAfterKilling("Heals [amount] damage if it kills a unit", UniqueTarget.Unit, UniqueTarget.Global),
->>>>>>> 4cce7425
 
     NormalVisionWhenEmbarked("Normal vision when embarked", UniqueTarget.Unit, UniqueTarget.Global),
     DefenceBonusWhenEmbarked("Defense bonus when embarked", UniqueTarget.Unit, UniqueTarget.Global),
