package com.unciv.models.ruleset.unique

import com.unciv.models.ruleset.Ruleset
import com.unciv.models.translations.getPlaceholderParameters
import com.unciv.models.translations.getPlaceholderText
import kotlin.collections.ArrayList
import kotlin.collections.HashSet

/** inheritsFrom means that all such uniques are acceptable as well.
 * For example, all Global uniques are acceptable for Nations, Eras, etc. */
enum class UniqueTarget(val inheritsFrom:UniqueTarget?=null) {

    /** Buildings, units, nations, policies, religions, techs etc.
     * Basically anything caught by CivInfo.getMatchingUniques. */
    Global,

    // Civilization-specific
    Nation(Global),
    Era(Global),
    Tech(Global),
    Policy(Global),
    FounderBelief(Global),
    /** These apply only to cities where the religion is the majority religion */
    FollowerBelief,

    // City-specific
    /** This is used as the base when checking buildings */
    Building(Global),
    Wonder(Building),

    // Unit-specific
    // These are a bit of a lie. There's no "Promotion only" or "UnitType only" uniques,
    //  they're all just Unit uniques in different places.
    //  So there should be no uniqueType that has a Promotion or UnitType target.
    Unit,
    UnitType(Unit),
    Promotion(Unit),

    // Tile-specific
    Terrain,
    Improvement,
    Resource,
    Ruins,

    // Other
    CityState,
    ModOptions,
    Conditional,
    ;

    fun canAcceptUniqueTarget(uniqueTarget: UniqueTarget): Boolean {
        if (this == uniqueTarget) return true
        if (inheritsFrom != null) return inheritsFrom.canAcceptUniqueTarget(uniqueTarget)
        return false
    }
}

enum class UniqueType(val text:String, vararg targets: UniqueTarget) {

    //////////////////////////////////////// GLOBAL UNIQUES ////////////////////////////////////////
    
    /////// Stat providing uniques
    
    Stats("[stats]", UniqueTarget.Global),
    StatsPerCity("[stats] [cityFilter]", UniqueTarget.Global),
    @Deprecated("As of 3.16.16", ReplaceWith("[stats] <if this city has at least [amount] specialists>"), DeprecationLevel.WARNING)
    StatBonusForNumberOfSpecialists("[stats] if this city has at least [amount] specialists", UniqueTarget.Global),

    StatPercentBonus("[amount]% [Stat]", UniqueTarget.Global),
    BonusStatsFromCityStates("[amount]% [stat] from City-States", UniqueTarget.Global),
    
    RemoveAnnexUnhappiness("Remove extra unhappiness from annexed cities", UniqueTarget.Building),

    /////// City-State related uniques

    // I don't like the fact that currently "city state bonuses" are separate from the "global bonuses",
    // todo: merge city state bonuses into global bonuses
    CityStateStatsPerTurn("Provides [stats] per turn", UniqueTarget.CityState), // Should not be Happiness!
    CityStateStatsPerCity("Provides [stats] [cityFilter] per turn", UniqueTarget.CityState),
    CityStateHappiness("Provides [amount] Happiness", UniqueTarget.CityState),
    CityStateMilitaryUnits("Provides military units every ≈[amount] turns", UniqueTarget.CityState), // No conditional support as of yet
    CityStateUniqueLuxury("Provides a unique luxury", UniqueTarget.CityState), // No conditional support as of yet
    
    
    /////// Other global uniques
    
    FreeUnits("[amount] units cost no maintenance", UniqueTarget.Global),
    UnitMaintenanceDiscount("[amount]% maintenance costs for [mapUnitFilter] units", UniqueTarget.Global),
    @Deprecated("As of 3.16.16", ReplaceWith("[amount]% maintenance costs for [mapUnitFilter] units"), DeprecationLevel.WARNING)
    DecreasedUnitMaintenanceCostsByFilter("-[amount]% [mapUnitFilter] unit maintenance costs", UniqueTarget.Global),
    @Deprecated("As of 3.16.16", ReplaceWith("[amount]% maintenance costs for [mapUnitFilter] units"), DeprecationLevel.WARNING)
    DecreasedUnitMaintenanceCostsGlobally("-[amount]% unit upkeep costs", UniqueTarget.Global),
    
    ConsumesResources("Consumes [amount] [resource]",
        UniqueTarget.Improvement, UniqueTarget.Building, UniqueTarget.Unit),
    ProvidesResources("Provides [amount] [resource]",
            UniqueTarget.Improvement, UniqueTarget.Building),

    GrowthPercentBonus("[amount]% growth [cityFilter]", UniqueTarget.Global),
    @Deprecated("As of 3.16.14", ReplaceWith("[amount]% growth [cityFilter]"), DeprecationLevel.WARNING)
    GrowthPercentBonusPositive("+[amount]% growth [cityFilter]", UniqueTarget.Global),
    @Deprecated("As of 3.16.14", ReplaceWith("[amount]% growth [cityFilter] <when not at war>"), DeprecationLevel.WARNING)
    GrowthPercentBonusWhenNotAtWar("+[amount]% growth [cityFilter] when not at war", UniqueTarget.Global),

    // TODO: Unify these (I'm in favor of "gain a free" above "provides" because it fits more cases)
    ProvidesFreeBuildings("Provides a free [buildingName] [cityFilter]", UniqueTarget.Global),
    GainFreeBuildings("Gain a free [buildingName] [cityFilter]", UniqueTarget.Global),

    FreeExtraBeliefs("May choose [amount] additional [beliefType] beliefs when [foundingOrEnhancing] a religion", UniqueTarget.Global),
    FreeExtraAnyBeliefs("May choose [amount] additional of any type when [foundingOrEnhancing] a religion", UniqueTarget.Global),

    ///////////////////////////////////////// UNIT UNIQUES /////////////////////////////////////////
    
    Strength("[amount]% Strength", UniqueTarget.Unit, UniqueTarget.Global),

    @Deprecated("As of 3.17.3", ReplaceWith("[amount]% Strength"), DeprecationLevel.WARNING)
    StrengthPlus("+[amount]% Strength", UniqueTarget.Unit),
    @Deprecated("As of 3.17.3", ReplaceWith("[amount]% Strength"), DeprecationLevel.WARNING)
    StrengthMin("-[amount]% Strength", UniqueTarget.Unit),
    @Deprecated("As of 3.17.3", ReplaceWith("[amount]% Strength <vs [unitFilter] units> OR [amount]% Strength <vs cities>"), DeprecationLevel.WARNING)
    StrengthPlusVs("+[amount]% Strength vs [combatantFilter]", UniqueTarget.Unit),
    @Deprecated("As of 3.17.3", ReplaceWith("[amount]% Strength <vs [unitFilter] units> OR [amount]% Strength <vs cities>"), DeprecationLevel.WARNING)
    StrengthMinVs("-[amount]% Strength vs [combatantFilter]", UniqueTarget.Unit),
    @Deprecated("As of 3.17.3", ReplaceWith("[amount]% Strength"), DeprecationLevel.WARNING)
    CombatBonus("+[amount]% Combat Strength", UniqueTarget.Unit),
<<<<<<< HEAD
=======


    // TODO: Unify these (I'm in favor of "gain a free" above "provides" because it fits more cases)
    ProvidesFreeBuildings("Provides a free [buildingName] [cityFilter]", UniqueTarget.Global),
    GainFreeBuildings("Gain a free [buildingName] [cityFilter]", UniqueTarget.Global),

    FreeExtraBeliefs("May choose [amount] additional [beliefType] beliefs when [foundingOrEnhancing] a religion", UniqueTarget.Global),
    FreeExtraAnyBeliefs("May choose [amount] additional of any type when [foundingOrEnhancing] a religion", UniqueTarget.Global),

    // I don't like the fact that currently "city state bonuses" are separate from the "global bonuses",
    // todo: merge city state bonuses into global bonuses
    CityStateStatsPerTurn("Provides [stats] per turn", UniqueTarget.CityState), // Should not be Happiness!
    CityStateStatsPerCity("Provides [stats] [cityFilter] per turn", UniqueTarget.CityState),
    CityStateHappiness("Provides [amount] Happiness", UniqueTarget.CityState),
    CityStateMilitaryUnits("Provides military units every ≈[amount] turns", UniqueTarget.CityState), // No conditional support as of yet
    CityStateUniqueLuxury("Provides a unique luxury", UniqueTarget.CityState), // No conditional support as of yet

    NaturalWonderNeighborCount("Must be adjacent to [amount] [simpleTerrain] tiles", UniqueTarget.Terrain),
    NaturalWonderNeighborsRange("Must be adjacent to [amount] to [amount] [simpleTerrain] tiles", UniqueTarget.Terrain),
    NaturalWonderSmallerLandmass("Must not be on [amount] largest landmasses", UniqueTarget.Terrain),
    NaturalWonderLargerLandmass("Must be on [amount] largest landmasses", UniqueTarget.Terrain),
    NaturalWonderLatitude("Occurs on latitudes from [amount] to [amount] percent of distance equator to pole", UniqueTarget.Terrain),
    NaturalWonderGroups("Occurs in groups of [amount] to [amount] tiles", UniqueTarget.Terrain),
    NaturalWonderConvertNeighbors("Neighboring tiles will convert to [baseTerrain]", UniqueTarget.Terrain),

    // The "Except [terrainFilter]" could theoretically be implemented with a conditional
    NaturalWonderConvertNeighborsExcept("Neighboring tiles except [baseTerrain] will convert to [baseTerrain]", UniqueTarget.Terrain),

    TerrainGrantsPromotion("Grants [promotion] ([comment]) to adjacent [mapUnitFilter] units for the rest of the game", UniqueTarget.Terrain),
>>>>>>> c3242f37

    // The following block gets cached in MapUnit for faster getMovementCostBetweenAdjacentTiles
    DoubleMovementOnTerrain("Double movement in [terrainFilter]", UniqueTarget.Unit),
    @Deprecated("As of 3.17.1", ReplaceWith("Double movement in [terrainFilter]"), DeprecationLevel.WARNING)
    DoubleMovementCoast("Double movement in coast", UniqueTarget.Unit),
    @Deprecated("As of 3.17.1", ReplaceWith("Double movement in [terrainFilter]"), DeprecationLevel.WARNING)
    DoubleMovementForestJungle("Double movement rate through Forest and Jungle", UniqueTarget.Unit),
    @Deprecated("As of 3.17.1", ReplaceWith("Double movement in [terrainFilter]"), DeprecationLevel.WARNING)
    DoubleMovementSnowTundraHill("Double movement in Snow, Tundra and Hills", UniqueTarget.Unit),
    AllTilesCost1Move("All tiles cost 1 movement", UniqueTarget.Unit),
    CanPassImpassable("Can pass through impassable tiles", UniqueTarget.Unit),
    IgnoresTerrainCost("Ignores terrain cost", UniqueTarget.Unit),
    IgnoresZOC("Ignores Zone of Control", UniqueTarget.Unit),
    RoughTerrainPenalty("Rough terrain penalty", UniqueTarget.Unit),
    CanEnterIceTiles("Can enter ice tiles", UniqueTarget.Unit),
    CannotEnterOcean("Cannot enter ocean tiles", UniqueTarget.Unit),
    CannotEnterOceanUntilAstronomy("Cannot enter ocean tiles until Astronomy", UniqueTarget.Unit),

    //////////////////////////////////////// TERRAIN UNIQUES ////////////////////////////////////////
    
    NaturalWonderNeighborCount("Must be adjacent to [amount] [simpleTerrain] tiles", UniqueTarget.Terrain),
    NaturalWonderNeighborsRange("Must be adjacent to [amount] to [amount] [simpleTerrain] tiles", UniqueTarget.Terrain),
    NaturalWonderSmallerLandmass("Must not be on [amount] largest landmasses", UniqueTarget.Terrain),
    NaturalWonderLargerLandmass("Must be on [amount] largest landmasses", UniqueTarget.Terrain),
    NaturalWonderLatitude("Occurs on latitudes from [amount] to [amount] percent of distance equator to pole", UniqueTarget.Terrain),
    NaturalWonderGroups("Occurs in groups of [amount] to [amount] tiles", UniqueTarget.Terrain),
    NaturalWonderConvertNeighbors("Neighboring tiles will convert to [baseTerrain]", UniqueTarget.Terrain),
  
    // The "Except [terrainFilter]" could theoretically be implemented with a conditional
    NaturalWonderConvertNeighborsExcept("Neighboring tiles except [baseTerrain] will convert to [baseTerrain]", UniqueTarget.Terrain),

    TerrainGrantsPromotion("Grants [promotion] ([comment]) to adjacent [mapUnitFilter] units for the rest of the game", UniqueTarget.Terrain),
    
    TileProvidesYieldWithoutPopulation("Tile provides yield without assigned population", UniqueTarget.Terrain, UniqueTarget.Improvement),
    NullifyYields("Nullifies all other stats this tile provides", UniqueTarget.Terrain),
    
    NoNaturalGeneration("Doesn't generate naturally", UniqueTarget.Terrain),

    ///////////////////////////////////////// CONDITIONALS /////////////////////////////////////////

    ConditionalWar("when at war", UniqueTarget.Conditional),
    ConditionalNotWar("when not at war", UniqueTarget.Conditional),
    ConditionalSpecialistCount("if this city has at least [amount] specialists", UniqueTarget.Conditional),
    ConditionalHappy("while the empire is happy", UniqueTarget.Conditional),
    ConditionalVsCity("vs cities", UniqueTarget.Conditional),
    ConditionalVsUnits("vs [mapUnitFilter] units", UniqueTarget.Conditional),
//    ConditionalInTiles("fighting in [tileFilter] tiles", UniqueTarget.Conditional),
//    ConditionalAttacking("when attacking", UniqueTarget.Conditional),
//    ConditionalDefending("when defending", UniqueTarget.Conditional),
//    ConditionalIntercepting("when intercepting", UniqueTarget.Conditional),
    ;

    /** For uniques that have "special" parameters that can accept multiple types, we can override them manually
     *  For 95% of cases, auto-matching is fine. */
    val parameterTypeMap = ArrayList<List<UniqueParameterType>>()
    val targetTypes = HashSet<UniqueTarget>()

    init {
        for (placeholder in text.getPlaceholderParameters()) {
            val matchingParameterType =
                UniqueParameterType.values().firstOrNull { it.parameterName == placeholder }
                    ?: UniqueParameterType.Unknown
            parameterTypeMap.add(listOf(matchingParameterType))
        }
        targetTypes.addAll(targets)
    }

    val placeholderText = text.getPlaceholderText()

    /** Ordinal determines severity - ordered from least to most severe, so we can use Severity >=  */
    enum class UniqueComplianceErrorSeverity {

        /** This is for filters that can also potentially accept free text, like UnitFilter and TileFilter */
        WarningOnly,

        /** This is a problem like "unit/resource/tech name doesn't exist in ruleset" - definite bug */
        RulesetSpecific,


        /** This is a problem like "numbers don't parse", "stat isn't stat", "city filter not applicable" */
        RulesetInvariant

    }

    /** Maps uncompliant parameters to their required types */
    fun getComplianceErrors(
        unique: Unique,
        ruleset: Ruleset
    ): List<UniqueComplianceError> {
        val errorList = ArrayList<UniqueComplianceError>()
        for ((index, param) in unique.params.withIndex()) {
            val acceptableParamTypes = parameterTypeMap[index]
            val errorTypesForAcceptableParameters =
                acceptableParamTypes.map { it.getErrorSeverity(param, ruleset) }
            if (errorTypesForAcceptableParameters.any { it == null }) continue // This matches one of the types!
            val leastSevereWarning =
                errorTypesForAcceptableParameters.minByOrNull { it!!.ordinal }!!
            errorList += UniqueComplianceError(param, acceptableParamTypes, leastSevereWarning)
        }
        return errorList
    }
}<|MERGE_RESOLUTION|>--- conflicted
+++ resolved
@@ -123,38 +123,6 @@
     StrengthMinVs("-[amount]% Strength vs [combatantFilter]", UniqueTarget.Unit),
     @Deprecated("As of 3.17.3", ReplaceWith("[amount]% Strength"), DeprecationLevel.WARNING)
     CombatBonus("+[amount]% Combat Strength", UniqueTarget.Unit),
-<<<<<<< HEAD
-=======
-
-
-    // TODO: Unify these (I'm in favor of "gain a free" above "provides" because it fits more cases)
-    ProvidesFreeBuildings("Provides a free [buildingName] [cityFilter]", UniqueTarget.Global),
-    GainFreeBuildings("Gain a free [buildingName] [cityFilter]", UniqueTarget.Global),
-
-    FreeExtraBeliefs("May choose [amount] additional [beliefType] beliefs when [foundingOrEnhancing] a religion", UniqueTarget.Global),
-    FreeExtraAnyBeliefs("May choose [amount] additional of any type when [foundingOrEnhancing] a religion", UniqueTarget.Global),
-
-    // I don't like the fact that currently "city state bonuses" are separate from the "global bonuses",
-    // todo: merge city state bonuses into global bonuses
-    CityStateStatsPerTurn("Provides [stats] per turn", UniqueTarget.CityState), // Should not be Happiness!
-    CityStateStatsPerCity("Provides [stats] [cityFilter] per turn", UniqueTarget.CityState),
-    CityStateHappiness("Provides [amount] Happiness", UniqueTarget.CityState),
-    CityStateMilitaryUnits("Provides military units every ≈[amount] turns", UniqueTarget.CityState), // No conditional support as of yet
-    CityStateUniqueLuxury("Provides a unique luxury", UniqueTarget.CityState), // No conditional support as of yet
-
-    NaturalWonderNeighborCount("Must be adjacent to [amount] [simpleTerrain] tiles", UniqueTarget.Terrain),
-    NaturalWonderNeighborsRange("Must be adjacent to [amount] to [amount] [simpleTerrain] tiles", UniqueTarget.Terrain),
-    NaturalWonderSmallerLandmass("Must not be on [amount] largest landmasses", UniqueTarget.Terrain),
-    NaturalWonderLargerLandmass("Must be on [amount] largest landmasses", UniqueTarget.Terrain),
-    NaturalWonderLatitude("Occurs on latitudes from [amount] to [amount] percent of distance equator to pole", UniqueTarget.Terrain),
-    NaturalWonderGroups("Occurs in groups of [amount] to [amount] tiles", UniqueTarget.Terrain),
-    NaturalWonderConvertNeighbors("Neighboring tiles will convert to [baseTerrain]", UniqueTarget.Terrain),
-
-    // The "Except [terrainFilter]" could theoretically be implemented with a conditional
-    NaturalWonderConvertNeighborsExcept("Neighboring tiles except [baseTerrain] will convert to [baseTerrain]", UniqueTarget.Terrain),
-
-    TerrainGrantsPromotion("Grants [promotion] ([comment]) to adjacent [mapUnitFilter] units for the rest of the game", UniqueTarget.Terrain),
->>>>>>> c3242f37
 
     // The following block gets cached in MapUnit for faster getMovementCostBetweenAdjacentTiles
     DoubleMovementOnTerrain("Double movement in [terrainFilter]", UniqueTarget.Unit),
