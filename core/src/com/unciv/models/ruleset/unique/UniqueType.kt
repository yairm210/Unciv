package com.unciv.models.ruleset.unique

import com.unciv.models.ruleset.Ruleset
import com.unciv.models.translations.getPlaceholderParameters
import com.unciv.models.translations.getPlaceholderText
import kotlin.collections.ArrayList
import kotlin.collections.HashSet

/** inheritsFrom means that all such uniques are acceptable as well.
 * For example, all Global uniques are acceptable for Nations, Eras, etc. */
enum class UniqueTarget(val inheritsFrom: UniqueTarget? = null) {

    /** Only includes uniques that have immediate effects, caused by UniqueTriggerActivation */
    Triggerable,
    /** Buildings, units, nations, policies, religions, techs etc.
     * Basically anything caught by CivInfo.getMatchingUniques. */
    Global(Triggerable),

    // Civilization-specific
    Nation(Global),
    Era(Global),
    Tech(Global),
    Policy(Global),
    FounderBelief(Global),
    /** These apply only to cities where the religion is the majority religion */
    FollowerBelief,

    // City-specific
    /** This is used as the base when checking buildings */
    Building(Global),
    Wonder(Building),

    // Unit-specific
    // These are a bit of a lie. There's no "Promotion only" or "UnitType only" uniques,
    //  they're all just Unit uniques in different places.
    //  So there should be no uniqueType that has a Promotion or UnitType target.
    //  Except meta-level uniques, such as 'incompatible with [promotion]', of course
    Unit,
    UnitType(Unit),
    Promotion(Unit),

    // Tile-specific
    Terrain,
    Improvement,
    Resource(Global),
    Ruins(Triggerable),

    // Other
    CityState,
    ModOptions,
    Conditional,
    ;

    fun canAcceptUniqueTarget(uniqueTarget: UniqueTarget): Boolean {
        if (this == uniqueTarget) return true
        if (inheritsFrom != null) return inheritsFrom.canAcceptUniqueTarget(uniqueTarget)
        return false
    }
}

enum class UniqueFlag {
    HiddenToUsers,
    ;
    companion object {
        val setOfHiddenToUsers = listOf(HiddenToUsers)
    }
}

enum class UniqueType(val text: String, vararg targets: UniqueTarget, val flags: List<UniqueFlag> = emptyList()) {

    //////////////////////////////////////// region GLOBAL UNIQUES ////////////////////////////////////////

    // region Stat providing uniques

    Stats("[stats]", UniqueTarget.Global, UniqueTarget.FollowerBelief, UniqueTarget.Improvement),
    StatsPerCity("[stats] [cityFilter]", UniqueTarget.Global, UniqueTarget.FollowerBelief),

    StatsFromSpecialist("[stats] from every specialist [cityFilter]", UniqueTarget.Global, UniqueTarget.FollowerBelief),
    StatsPerPopulation("[stats] per [amount] population [cityFilter]", UniqueTarget.Global, UniqueTarget.FollowerBelief),
    // ToDo: Reword to `[stats] <in cities with [amount] or more population>` for consistency with other conditionals
    StatsFromXPopulation("[stats] in cities with [amount] or more population", UniqueTarget.Global, UniqueTarget.FollowerBelief),
    
    StatsFromCitiesOnSpecificTiles("[stats] in cities on [terrainFilter] tiles", UniqueTarget.Global, UniqueTarget.FollowerBelief),
    StatsFromBuildings("[stats] from all [buildingFilter] buildings", UniqueTarget.Global, UniqueTarget.FollowerBelief),
    @Deprecated("as of 3.19.1", ReplaceWith("[stats] from every [Wonder]"))
    StatsFromWondersDeprecated("[stats] from every Wonder", UniqueTarget.Global, UniqueTarget.FollowerBelief),
    StatsSpendingGreatPeople("[stats] whenever a Great Person is expended", UniqueTarget.Global),
    StatsFromTiles("[stats] from [tileFilter] tiles [cityFilter]", UniqueTarget.Global, UniqueTarget.FollowerBelief),
    StatsFromTilesWithout("[stats] from [tileFilter] tiles without [tileFilter] [cityFilter]", UniqueTarget.Global, UniqueTarget.FollowerBelief),
    // This is a doozy
    StatsFromObject("[stats] from every [tileFilter/specialist/buildingFilter]", UniqueTarget.Global, UniqueTarget.FollowerBelief),
    @Deprecated("as of 3.19.3", ReplaceWith("[stats] from every [buildingFilter] <in cities where this religion has at least [amount] followers>"))
    StatsForBuildingsWithFollowers("[stats] from every [buildingFilter] in cities where this religion has at least [amount] followers", UniqueTarget.Global, UniqueTarget.FollowerBelief),
    StatsFromTradeRoute("[stats] from each Trade Route", UniqueTarget.Global, UniqueTarget.FollowerBelief),

    // Stat percentage boosts
    StatPercentBonus("[amount]% [stat]", UniqueTarget.Global, UniqueTarget.FollowerBelief),
    StatPercentBonusCities("[amount]% [stat] [cityFilter]", UniqueTarget.Global, UniqueTarget.FollowerBelief),
    StatPercentFromObject("[amount]% [stat] from every [tileFilter/specialist/buildingName]", UniqueTarget.Global, UniqueTarget.FollowerBelief),
    AllStatsPercentFromObject("[amount]% Yield from every [tileFilter]", UniqueTarget.FollowerBelief, UniqueTarget.Global),
    StatPercentFromReligionFollowers("[amount]% [stat] from every follower, up to [amount]%", UniqueTarget.FollowerBelief),
    BonusStatsFromCityStates("[amount]% [stat] from City-States", UniqueTarget.Global),
    GoldBonusFromTradeRouts("Gold from all trade routes +25%", UniqueTarget.Global),
    
    NullifiesStat("Nullifies [stat] [cityFilter]", UniqueTarget.Global),
    NullifiesGrowth("Nullifies Growth [cityFilter]", UniqueTarget.Global),

    PercentProductionWonders("[amount]% Production when constructing [buildingFilter] wonders [cityFilter]", UniqueTarget.Global, UniqueTarget.FollowerBelief),
    PercentProductionBuildings("[amount]% Production when constructing [buildingFilter] buildings [cityFilter]", UniqueTarget.Global, UniqueTarget.FollowerBelief),
    PercentProductionUnits("[amount]% Production when constructing [baseUnitFilter] units [cityFilter]", UniqueTarget.Global, UniqueTarget.FollowerBelief),
    PercentProductionBuildingsInCapital("[amount]% Production towards any buildings that already exist in the Capital", UniqueTarget.Global, UniqueTarget.FollowerBelief),
    @Deprecated("as of 3.19.3", ReplaceWith("[+25]% Production towards any buildings that already exist in the Capital"))
    PercentProductionBuildingsInCapitalDeprecated("+25% Production towards any buildings that already exist in the Capital", UniqueTarget.Global, UniqueTarget.FollowerBelief),
    // todo: maybe should be converted to "[+100]% Yield from every [Natural Wonder]"?
    DoubleStatsFromNaturalWonders("Tile yields from Natural Wonders doubled", UniqueTarget.Global),

    //endregion Stat providing uniques


    // region City-State related uniques

    // I don't like the fact that currently "city state bonuses" are separate from the "global bonuses",
    // todo: merge city state bonuses into global bonuses
    CityStateStatsPerTurn("Provides [stats] per turn", UniqueTarget.CityState), // Should not be Happiness!
    CityStateStatsPerCity("Provides [stats] [cityFilter] per turn", UniqueTarget.CityState),
    CityStateHappiness("Provides [amount] Happiness", UniqueTarget.CityState),
    CityStateMilitaryUnits("Provides military units every ≈[amount] turns", UniqueTarget.CityState), // No conditional support as of yet
    CityStateUniqueLuxury("Provides a unique luxury", UniqueTarget.CityState), // No conditional support as of yet
    CityStateGiftedUnitsStartWithXp("Military Units gifted from City-States start with [amount] XP", UniqueTarget.Global),
    CityStateMoreGiftedUnits("Militaristic City-States grant units [amount] times as fast when you are at war with a common nation", UniqueTarget.Global),
    
    CityStateGoldGiftsProvideMoreInfluence("Gifts of Gold to City-States generate [amount]% more Influence", UniqueTarget.Global),
    CityStateCanBeBoughtForGold("Can spend Gold to annex or puppet a City-State that has been your ally for [amount] turns.", UniqueTarget.Global),
    CityStateTerritoryAlwaysFriendly("City-State territory always counts as friendly territory", UniqueTarget.Global),

    CityStateCanGiftGreatPeople("Allied City-States will occasionally gift Great People", UniqueTarget.Global),  // used in Policy
    CityStateDeprecated("Will not be chosen for new games", UniqueTarget.Nation), // implemented for CS only for now
    CityStateInfluenceDegradation("[amount]% City-State Influence degradation", UniqueTarget.Global),
    CityStateRestingPoint("Resting point for Influence with City-States is increased by [amount]", UniqueTarget.Global),
    
    CityStateStatPercent("Allied City-States provide [stat] equal to [amount]% of what they produce for themselves", UniqueTarget.Global),
    CityStateResources("[amount]% resources gifted by City-States",  UniqueTarget.Global),
    CityStateLuxuryHappiness("[amount]% Happiness from luxury resources gifted by City-States", UniqueTarget.Global),
    CityStateInfluenceRecoversTwiceNormalRate("City-State Influence recovers at twice the normal rate", UniqueTarget.Global),
    // endregion

    
    /////// region Other global uniques

    FreeUnits("[amount] units cost no maintenance", UniqueTarget.Global),
    CannotBuildUnits("Cannot build [baseUnitFilter] units", UniqueTarget.Global),

    ConsumesResources("Consumes [amount] [resource]", UniqueTarget.Improvement, UniqueTarget.Building, UniqueTarget.Unit),
    ProvidesResources("Provides [amount] [resource]", UniqueTarget.Improvement, UniqueTarget.Building),

    GrowthPercentBonus("[amount]% growth [cityFilter]", UniqueTarget.Global, UniqueTarget.FollowerBelief),
    CarryOverFood("[amount]% Food is carried over after population increases [cityFilter]", UniqueTarget.Global, UniqueTarget.FollowerBelief),
    @Deprecated("as of 3.19.2", ReplaceWith("[amount]% Food is carried over after population increases [in this city]"))
    CarryOverFoodDeprecated("[amount]% of food is carried over after population increases", UniqueTarget.Global, UniqueTarget.FollowerBelief),
    @Deprecated("as of 3.19.2", ReplaceWith("[amount]% Food is carried over after population increases [cityFilter]"))
    CarryOverFoodAlsoDeprecated("[amount]% of food is carried over [cityFilter] after population increases", UniqueTarget.Global, UniqueTarget.FollowerBelief),

    GainFreeBuildings("Gain a free [buildingName] [cityFilter]", UniqueTarget.Global),
    GreatPersonPointPercentage("[amount]% Great Person generation [cityFilter]", UniqueTarget.Global, UniqueTarget.FollowerBelief),
    GreatPersonPointPercentageDeprecated("[amount]% great person generation [cityFilter]", UniqueTarget.Global, UniqueTarget.FollowerBelief),

    FreeExtraBeliefs("May choose [amount] additional [beliefType] beliefs when [foundingOrEnhancing] a religion", UniqueTarget.Global),
    FreeExtraAnyBeliefs("May choose [amount] additional belief(s) of any type when [foundingOrEnhancing] a religion", UniqueTarget.Global),

    UnhappinessFromPopulationPercentageChange("[amount]% unhappiness from population [cityFilter]", UniqueTarget.Global, UniqueTarget.FollowerBelief),
    UnhappinessFromSpecialistsPercentageChange("[amount]% unhappiness from specialists [cityFilter]", UniqueTarget.Global, UniqueTarget.FollowerBelief),
    FoodConsumptionBySpecialists("[amount]% Food consumption by specialists [cityFilter]", UniqueTarget.Global, UniqueTarget.FollowerBelief),
    HappinessPer2Policies("Provides 1 happiness per 2 additional social policies adopted", UniqueTarget.Global),
    ExcessHappinessToGlobalStat("[amount]% of excess happiness converted to [stat]", UniqueTarget.Global),

    BorderGrowthPercentage("[amount]% Culture cost of natural border growth [cityFilter]", UniqueTarget.Global, UniqueTarget.FollowerBelief),
    @Deprecated("as of 3.19.2", ReplaceWith("[amount]% Culture cost of natural border growth [cityFilter]"))
    BorderGrowthPercentageWithoutPercentageSign("[amount]% Culture cost of natural border growth [cityFilter]", UniqueTarget.Global, UniqueTarget.FollowerBelief),
    @Deprecated("as of 3.19.1", ReplaceWith("[-amount]% Culture cost of natural border growth [cityFilter]"))
    DecreasedAcquiringTilesCost("-[amount]% Culture cost of acquiring tiles [cityFilter]", UniqueTarget.Global, UniqueTarget.FollowerBelief),
    @Deprecated("as of 3.19.1", ReplaceWith("[amount]% Culture cost of natural border growth [in all cities]"))
    CostOfNaturalBorderGrowth("[amount]% cost of natural border growth", UniqueTarget.Global, UniqueTarget.FollowerBelief),
    TileCostPercentage("[amount]% Gold cost of acquiring tiles [cityFilter]", UniqueTarget.FollowerBelief, UniqueTarget.Global),
    @Deprecated("as of 3.19.1", ReplaceWith("[-amount]% Gold cost of acquiring tiles [cityFilter]"))
    TileCostPercentageDiscount("-[amount]% Gold cost of acquiring tiles [cityFilter]", UniqueTarget.Global, UniqueTarget.FollowerBelief),

    // There is potential to merge these
    BuyUnitsIncreasingCost("May buy [baseUnitFilter] units for [amount] [stat] [cityFilter] at an increasing price ([amount])", UniqueTarget.Global, UniqueTarget.FollowerBelief),
    BuyBuildingsIncreasingCost("May buy [buildingFilter] buildings for [amount] [stat] [cityFilter] at an increasing price ([amount])", UniqueTarget.Global, UniqueTarget.FollowerBelief),
    BuyUnitsForAmountStat("May buy [baseUnitFilter] units for [amount] [stat] [cityFilter]", UniqueTarget.Global, UniqueTarget.FollowerBelief),
    BuyBuildingsForAmountStat("May buy [buildingFilter] buildings for [amount] [stat] [cityFilter]", UniqueTarget.Global, UniqueTarget.FollowerBelief),
    BuyUnitsWithStat("May buy [baseUnitFilter] units with [stat] [cityFilter]", UniqueTarget.Global, UniqueTarget.FollowerBelief),
    BuyBuildingsWithStat("May buy [buildingFilter] buildings with [stat] [cityFilter]", UniqueTarget.Global, UniqueTarget.FollowerBelief),
    
    BuyUnitsByProductionCost("May buy [baseUnitFilter] units with [stat] for [amount] times their normal Production cost", UniqueTarget.FollowerBelief, UniqueTarget.Global),
    BuyBuildingsByProductionCost("May buy [buildingFilter] buildings with [stat] for [amount] times their normal Production cost", UniqueTarget.FollowerBelief, UniqueTarget.Global),

    
    // ToDo: Unify
    EnablesGoldProduction("Enables conversion of city production to gold", UniqueTarget.Global),
    EnablesScienceProduction("Enables conversion of city production to science", UniqueTarget.Global),
    
    BuyItemsDiscount("[stat] cost of purchasing items in cities [amount]%", UniqueTarget.Global, UniqueTarget.FollowerBelief),
    BuyBuildingsDiscount("[stat] cost of purchasing [buildingFilter] buildings [amount]%", UniqueTarget.Global, UniqueTarget.FollowerBelief),
    BuyUnitsDiscount("[stat] cost of purchasing [baseUnitFilter] units [amount]%", UniqueTarget.Global, UniqueTarget.FollowerBelief),
    @Deprecated("as of 3.19.3", ReplaceWith("[stat] cost of purchasing [baseUnitFilter] units [amount]%"))
    BuyUnitsDiscountDeprecated("[stat] cost of purchasing [baseUnitFilter] units in cities [amount]%", UniqueTarget.Global, UniqueTarget.FollowerBelief),

    // Should be replaced with moddable improvements when roads become moddable
    RoadMovementSpeed("Improves movement speed on roads",UniqueTarget.Global),
    RoadsConnectAcrossRivers("Roads connect tiles across rivers", UniqueTarget.Global),
    RoadMaintenance("[amount]% maintenance on road & railroads", UniqueTarget.Global), 
    BuildingMaintenance("[amount]% maintenance cost for buildings [cityFilter]", UniqueTarget.Global, UniqueTarget.FollowerBelief),

    
    // This should probably support conditionals, e.g. <after discovering [tech]>
    MayanGainGreatPerson("Receive a free Great Person at the end of every [comment] (every 394 years), after researching [tech]. Each bonus person can only be chosen once.", UniqueTarget.Global),
    MayanCalendarDisplay("Once The Long Count activates, the year on the world screen displays as the traditional Mayan Long Count.", UniqueTarget.Global),

    RetainHappinessFromLuxury("Retain [amount]% of the happiness from a luxury after the last copy has been traded away", UniqueTarget.Global),
    BonusHappinessFromLuxury("[amount] Happiness from each type of luxury resource", UniqueTarget.Global),
    LessPolicyCostFromCities("Each city founded increases culture cost of policies [amount]% less than normal", UniqueTarget.Global),
    LessPolicyCost("[amount]% Culture cost of adopting new Policies", UniqueTarget.Global),

    
    StrategicResourcesIncrease("Quantity of strategic resources produced by the empire +[amount]%", UniqueTarget.Global),  // used in Policy
    DoubleResourceProduced("Double quantity of [resource] produced", UniqueTarget.Global),
    // Todo: should probably be changed to "[stats] from every known Natural Wonder", and that'll give us the global unique as well
    DoubleHappinessFromNaturalWonders("Double Happiness from Natural Wonders", UniqueTarget.Global),
    
    EnablesConstructionOfSpaceshipParts("Enables construction of Spaceship parts", UniqueTarget.Global),
    EnemyLandUnitsSpendExtraMovement("Enemy land units must spend 1 extra movement point when inside your territory (obsolete upon Dynamite)", UniqueTarget.Global),
    
    ProductionToScienceConversionBonus("Production to science conversion in cities increased by 33%", UniqueTarget.Global),
    
    // Misc national uniques
    NotifiedOfBarbarianEncampments("Notified of new Barbarian encampments", UniqueTarget.Global),
    BorrowsCityNames("\"Borrows\" city names from other civilizations in the game", UniqueTarget.Global),
    UnitsFightFullStrengthWhenDamaged("Units fight as though they were at full strength even when damaged", UniqueTarget.Global),
    GoldWhenDiscoveringNaturalWonder("100 Gold for discovering a Natural Wonder (bonus enhanced to 500 Gold if first to discover it)", UniqueTarget.Global),
    UnhappinessFromCitiesDoubled("Unhappiness from number of Cities doubled", UniqueTarget.Global),
    GreatGeneralProvidesDoubleCombatBonus("Great General provides double combat bonus", UniqueTarget.Global),
    TechBoostWhenScientificBuildingsBuiltInCapital("Receive a tech boost when scientific buildings/wonders are built in capital", UniqueTarget.Global),
    MAyNotGenerateGreatProphet("May not generate great prophet equivalents naturally", UniqueTarget.Global),
    ChanceToRecruitBarbarianFromEncampment("67% chance to earn 25 Gold and recruit a Barbarian unit from a conquered encampment", UniqueTarget.Global),
    ChanceToRecruitNavalBarbarian("50% chance of capturing defeated Barbarian naval units and earning 25 Gold", UniqueTarget.Global),
    TripleGoldFromEncampmentsAndCities("Receive triple Gold from Barbarian encampments and pillaging Cities", UniqueTarget.Global),
    CitiesAreRazedXTimesFaster("Cities are razed [amount] times as fast", UniqueTarget.Global),
    GreatPersonBoostWithFriendship("When declaring friendship, both parties gain a [amount]% boost to great person generation", UniqueTarget.Global),
    NoImprovementMaintenanceInSpecificTiles("No Maintenance costs for improvements in [tileFilter] tiles", UniqueTarget.Global),
    OtherCivsCityStateRelationsDegradeFaster("Influence of all other civilizations with all city-states degrades [amount]% faster", UniqueTarget.Global),
    LandUnitsCrossTerrainAfterUnitGained("Land units may cross [terrainName] tiles after the first [baseUnitFilter] is earned", UniqueTarget.Global),
    GainInfluenceWithUnitGiftToCityState("Gain [amount] Influence with a [baseUnitFilter] gift to a City-State", UniqueTarget.Global),
    FaithCostOfGreatProphetChange("[amount]% Faith cost of generating Great Prophet equivalents", UniqueTarget.Global),
    RestingPointOfCityStatesFollowingReligionChange("Resting point for Influence with City-States following this religion [amount]", UniqueTarget.Global),
    // Todo can be replaced with a <within [amount] tiles of a [tileFilter] tile> conditional
    StrengthWithinTilesOfTile("+[amount]% Strength if within [amount] tiles of a [tileFilter]", UniqueTarget.Global),
    StatBonusPercentFromCityStates("[amount]% [stat] from City-States", UniqueTarget.Global),
    
    ProvidesGoldWheneverGreatPersonExpended("Provides a sum of gold each time you spend a Great Person", UniqueTarget.Global),
    ProvidesStatsWheneverGreatPersonExpended("[stats] whenever a Great Person is expended", UniqueTarget.Global),
    
    // Acts as a trigger - this should be generalized somehow but the current setup does not allow this
    // It would currently mean cycling through EVERY unique type to find ones with a specific conditional...
    RecieveFreeUnitWhenDiscoveringTech("Receive free [baseUnitFilter] when you discover [tech]", UniqueTarget.Global),
    
    EnablesOpenBorders("Enables Open Borders agreements", UniqueTarget.Global),
    // Should the 'R' in 'Research agreements' be capitalized?
    EnablesResearchAgreements("Enables Research agreements", UniqueTarget.Global),
    ScienceFromResearchAgreements("Science gained from research agreements [amount]%", UniqueTarget.Global),
    TriggersVictory("Triggers victory", UniqueTarget.Global),
    TriggersCulturalVictory("Triggers a Cultural Victory upon completion", UniqueTarget.Global),
    
    BetterDefensiveBuildings("[amount]% City Strength from defensive buildings", UniqueTarget.Global),
    
    TileImprovementTime("[amount]% tile improvement construction time", UniqueTarget.Global),
    PercentGoldFromTradeMissions("[amount]% Gold from Great Merchant trade missions", UniqueTarget.Global),
    // Todo: Lowercase the 'U' of 'Units' in this unique
    CityHealingUnits("[mapUnitFilter] Units adjacent to this city heal [amount] HP per turn when healing", UniqueTarget.Global, UniqueTarget.FollowerBelief),

    GoldenAgeLength("[amount]% Golden Age length", UniqueTarget.Global),

    StrengthForCities("[amount]% Strength for cities", UniqueTarget.Global, UniqueTarget.FollowerBelief),
    @Deprecated("as of 3.19.1", ReplaceWith("[+amount]% Strength for cities <with a garrison> <when attacking>"))
    StrengthForGarrisonedCitiesAttacking("+[amount]% attacking strength for cities with garrisoned units", UniqueTarget.Global),

    UnitStartingExperience("New [baseUnitFilter] units start with [amount] Experience [cityFilter]", UniqueTarget.Global, UniqueTarget.FollowerBelief),
    UnitStartingPromotions("All newly-trained [baseUnitFilter] units [cityFilter] receive the [promotion] promotion", UniqueTarget.Global, UniqueTarget.FollowerBelief),
    UnitStartingActions("[baseUnitFilter] units built [cityFilter] can [action] [amount] extra times", UniqueTarget.Global, UniqueTarget.FollowerBelief),
    // ToDo: make per unit and use unit filters?
    LandUnitEmbarkation("Enables embarkation for land units", UniqueTarget.Global),
    UnitsMayEnterOcean("Enables [mapUnitFilter] units to enter ocean tiles", UniqueTarget.Global),
    @Deprecated("as of 3.19.13", ReplaceWith("Enables [Embarked] units to enter ocean tiles <starting from the [Ancient era]>"))
    EmbarkedUnitsMayEnterOcean("Enables embarked units to enter ocean tiles", UniqueTarget.Global),
    @Deprecated("as of 3.19.9", ReplaceWith("Enables embarkation for land units <starting from the [Ancient era]>\", \"Enables [All] units to enter ocean tiles <starting from the [Ancient era]>"))
    EmbarkAndEnterOcean("Can embark and move over Coasts and Oceans immediately", UniqueTarget.Global),

    PopulationLossFromNukes("Population loss from nuclear attacks [amount]% [cityFilter]", UniqueTarget.Global),
    @Deprecated("as of 3.19.2", ReplaceWith("Population loss from nuclear attacks [-amount]% [in this city]"))
    PopulationLossFromNukesDeprecated("Population loss from nuclear attacks -[amount]%", UniqueTarget.Global),
    
    NaturalReligionSpreadStrength("[amount]% Natural religion spread [cityFilter]", UniqueTarget.FollowerBelief, UniqueTarget.Global),
    @Deprecated("as of 3.19.3", ReplaceWith("[amount]% Natural religion spread [cityFilter] <after discovering [tech/policy]>\"" +
            " OR \"[amount]% Natural religion spread [cityFilter] <after adopting [tech/policy]>"))
    NaturalReligionSpreadStrengthWith("[amount]% Natural religion spread [cityFilter] with [tech/policy]", UniqueTarget.Global, UniqueTarget.FollowerBelief),
    ReligionSpreadDistance("Religion naturally spreads to cities [amount] tiles away", UniqueTarget.Global, UniqueTarget.FollowerBelief),

    @Deprecated("as of 3.19.8", ReplaceWith("Only available <before adopting [policy/tech/promotion]>" +
            "\" OR \"Only available <before discovering [policy/tech/promotion]>" +
            "\" OR \"Only available <for units without [policy/tech/promotion]>"))
    IncompatibleWith("Incompatible with [policy/tech/promotion]", UniqueTarget.Policy, UniqueTarget.Tech, UniqueTarget.Promotion),
    StartingTech("Starting tech", UniqueTarget.Tech),
    StartsWithTech("Starts with [tech]", UniqueTarget.Nation),
    StartsWithPolicy("Starts with [policy] adopted", UniqueTarget.Nation),
    ResearchableMultipleTimes("Can be continually researched", UniqueTarget.Global),

    BaseUnitSupply("[amount] Unit Supply", UniqueTarget.Global),
    UnitSupplyPerPop("[amount] Unit Supply per [amount] population [cityFilter]", UniqueTarget.Global), 
    UnitSupplyPerCity("[amount] Unit Supply per city", UniqueTarget.Global),
    UnitsInCitiesNoMaintenance("Units in cities cost no Maintenance", UniqueTarget.Global),
    
    SpawnRebels("Rebel units may spawn", UniqueTarget.Global),
    
    //endregion
    
    //endregion Global uniques

    ///////////////////////////////////////// region CONSTRUCTION UNIQUES /////////////////////////////////////////


    Unbuildable("Unbuildable", UniqueTarget.Building, UniqueTarget.Unit),
    CannotBePurchased("Cannot be purchased", UniqueTarget.Building, UniqueTarget.Unit),
    CanBePurchasedWithStat("Can be purchased with [stat] [cityFilter]", UniqueTarget.Building, UniqueTarget.Unit),
    CanBePurchasedForAmountStat("Can be purchased for [amount] [stat] [cityFilter]", UniqueTarget.Building, UniqueTarget.Unit),
    MaxNumberBuildable("Limited to [amount] per Civilization", UniqueTarget.Building, UniqueTarget.Unit),
    HiddenBeforeAmountPolicies("Hidden until [amount] social policy branches have been completed", UniqueTarget.Building, UniqueTarget.Unit),
    // Meant to be used together with conditionals, like "Only available <after adopting [policy]> <while the empire is happy>"
    OnlyAvailableWhen("Only available", UniqueTarget.Unit, UniqueTarget.Building, UniqueTarget.Improvement,
        UniqueTarget.Policy, UniqueTarget.Tech, UniqueTarget.Promotion),
    @Deprecated("as of 3.19.8", ReplaceWith("Only available <after adopting [buildingName/tech/resource/policy]>\"" +
            " OR \"Only available <with [buildingName/tech/resource/policy]>\"" +
            " OR \"Only available <if [buildingName/tech/resource/policy] is constructed>\"" +
            " OR \"Only available <after discovering [buildingName/tech/resource/policy]>"))
    NotDisplayedWithout("Not displayed as an available construction without [buildingName/tech/resource/policy]", UniqueTarget.Building, UniqueTarget.Unit),

    @Deprecated("as of 3.19.12", ReplaceWith("Only available <after adopting [buildingName/tech/era/policy]>\"" +
            " OR \"Only available <if [buildingName/tech/era/policy] is constructed>\"" +
            " OR \"Only available <starting from the [buildingName/tech/era/policy]>\"" +
            " OR \"Only available <after discovering [buildingName/tech/era/policy]>"))
    UnlockedWith("Unlocked with [buildingName/tech/era/policy]", UniqueTarget.Building, UniqueTarget.Unit),


    @Deprecated("as of 3.19.12", ReplaceWith("Only available <after adopting [buildingName/tech/era/policy]>\"" +
            " OR \"Only available <if [buildingName/tech/era/policy] is constructed>\"" +
            " OR \"Only available <starting from the [buildingName/tech/era/policy]>\"" +
            " OR \"Only available <after discovering [buildingName/tech/era/policy]>"))
    Requires("Requires [buildingName/tech/era/policy]", UniqueTarget.Building, UniqueTarget.Unit),
    
    ConvertFoodToProductionWhenConstructed("Excess Food converted to Production when under construction", UniqueTarget.Building, UniqueTarget.Unit),
    RequiresPopulation("Requires at least [amount] population", UniqueTarget.Building, UniqueTarget.Unit),

    TriggersAlertOnStart("Triggers a global alert upon build start", UniqueTarget.Building, UniqueTarget.Unit),
    TriggersAlertOnCompletion("Triggers a global alert upon completion", UniqueTarget.Building, UniqueTarget.Unit),
    //endregion
    
    
    ///////////////////////////////////////// region BUILDING UNIQUES /////////////////////////////////////////


    CostIncreasesPerCity("Cost increases by [amount] per owned city", UniqueTarget.Building),
    
    @Deprecated("as of 3.19.9", ReplaceWith("Only available <in cities without a [buildingName]>"))
    CannotBeBuiltWith("Cannot be built with [buildingName]", UniqueTarget.Building),
    @Deprecated("as of 3.19.9", ReplaceWith("Only available <in cities with a [buildingName]>"))
    RequiresAnotherBuilding("Requires a [buildingName] in this city", UniqueTarget.Building),
    RequiresBuildingInAllCities("Requires a [buildingName] in all cities", UniqueTarget.Building),
    RequiresBuildingInSomeCities("Requires a [buildingName] in at least [amount] cities", UniqueTarget.Building),

    @Deprecated("as of 3.19.7", ReplaceWith("[stats] <with [resource]>"))
    StatsWithResource("[stats] with [resource]", UniqueTarget.Building),
    

    MustBeOn("Must be on [terrainFilter]", UniqueTarget.Building),
    MustNotBeOn("Must not be on [terrainFilter]", UniqueTarget.Building),
    MustBeNextTo("Must be next to [terrainFilter]", UniqueTarget.Building, UniqueTarget.Improvement),
    MustNotBeNextTo("Must not be next to [terrainFilter]", UniqueTarget.Building),

    Unsellable("Unsellable", UniqueTarget.Building),
    ObsoleteWith("Obsolete with [tech]", UniqueTarget.Building, UniqueTarget.Resource, UniqueTarget.Improvement),
    IndicatesCapital("Indicates the capital city", UniqueTarget.Building),
    ProvidesExtraLuxuryFromCityResources("Provides 1 extra copy of each improved luxury resource near this City", UniqueTarget.Building),
    
    DestroyedWhenCityCaptured("Destroyed when the city is captured", UniqueTarget.Building),
    NotDestroyedWhenCityCaptured("Never destroyed when the city is captured", UniqueTarget.Building),
    DoublesGoldFromCapturingCity("Doubles Gold given to enemy if city is captured", UniqueTarget.Building),
    

    RemoveAnnexUnhappiness("Remove extra unhappiness from annexed cities", UniqueTarget.Building),

    //endregion

    
    ///////////////////////////////////////// region UNIT UNIQUES /////////////////////////////////////////

    FoundCity("Founds a new city", UniqueTarget.Unit),
    ConstructImprovementConsumingUnit("Can construct [improvementName]", UniqueTarget.Unit),
    BuildImprovements("Can build [improvementFilter/terrainFilter] improvements on tiles", UniqueTarget.Unit),
    CreateWaterImprovements("May create improvements on water resources", UniqueTarget.Unit),
    
    Strength("[amount]% Strength", UniqueTarget.Unit, UniqueTarget.Global),
    StrengthNearCapital("[amount]% Strength decreasing with distance from the capital", UniqueTarget.Unit, UniqueTarget.Global),
    FlankAttackBonus("[amount]% to Flank Attack bonuses", UniqueTarget.Unit, UniqueTarget.Global),
    // There's currently no conditional that would allow you strength vs city-state *cities* and that's why this isn't deprecated yet
    StrengthBonusVsCityStates("+30% Strength when fighting City-State units and cities", UniqueTarget.Global),

    Movement("[amount] Movement", UniqueTarget.Unit, UniqueTarget.Global),
    Sight("[amount] Sight", UniqueTarget.Unit, UniqueTarget.Global, UniqueTarget.Terrain),
    Range("[amount] Range", UniqueTarget.Unit, UniqueTarget.Global),
    Heal("[amount] HP when healing", UniqueTarget.Unit, UniqueTarget.Global),
    SpreadReligionStrength("[amount]% Spread Religion Strength", UniqueTarget.Unit, UniqueTarget.Global),
    @Deprecated("as of 3.19.4", ReplaceWith("[amount] HP when healing <in [tileFilter] tiles>"))
    HealInTiles("[amount] HP when healing in [tileFilter] tiles", UniqueTarget.Unit, UniqueTarget.Global),
    
    MayFoundReligion("May found a religion", UniqueTarget.Unit),
    MayEnhanceReligion("May enhance a religion", UniqueTarget.Unit),
    
    CanOnlyAttackUnits("Can only attack [combatantFilter] units", UniqueTarget.Unit),
    CanOnlyAttackTiles("Can only attack [tileFilter] tiles", UniqueTarget.Unit),
    CannotAttack("Cannot attack", UniqueTarget.Unit),
    MustSetUp("Must set up to ranged attack", UniqueTarget.Unit),
    SelfDestructs("Self-destructs when attacking", UniqueTarget.Unit),
    BlastRadius("Blast radius [amount]", UniqueTarget.Unit),
    IndirectFire("Ranged attacks may be performed over obstacles", UniqueTarget.Unit),
    
    NoDefensiveTerrainBonus("No defensive terrain bonus", UniqueTarget.Unit, UniqueTarget.Global),
    NoDefensiveTerrainPenalty("No defensive terrain penalty", UniqueTarget.Unit, UniqueTarget.Global),
    Uncapturable("Uncapturable", UniqueTarget.Unit),
    MayWithdraw("May withdraw before melee ([amount]%)", UniqueTarget.Unit),
    CannotCaptureCities("Unable to capture cities", UniqueTarget.Unit),
    
    NoMovementToPillage("No movement cost to pillage", UniqueTarget.Unit, UniqueTarget.Global),
    @Deprecated("as of 3.18.17", ReplaceWith("No movement cost to pillage <for [Melee] units>"), DeprecationLevel.WARNING)
    NoMovementToPillageMelee("Melee units pay no movement cost to pillage", UniqueTarget.Unit, UniqueTarget.Global),
    CanMoveAfterAttacking("Can move after attacking", UniqueTarget.Unit),
    MoveImmediatelyOnceBought("Can move immediately once bought", UniqueTarget.Unit),
    
    HealsOutsideFriendlyTerritory("May heal outside of friendly territory", UniqueTarget.Unit, UniqueTarget.Global),
    HealingEffectsDoubled("All healing effects doubled", UniqueTarget.Unit, UniqueTarget.Global),
    HealsAfterKilling("Heals [amount] damage if it kills a unit", UniqueTarget.Unit, UniqueTarget.Global),
    HealOnlyByPillaging("Can only heal by pillaging", UniqueTarget.Unit, UniqueTarget.Global),
    HealsEvenAfterAction("Unit will heal every turn, even if it performs an action", UniqueTarget.Unit),
    HealAdjacentUnits("All adjacent units heal [amount] HP when healing", UniqueTarget.Unit),
    @Deprecated("as of 3.19.3", ReplaceWith("All adjacent units heal [+15] HP when healing"))
    HealAdjacentUnitsDeprecated("Heal adjacent units for an additional 15 HP per turn", UniqueTarget.Unit, UniqueTarget.Global),

    NormalVisionWhenEmbarked("Normal vision when embarked", UniqueTarget.Unit, UniqueTarget.Global),
    DefenceBonusWhenEmbarked("Defense bonus when embarked", UniqueTarget.Unit, UniqueTarget.Global),
    DefenceBonusWhenEmbarkedCivwide("Embarked units can defend themselves", UniqueTarget.Global),
    @Deprecated("as of 3.19.8", ReplaceWith("Eliminates combat penalty for attacking across a coast"))
    AttackFromSea("Eliminates combat penalty for attacking from the sea", UniqueTarget.Unit),
    AttackAcrossCoast("Eliminates combat penalty for attacking across a coast", UniqueTarget.Unit),

    SixTilesAlwaysVisible("6 tiles in every direction always visible", UniqueTarget.Unit),
    
    CarryAirUnits("Can carry [amount] [mapUnitFilter] units", UniqueTarget.Unit),
    CarryExtraAirUnits("Can carry [amount] extra [mapUnitFilter] units", UniqueTarget.Unit),
    CannotBeCarriedBy("Cannot be carried by [mapUnitFilter] units", UniqueTarget.Unit),

    UnitMaintenanceDiscount("[amount]% maintenance costs", UniqueTarget.Unit, UniqueTarget.Global),
    UnitUpgradeCost("[amount]% Gold cost of upgrading", UniqueTarget.Unit, UniqueTarget.Global),
    GreatPersonEarnedFaster("[greatPerson] is earned [amount]% faster", UniqueTarget.Unit, UniqueTarget.Global),

    DamageUnitsPlunder("Earn [amount]% of the damage done to [mapUnitFilter] units as [plunderableStat]", UniqueTarget.Unit, UniqueTarget.Global),
    CaptureCityPlunder("Upon capturing a city, receive [amount] times its [stat] production as [plunderableStat] immediately", UniqueTarget.Unit, UniqueTarget.Global),
    KillUnitPlunder("Earn [amount]% of killed [mapUnitFilter] unit's [costOrStrength] as [plunderableStat]", UniqueTarget.Unit, UniqueTarget.Global),
    KillUnitPlunderNearCity("Earn [amount]% of [mapUnitFilter] unit's [costOrStrength] as [plunderableStat] when killed within 4 tiles of a city following this religion", UniqueTarget.FollowerBelief),
    KillUnitCapture("May capture killed [mapUnitFilter] units", UniqueTarget.Unit),
    
    FlatXPGain("[amount] XP gained from combat", UniqueTarget.Unit, UniqueTarget.Global),
    PercentageXPGain("[amount]% XP gained from combat", UniqueTarget.Unit, UniqueTarget.Global),

    Invisible("Invisible to others", UniqueTarget.Unit),
    InvisibleToNonAdjacent("Invisible to non-adjacent units", UniqueTarget.Unit),
    CanSeeInvisibleUnits("Can see invisible [mapUnitFilter] units", UniqueTarget.Unit),
    
    RuinsUpgrade("May upgrade to [baseUnitFilter] through ruins-like effects", UniqueTarget.Unit),
    
    // The following block gets cached in MapUnit for faster getMovementCostBetweenAdjacentTiles
    DoubleMovementOnTerrain("Double movement in [terrainFilter]", UniqueTarget.Unit),
    AllTilesCost1Move("All tiles cost 1 movement", UniqueTarget.Unit),
    CanPassImpassable("Can pass through impassable tiles", UniqueTarget.Unit),
    IgnoresTerrainCost("Ignores terrain cost", UniqueTarget.Unit),
    IgnoresZOC("Ignores Zone of Control", UniqueTarget.Unit),
    RoughTerrainPenalty("Rough terrain penalty", UniqueTarget.Unit),
    CanEnterIceTiles("Can enter ice tiles", UniqueTarget.Unit),
    CannotEnterOcean("Cannot enter ocean tiles", UniqueTarget.Unit),
    CanEnterForeignTiles("May enter foreign tiles without open borders", UniqueTarget.Unit),
    CanEnterForeignTilesButLosesReligiousStrength("May enter foreign tiles without open borders, but loses [amount] religious strength each turn it ends there", UniqueTarget.Unit),

    CannotBeBarbarian("Never appears as a Barbarian unit", UniqueTarget.Unit, flags = UniqueFlag.setOfHiddenToUsers),
    
    ReligiousUnit("Religious Unit", UniqueTarget.Unit),
<<<<<<< HEAD
    SpaceshipPart("Spaceship part", UniqueTarget.Unit),
=======
    SpaceshipPart("Spaceship part", UniqueTarget.Unit, UniqueTarget.Building), // Usage for buildings is deprecated 
>>>>>>> cb757da9
    AddInCapital("Can be added to [comment] in the Capital", UniqueTarget.Unit),

    
    //endregion

    ///////////////////////////////////////// region TILE UNIQUES /////////////////////////////////////////

    // Natural wonders
    NaturalWonderNeighborCount("Must be adjacent to [amount] [simpleTerrain] tiles", UniqueTarget.Terrain, flags = UniqueFlag.setOfHiddenToUsers),
    NaturalWonderNeighborsRange("Must be adjacent to [amount] to [amount] [simpleTerrain] tiles", UniqueTarget.Terrain, flags = UniqueFlag.setOfHiddenToUsers),
    NaturalWonderSmallerLandmass("Must not be on [amount] largest landmasses", UniqueTarget.Terrain, flags = UniqueFlag.setOfHiddenToUsers),
    NaturalWonderLargerLandmass("Must be on [amount] largest landmasses", UniqueTarget.Terrain, flags = UniqueFlag.setOfHiddenToUsers),
    NaturalWonderLatitude("Occurs on latitudes from [amount] to [amount] percent of distance equator to pole", UniqueTarget.Terrain, flags = UniqueFlag.setOfHiddenToUsers),
    NaturalWonderGroups("Occurs in groups of [amount] to [amount] tiles", UniqueTarget.Terrain, flags = UniqueFlag.setOfHiddenToUsers),
    NaturalWonderConvertNeighbors("Neighboring tiles will convert to [baseTerrain]", UniqueTarget.Terrain, flags = UniqueFlag.setOfHiddenToUsers),
    // The "Except [terrainFilter]" could theoretically be implemented with a conditional
    NaturalWonderConvertNeighborsExcept("Neighboring tiles except [baseTerrain] will convert to [baseTerrain]", UniqueTarget.Terrain, flags = UniqueFlag.setOfHiddenToUsers),
    GrantsGoldToFirstToDiscover("Grants 500 Gold to the first civilization to discover it", UniqueTarget.Terrain),
    
    // General terrain
    DamagesContainingUnits("Units ending their turn on this terrain take [amount] damage", UniqueTarget.Terrain),
    TerrainGrantsPromotion("Grants [promotion] ([comment]) to adjacent [mapUnitFilter] units for the rest of the game", UniqueTarget.Terrain),
    GrantsCityStrength("[amount] Strength for cities built on this terrain", UniqueTarget.Terrain),
    ProductionBonusWhenRemoved("Provides a one-time Production bonus to the closest city when cut down", UniqueTarget.Terrain),

    TileProvidesYieldWithoutPopulation("Tile provides yield without assigned population", UniqueTarget.Terrain, UniqueTarget.Improvement),
    NullifyYields("Nullifies all other stats this tile provides", UniqueTarget.Terrain),
    RestrictedBuildableImprovements("Only [improvementFilter] improvements may be built on this tile", UniqueTarget.Terrain),
    
    BlocksLineOfSightAtSameElevation("Blocks line-of-sight from tiles at same elevation", UniqueTarget.Terrain),
    VisibilityElevation("Has an elevation of [amount] for visibility calculations", UniqueTarget.Terrain),
  
    OverrideFertility("Always Fertility [amount] for Map Generation", UniqueTarget.Terrain, flags = UniqueFlag.setOfHiddenToUsers),
    AddFertility("[amount] to Fertility for Map Generation", UniqueTarget.Terrain, flags = UniqueFlag.setOfHiddenToUsers),

    RegionRequirePercentSingleType("A Region is formed with at least [amount]% [simpleTerrain] tiles, with priority [amount]", UniqueTarget.Terrain, flags = UniqueFlag.setOfHiddenToUsers),
    RegionRequirePercentTwoTypes("A Region is formed with at least [amount]% [simpleTerrain] tiles and [simpleTerrain] tiles, with priority [amount]",
            UniqueTarget.Terrain, flags = UniqueFlag.setOfHiddenToUsers),
    RegionRequireFirstLessThanSecond("A Region can not contain more [simpleTerrain] tiles than [simpleTerrain] tiles", UniqueTarget.Terrain, flags = UniqueFlag.setOfHiddenToUsers),
    IgnoreBaseTerrainForRegion("Base Terrain on this tile is not counted for Region determination", UniqueTarget.Terrain, flags = UniqueFlag.setOfHiddenToUsers),
    RegionExtraResource("Starts in regions of this type receive an extra [resource]", UniqueTarget.Terrain, flags = UniqueFlag.setOfHiddenToUsers),
    BlocksResources("Never receives any resources", UniqueTarget.Terrain, flags = UniqueFlag.setOfHiddenToUsers),
    ChangesTerrain("Becomes [terrainName] when adjacent to [terrainFilter]", UniqueTarget.Terrain, flags = UniqueFlag.setOfHiddenToUsers),

    HasQuality("Considered [terrainQuality] when determining start locations", UniqueTarget.Terrain, flags = UniqueFlag.setOfHiddenToUsers),

    ResourceWeighting("Generated with weight [amount]", UniqueTarget.Resource, flags = UniqueFlag.setOfHiddenToUsers),
    MinorDepositWeighting("Minor deposits generated with weight [amount]", UniqueTarget.Resource, flags = UniqueFlag.setOfHiddenToUsers),
    LuxuryWeightingForCityStates("Generated near City States with weight [amount]", UniqueTarget.Resource, flags = UniqueFlag.setOfHiddenToUsers),
    LuxurySpecialPlacement("Special placement during map generation", UniqueTarget.Resource, flags = UniqueFlag.setOfHiddenToUsers),
    ResourceFrequency("Generated on every [amount] tiles", UniqueTarget.Resource, flags = UniqueFlag.setOfHiddenToUsers),

    StrategicBalanceResource("Guaranteed with Strategic Balance resource option", UniqueTarget.Resource),
  
    NoNaturalGeneration("Doesn't generate naturally", UniqueTarget.Terrain, UniqueTarget.Resource, flags = UniqueFlag.setOfHiddenToUsers),
    TileGenerationConditions("Occurs at temperature between [amount] and [amount] and humidity between [amount] and [amount]", UniqueTarget.Terrain, flags = UniqueFlag.setOfHiddenToUsers),
    OccursInChains("Occurs in chains at high elevations", UniqueTarget.Terrain, flags = UniqueFlag.setOfHiddenToUsers),
    OccursInGroups("Occurs in groups around high elevations", UniqueTarget.Terrain, flags = UniqueFlag.setOfHiddenToUsers),
    MajorStrategicFrequency("Every [amount] tiles with this terrain will receive a major deposit of a strategic resource.", UniqueTarget.Terrain, flags = UniqueFlag.setOfHiddenToUsers),
  
    RareFeature("Rare feature", UniqueTarget.Terrain),
    
    ResistsNukes("Resistant to nukes", UniqueTarget.Terrain),
    DestroyableByNukes("Can be destroyed by nukes", UniqueTarget.Terrain),
    
    FreshWater("Fresh water", UniqueTarget.Terrain),
    RoughTerrain("Rough terrain", UniqueTarget.Terrain),
    
    /////// Resource uniques
    ResourceAmountOnTiles("Deposits in [tileFilter] tiles always provide [amount] resources", UniqueTarget.Resource),
    CityStateOnlyResource("Can only be created by Mercantile City-States", UniqueTarget.Resource),


    ////// Improvement uniques
    ImprovementBuildableByFreshWater("Can also be built on tiles adjacent to fresh water", UniqueTarget.Improvement),
    ImprovementStatsOnTile("[stats] from [tileFilter] tiles", UniqueTarget.Improvement),
    ImprovementStatsForAdjacencies("[stats] for each adjacent [tileFilter]", UniqueTarget.Improvement),

    CanBuildOutsideBorders("Can be built outside your borders", UniqueTarget.Improvement),
    CanBuildJustOutsideBorders("Can be built just outside your borders", UniqueTarget.Improvement),
    CanOnlyBeBuiltOnTile("Can only be built on [tileFilter] tiles", UniqueTarget.Improvement),
    CannotBuildOnTile("Cannot be built on [tileFilter] tiles", UniqueTarget.Improvement),
    NoFeatureRemovalNeeded("Does not need removal of [tileFilter]", UniqueTarget.Improvement),
    
    DefensiveBonus("Gives a defensive bonus of [amount]%", UniqueTarget.Improvement),
    ImprovementMaintenance("Costs [amount] gold per turn when in your territory", UniqueTarget.Improvement), // Unused
    DamagesAdjacentEnemyUnits("Adjacent enemy units ending their turn take [amount] damage", UniqueTarget.Improvement),
    @Deprecated("as of 3.18.17", ReplaceWith("Adjacent enemy units ending their turn take [amount] damage"), DeprecationLevel.WARNING)
    DamagesAdjacentEnemyUnitsOld("Deal [amount] damage to adjacent enemy units", UniqueTarget.Improvement),
    
    GreatImprovement("Great Improvement", UniqueTarget.Improvement),
    IsAncientRuinsEquivalent("Provides a random bonus when entered", UniqueTarget.Improvement),
    
    Unpillagable("Unpillagable", UniqueTarget.Improvement),
    Indestructible("Indestructible", UniqueTarget.Improvement),
    Irremovable("Irremovable", UniqueTarget.Improvement),
    //endregion

    ///////////////////////////////////////// region CONDITIONALS /////////////////////////////////////////

    
    /////// civ conditionals
    ConditionalWar("when at war", UniqueTarget.Conditional),
    ConditionalNotWar("when not at war", UniqueTarget.Conditional),
    ConditionalGoldenAge("during a Golden Age", UniqueTarget.Conditional),
    ConditionalWithResource("with [resource]", UniqueTarget.Conditional),

    ConditionalHappy("while the empire is happy", UniqueTarget.Conditional),
    ConditionalBetweenHappiness("when between [amount] and [amount] Happiness", UniqueTarget.Conditional),
    ConditionalBelowHappiness("when below [amount] Happiness", UniqueTarget.Conditional),
    
    ConditionalDuringEra("during the [era]", UniqueTarget.Conditional),
    ConditionalBeforeEra("before the [era]", UniqueTarget.Conditional),
    ConditionalStartingFromEra("starting from the [era]", UniqueTarget.Conditional),

    ConditionalFirstCivToResearch("if no other Civilization has researched this", UniqueTarget.Conditional),
    ConditionalTech("after discovering [tech]", UniqueTarget.Conditional),
    ConditionalNoTech("before discovering [tech]", UniqueTarget.Conditional),
    ConditionalWhenTech("upon discovering [tech]", UniqueTarget.Conditional),
    ConditionalPolicy("after adopting [policy]", UniqueTarget.Conditional),
    ConditionalNoPolicy("before adopting [policy]", UniqueTarget.Conditional),
    ConditionalBuildingBuilt("if [buildingName] is constructed", UniqueTarget.Conditional),

    ConditionalTimedUnique("for [amount] turns", UniqueTarget.Conditional),
    ConditionalConsumeUnit("by consuming this unit", UniqueTarget.Conditional),

    /////// city conditionals
    ConditionalCityWithBuilding("in cities with a [buildingFilter]", UniqueTarget.Conditional),
    ConditionalCityWithoutBuilding("in cities without a [buildingFilter]", UniqueTarget.Conditional),
    ConditionalSpecialistCount("if this city has at least [amount] specialists", UniqueTarget.Conditional),
    ConditionalFollowerCount("in cities where this religion has at least [amount] followers", UniqueTarget.Conditional),
    ConditionalWhenGarrisoned("with a garrison", UniqueTarget.Conditional),

    /////// unit conditionals
    ConditionalOurUnit("for [mapUnitFilter] units", UniqueTarget.Conditional),
    ConditionalUnitWithPromotion("for units with [promotion]", UniqueTarget.Conditional),
    ConditionalUnitWithoutPromotion("for units without [promotion]", UniqueTarget.Conditional),
    ConditionalVsCity("vs cities", UniqueTarget.Conditional),
    ConditionalVsUnits("vs [mapUnitFilter] units", UniqueTarget.Conditional),
    ConditionalVsLargerCiv("when fighting units from a Civilization with more Cities than you", UniqueTarget.Conditional),
    ConditionalAttacking("when attacking", UniqueTarget.Conditional),
    ConditionalDefending("when defending", UniqueTarget.Conditional),
    ConditionalFightingInTiles("when fighting in [tileFilter] tiles", UniqueTarget.Conditional),
    ConditionalForeignContinent("on foreign continents", UniqueTarget.Conditional),
    ConditionalAdjacentUnit("when adjacent to a [mapUnitFilter] unit", UniqueTarget.Conditional),
    ConditionalAboveHP("when above [amount] HP", UniqueTarget.Conditional),
    ConditionalBelowHP("when below [amount] HP", UniqueTarget.Conditional),

    /////// tile conditionals
    ConditionalNeighborTiles("with [amount] to [amount] neighboring [tileFilter] tiles", UniqueTarget.Conditional),
    ConditionalNeighborTilesAnd("with [amount] to [amount] neighboring [tileFilter] [tileFilter] tiles", UniqueTarget.Conditional),
    ConditionalInTiles("in [tileFilter] tiles", UniqueTarget.Conditional),
    ConditionalInTilesAnd("in [tileFilter] [tileFilter] tiles", UniqueTarget.Conditional),
    ConditionalInTilesNot("in tiles without [tileFilter]", UniqueTarget.Conditional),

    /////// area conditionals
    ConditionalOnWaterMaps("on water maps", UniqueTarget.Conditional),
    ConditionalInRegionOfType("in [regionType] Regions", UniqueTarget.Conditional),
    ConditionalInRegionExceptOfType("in all except [regionType] Regions", UniqueTarget.Conditional),

    //endregion

    ///////////////////////////////////////// region TRIGGERED ONE-TIME /////////////////////////////////////////

    
    OneTimeFreeUnit("Free [baseUnitFilter] appears", UniqueTarget.Triggerable),  // used in Policies, Buildings
    OneTimeAmountFreeUnits("[amount] free [baseUnitFilter] units appear", UniqueTarget.Triggerable), // used in Buildings
    OneTimeFreeUnitRuins("Free [baseUnitFilter] found in the ruins", UniqueTarget.Ruins), // Differs from "Free [] appears" in that it spawns near the ruins instead of in a city
    OneTimeFreePolicy("Free Social Policy", UniqueTarget.Triggerable), // used in Buildings
    OneTimeAmountFreePolicies("[amount] Free Social Policies", UniqueTarget.Triggerable),  // Not used in Vanilla
    OneTimeEnterGoldenAge("Empire enters golden age", UniqueTarget.Triggerable),  // used in Policies, Buildings
    OneTimeFreeGreatPerson("Free Great Person", UniqueTarget.Triggerable),  // used in Policies, Buildings
    OneTimeGainPopulation("[amount] population [cityFilter]", UniqueTarget.Triggerable),  // used in CN tower
    OneTimeGainPopulationRandomCity("[amount] population in a random city", UniqueTarget.Ruins),
    OneTimeFreeTech("Free Technology", UniqueTarget.Triggerable),  // used in Buildings
    OneTimeAmountFreeTechs("[amount] Free Technologies", UniqueTarget.Triggerable),  // used in Policy
    OneTimeFreeTechRuins("[amount] free random researchable Tech(s) from the [era]", UniqueTarget.Ruins),  // todo: Not picked up by TranslationFileWriter?
    OneTimeRevealEntireMap("Reveals the entire map", UniqueTarget.Triggerable),  // used in tech
    OneTimeGainStat("Gain [amount] [stat]", UniqueTarget.Ruins),
    OneTimeGainStatRange("Gain [amount]-[amount] [stat]", UniqueTarget.Ruins),
    OneTimeGainPantheon("Gain enough Faith for a Pantheon", UniqueTarget.Ruins),
    OneTimeGainProphet("Gain enough Faith for [amount]% of a Great Prophet", UniqueTarget.Ruins),
    // todo: The "up to [All]" used in vanilla json is not nice to read. Split?
    OneTimeRevealSpecificMapTiles("Reveal up to [amount/'all'] [tileFilter] within a [amount] tile radius", UniqueTarget.Ruins),
    OneTimeRevealCrudeMap("From a randomly chosen tile [amount] tiles away from the ruins, reveal tiles up to [amount] tiles away with [amount]% chance", UniqueTarget.Ruins),
    OneTimeTriggerVoting("Triggers voting for the Diplomatic Victory", UniqueTarget.Triggerable),  // used in Building

    OneTimeUnitHeal("Heal this unit by [amount] HP", UniqueTarget.Promotion),
    OneTimeUnitGainXP("This Unit gains [amount] XP", UniqueTarget.Ruins),
    OneTimeUnitUpgrade("This Unit upgrades for free", UniqueTarget.Global),  // Not used in Vanilla
    OneTimeUnitSpecialUpgrade("This Unit upgrades for free including special upgrades", UniqueTarget.Ruins),
    OneTimeUnitGainPromotion("This Unit gains the [promotion] promotion", UniqueTarget.Triggerable),  // Not used in Vanilla

    UnitsGainPromotion("[mapUnitFilter] units gain the [promotion] promotion", UniqueTarget.Triggerable),  // Not used in Vanilla
    // todo: remove forced sign
    @Deprecated("as of 3.19.8", ReplaceWith("[+amount]% Strength <when attacking> <for [mapUnitFilter] units> <for [amount2] turns>"))
    TimedAttackStrength("+[amount]% attack strength to all [mapUnitFilter] units for [amount2] turns", UniqueTarget.Global),  // used in Policy
    FreeStatBuildings("Provides the cheapest [stat] building in your first [amount] cities for free", UniqueTarget.Triggerable),  // used in Policy
    FreeSpecificBuildings("Provides a [buildingName] in your first [amount] cities for free", UniqueTarget.Triggerable),  // used in Policy

    //endregion

    ///////////////////////////////////////////// region META /////////////////////////////////////////////

    AvailableAfterCertainTurns("Only available after [amount] turns", UniqueTarget.Ruins),
    HiddenWithoutReligion("Hidden when religion is disabled", UniqueTarget.Unit, UniqueTarget.Building, UniqueTarget.Ruins, flags = UniqueFlag.setOfHiddenToUsers),
    HiddenBeforePantheon("Hidden before founding a Pantheon", UniqueTarget.Ruins),
    HiddenAfterPantheon("Hidden after founding a Pantheon", UniqueTarget.Ruins),
    HiddenAfterGreatProphet("Hidden after generating a Great Prophet", UniqueTarget.Ruins),
    HiddenWithoutVictoryType("Hidden when [victoryType] Victory is disabled", UniqueTarget.Building, UniqueTarget.Unit, flags = UniqueFlag.setOfHiddenToUsers),
    HiddenFromCivilopedia("Will not be displayed in Civilopedia", *UniqueTarget.values(), flags = UniqueFlag.setOfHiddenToUsers),
    
    // endregion    

    // region DEPRECATED AND REMOVED

    @Deprecated("as of 3.18.17", ReplaceWith("[+amount]% Golden Age length"), DeprecationLevel.ERROR)
    GoldenAgeLengthIncreased("Golden Age length increased by [amount]%", UniqueTarget.Global),
    @Deprecated("as of 3.18.17", ReplaceWith("[+amount]% Strength for cities <when defending>"), DeprecationLevel.ERROR)
    StrengthForCitiesDefending("+[amount]% Defensive Strength for cities", UniqueTarget.Global),
    @Deprecated("as of 3.18.17", ReplaceWith("[+amount]% Strength for cities <when attacking>"), DeprecationLevel.ERROR)
    StrengthForCitiesAttacking("[amount]% Attacking Strength for cities", UniqueTarget.Global),
    @Deprecated("as of 3.18.17", ReplaceWith("[amount]% Strength <for [mapUnitFilter] units> <when adjacent to a [mapUnitFilter] unit>"), DeprecationLevel.ERROR)
    StrengthFromAdjacentUnits("[amount]% Strength for [mapUnitFilter] units which have another [mapUnitFilter] unit in an adjacent tile", UniqueTarget.Unit, UniqueTarget.Global),
    @Deprecated("as of 3.18.17", ReplaceWith("[-amount]% Gold cost of upgrading <for [baseUnitFilter] units>"), DeprecationLevel.ERROR)
    ReducedUpgradingGoldCost("Gold cost of upgrading [baseUnitFilter] units reduced by [amount]%", UniqueTarget.Unit, UniqueTarget.Global),
    @Deprecated("as of 3.18.17", ReplaceWith("[+100]% Gold from Great Merchant trade missions"), DeprecationLevel.ERROR)
    DoubleGoldFromTradeMissions("Double gold from Great Merchant trade missions", UniqueTarget.Global),
    @Deprecated("as of 3.18.17", ReplaceWith("[+25]% City Strength from defensive buildings"), DeprecationLevel.ERROR)
    DefensiveBuilding25("Defensive buildings in all cities are 25% more effective", UniqueTarget.Global),
    @Deprecated("as of 3.18.17", ReplaceWith("[-amount]% maintenance on road & railroads"), DeprecationLevel.ERROR)
    DecreasedRoadMaintenanceDeprecated("Maintenance on roads & railroads reduced by [amount]%", UniqueTarget.Global),
    @Deprecated("as of 3.18.17", ReplaceWith("[-amount]% maintenance cost for buildings [cityFilter]"), DeprecationLevel.ERROR)
    DecreasedBuildingMaintenanceDeprecated("-[amount]% maintenance cost for buildings [cityFilter]", UniqueTarget.Global, UniqueTarget.FollowerBelief),
    @Deprecated("as of 3.18.17", ReplaceWith("[+amount] Happiness from each type of luxury resource"), DeprecationLevel.ERROR)
    BonusHappinessFromLuxuryDeprecated("+[amount] happiness from each type of luxury resource", UniqueTarget.Global),
    @Deprecated("as of 3.18.17", ReplaceWith("[-amount]% Culture cost of adopting new Policies"), DeprecationLevel.ERROR)
    LessPolicyCostDeprecated("Culture cost of adopting new Policies reduced by [amount]%", UniqueTarget.Global),
    @Deprecated("as of 3.19.1", ReplaceWith("[amount]% Culture cost of adopting new Policies"), DeprecationLevel.ERROR)
    LessPolicyCostDeprecated2("[amount]% Culture cost of adopting new policies", UniqueTarget.Global),
    @Deprecated("as of 3.18.17", ReplaceWith("[+amount]% resources gifted by City-States"), DeprecationLevel.ERROR)
    CityStateResourcesDeprecated("Quantity of Resources gifted by City-States increased by [amount]%", UniqueTarget.Global),
    @Deprecated("as of 3.18.17", ReplaceWith("[-amount]% City-State Influence degradation"), DeprecationLevel.ERROR)
    CityStateInfluenceDegradationDeprecated("City-State Influence degrades [amount]% slower", UniqueTarget.Global),
    @Deprecated("as of 3.18.17", ReplaceWith("[+amount]% Happiness from luxury resources gifted by City-States"), DeprecationLevel.ERROR)
    CityStateLuxuryHappinessDeprecated("Happiness from Luxury Resources gifted by City-States increased by [amount]%", UniqueTarget.Global),
    @Deprecated("as of 3.18.17", ReplaceWith("[+amount]% [stat] from every [tileFilter/specialist/buildingName]"), DeprecationLevel.ERROR)
    StatPercentSignedFromObject("+[amount]% [stat] from every [tileFilter/specialist/buildingName]", UniqueTarget.Global, UniqueTarget.FollowerBelief),
    @Deprecated("as of 3.18.17", ReplaceWith("[+amount]% Yield from every [tileFilter]"), DeprecationLevel.ERROR)
    AllStatsSignedPercentFromObject("+[amount]% yield from every [tileFilter]", UniqueTarget.Global, UniqueTarget.FollowerBelief),

    @Deprecated("as of 3.18.14", ReplaceWith("[stats] [in all cities] <before discovering [tech]>\" OR \"[stats] [in all cities] <before adopting [policy]>"), DeprecationLevel.ERROR)
    StatsFromCitiesBefore("[stats] per turn from cities before [tech/policy]", UniqueTarget.Global, UniqueTarget.FollowerBelief),

    @Deprecated("as of 3.18.12", ReplaceWith("[amount]% XP gained from combat"), DeprecationLevel.WARNING)
    BonuxXPGain("[amount]% Bonus XP gain", UniqueTarget.Unit),
    @Deprecated("as of 3.18.12", ReplaceWith("[amount]% XP gained from combat <for [mapUnitFilter] units>"), DeprecationLevel.WARNING)
    BonusXPGainForUnits("[mapUnitFilter] units gain [amount]% more Experience from combat", UniqueTarget.Global),

    @Deprecated("as of 3.18.14", ReplaceWith("[amount]% maintenance costs <for [mapUnitFilter] units>"), DeprecationLevel.WARNING)
    UnitMaintenanceDiscountGlobal("[amount]% maintenance costs for [mapUnitFilter] units", UniqueTarget.Global),

    @Deprecated("as of 3.18.2", ReplaceWith("[50]% of excess happiness converted to [Culture]"), DeprecationLevel.ERROR)
    ExcessHappinessToCultureDeprecated("50% of excess happiness added to culture towards policies", UniqueTarget.Global),
    @Deprecated("as of 3.16.11", ReplaceWith("Not displayed as an available construction without [buildingName]"), DeprecationLevel.ERROR)
    NotDisplayedUnlessOtherBuildingBuilt("Not displayed as an available construction unless [buildingName] is built", UniqueTarget.Building),
    @Deprecated("as of 3.18.2", ReplaceWith("[-amount]% Food consumption by specialists [cityFilter]"), DeprecationLevel.ERROR)
    FoodConsumptionBySpecialistsDeprecated("-[amount]% food consumption by specialists [cityFilter]", UniqueTarget.Global),
    @Deprecated("as of 3.18.6", ReplaceWith("Cannot enter ocean tiles <before discovering [Astronomy]>"), DeprecationLevel.ERROR)
    CannotEnterOceanUntilAstronomy("Cannot enter ocean tiles until Astronomy", UniqueTarget.Unit),
    @Deprecated("as of 3.18.5", ReplaceWith("Cannot be built on [tileFilter] tiles <before discovering [tech]>"), DeprecationLevel.ERROR)
    RequiresTechToBuildOnTile("Cannot be built on [tileFilter] tiles until [tech] is discovered", UniqueTarget.Improvement),

    @Deprecated("as of 3.17.9, removed as of 3.19.3", ReplaceWith ("May buy [baseUnitFilter] units for [amount] [stat] [cityFilter] at an increasing price ([amount]) <starting from the [era]>"), DeprecationLevel.ERROR)
    BuyUnitsIncreasingCostEra("May buy [baseUnitFilter] units for [amount] [stat] [cityFilter] starting from the [era] at an increasing price ([amount])", UniqueTarget.Global),

    @Deprecated("as of 3.17.10 - removed 3.18.19", ReplaceWith("[stats] from [tileFilter] tiles <after discovering [tech]>"), DeprecationLevel.ERROR)
    StatsOnTileWithTech("[stats] on [tileFilter] tiles once [tech] is discovered", UniqueTarget.Improvement),
    @Deprecated("as of 3.17.10 - removed 3.18.19", ReplaceWith("[stats] <after discovering [tech]>"), DeprecationLevel.ERROR)
    StatsWithTech("[stats] once [tech] is discovered", UniqueTarget.Improvement, UniqueTarget.Building),
    @Deprecated("as of 3.17.10 - removed 3.18.19", ReplaceWith("Adjacent enemy units ending their turn take [30] damage"), DeprecationLevel.ERROR)
    DamagesAdjacentEnemyUnitsForExactlyThirtyDamage("Deal 30 damage to adjacent enemy units", UniqueTarget.Improvement),
    @Deprecated("as of 3.17.7 - removed 3.18.19", ReplaceWith("Gain a free [buildingName] [cityFilter]"), DeprecationLevel.ERROR)
    ProvidesFreeBuildings("Provides a free [buildingName] [cityFilter]", UniqueTarget.Global),
    @Deprecated("as of 3.17.10 - removed 3.18.18", ReplaceWith("[+amount]% [stat] [cityFilter]"), DeprecationLevel.ERROR)
    StatPercentBonusCitiesDeprecated("+[amount]% [stat] [cityFilter]", UniqueTarget.Global),
    @Deprecated("as of 3.17.10 - removed 3.18.18", ReplaceWith("[+amount]% [stat] [in all cities]"), DeprecationLevel.ERROR)
    StatPercentBonusCitiesDeprecated2("+[amount]% [stat] in all cities", UniqueTarget.Global),
    // type added 3.18.5
    @Deprecated("as of 3.17.1 - removed 3.18.18", ReplaceWith("[amount]% [stat] [in all cities] <while the empire is happy>"), DeprecationLevel.ERROR)
    StatPercentBonusCitiesDeprecatedWhileEmpireHappy("[amount]% [stat] while the empire is happy", UniqueTarget.Global),

    @Deprecated("as of 3.16.15 - removed 3.18.4", ReplaceWith("Provides the cheapest [stat] building in your first [amount] cities for free"), DeprecationLevel.ERROR)
    FreeStatBuildingsDeprecated("Immediately creates the cheapest available cultural building in each of your first [amount] cities for free", UniqueTarget.Global),
    @Deprecated("as of 3.16.15 - removed 3.18.4", ReplaceWith("Provides a [buildingName] in your first [amount] cities for free"), DeprecationLevel.ERROR)
    FreeSpecificBuildingsDeprecated("Immediately creates a [buildingName] in each of your first [amount] cities for free", UniqueTarget.Global),



    @Deprecated("as of 3.17.5 - removed 3.18.5", ReplaceWith("[+amount]% Strength <when attacking>"), DeprecationLevel.ERROR)
    StrengthAttacking("+[amount]% Strength when attacking", UniqueTarget.Unit),
    @Deprecated("as of 3.17.5 - removed 3.18.5", ReplaceWith("[+amount]% Strength <when defending>"), DeprecationLevel.ERROR)
    StrengthDefending("+[amount]% Strength when defending", UniqueTarget.Unit),
    @Deprecated("as of 3.17.5 - removed 3.18.5", ReplaceWith("[amount]% Strength <when defending> <vs [mapUnitFilter] units>"), DeprecationLevel.ERROR)
    StrengthDefendingUnitFilter("[amount]% Strength when defending vs [mapUnitFilter] units", UniqueTarget.Unit),
    @Deprecated("as of 3.17.5 - removed 3.18.5", ReplaceWith("[+amount]% Strength <for [mapUnitFilter] units>"), DeprecationLevel.ERROR)
    DamageForUnits("[mapUnitFilter] units deal +[amount]% damage", UniqueTarget.Global),
    @Deprecated("as of 3.17.5 - removed 3.18.5", ReplaceWith("[+10]% Strength <for [All] units> <during a Golden Age>"), DeprecationLevel.ERROR)
    StrengthGoldenAge("+10% Strength for all units during Golden Age", UniqueTarget.Global),
    @Deprecated("as of 3.17.5 - removed 3.18.5", ReplaceWith("[amount]% Strength <when fighting in [tileFilter] tiles> <when defending>"), DeprecationLevel.ERROR)
    StrengthDefenseTiles("+[amount]% defence in [tileFilter] tiles", UniqueTarget.Unit),
    @Deprecated("as of 3.17.5 - removed 3.18.5", ReplaceWith("[amount]% Strength <when fighting in [tileFilter] tiles>"), DeprecationLevel.ERROR)
    StrengthIn("+[amount]% Strength in [tileFilter]", UniqueTarget.Unit),
    @Deprecated("as of 3.17.5 - removed 3.18.5", ReplaceWith("[amount]% Strength <for [mapUnitFilter] units> <when fighting in [tileFilter] tiles>"), DeprecationLevel.ERROR)
    StrengthUnitsTiles("[amount]% Strength for [mapUnitFilter] units in [tileFilter]", UniqueTarget.Global),
    @Deprecated("as of 3.17.5 - removed 3.18.5", ReplaceWith("[+15]% Strength <for [All] units> <vs cities> <when attacking>"), DeprecationLevel.ERROR)
    StrengthVsCities("+15% Combat Strength for all units when attacking Cities", UniqueTarget.Global),


    @Deprecated("as of 3.17.5 - removed 3.18.5", ReplaceWith("[+amount] Movement <for [mapUnitFilter] units>"), DeprecationLevel.ERROR)
    MovementUnits("+[amount] Movement for all [mapUnitFilter] units", UniqueTarget.Global),
    @Deprecated("as of 3.17.5 - removed 3.18.5", ReplaceWith("[+1] Movement <for [All] units> <during a Golden Age>"), DeprecationLevel.ERROR)
    MovementGoldenAge("+1 Movement for all units during Golden Age", UniqueTarget.Global),

    @Deprecated("as of 3.17.5 - removed 3.18.5", ReplaceWith("[amount] Sight <for [mapUnitFilter] units>"), DeprecationLevel.ERROR)
    SightUnits("[amount] Sight for all [mapUnitFilter] units", UniqueTarget.Global),
    @Deprecated("as of 3.17.5 - removed 3.18.5", ReplaceWith("[amount] Sight"), DeprecationLevel.ERROR)
    VisibilityRange("[amount] Visibility Range", UniqueTarget.Unit),
    @Deprecated("as of 3.17.5 - removed 3.18.5", ReplaceWith("[-1] Sight"), DeprecationLevel.ERROR)
    LimitedVisibility("Limited Visibility", UniqueTarget.Unit),

    @Deprecated("as of 3.17.5 - removed 3.18.5", ReplaceWith("[amount]% Spread Religion Strength <for [mapUnitFilter] units>"), DeprecationLevel.ERROR)
    SpreadReligionStrengthUnits("[amount]% Spread Religion Strength for [mapUnitFilter] units", UniqueTarget.Global),

    @Deprecated("as of 3.17.10 - removed 3.18.5", ReplaceWith("[+amount]% Production when constructing [baseUnitFilter] units [cityFilter]"), DeprecationLevel.ERROR)
    PercentProductionUnitsDeprecated("+[amount]% Production when constructing [baseUnitFilter] units [cityFilter]", UniqueTarget.Global),

    @Deprecated("as of 3.17.10 - removed 3.18.5", ReplaceWith("[+amount]% Production when constructing [stat] buildings [in all cities]"), DeprecationLevel.ERROR)
    PercentProductionStatBuildings("+[amount]% Production when constructing [stat] buildings", UniqueTarget.Global),
    @Deprecated("as of 3.17.10 - removed 3.18.5", ReplaceWith("[+amount]% Production when constructing [constructionFilter] buildings [in all cities]"), DeprecationLevel.ERROR)
    PercentProductionConstructions("+[amount]% Production when constructing [constructionFilter]", UniqueTarget.Global),
    @Deprecated("as of 3.17.10 - removed 3.18.5", ReplaceWith("[amount]% Production when constructing [buildingName] buildings [in all cities]"), DeprecationLevel.ERROR)
    PercentProductionBuildingName("+[amount]% Production when constructing a [buildingName]", UniqueTarget.Global),
    @Deprecated("as of 3.17.10 - removed 3.18.5", ReplaceWith("[amount]% Production when constructing [constructionFilter] buildings [cityFilter]"), DeprecationLevel.ERROR)
    PercentProductionConstructionsCities("+[amount]% Production when constructing [constructionFilter] [cityFilter]", UniqueTarget.Global),


    @Deprecated("As of 3.17.1 - removed 3.17.13", ReplaceWith("Double movement in [Coast]"), DeprecationLevel.ERROR)
    DoubleMovementCoast("Double movement in coast", UniqueTarget.Unit),
    @Deprecated("As of 3.17.1 - removed 3.17.13", ReplaceWith("Double movement in [terrainFilter]"), DeprecationLevel.ERROR)
    DoubleMovementForestJungle("Double movement rate through Forest and Jungle", UniqueTarget.Unit),
    @Deprecated("As of 3.17.1 - removed 3.17.13", ReplaceWith("Double movement in [terrainFilter]"), DeprecationLevel.ERROR)
    DoubleMovementSnowTundraHill("Double movement in Snow, Tundra and Hills", UniqueTarget.Unit),


    @Deprecated("As of 3.17.3 - removed 3.17.13", ReplaceWith("[+amount]% Strength"), DeprecationLevel.ERROR)
    StrengthPlus("+[amount]% Strength", UniqueTarget.Unit),
    @Deprecated("As of 3.17.3 - removed 3.17.13", ReplaceWith("[-amount]% Strength"), DeprecationLevel.ERROR)
    StrengthMin("-[amount]% Strength", UniqueTarget.Unit),
    @Deprecated("As of 3.17.3 - removed 3.17.13", ReplaceWith("[+amount]% Strength <vs [combatantFilter] units>\" OR \"[+amount]% Strength <vs cities>"), DeprecationLevel.ERROR)
    StrengthPlusVs("+[amount]% Strength vs [combatantFilter]", UniqueTarget.Unit),
    @Deprecated("As of 3.17.3 - removed 3.17.13", ReplaceWith("[-amount]% Strength <vs [combatantFilter] units>\" OR \"[+amount]% Strength <vs cities>"), DeprecationLevel.ERROR)
    StrengthMinVs("-[amount]% Strength vs [combatantFilter]", UniqueTarget.Unit),
    @Deprecated("As of 3.17.3 - removed 3.17.13", ReplaceWith("[+amount]% Strength"), DeprecationLevel.ERROR)
    CombatBonus("+[amount]% Combat Strength", UniqueTarget.Unit),

    @Deprecated("As of 3.16.11 - removed 3.17.11", ReplaceWith("[+1] Movement <for [Embarked] units>"), DeprecationLevel.ERROR)
    EmbarkedUnitMovement1("Increases embarked movement +1", UniqueTarget.Global),
    @Deprecated("As of 3.16.11 - removed 3.17.11", ReplaceWith("[+1] Movement <for [Embarked] units>"), DeprecationLevel.ERROR)
    EmbarkedUnitMovement2("+1 Movement for all embarked units", UniqueTarget.Global),

    @Deprecated("As of 3.16.11 - removed 3.17.11", ReplaceWith("[-amount]% unhappiness from population [in all cities]"), DeprecationLevel.ERROR)
    UnhappinessFromPopulationPercentageChangeOld1("Unhappiness from population decreased by [amount]%", UniqueTarget.Global),
    @Deprecated("As of 3.16.11 - removed 3.17.11", ReplaceWith("[-amount]% unhappiness from population [cityFilter]"), DeprecationLevel.ERROR)
    UnhappinessFromPopulationPercentageChangeOld2("Unhappiness from population decreased by [amount]% [cityFilter]", UniqueTarget.Global),

    @Deprecated("As of 3.16.14 - removed 3.17.11", ReplaceWith("[+amount]% growth [cityFilter]"), DeprecationLevel.ERROR)
    GrowthPercentBonusPositive("+[amount]% growth [cityFilter]", UniqueTarget.Global),
    @Deprecated("As of 3.16.14 - removed 3.17.11", ReplaceWith("[+amount]% growth [cityFilter] <when not at war>"), DeprecationLevel.ERROR)
    GrowthPercentBonusWhenNotAtWar("+[amount]% growth [cityFilter] when not at war", UniqueTarget.Global),
    @Deprecated("As of 3.16.16 - removed as of 3.17.11", ReplaceWith("[-amount]% maintenance costs <for [mapUnitFilter] units>"), DeprecationLevel.ERROR)
    DecreasedUnitMaintenanceCostsByFilter("-[amount]% [mapUnitFilter] unit maintenance costs", UniqueTarget.Global),
    @Deprecated("As of 3.16.16 - removed 3.17.11", ReplaceWith("[amount]% maintenance costs <for [All] units>"), DeprecationLevel.ERROR)
    DecreasedUnitMaintenanceCostsGlobally("-[amount]% unit upkeep costs", UniqueTarget.Global),

    @Deprecated("As of 3.16.16 - removed 3.17.11", ReplaceWith("[stats] from every specialist [in all cities]"), DeprecationLevel.ERROR)
    StatsFromSpecialistDeprecated("[stats] from every specialist", UniqueTarget.Global),
    @Deprecated("As of 3.16.16 - removed 3.17.11", ReplaceWith("[stats] <if this city has at least [amount] specialists>"), DeprecationLevel.ERROR)
    StatBonusForNumberOfSpecialists("[stats] if this city has at least [amount] specialists", UniqueTarget.Global),

    @Deprecated("Extremely old - used for auto-updates only", ReplaceWith("[+1] Sight"), DeprecationLevel.ERROR)
    Plus1SightForAutoupdates("+1 Visibility Range", UniqueTarget.Unit),
    @Deprecated("Extremely old - used for auto-updates only", ReplaceWith("[+amount] Sight"), DeprecationLevel.ERROR)
    PlusSightForAutoupdates("+[amount] Visibility Range", UniqueTarget.Unit),
    @Deprecated("Extremely old - used for auto-updates only", ReplaceWith("[+amount] Sight <for [mapUnitFilter] units>"), DeprecationLevel.ERROR)
    PlusSightForAutoupdates2("+[amount] Sight for all [mapUnitFilter] units", UniqueTarget.Unit),
    @Deprecated("Extremely old - used for auto-updates only", ReplaceWith("[+2] Sight"), DeprecationLevel.ERROR)
    Plus2SightForAutoupdates("+2 Visibility Range", UniqueTarget.Unit),
    @Deprecated("Extremely old - used for auto-updates only", ReplaceWith("Can build [Land] improvements on tiles"), DeprecationLevel.ERROR)
    CanBuildImprovementsOnTiles("Can build improvements on tiles", UniqueTarget.Unit),

    @Deprecated("Extremely old - used for auto-updates only", ReplaceWith("[+1] Happiness from each type of luxury resource"), DeprecationLevel.ERROR)
    BonusHappinessFromLuxuryDeprecated2("+1 happiness from each type of luxury resource", UniqueTarget.Global),

    @Deprecated("Extremely old - used for auto-updates only", ReplaceWith("Science gained from research agreements [+50]%"), DeprecationLevel.ERROR)
    ScienceGainedResearchAgreementsDeprecated("Science gained from research agreements +50%", UniqueTarget.Unit),

    @Deprecated("Extremely old - used for auto-updates only", ReplaceWith("[-33]% maintenance costs <for [All] units>"), DeprecationLevel.ERROR)
    DecreasedUnitMaintenanceCostsGlobally2("-33% unit upkeep costs", UniqueTarget.Global),
    @Deprecated("Extremely old - used for auto-updates only", ReplaceWith("[-50]% Food consumption by specialists [in all cities]"), DeprecationLevel.ERROR)
    FoodConsumptionBySpecialistsDeprecated2("-50% food consumption by specialists", UniqueTarget.Global),
    @Deprecated("Extremely old - used for auto-updates only", ReplaceWith("[+50]% Strength for cities <with a garrison> <when attacking>"), DeprecationLevel.ERROR)
    StrengthForGarrisonedCitiesAttackingDeprecated("+50% attacking strength for cities with garrisoned units", UniqueTarget.Global),

    // endregion

    ;

    /** For uniques that have "special" parameters that can accept multiple types, we can override them manually
     *  For 95% of cases, auto-matching is fine. */
    val parameterTypeMap = ArrayList<List<UniqueParameterType>>()
    val targetTypes = HashSet<UniqueTarget>()

    init {
        for (placeholder in text.getPlaceholderParameters()) {
            val matchingParameterTypes = placeholder
                .split('/')
                .map { UniqueParameterType.safeValueOf(it.replace(numberRegex, "")) }
            parameterTypeMap.add(matchingParameterTypes)
        }
        targetTypes.addAll(targets)
    }

    val placeholderText = text.getPlaceholderText()

    /** Ordinal determines severity - ordered from least to most severe, so we can use Severity >=  */
    enum class UniqueComplianceErrorSeverity {

        /** This is for filters that can also potentially accept free text, like UnitFilter and TileFilter */
        WarningOnly,

        /** This is a problem like "unit/resource/tech name doesn't exist in ruleset" - definite bug */
        RulesetSpecific,


        /** This is a problem like "numbers don't parse", "stat isn't stat", "city filter not applicable" */
        RulesetInvariant

    }

    /** Maps uncompliant parameters to their required types */
    fun getComplianceErrors(
        unique: Unique,
        ruleset: Ruleset
    ): List<UniqueComplianceError> {
        val errorList = ArrayList<UniqueComplianceError>()
        for ((index, param) in unique.params.withIndex()) {
            val acceptableParamTypes = parameterTypeMap[index]
            val errorTypesForAcceptableParameters =
                acceptableParamTypes.map { it.getErrorSeverity(param, ruleset) }
            if (errorTypesForAcceptableParameters.any { it == null }) continue // This matches one of the types!
            val leastSevereWarning =
                errorTypesForAcceptableParameters.minByOrNull { it!!.ordinal }!!
            errorList += UniqueComplianceError(param, acceptableParamTypes, leastSevereWarning)
        }
        return errorList
    }

    fun getDeprecationAnnotation(): Deprecated? = declaringClass.getField(name)
        .getAnnotation(Deprecated::class.java)

}

// I didn't put this is a companion object because APPARENTLY doing that means you can't use it in the init function.
val numberRegex = Regex("\\d") // I really doubt we'll get to double-digit numbers of parameters in a single unique.
<|MERGE_RESOLUTION|>--- conflicted
+++ resolved
@@ -500,11 +500,7 @@
     CannotBeBarbarian("Never appears as a Barbarian unit", UniqueTarget.Unit, flags = UniqueFlag.setOfHiddenToUsers),
     
     ReligiousUnit("Religious Unit", UniqueTarget.Unit),
-<<<<<<< HEAD
-    SpaceshipPart("Spaceship part", UniqueTarget.Unit),
-=======
     SpaceshipPart("Spaceship part", UniqueTarget.Unit, UniqueTarget.Building), // Usage for buildings is deprecated 
->>>>>>> cb757da9
     AddInCapital("Can be added to [comment] in the Capital", UniqueTarget.Unit),
 
     
