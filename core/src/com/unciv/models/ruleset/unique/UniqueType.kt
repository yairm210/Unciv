--- conflicted
+++ resolved
@@ -41,19 +41,14 @@
 
     Stats("[stats]", UniqueTarget.Global),
     StatsPerCity("[stats] [cityFilter]", UniqueTarget.Global),
-    
+
     StatPercentBonus("[amount]% [Stat]", UniqueTarget.Global),
 
     ConsumesResources("Consumes [amount] [resource]",
         UniqueTarget.Improvement, UniqueTarget.Building, UniqueTarget.Unit), // No conditional support as of yet
     ProvidesResources("Provides [amount] [resource]",
-<<<<<<< HEAD
-            UniqueTarget.Improvement, UniqueTarget.Building, UniqueTarget.Unit),
+            UniqueTarget.Improvement, UniqueTarget.Building),
 
-=======
-            UniqueTarget.Improvement, UniqueTarget.Building),
-    
->>>>>>> 5d6765a8
     FreeUnits("[amount] units cost no maintenance", UniqueTarget.Global),
     UnitMaintenanceDiscount("[amount]% maintenance costs for [mapUnitFilter] units", UniqueTarget.Global),
 
@@ -75,7 +70,6 @@
     CityStateHappiness("Provides [amount] Happiness", UniqueTarget.CityState),
     CityStateMilitaryUnits("Provides military units every ≈[amount] turns", UniqueTarget.CityState), // No conditional support as of yet
     CityStateUniqueLuxury("Provides a unique luxury", UniqueTarget.CityState), // No conditional support as of yet
-<<<<<<< HEAD
 
     NaturalWonderNeighbors("Must be adjacent to [amount] to [amount] [terrainFilter] tiles", UniqueTarget.Terrain),
     NaturalWonderLandmass("Must not be on [amount] largest landmasses", UniqueTarget.Terrain),
@@ -83,16 +77,14 @@
     NaturalWonderGroups("Occurs in groups of [amount] to [amount] tiles", UniqueTarget.Terrain),
     NaturalWonderConvertNeighbors("Neighboring tiles will convert to [baseTerrain]", UniqueTarget.Terrain),
     NaturalWonderConvertNeighborsExcept("Neighboring tiles except [terrainFilter] will convert to [baseTerrain]", UniqueTarget.Terrain),
-=======
-    
-    
+
+
     ///// CONDITIONALS
-    
+
     ConditionalWar("when at war", UniqueTarget.Conditional),
     ConditionalNotWar("when not at war", UniqueTarget.Conditional),
     ConditionalSpecialistCount("if this city has at least [amount] specialists", UniqueTarget.Conditional),
     ConditionalHappy("while the empire is happy", UniqueTarget.Conditional),
->>>>>>> 5d6765a8
     ;
 
     /** For uniques that have "special" parameters that can accept multiple types, we can override them manually
