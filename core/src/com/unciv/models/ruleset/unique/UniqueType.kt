--- conflicted
+++ resolved
@@ -275,13 +275,7 @@
     EmbarkAndEnterOcean("Can embark and move over Coasts and Oceans immediately", UniqueTarget.Global),
 
     PopulationLossFromNukes("Population loss from nuclear attacks [amount]% [cityFilter]", UniqueTarget.Global),
-<<<<<<< HEAD
-    @Deprecated("as of 3.19.2", ReplaceWith("Population loss from nuclear attacks [-amount]% [in this city]"))
-    PopulationLossFromNukesDeprecated("Population loss from nuclear attacks -[amount]%", UniqueTarget.Global),
-
-=======
-    
->>>>>>> cea63eb1
+  
     NaturalReligionSpreadStrength("[amount]% Natural religion spread [cityFilter]", UniqueTarget.FollowerBelief, UniqueTarget.Global),
     ReligionSpreadDistance("Religion naturally spreads to cities [amount] tiles away", UniqueTarget.Global, UniqueTarget.FollowerBelief),
 
@@ -363,15 +357,10 @@
 
     @Deprecated("as of 3.19.7", ReplaceWith("[stats] <with [resource]>"))
     StatsWithResource("[stats] with [resource]", UniqueTarget.Building),
-<<<<<<< HEAD
-
-=======
     
     // Todo nuclear weapon and spaceship enabling requires a rethink.
     // This doesn't actually directly affect anything, the "Only available <if [Manhattan Project] is constructed>" of the nuclear weapons does that.
     EnablesNuclearWeapons("Enables nuclear weapon", UniqueTarget.Building),
-    
->>>>>>> cea63eb1
 
     MustBeOn("Must be on [terrainFilter]", UniqueTarget.Building),
     MustNotBeOn("Must not be on [terrainFilter]", UniqueTarget.Building),
@@ -411,13 +400,7 @@
     Range("[amount] Range", UniqueTarget.Unit, UniqueTarget.Global),
     Heal("[amount] HP when healing", UniqueTarget.Unit, UniqueTarget.Global),
     SpreadReligionStrength("[amount]% Spread Religion Strength", UniqueTarget.Unit, UniqueTarget.Global),
-<<<<<<< HEAD
-    @Deprecated("as of 3.19.4", ReplaceWith("[amount] HP when healing <in [tileFilter] tiles>"))
-    HealInTiles("[amount] HP when healing in [tileFilter] tiles", UniqueTarget.Unit, UniqueTarget.Global),
-
-=======
-    
->>>>>>> cea63eb1
+  
     MayFoundReligion("May found a religion", UniqueTarget.Unit),
     MayEnhanceReligion("May enhance a religion", UniqueTarget.Unit),
 
@@ -581,13 +564,7 @@
     DefensiveBonus("Gives a defensive bonus of [amount]%", UniqueTarget.Improvement),
     ImprovementMaintenance("Costs [amount] gold per turn when in your territory", UniqueTarget.Improvement), // Unused
     DamagesAdjacentEnemyUnits("Adjacent enemy units ending their turn take [amount] damage", UniqueTarget.Improvement),
-<<<<<<< HEAD
-    @Deprecated("as of 3.18.17", ReplaceWith("Adjacent enemy units ending their turn take [amount] damage"), DeprecationLevel.WARNING)
-    DamagesAdjacentEnemyUnitsOld("Deal [amount] damage to adjacent enemy units", UniqueTarget.Improvement),
-
-=======
-    
->>>>>>> cea63eb1
+  
     GreatImprovement("Great Improvement", UniqueTarget.Improvement),
     IsAncientRuinsEquivalent("Provides a random bonus when entered", UniqueTarget.Improvement),
 
