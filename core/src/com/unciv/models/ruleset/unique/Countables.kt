--- conflicted
+++ resolved
@@ -7,16 +7,6 @@
 
 object Countables {
 
-<<<<<<< HEAD
-    fun getCountableAmount(countable: String, stateForConditionals: StateForConditionals): Int? {
-        if (isExpression(countable)) {
-            return evaluateExpression(countable, stateForConditionals)
-        }
-        return simpleCountableAmount(countable, stateForConditionals)
-    }
-
-    private fun simpleCountableAmount(countable: String, stateForConditionals: StateForConditionals): Int? {
-=======
     fun getCountableAmount(
         countable: String,
         stateForConditionals: StateForConditionals,
@@ -33,7 +23,6 @@
         stateForConditionals: StateForConditionals,
         isFromUniqueParameterType: Boolean = false
     ): Int? {
->>>>>>> 3a4949b1
         if (countable.toIntOrNull() != null) return countable.toInt()
 
         val relevantStat = Stat.safeValueOf(countable)
@@ -99,8 +88,6 @@
         if (gameInfo.ruleset.tileResources.containsKey(countable)) {
             return stateForConditionals.getResourceAmount(countable)
         }
-<<<<<<< HEAD
-=======
 
         return if (isFromUniqueParameterType) 0 else null
     }
@@ -213,120 +200,10 @@
             else -> 0
         }
     }
->>>>>>> 3a4949b1
 
     fun isExpression(countable: String): Boolean {
         return countable.contains('+') || countable.contains('-') ||
             countable.contains('*') || countable.contains('/') || countable.contains('%') ||
             countable.contains('^') || countable.contains('(') || countable.contains(')')
     }
-
-    private fun evaluateExpression(expression: String, stateForConditionals: StateForConditionals): Int? {
-        val tokens = parseExpression(expression)
-        if (tokens.isEmpty()) return null
-
-        return calculateExpression(tokens, stateForConditionals)
-    }
-
-    private fun parseExpression(expression: String): List<String> {
-        val regex = Regex(
-            "(\\[[^\\[\\]]*(?:\\[[^\\[\\]]*][^\\[\\]]*)*])|([+\\-*/%^()])|(\\d+)"
-        )
-        val matches = regex.findAll(expression)
-        val tokens = mutableListOf<String>()
-        for (match in matches) {
-            val token = match.groups.asSequence()
-                .filter { it != null && it.value.isNotEmpty() }
-                .firstOrNull()?.value
-                ?.trim()
-            if (!token.isNullOrEmpty()) {
-                tokens.add(token)
-            }
-        }
-        println("tokens: $tokens")
-        return tokens
-    }
-    
-    private fun calculateExpression(tokens: List<String>, stateForConditionals: StateForConditionals): Int? {
-        val outputQueue = mutableListOf<String>()
-        val operatorStack = mutableListOf<String>()
-
-        for (token in tokens) {
-            if (isNumber(token)) {
-                outputQueue.add(token)
-            } else if (token.startsWith("[") && token.endsWith("]")) {
-                val innerToken = token.substring(1, token.length - 1)
-                val value = simpleCountableAmount(innerToken, stateForConditionals) ?: return null
-                outputQueue.add(value.toString())
-            } else if (token == "(") {
-                operatorStack.add(token)
-            } else if (token == ")") {
-                while (operatorStack.isNotEmpty() && operatorStack.last() != "(") {
-                    outputQueue.add(operatorStack.removeLast())
-                }
-                if (operatorStack.isNotEmpty()) {
-                    operatorStack.removeLast()
-                }
-            } else if (isOperator(token)) {
-                while (operatorStack.isNotEmpty() && operatorStack.last() != "(" &&
-                    getPrecedence(token) <= getPrecedence(operatorStack.last())
-                ) {
-                    outputQueue.add(operatorStack.removeLast())
-                }
-                operatorStack.add(token)
-            }
-        }
-
-
-        while (operatorStack.isNotEmpty()) {
-            outputQueue.add(operatorStack.removeLast())
-        }
-
-        val evaluationStack = mutableListOf<Any>()
-
-        for (token in outputQueue) {
-            if (isNumber(token)) {
-                evaluationStack.add(token.toInt())
-            } else if (isOperator(token)) {
-                if (evaluationStack.size < 2) return null
-                val b = evaluationStack.removeLast() as Int
-                val a = evaluationStack.removeLast() as Int
-                val result = when (token) {
-                    "+" -> a + b
-                    "-" -> a - b
-                    "*" -> a * b
-                    "/" -> if (b == 0) return 0 else a / b
-                    "%" -> if (b == 0) return 0 else a % b
-                    "^" -> a.toDouble().pow(b.toDouble()).toInt()
-                    else -> return null
-                }
-                evaluationStack.add(result)
-            }
-        }
-
-        return if (evaluationStack.size == 1) evaluationStack.first() as Int else null
-    }
-
-    private fun isNumber(token: String): Boolean {
-        return token.toIntOrNull() != null
-    }
-
-    private fun isOperator(token: String): Boolean {
-        return token.matches(Regex("[+\\-*/%^]"))
-    }
-
-    private fun getPrecedence(operator: String): Int {
-        return when (operator) {
-            "+", "-" -> 1
-            "*", "/", "%" -> 2
-            "^" -> 3
-            else -> 0
-        }
-    }
-
-    private fun isExpression(countable: String): Boolean {
-        return countable.contains(' ') || countable.contains('+') || countable.contains('-') ||
-            countable.contains('*') || countable.contains('/') || countable.contains('%') ||
-            countable.contains('^') || countable.contains('(') || countable.contains(')')
-    }
 }