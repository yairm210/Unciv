package com.unciv.models.ruleset

import com.badlogic.gdx.graphics.Color
import com.unciv.logic.civilization.CityStateType
import com.unciv.models.stats.INamed
import com.unciv.ui.utils.colorFromRGB

class Era : INamed, IHasUniques {
    override var name: String = ""
    var eraNumber: Int = -1
    var researchAgreementCost = 300
    var startingSettlerCount = 1
    var startingSettlerUnit = "Settler" // For mods which have differently named settlers
    var startingWorkerCount = 0
    var startingWorkerUnit = "Worker"
    var startingMilitaryUnitCount = 1
    var startingMilitaryUnit = "Warrior"
    var startingGold = 0
    var startingCulture = 0
    var settlerPopulation = 1
    var settlerBuildings = ArrayList<String>()
    var startingObsoleteWonders = ArrayList<String>()
    var baseUnitBuyCost = 200
    var startPercent = 0
    var friendBonus = HashMap<String, List<String>>()
    var allyBonus = HashMap<String, List<String>>()
    var iconRGB: List<Int>? = null
    override var uniques: ArrayList<String> = arrayListOf()
    override val uniqueObjects: List<Unique> by lazy { uniques.map { Unique(it) } }

    fun getStartingUnits(): List<String> {
        val startingUnits = mutableListOf<String>()
        repeat(startingSettlerCount) { startingUnits.add(startingSettlerUnit) }
        repeat(startingWorkerCount) { startingUnits.add(startingWorkerUnit) }
        repeat(startingMilitaryUnitCount) { startingUnits.add(startingMilitaryUnit) }
        return startingUnits
    }

    fun getColor(): Color {
        if (iconRGB == null) return Color.WHITE.cpy()
        return colorFromRGB(iconRGB!![0], iconRGB!![1], iconRGB!![2])
    }

    fun getHexColor() = "#" + getColor().toString().substring(0, 6)
<<<<<<< HEAD

    companion object {
        // User for CS bonuses in case the Eras file is missing (legacy mods)
        fun getLegacyCityStateBonusEra(eraNumber: Int) = Era().apply {
            val cultureBonus = if (eraNumber in 0..1) 3 else if (eraNumber in 2..3) 6 else 13
            val happinessBonus = if (eraNumber in 0..1) 2 else 3
            friendBonus[CityStateType.Militaristic.name] =
                arrayListOf("Provides military units every ≈[20] turns")
            friendBonus[CityStateType.Cultured.name] =
                arrayListOf("Provides [$cultureBonus] [Culture] per turn")
            friendBonus[CityStateType.Mercantile.name] =
                arrayListOf("Provides [$happinessBonus] Happiness")
            friendBonus[CityStateType.Maritime.name] =
                arrayListOf("Provides [2] [Food] [in capital]")
            allyBonus[CityStateType.Militaristic.name] =
                arrayListOf("Provides military units every ≈[17] turns")
            allyBonus[CityStateType.Cultured.name] =
                arrayListOf("Provides [${cultureBonus * 2}] [Culture] per turn")
            allyBonus[CityStateType.Mercantile.name] =
                arrayListOf("Provides [$happinessBonus] Happiness", "Provides a unique luxury")
            allyBonus[CityStateType.Maritime.name] = arrayListOf(
                "Provides [2] [Food] [in capital]",
                "Provides [1] [Food] [in all cities]"
            )
        }
    }
=======
>>>>>>> 7b6e57d3
}<|MERGE_RESOLUTION|>--- conflicted
+++ resolved
@@ -42,33 +42,4 @@
     }
 
     fun getHexColor() = "#" + getColor().toString().substring(0, 6)
-<<<<<<< HEAD
-
-    companion object {
-        // User for CS bonuses in case the Eras file is missing (legacy mods)
-        fun getLegacyCityStateBonusEra(eraNumber: Int) = Era().apply {
-            val cultureBonus = if (eraNumber in 0..1) 3 else if (eraNumber in 2..3) 6 else 13
-            val happinessBonus = if (eraNumber in 0..1) 2 else 3
-            friendBonus[CityStateType.Militaristic.name] =
-                arrayListOf("Provides military units every ≈[20] turns")
-            friendBonus[CityStateType.Cultured.name] =
-                arrayListOf("Provides [$cultureBonus] [Culture] per turn")
-            friendBonus[CityStateType.Mercantile.name] =
-                arrayListOf("Provides [$happinessBonus] Happiness")
-            friendBonus[CityStateType.Maritime.name] =
-                arrayListOf("Provides [2] [Food] [in capital]")
-            allyBonus[CityStateType.Militaristic.name] =
-                arrayListOf("Provides military units every ≈[17] turns")
-            allyBonus[CityStateType.Cultured.name] =
-                arrayListOf("Provides [${cultureBonus * 2}] [Culture] per turn")
-            allyBonus[CityStateType.Mercantile.name] =
-                arrayListOf("Provides [$happinessBonus] Happiness", "Provides a unique luxury")
-            allyBonus[CityStateType.Maritime.name] = arrayListOf(
-                "Provides [2] [Food] [in capital]",
-                "Provides [1] [Food] [in all cities]"
-            )
-        }
-    }
-=======
->>>>>>> 7b6e57d3
 }