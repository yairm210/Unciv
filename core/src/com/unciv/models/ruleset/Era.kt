package com.unciv.models.ruleset

import com.badlogic.gdx.graphics.Color
import com.unciv.logic.civilization.CityStateType
import com.unciv.models.stats.INamed
import com.unciv.ui.utils.colorFromRGB

class Era : INamed {
    override var name: String = ""
    var researchAgreementCost = 300
    var startingSettlerCount = 1
    var startingSettlerUnit = "Settler" // For mods which have differently named settlers
    var startingWorkerCount = 0
    var startingWorkerUnit = "Worker"
    var startingMilitaryUnitCount = 1
    var startingMilitaryUnit = "Warrior"
    var startingGold = 0
    var startingCulture = 0
    var settlerPopulation = 1
    var settlerBuildings = ArrayList<String>()
    var startingObsoleteWonders = ArrayList<String>()
    var baseUnitBuyCost = 200
<<<<<<< HEAD
    var startPercent = 0
    var friendBonus = HashMap<String, ArrayList<String>>()
    var allyBonus = HashMap<String, ArrayList<String>>()
=======
    var friendBonus = HashMap<String, List<String>>()
    var allyBonus = HashMap<String, List<String>>()
>>>>>>> 0389945a
    var iconRGB: List<Int>? = null

    fun getStartingUnits(): List<String> {
        val startingUnits = mutableListOf<String>()
        repeat(startingSettlerCount) { startingUnits.add(startingSettlerUnit) }
        repeat(startingWorkerCount) { startingUnits.add(startingWorkerUnit) }
        repeat(startingMilitaryUnitCount) { startingUnits.add(startingMilitaryUnit) }
        return startingUnits
    }

    fun getColor(): Color {
        if (iconRGB == null) return Color.WHITE.cpy()
        return colorFromRGB(iconRGB!![0], iconRGB!![1], iconRGB!![2])
    }

    fun getHexColor() = "#" + getColor().toString().substring(0, 6)

    companion object {
        // User for CS bonuses in case the Eras file is missing (legacy mods)
        fun getLegacyCityStateBonusEra(eraNumber: Int) = Era().apply {
            val cultureBonus = if (eraNumber in 0..1) 3 else if (eraNumber in 2..3) 6 else 13
            val happinessBonus = if (eraNumber in 0..1) 2 else 3
            friendBonus[CityStateType.Militaristic.name] =
                arrayListOf("Provides military units every [20] turns")
            friendBonus[CityStateType.Cultured.name] =
                arrayListOf("Provides [$cultureBonus] [Culture] per turn")
            friendBonus[CityStateType.Mercantile.name] =
                arrayListOf("Provides [$happinessBonus] Happiness")
            friendBonus[CityStateType.Maritime.name] =
                arrayListOf("Provides [2] [Food] [in capital]")
            allyBonus[CityStateType.Militaristic.name] =
                arrayListOf("Provides military units every [17] turns")
            allyBonus[CityStateType.Cultured.name] =
                arrayListOf("Provides [${cultureBonus * 2}] [Culture] per turn")
            allyBonus[CityStateType.Mercantile.name] =
                arrayListOf("Provides [$happinessBonus] Happiness", "Provides a unique luxury")
            allyBonus[CityStateType.Maritime.name] = arrayListOf(
                "Provides [2] [Food] [in capital]",
                "Provides [1] [Food] [in all cities]"
            )
        }
    }
}<|MERGE_RESOLUTION|>--- conflicted
+++ resolved
@@ -20,14 +20,9 @@
     var settlerBuildings = ArrayList<String>()
     var startingObsoleteWonders = ArrayList<String>()
     var baseUnitBuyCost = 200
-<<<<<<< HEAD
     var startPercent = 0
-    var friendBonus = HashMap<String, ArrayList<String>>()
-    var allyBonus = HashMap<String, ArrayList<String>>()
-=======
     var friendBonus = HashMap<String, List<String>>()
     var allyBonus = HashMap<String, List<String>>()
->>>>>>> 0389945a
     var iconRGB: List<Int>? = null
 
     fun getStartingUnits(): List<String> {
