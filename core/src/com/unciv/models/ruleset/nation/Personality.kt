--- conflicted
+++ resolved
@@ -1,9 +1,9 @@
-<<<<<<< HEAD
 package com.unciv.models.ruleset.nation
 
 import com.unciv.Constants
 import com.unciv.models.ruleset.RulesetObject
 import com.unciv.models.ruleset.unique.UniqueTarget
+import com.unciv.models.stats.Stat
 import kotlin.reflect.KMutableProperty0
 
 /**
@@ -18,14 +18,27 @@
     Culture,
     Happiness,
     Faith,
-
     // Behaviour focused personalities
     Militaristic, // Building a military but not nessesarily using it
     WarMongering, // Declaring war determines expanding or defending
     Commerce, // Trading frequency, open borders and liberating city-states, less negative diplomacy impact
     Diplomatic, // Likelyhood of signing friendship, defensive pact, peace treaty and other diplomatic actions
     Loyalty, // Likelyhood to make a long lasting aliance with another civ and join wars with them
-    Expansion, // Founding/capturing new cities, oposite of a cultural victory
+    Expansion; // Founding/capturing new cities, oposite of a cultural victory
+
+    companion object  {
+        operator fun get(stat: Stat): PersonalityValue {
+            return when (stat) {
+                Stat.Production -> Production
+                Stat.Food -> Food
+                Stat.Gold -> Gold
+                Stat.Science -> Science
+                Stat.Culture -> Culture
+                Stat.Happiness -> Happiness
+                Stat.Faith -> Faith
+            }
+        }
+    }
 }
 
 class Personality: RulesetObject() {
@@ -95,101 +108,4 @@
         return ""
     }
 
-}
-=======
-package com.unciv.models.ruleset.nation
-
-import com.unciv.Constants
-import com.unciv.models.ruleset.RulesetObject
-import com.unciv.models.ruleset.unique.UniqueTarget
-import com.unciv.models.stats.Stat
-import kotlin.reflect.KMutableProperty0
-
-/**
- * Type of Personality focus. Typically ranges from 0 (no focus) to 10 (double focus)
- */
-enum class PersonalityValue {
-    Production,
-    Food,
-    Gold,
-    Science,
-    Culture,
-    Happiness,
-    Faith,
-    Military,
-    WarMongering,;
-
-    companion object  {
-        operator fun get(stat: Stat): PersonalityValue {
-            return when (stat) {
-                Stat.Production -> Production
-                Stat.Food -> Food
-                Stat.Gold -> Gold
-                Stat.Science -> Science
-                Stat.Culture -> Culture
-                Stat.Happiness -> Happiness
-                Stat.Faith -> Faith
-            }
-        }
-    }
-}
-
-class Personality: RulesetObject() {
-    var production: Float = 5f
-    var food: Float = 5f
-    var gold: Float = 5f
-    var science: Float = 5f
-    var culture: Float = 5f
-    var happiness: Float = 5f
-    var faith: Float = 5f
-    var military: Float = 5f
-    var warMongering: Float = 5f // Todo: Look into where this should be inserted
-    var priorities = LinkedHashMap<String, Int>()
-    var preferredVictoryType: String = Constants.neutralVictoryType
-    var isNeutralPersonality: Boolean = false
-
-    private fun nameToVariable(value: PersonalityValue): KMutableProperty0<Float> {
-        return when(value) {
-            PersonalityValue.Production -> ::production
-            PersonalityValue.Food -> ::food
-            PersonalityValue.Gold -> ::gold
-            PersonalityValue.Science -> ::science
-            PersonalityValue.Culture -> ::culture
-            PersonalityValue.Happiness -> ::happiness
-            PersonalityValue.Faith -> ::faith
-            PersonalityValue.Military -> ::military
-            PersonalityValue.WarMongering -> ::warMongering
-        }
-    }
-
-    companion object {
-        val neutralPersonality: Personality by lazy {
-            val base = Personality()
-            base.isNeutralPersonality = true
-            base
-        }
-    }
-
-    /**
-     * Scales the value to a more meaningful range, where 10 is 2, and 5 is 1
-     */
-    fun scaledFocus(value: PersonalityValue): Float {
-        return nameToVariable(value).get() / 5
-    }
-
-    operator fun get(value: PersonalityValue): Float {
-        return nameToVariable(value).get()
-    }
-
-    operator fun set(personalityValue: PersonalityValue, value: Float){
-        nameToVariable(personalityValue).set(value)
-    }
-
-    override fun getUniqueTarget() = UniqueTarget.Personality
-
-    override fun makeLink(): String {
-        return ""
-    }
-
-}
->>>>>>> 5291c5b7
+}