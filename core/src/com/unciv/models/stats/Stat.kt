--- conflicted
+++ resolved
@@ -7,29 +7,20 @@
 enum class Stat(
     val notificationIcon: String,
     val purchaseSound: UncivSound,
-<<<<<<< HEAD
-    val character: Char,
-    val isPotentialCurrency: Boolean = true
-) {
-    Production(NotificationIcon.Production, UncivSound.Click, Fonts.production, false),
-=======
     val character: Char
 ) {
     Production(NotificationIcon.Production, UncivSound.Click, Fonts.production),
->>>>>>> ecd6cd92
     Food(NotificationIcon.Food, UncivSound.Click, Fonts.food),
     Gold(NotificationIcon.Gold, UncivSound.Coin, Fonts.gold),
     Science(NotificationIcon.Science, UncivSound.Chimes, Fonts.science),
     Culture(NotificationIcon.Culture, UncivSound.Paper, Fonts.culture),
-<<<<<<< HEAD
-    Happiness(NotificationIcon.Happiness, UncivSound.Click, Fonts.happiness, false),
+    Happiness(NotificationIcon.Happiness, UncivSound.Click, Fonts.happiness),
     Faith(NotificationIcon.Faith, UncivSound.Choir, Fonts.faith);
+    
+    companion object {
+        val statsUseableToBuy = listOf(Gold,Food,Science,Culture,Faith)
+    }
 }
 
 // Should the well-known colours for these be needed:
-// Production = "#c14d00", Food = "#38ff70", Gold = "#ffeb7f", Science = "#8c9dff", Culture = "#8b60ff", Happiness = "#ffd800", Faith = "#cbdfff"
-=======
-    Happiness(NotificationIcon.Happiness, UncivSound.Click, Fonts.happiness),
-    Faith(NotificationIcon.Faith, UncivSound.Choir, Fonts.faith);
-}
->>>>>>> ecd6cd92
+// Production = "#c14d00", Food = "#38ff70", Gold = "#ffeb7f", Science = "#8c9dff", Culture = "#8b60ff", Happiness = "#ffd800", Faith = "#cbdfff"