package com.unciv.models.translations

import com.badlogic.gdx.Gdx
import com.unciv.UncivGame
import com.unciv.models.ruleset.unique.Unique
import com.unciv.models.stats.Stats
import java.util.*
import kotlin.collections.HashMap
import kotlin.collections.LinkedHashSet

/**
 *  This collection holds all translations for the game.
 *
 *  The collection may be instantiated loading any number of languages, but normally it contains
 *  either one (player-selected) language or all of them for the translation file writer.
 *
 *  Translatables have two forms: normal or containing placeholders (delimited by square brackets).
 *  Translation _requests_ can have a third form: containing {subsentences} - these are split into their
 *  components and passed individually back into the translator, therefore they need no entry in this collection
 *
 *  @property keys:     The key is a copy of the translatable string in the normal case.
 *                       For the placeholder case, the key is modified: placeholders reduced to empty [] pairs.
 *  @property values:   Each a [TranslationEntry] containing the original translatable and 0..n translations.
 *  @property percentCompleteOfLanguages:   Holds the completion percentage for each language,
 *                      read from its file "completionPercentages.properties" which is generated
 *                      by the [TranslationFileWriter] utility.
 *
 *  @see    String.tr   for more explanations (below)
 */
class Translations : LinkedHashMap<String, TranslationEntry>(){

    var percentCompleteOfLanguages = HashMap<String,Int>()
            .apply { put("English",100) } // So even if we don't manage to load the percentages, we can still pass the language screen

    internal var modsWithTranslations: HashMap<String, Translations> = hashMapOf() // key == mod name

    // used by tr() whenever GameInfo not initialized (allowing new game screen to use mod translations)
    var translationActiveMods = LinkedHashSet<String>()


    /**
     * Searches for the translation entry of a given [text] for a given [language].
     * This includes translations provided by mods from [activeMods]
     *
     * @param text the input text for the translate entry
     * @param language the inquired language
     * @param activeMods set of the active mods that should include in the search
     *
     * @return the translation entry or null when not available
     */
    fun get(text: String, language: String, activeMods: HashSet<String>? = null): TranslationEntry? {
        activeMods?.forEach {
            modsWithTranslations[it]?.let { modTranslations ->
                val translationEntry = modTranslations[text]?.get(language)
                if (translationEntry != null) return modTranslations[text]
            }
        }

        return this[text]
    }

    /**
     * @see get
     */
    fun getText(text: String, language: String, activeMods: HashSet<String>? = null): String {
        return get(text, language, activeMods)?.get(language) ?: text
    }

    /** Get all languages present in `this`, used for [TranslationFileWriter] and `TranslationTests` */
    fun getLanguages() = linkedSetOf<String>().apply {
            for (entry in values)
                for (languageName in entry.keys)
                    add(languageName)
        }

    /** This reads all translations for a specific language, including _all_ installed mods.
     *  Vanilla translations go into `this` instance, mod translations into [modsWithTranslations].
     */
    private fun tryReadTranslationForLanguage(language: String, printOutput: Boolean) {
        val translationStart = System.currentTimeMillis()

        val translationFileName = "jsons/translations/$language.properties"
        if (!Gdx.files.internal(translationFileName).exists()) return

        val languageTranslations: HashMap<String, String>
        try { // On some devices we get a weird UnsupportedEncodingException
            // which is super odd because everyone should support UTF-8
            languageTranslations = TranslationFileReader.read(Gdx.files.internal(translationFileName))
        } catch (ex: Exception) {
            println("Exception reading translations for $language: ${ex.message}")
            return
        }

        // try to load the translations from the mods
        for (modFolder in Gdx.files.local("mods").list()) {
            val modTranslationFile = modFolder.child(translationFileName)
            if (modTranslationFile.exists()) {
                var translationsForMod = modsWithTranslations[modFolder.name()]
                if (translationsForMod == null) {
                    translationsForMod = Translations()
                    modsWithTranslations[modFolder.name()] = translationsForMod
                }
                try {
                    translationsForMod.createTranslations(language, TranslationFileReader.read(modTranslationFile))
                } catch (ex: Exception) {
                    println("Exception reading translations for ${modFolder.name()} $language: ${ex.message}")
                }
            }
        }

        createTranslations(language, languageTranslations)

        val translationFilesTime = System.currentTimeMillis() - translationStart
        if (printOutput) println("Loading translation file for $language - " + translationFilesTime + "ms")
    }

    private fun createTranslations(language: String, languageTranslations: HashMap<String,String>) {
        for (translation in languageTranslations) {
            val hashKey = if (translation.key.contains('[') && !translation.key.contains('<'))
                translation.key.getPlaceholderText()
            else translation.key
            var entry = this[hashKey]
            if (entry == null) {
                entry = TranslationEntry(translation.key)
                this[hashKey] = entry
            }
            entry[language] = translation.value
        }
    }

    fun tryReadTranslationForCurrentLanguage(){
        tryReadTranslationForLanguage(UncivGame.Current.settings.language, false)
    }

    /** Get a list of supported languages for [readAllLanguagesTranslation] */
    // This function is too strange for me, however, let's keep it "as is" for now. - JackRainy
    private fun getLanguagesWithTranslationFile(): List<String> {

        val languages = HashSet<String>()
        // So apparently the Locales don't work for everyone, which is horrendous
        // So for those players, which seem to be Android-y, we try to see what files exist directly...yeah =/
        try{
            for (file in Gdx.files.internal("jsons/translations").list())
                languages.add(file.nameWithoutExtension())
        }
        catch (ex:Exception) {} // Iterating on internal files will not work when running from a .jar

        languages.addAll(Locale.getAvailableLocales() // And this should work for Desktop, meaning from a .jar
                .map { it.getDisplayName(Locale.ENGLISH) }) // Maybe THIS is the problem, that the DISPLAY locale wasn't english
        // and then languages were displayed according to the player's locale... *sweatdrop*

        // These should probably be renamed
        languages.add("Simplified_Chinese")
        languages.add("Traditional_Chinese")

        languages.remove("template")
        languages.remove("completionPercentages")
        languages.remove("Thai") // Until we figure out what to do with it
        languages.remove("Vietnamese") // Until we figure out what to do with it

        return languages
                .filter { Gdx.files.internal("jsons/translations/$it.properties").exists() }
    }

    /** Ensure _all_ languages are loaded, used by [TranslationFileWriter] and `TranslationTests` */
    fun readAllLanguagesTranslation(printOutput:Boolean=false) {
        // Apparently you can't iterate over the files in a directory when running out of a .jar...
        // https://www.badlogicgames.com/forum/viewtopic.php?f=11&t=27250
        // which means we need to list everything manually =/

        val translationStart = System.currentTimeMillis()

        for (language in getLanguagesWithTranslationFile()) {
            tryReadTranslationForLanguage(language, printOutput)
        }

        val translationFilesTime = System.currentTimeMillis() - translationStart
        if(printOutput) println("Loading translation files - ${translationFilesTime}ms")
    }

    fun loadPercentageCompleteOfLanguages(){
        val startTime = System.currentTimeMillis()

        percentCompleteOfLanguages = TranslationFileReader.readLanguagePercentages()

        val translationFilesTime = System.currentTimeMillis() - startTime
        println("Loading percent complete of languages - ${translationFilesTime}ms")
    }

    fun getConditionalOrder(language: String): String {
        return getText(englishConditionalOrderingString, language, null)
    }

    fun placeConditionalsAfterUnique(language: String): Boolean {
        if (get(conditionalUniqueOrderString, language, null)?.get(language) == "before")
            return false
        return true
    }

    /** Returns the equivalent of a space in the given language
     * Defaults to a space if no translation is provided
     */
    fun getSpaceEquivalent(language: String): String {
        val translation = getText("\" \"", language, null)
        return translation.substring(1, translation.length-1)
    }

    fun shouldCapitalize(language: String): Boolean {
        return get(shouldCapitalizeString, language, null)?.get(language)?.toBoolean() ?: true
    }

    companion object {
        // Whenever this string is changed, it should also be changed in the translation files!
<<<<<<< HEAD
        // It is mostly used as the template for translating the order of conditionals
        const val englishConditionalOrderingString =
            "<for [mapUnitFilter] units> <vs cities> <vs [mapUnitFilter] units> <when fighting in [tileFilter] tiles> <when attacking> <when defending> <if this city has at least [amount] specialists> <when at war> <when not at war> <while the empire is happy> <during a Golden Age> <during the [era]> <before the [era]> <starting from the [era]> <with [techOrPolicy]> <without [techOrPolicy]>"
=======
        // It is mostly used as the template for translating the order of conditionals   
        const val englishConditionalOrderingString = 
            "<for [mapUnitFilter] units> <above [amount] HP> <below [amount] HP> <vs cities> <vs [mapUnitFilter] units> <when fighting in [tileFilter] tiles> <when attacking> <when defending> <if this city has at least [amount] specialists> <when at war> <when not at war> <while the empire is happy> <during a Golden Age> <during the [era]> <before the [era]> <starting from the [era]> <with [techOrPolicy]> <without [techOrPolicy]>"
>>>>>>> 6296f691
        const val conditionalUniqueOrderString = "ConditionalsPlacement"
        const val shouldCapitalizeString = "StartWithCapitalLetter"
    }
}


// We don't need to allocate different memory for these every time we .tr() - or recompile them.
// Please note: The extra \] and \} are NOT removable, despite what Android Studio might recommend -
//   they are necessary for Android Java 6 phones to parse the regex properly!

// Expect a literal [ followed by a captured () group and a literal ].
// The group may contain any number of any character except ] - pattern [^]]
val squareBraceRegex = Regex("""\[([^]]*)\]""")

// Just look for either [ or ]
val eitherSquareBraceRegex = Regex("""\[|\]""")

// Analogous as above: Expect a {} pair with any chars but } in between and capture that
val curlyBraceRegex = Regex("""\{([^}]*)\}""")

// Analogous as above: Expect a <> pair with any chars but > in between and capture that
val pointyBraceRegex = Regex("""\<([^>]*)\>""")


/**
 *  This function does the actual translation work,
 *      using an instance of [Translations] stored in UncivGame.Current
 *
 *  @receiver   The string to be translated, can take three forms:
 *                  plain - translated directly by hashset lookup
 *                  placeholders - contains at least one '[' - see below
 *                  sentences - contains at least one '{'
 *                  - phrases between curly braces are translated individually
 *                  Additionally, they may contain conditionals between '<' and '>'
 *  @return     The translated string
 *                  defaults to the input string if no translation is available,
 *                  but with placeholder or sentence brackets removed.
 */
fun String.tr(): String {
    val activeMods = with(UncivGame.Current) {
        if (isGameInfoInitialized())
            gameInfo.gameParameters.mods + gameInfo.gameParameters.baseRuleset
        else translations.translationActiveMods
    }.toHashSet()
    val language = UncivGame.Current.settings.language

    if (contains('<')) { // Conditionals!
        /**
         * So conditionals can contain placeholders, such as <vs [unitFilter] units>, which themselves
         * can contain multiple filters, such as <vs [{Military} {Water}] units>.
         * Moreover, we can have any amount of conditionals in any order, and translations
         * can reorder these conditionals in any way they like, even putting them in front
         * of the rest of the translatable string.
         * All of this nesting makes it quite difficult to translate, and is the reason we check
         * for these first.
         *
         * The plan: First translate each of the conditionals on its own, and then combine them
         * together into the final fully translated string.
         */

        var translatedBaseUnique = this.removeConditionals().tr()

        val conditionals = this.getConditionals().map { it.placeholderText }
        val conditionsWithTranslation: HashMap<String, String> = hashMapOf()

        for (conditional in this.getConditionals())
            conditionsWithTranslation[conditional.placeholderText] = conditional.text.tr()

        val translatedConditionals: MutableList<String> = mutableListOf()

        // Somewhere, we asked the translators to reorder all possible conditionals in a way that
        // makes sense in their language. We get this ordering, and than extract each of the
        // translated conditionals, removing the <> surrounding them, and removing param values
        // where it exists.
        val conditionalOrdering = UncivGame.Current.translations.getConditionalOrder(language)
        for (placedConditional in pointyBraceRegex.findAll(conditionalOrdering).map { it.value.substring(1, it.value.length-1).getPlaceholderText() }) {
            if (placedConditional in conditionals) {
                translatedConditionals.add(conditionsWithTranslation[placedConditional]!!)
                conditionsWithTranslation.remove(placedConditional)
            }
        }

        // If the translated string that should contain all conditionals doesn't contain
        // a few conditionals used here, just add the translations of these to the end.
        // We do test for this, but just in case.
        translatedConditionals.addAll(conditionsWithTranslation.values)

        // After that, add the translation of the base unique either before or after these conditionals
        if (UncivGame.Current.translations.placeConditionalsAfterUnique(language)) {
            translatedConditionals.add(0, translatedBaseUnique)
        } else {
            if (UncivGame.Current.translations.shouldCapitalize(language) && translatedBaseUnique[0].isUpperCase())
                translatedBaseUnique = translatedBaseUnique.replaceFirstChar { it.lowercase() }
            translatedConditionals.add(translatedBaseUnique)
        }

        var fullyTranslatedString = translatedConditionals.joinToString(UncivGame.Current.translations.getSpaceEquivalent(language))
        if (UncivGame.Current.translations.shouldCapitalize(language))
            fullyTranslatedString = fullyTranslatedString.replaceFirstChar { it.uppercase() }
        return fullyTranslatedString
    }

    // There might still be optimization potential here!
    if (contains('[')) { // Placeholders!
        /**
         * I'm SURE there's an easier way to do this but I can't think of it =\
         * So what's all this then?
         * Well, not all languages are like English. So say I want to say "work on Library has completed in Akkad",
         * but in a completely different language like Japanese or German,
         * It could come out "Akkad hast die worken onner Library gerfinishen" or whatever,
         * basically, the order of the words in the sentence is not guaranteed.
         * So to translate this, I give a sentence like "work on [building] has completed in [city]"
         * and the german can put those placeholders where he wants, so  "[city] hast die worken onner [building] gerfinishen"
         * The string on which we call tr() will look like "work on [library] has completed in [Akkad]"
         * We will find the german placeholder text, and replace the placeholders with what was filled in the text we got!
         */

        // Convert "work on [building] has completed in [city]" to "work on [] has completed in []"
        val translationStringWithSquareBracketsOnly = this.getPlaceholderText()
        // That is now the key into the translation HashMap!
        val translationEntry = UncivGame.Current.translations
                .get(translationStringWithSquareBracketsOnly, language, activeMods)

        var languageSpecificPlaceholder: String
        val originalEntry: String
        if (translationEntry == null || !translationEntry.containsKey(language)) {
            // Translation placeholder doesn't exist for this language, default to English
            languageSpecificPlaceholder = this
            originalEntry = this
        } else {
            languageSpecificPlaceholder = translationEntry[language]!!
            originalEntry = translationEntry.entry
        }

        // Take the terms in the message, WITHOUT square brackets
        val termsInMessage = this.getPlaceholderParameters()
        // Take the term from the placeholder, INCLUDING the square brackets
        val termsInTranslationPlaceholder = squareBraceRegex.findAll(originalEntry).map { it.value }.toList()
        if (termsInMessage.size != termsInTranslationPlaceholder.size)
            throw Exception("Message $this has a different number of terms than the placeholder $translationEntry!")

        for (i in termsInMessage.indices) {
            languageSpecificPlaceholder = languageSpecificPlaceholder.replace(termsInTranslationPlaceholder[i], termsInMessage[i].tr())
        }
        return languageSpecificPlaceholder      // every component is already translated
    }

    if (contains('{')) { // sentence
        return curlyBraceRegex.replace(this) { it.groups[1]!!.value.tr() }
    }

    if (Stats.isStats(this)) return Stats.parse(this).toString()

    return UncivGame.Current.translations.getText(this, language, activeMods)
}

fun String.getPlaceholderText() = this
        .removeConditionals()
        .replace(squareBraceRegex, "[]")

fun String.equalsPlaceholderText(str:String): Boolean {
    if (first() != str.first()) return false // for quick negative return 95% of the time
    return this.getPlaceholderText() == str
}

fun String.hasPlaceholderParameters() = squareBraceRegex.containsMatchIn(this.removeConditionals())

fun String.getPlaceholderParameters() = squareBraceRegex.findAll(this.removeConditionals()).map { it.groups[1]!!.value }.toList()

/** Substitutes placeholders with [strings], respecting order of appearance. */
fun String.fillPlaceholders(vararg strings: String): String {
    val keys = this.getPlaceholderParameters()
    if (keys.size > strings.size)
        throw Exception("String $this has a different number of placeholders ${keys.joinToString()} (${keys.size}) than the substitutive strings ${strings.joinToString()} (${strings.size})!")

    var filledString = this
    for (i in keys.indices)
        filledString = filledString.replaceFirst(keys[i], strings[i])
    return filledString
}

fun String.getConditionals() = pointyBraceRegex.findAll(this).map { Unique(it.groups[1]!!.value) }.toList()

fun String.removeConditionals() = this
    .replace(pointyBraceRegex, "")
    // So, this is a quick hack, but it works as long as nobody uses word separators different from " " (space) and "" (none),
    // And no translations start or end with a space.
    // According to https://linguistics.stackexchange.com/questions/6131/is-there-a-long-list-of-languages-whose-writing-systems-dont-use-spaces
    // This is a reasonable but not fully correct assumption to make.
    // By doing it like this, we exclude languages such as Tibetan, Dzongkha (Bhutan), and Ethiopian.
    // If we ever start getting translations for these, we'll work something out then.
    .replace("  ", " ")
    .trim()
<|MERGE_RESOLUTION|>--- conflicted
+++ resolved
@@ -211,15 +211,9 @@
 
     companion object {
         // Whenever this string is changed, it should also be changed in the translation files!
-<<<<<<< HEAD
         // It is mostly used as the template for translating the order of conditionals
         const val englishConditionalOrderingString =
-            "<for [mapUnitFilter] units> <vs cities> <vs [mapUnitFilter] units> <when fighting in [tileFilter] tiles> <when attacking> <when defending> <if this city has at least [amount] specialists> <when at war> <when not at war> <while the empire is happy> <during a Golden Age> <during the [era]> <before the [era]> <starting from the [era]> <with [techOrPolicy]> <without [techOrPolicy]>"
-=======
-        // It is mostly used as the template for translating the order of conditionals   
-        const val englishConditionalOrderingString = 
             "<for [mapUnitFilter] units> <above [amount] HP> <below [amount] HP> <vs cities> <vs [mapUnitFilter] units> <when fighting in [tileFilter] tiles> <when attacking> <when defending> <if this city has at least [amount] specialists> <when at war> <when not at war> <while the empire is happy> <during a Golden Age> <during the [era]> <before the [era]> <starting from the [era]> <with [techOrPolicy]> <without [techOrPolicy]>"
->>>>>>> 6296f691
         const val conditionalUniqueOrderString = "ConditionalsPlacement"
         const val shouldCapitalizeString = "StartWithCapitalLetter"
     }
