package com.unciv.models.translations

import com.badlogic.gdx.Gdx
import com.unciv.UncivGame
import com.unciv.models.ruleset.Unique
import com.unciv.models.stats.Stats
import java.util.*
import kotlin.collections.HashMap
import kotlin.collections.LinkedHashSet

/**
 *  This collection holds all translations for the game.
 *
 *  The collection may be instantiated loading any number of languages, but normally it contains
 *  either one (player-selected) language or all of them for the translation file writer.
 *
 *  Translatables have two forms: normal or containing placeholders (delimited by square brackets).
 *  Translation _requests_ can have a third form: containing {subsentences} - these are split into their
 *  components and passed individually back into the translator, therefore they need no entry in this collection
 *
 *  @property keys:     The key is a copy of the translatable string in the normal case.
 *                       For the placeholder case, the key is modified: placeholders reduced to empty [] pairs.
 *  @property values:   Each a [TranslationEntry] containing the original translatable and 0..n translations.
 *  @property percentCompleteOfLanguages:   Holds the completion percentage for each language,
 *                      read from its file "completionPercentages.properties" which is generated
 *                      by the [TranslationFileWriter] utility.
 *
 *  @see    String.tr   for more explanations (below)
 */
class Translations : LinkedHashMap<String, TranslationEntry>(){
    
    var percentCompleteOfLanguages = HashMap<String,Int>()
            .apply { put("English",100) } // So even if we don't manage to load the percentages, we can still pass the language screen

    internal var modsWithTranslations: HashMap<String, Translations> = hashMapOf() // key == mod name

    // used by tr() whenever GameInfo not initialized (allowing new game screen to use mod translations)
    var translationActiveMods = LinkedHashSet<String>()


    /**
     * Searches for the translation entry of a given [text] for a given [language].
     * This includes translations provided by mods from [activeMods]
     *
     * @param text the input text for the translate entry
     * @param language the inquired language
     * @param activeMods set of the active mods that should include in the search
     *
     * @return the translation entry or null when not available
     */
    fun get(text: String, language: String, activeMods: HashSet<String>? = null): TranslationEntry? {
        activeMods?.forEach {
            modsWithTranslations[it]?.let { modTranslations ->
                val translationEntry = modTranslations[text]?.get(language)
                if (translationEntry != null) return modTranslations[text]
            }
        }

        return this[text]
    }

    /**
     * @see get
     */
    fun getText(text: String, language: String, activeMods: HashSet<String>? = null): String {
        return get(text, language, activeMods)?.get(language) ?: text
    }

    /** Get all languages present in `this`, used for [TranslationFileWriter] and `TranslationTests` */
    fun getLanguages() = linkedSetOf<String>().apply {
            for (entry in values)
                for (languageName in entry.keys)
                    add(languageName)
        }

    /** This reads all translations for a specific language, including _all_ installed mods.
     *  Vanilla translations go into `this` instance, mod translations into [modsWithTranslations].
     */
    private fun tryReadTranslationForLanguage(language: String, printOutput: Boolean) {
        val translationStart = System.currentTimeMillis()

        val translationFileName = "jsons/translations/$language.properties"
        if (!Gdx.files.internal(translationFileName).exists()) return

        val languageTranslations: HashMap<String, String>
        try { // On some devices we get a weird UnsupportedEncodingException
            // which is super odd because everyone should support UTF-8
            languageTranslations = TranslationFileReader.read(Gdx.files.internal(translationFileName))
        } catch (ex: Exception) {
            println("Exception reading translations for $language: ${ex.message}")
            return
        }

        // try to load the translations from the mods
        for (modFolder in Gdx.files.local("mods").list()) {
            val modTranslationFile = modFolder.child(translationFileName)
            if (modTranslationFile.exists()) {
                var translationsForMod = modsWithTranslations[modFolder.name()]
                if (translationsForMod == null) {
                    translationsForMod = Translations()
                    modsWithTranslations[modFolder.name()] = translationsForMod
                }
                try {
                    translationsForMod.createTranslations(language, TranslationFileReader.read(modTranslationFile))
                } catch (ex: Exception) {
                    println("Exception reading translations for ${modFolder.name()} $language: ${ex.message}")
                }
            }
        }

        createTranslations(language, languageTranslations)

        val translationFilesTime = System.currentTimeMillis() - translationStart
        if (printOutput) println("Loading translation file for $language - " + translationFilesTime + "ms")
    }

    private fun createTranslations(language: String, languageTranslations: HashMap<String,String>) {
        for (translation in languageTranslations) {
            val hashKey = if (translation.key.contains('['))
                translation.key.getPlaceholderText()
            else translation.key
            var entry = this[hashKey]
            if (entry == null) {
                entry = TranslationEntry(translation.key)
                this[hashKey] = entry
            }
            entry[language] = translation.value
        }
    }

    fun tryReadTranslationForCurrentLanguage(){
        tryReadTranslationForLanguage(UncivGame.Current.settings.language, false)
    }

    /** Get a list of supported languages for [readAllLanguagesTranslation] */
    // This function is too strange for me, however, let's keep it "as is" for now. - JackRainy
    private fun getLanguagesWithTranslationFile(): List<String> {

        val languages = HashSet<String>()
        // So apparently the Locales don't work for everyone, which is horrendous
        // So for those players, which seem to be Android-y, we try to see what files exist directly...yeah =/
        try{
            for (file in Gdx.files.internal("jsons/translations").list())
                languages.add(file.nameWithoutExtension())
        }
        catch (ex:Exception) {} // Iterating on internal files will not work when running from a .jar

        languages.addAll(Locale.getAvailableLocales() // And this should work for Desktop, meaning from a .jar
                .map { it.getDisplayName(Locale.ENGLISH) }) // Maybe THIS is the problem, that the DISPLAY locale wasn't english
        // and then languages were displayed according to the player's locale... *sweatdrop*

        // These should probably be renamed
        languages.add("Simplified_Chinese")
        languages.add("Traditional_Chinese")

        languages.remove("template")
        languages.remove("completionPercentages")
        languages.remove("Thai") // Until we figure out what to do with it
        languages.remove("Vietnamese") // Until we figure out what to do with it

        return languages
                .filter { Gdx.files.internal("jsons/translations/$it.properties").exists() }
    }

    /** Ensure _all_ languages are loaded, used by [TranslationFileWriter] and `TranslationTests` */
    fun readAllLanguagesTranslation(printOutput:Boolean=false) {
        // Apparently you can't iterate over the files in a directory when running out of a .jar...
        // https://www.badlogicgames.com/forum/viewtopic.php?f=11&t=27250
        // which means we need to list everything manually =/

        val translationStart = System.currentTimeMillis()

        for (language in getLanguagesWithTranslationFile()) {
            tryReadTranslationForLanguage(language, printOutput)
        }

        val translationFilesTime = System.currentTimeMillis() - translationStart
        if(printOutput) println("Loading translation files - ${translationFilesTime}ms")
    }

    fun loadPercentageCompleteOfLanguages(){
        val startTime = System.currentTimeMillis()

        percentCompleteOfLanguages = TranslationFileReader.readLanguagePercentages()

        val translationFilesTime = System.currentTimeMillis() - startTime
        println("Loading percent complete of languages - ${translationFilesTime}ms")
<<<<<<< HEAD
    }
    
    fun getConditionalOrder(language: String): String {
        return getText(englishConditionalOrderingString, language, null)
    }
    
    fun placeConditionalsAfterUnique(language: String): Boolean {
        if (get(conditionalUniqueOrderString, language, null)?.get(language) == "before")
            return false
        return true
    }

    /** Returns the equivalent of a space in the given language
     * Defaults to a space if no translation is provided
     */
    fun getSpaceEquivalent(language: String): String {
        val translation = getText("\" \"", language, null)
        return translation.substring(1, translation.length-1)
    }
    
    fun shouldCapitalize(language: String): Boolean {
        return get(shouldCapitalizeString, language, null)?.get(language)?.toBoolean() ?: true
    }
    
    companion object {
        // Whenever this string is changed, it should also be changed in the translation files!
        // It is mostly used as the template for translating the order of conditionals   
        const val englishConditionalOrderingString = "<when at war> <when not at war>"
        const val conditionalUniqueOrderString = "ConditionalsPlacement"
        const val shouldCapitalizeString = "StartWithCapitalLetter"
=======
>>>>>>> 3d9c5bcc
    }
}


// We don't need to allocate different memory for these every time we .tr() - or recompile them.
// Please note: The extra \] and \} are NOT removable, despite what Android Studio might recommend -
//   they are necessary for Android Java 6 phones to parse the regex properly!

// Expect a literal [ followed by a captured () group and a literal ].
// The group may contain any number of any character except ] - pattern [^]]
val squareBraceRegex = Regex("""\[([^]]*)\]""")

// Just look for either [ or ]
val eitherSquareBraceRegex = Regex("""\[|\]""")

// Analogous as above: Expect a {} pair with any chars but } in between and capture that
val curlyBraceRegex = Regex("""\{([^}]*)\}""")

// Analogous as above: Expect a <> pair with any chars but > in between and capture that
val pointyBraceRegex = Regex("""\<([^>]*)\>""")


/**
 *  This function does the actual translation work,
 *      using an instance of [Translations] stored in UncivGame.Current
 *
 *  @receiver   The string to be translated, can take three forms:
 *                  plain - translated directly by hashset lookup
 *                  placeholders - contains at least one '[' - see below
 *                  sentences - contains at least one '{'
 *                  - phrases between curly braces are translated individually
 *                  Additionally, they may contain conditionals between '<' and '>'
 *  @return     The translated string
 *                  defaults to the input string if no translation is available,
 *                  but with placeholder or sentence brackets removed.
 */
fun String.tr(): String {
    val activeMods = with(UncivGame.Current) {
        if (isGameInfoInitialized()) gameInfo.gameParameters.mods else translations.translationActiveMods
    }
    val language = UncivGame.Current.settings.language
    
    if (contains('<')) { // Conditionals!
        /**
         * So conditionals can contain placeholders, such as <vs [unitFilter] units>, which themselves
         * can contain multiple filters, such as <vs [{Military} {Water}] units>.
         * Moreover, we can have any amount of conditionals in any order, and translations
         * can reorder these conditionals in any way they like, even putting them in front
         * of the rest of the translatable string.
         * All of this nesting makes it quite difficult to translate, and is the reason we check
         * for these first.
         * 
         * The plan: First translate each of the conditionals on its own, and then combine them
         * together into the final fully translated string.
         */
        
        val translatedBaseText = this.removeConditionals().tr()
        
        val conditionals = this.getConditionals().map { it.placeholderText }
        val conditionsWithTranslation: HashMap<String, String> = hashMapOf()
        
        for (conditional in this.getConditionals())
            conditionsWithTranslation[conditional.placeholderText] = conditional.text.tr()
        
        val translatedConditionals: MutableList<String> = mutableListOf()
        
        // Somewhere, we asked the translators to reorder all possible conditionals in a way that
        // makes sense in their language. We get this ordering, and than extract each of the
        // translated conditionals, removing the <> surrounding them, and removing param values
        // where it exists.
        val conditionalOrdering = UncivGame.Current.translations.getConditionalOrder(language)
        for (placedConditional in pointyBraceRegex.findAll(conditionalOrdering).map { it.value.substring(1, it.value.length-1).getPlaceholderText() }) {
            if (placedConditional in conditionals) {
                translatedConditionals.add(conditionsWithTranslation[placedConditional]!!)
                conditionsWithTranslation.remove(placedConditional)
            }
        }
        
        // If the translated string that should contain all conditionals doesn't contain
        // a few conditionals used here, just add the translations of these to the end.
        // We do test for this, but just in case.
        translatedConditionals.addAll(conditionsWithTranslation.values)

        // After that, add the translation of the base unique either before or after these conditionals
        if (UncivGame.Current.translations.placeConditionalsAfterUnique(language)) {
            translatedConditionals.add(0, translatedBaseText)
        } else {
            translatedConditionals.add(translatedBaseText)
        }
        
        var fullyTranslatedString = translatedConditionals.joinToString(UncivGame.Current.translations.getSpaceEquivalent(language))
        if (UncivGame.Current.translations.shouldCapitalize(language))
            fullyTranslatedString = fullyTranslatedString.replaceFirstChar { it.uppercase() }
        return fullyTranslatedString
    }

    // There might still be optimization potential here!
    if (contains('[')) { // Placeholders!
        /**
         * I'm SURE there's an easier way to do this but I can't think of it =\
         * So what's all this then?
         * Well, not all languages are like English. So say I want to say "work on Library has completed in Akkad",
         * but in a completely different language like Japanese or German,
         * It could come out "Akkad hast die worken onner Library gerfinishen" or whatever,
         * basically, the order of the words in the sentence is not guaranteed.
         * So to translate this, I give a sentence like "work on [building] has completed in [city]"
         * and the german can put those placeholders where he wants, so  "[city] hast die worken onner [building] gerfinishen"
         * The string on which we call tr() will look like "work on [library] has completed in [Akkad]"
         * We will find the german placeholder text, and replace the placeholders with what was filled in the text we got!
         */

        // Convert "work on [building] has completed in [city]" to "work on [] has completed in []"
        val translationStringWithSquareBracketsOnly = this.getPlaceholderText()
        // That is now the key into the translation HashMap!
        val translationEntry = UncivGame.Current.translations
                .get(translationStringWithSquareBracketsOnly, language, activeMods)

        var languageSpecificPlaceholder: String
        val originalEntry: String
        if (translationEntry == null || !translationEntry.containsKey(language)) {
            // Translation placeholder doesn't exist for this language, default to English
            languageSpecificPlaceholder = this
            originalEntry = this
        } else {
            languageSpecificPlaceholder = translationEntry[language]!!
            originalEntry = translationEntry.entry
        }

        // Take the terms in the message, WITHOUT square brackets
        val termsInMessage = this.getPlaceholderParameters()
        // Take the term from the placeholder, INCLUDING the square brackets
        val termsInTranslationPlaceholder = squareBraceRegex.findAll(originalEntry).map { it.value }.toList()
        if (termsInMessage.size != termsInTranslationPlaceholder.size)
            throw Exception("Message $this has a different number of terms than the placeholder $translationEntry!")

        for (i in termsInMessage.indices) {
            languageSpecificPlaceholder = languageSpecificPlaceholder.replace(termsInTranslationPlaceholder[i], termsInMessage[i].tr())
        }
        return languageSpecificPlaceholder      // every component is already translated
    }

    if (contains('{')) { // sentence
        return curlyBraceRegex.replace(this) { it.groups[1]!!.value.tr() }
    }

    if (Stats.isStats(this)) return Stats.parse(this).toString()

    return UncivGame.Current.translations.getText(this, language, activeMods)
}

fun String.getPlaceholderText() = this
        .replace(squareBraceRegex, "[]")
        .removeConditionals()

fun String.equalsPlaceholderText(str:String): Boolean {
    if (first() != str.first()) return false // for quick negative return 95% of the time
    return this.getPlaceholderText() == str
}

fun String.hasPlaceholderParameters() = squareBraceRegex.containsMatchIn(this)

fun String.getPlaceholderParameters() = squareBraceRegex.findAll(this).map { it.groups[1]!!.value }.toList()

/** Substitutes placeholders with [strings], respecting order of appearance. */
fun String.fillPlaceholders(vararg strings: String): String {
    val keys = this.getPlaceholderParameters()
    if (keys.size > strings.size)
        throw Exception("String $this has a different number of placeholders ${keys.joinToString()} (${keys.size}) than the substitutive strings ${strings.joinToString()} (${strings.size})!")

    var filledString = this
    for (i in keys.indices)
        filledString = filledString.replaceFirst(keys[i], strings[i])
    return filledString
}

fun String.getConditionals() = pointyBraceRegex.findAll(this).map { Unique(it.groups[1]!!.value) }.toList()

fun String.removeConditionals() = this
    .replace(pointyBraceRegex, "")
    // So, this is a quick hack, but it works as long as nobody uses word separators different from " " (space) and "" (none),
    // And no translations start or end with a space.
    // According to https://linguistics.stackexchange.com/questions/6131/is-there-a-long-list-of-languages-whose-writing-systems-dont-use-spaces
    // This is a reasonable but not fully correct assumption to make.
    // By doing it like this, we exclude languages such as Tibetan, Dzongkha (Bhutan), and Ethiopian.
    // If we ever start getting translations for these, we'll work something out then.
    .replace("  ", " ")
    .trim()
<|MERGE_RESOLUTION|>--- conflicted
+++ resolved
@@ -185,7 +185,6 @@
 
         val translationFilesTime = System.currentTimeMillis() - startTime
         println("Loading percent complete of languages - ${translationFilesTime}ms")
-<<<<<<< HEAD
     }
     
     fun getConditionalOrder(language: String): String {
@@ -216,8 +215,6 @@
         const val englishConditionalOrderingString = "<when at war> <when not at war>"
         const val conditionalUniqueOrderString = "ConditionalsPlacement"
         const val shouldCapitalizeString = "StartWithCapitalLetter"
-=======
->>>>>>> 3d9c5bcc
     }
 }
 
