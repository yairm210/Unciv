package com.unciv.models.translations

import com.badlogic.gdx.Gdx
import com.badlogic.gdx.files.FileHandle
import com.badlogic.gdx.utils.Array
import com.unciv.JsonParser
import com.unciv.models.metadata.BaseRuleset
import com.unciv.models.ruleset.*
import com.unciv.models.ruleset.tech.TechColumn
import com.unciv.models.ruleset.tile.Terrain
import com.unciv.models.ruleset.tile.TileImprovement
import com.unciv.models.ruleset.tile.TileResource
import com.unciv.models.ruleset.unit.BaseUnit
import com.unciv.models.ruleset.unit.Promotion
import com.unciv.models.ruleset.unit.UnitType
import com.unciv.models.stats.Stat
import com.unciv.models.stats.Stats
import java.lang.reflect.Field
import java.lang.reflect.Modifier

object TranslationFileWriter {

    private const val specialNewLineCode = "# This is an empty line "
    const val templateFileLocation = "jsons/translations/template.properties"
    private const val languageFileLocation = "jsons/translations/%s.properties"

    fun writeNewTranslationFiles(translations: Translations) {

        val percentages = generateTranslationFiles(translations)
        writeLanguagePercentages(percentages)

        // try to do the same for the mods
        for (modFolder in Gdx.files.local("mods").list().filter { it.isDirectory })
            generateTranslationFiles(translations, modFolder)
        // write percentages is not needed: for an individual mod it makes no sense

    }

    private fun getFileHandle(modFolder: FileHandle?, fileLocation: String) =
            if (modFolder != null) modFolder.child(fileLocation)
            else Gdx.files.local(fileLocation)

    private fun generateTranslationFiles(translations: Translations, modFolder: FileHandle? = null): HashMap<String, Int> {

        val fileNameToGeneratedStrings = LinkedHashMap<String, MutableSet<String>>()
        val linesFromTemplates = mutableListOf<String>()

        if (modFolder == null) { // base game
            val templateFile = getFileHandle(modFolder, templateFileLocation) // read the template
            if (templateFile.exists())
                linesFromTemplates.addAll(templateFile.reader().readLines())

            for (baseRuleset in BaseRuleset.values()) {
                val generatedStringsFromBaseRuleset =
                        generateStringsFromJSONs(Gdx.files.local("jsons/${baseRuleset.fullName}"))
                for (entry in generatedStringsFromBaseRuleset)
                    fileNameToGeneratedStrings[entry.key + " from " + baseRuleset.fullName] = entry.value
            }

            fileNameToGeneratedStrings["Tutorials"] = generateTutorialsStrings()
        } else fileNameToGeneratedStrings.putAll(generateStringsFromJSONs(modFolder))

        // Tutorials are a bit special
        if (modFolder == null)          // this is for base only, not mods

            for (key in fileNameToGeneratedStrings.keys) {
                linesFromTemplates.add("\n#################### Lines from $key ####################\n")
                linesFromTemplates.addAll(fileNameToGeneratedStrings.getValue(key))
            }

        var countOfTranslatableLines = 0
        val countOfTranslatedLines = HashMap<String, Int>()

        // iterate through all available languages
        for (language in translations.getLanguages()) {
            var translationsOfThisLanguage = 0
            val stringBuilder = StringBuilder()

            // This is so we don't add the same keys twice if we have the same value in both Vanilla and G&K
            val existingTranslationKeys = HashSet<String>()

            for (line in linesFromTemplates) {
                if (!line.contains(" = ")) {
                    // small hack to insert empty lines
                    if (line.startsWith(specialNewLineCode)) {
                        if (!stringBuilder.endsWith("\r\n\r\n")) // don't double-add line breaks -
                        // this stops lots of line breaks between removed translations in G&K
                            stringBuilder.appendLine()
                    } else // copy as-is
                        stringBuilder.appendLine(line)
                    continue
                }

                val translationKey = line.split(" = ")[0].replace("\\n", "\n")
                val hashMapKey = if (translationKey.contains('['))
                    translationKey.replace(squareBraceRegex, "[]")
                else translationKey

                if (existingTranslationKeys.contains(hashMapKey)) continue // don't add it twice
                existingTranslationKeys.add(hashMapKey)

                // count translatable lines only once (e.g. for English)
                if (language == "English") countOfTranslatableLines++

                var translationValue = ""

                val translationEntry = translations[hashMapKey]
                if (translationEntry != null && translationEntry.containsKey(language)) {
                    translationValue = translationEntry[language]!!
                    translationsOfThisLanguage++
                } else stringBuilder.appendLine(" # Requires translation!")

                // THE PROBLEM
                // When we come to change params written in the TranslationFileWriter,
                //  this messes up the param name matching in existing translations.
                // Tests fail and much manual work was required.
                // SO, as a fix, for each translation where a single param is different than in the source line,
                // we try to autocorrect it.
                if (translationValue.contains('[')) {
                    val paramsOfKey = translationKey.getPlaceholderParameters()
                    val paramsOfValue = translationValue.getPlaceholderParameters()
                    val paramsOfKeyNotInValue = paramsOfKey.filterNot { it in paramsOfValue }
                    val paramsOfValueNotInKey = paramsOfValue.filterNot { it in paramsOfKey }
                    if (paramsOfKeyNotInValue.size == 1 && paramsOfValueNotInKey.size == 1)
                        translationValue = translationValue.replace(
                            "[" + paramsOfValueNotInKey.first() + "]",
                            "[" + paramsOfKeyNotInValue.first() + "]"
                        )
                }

                val lineToWrite = translationKey.replace("\n", "\\n") +
                        " = " + translationValue.replace("\n", "\\n")
                stringBuilder.appendLine(lineToWrite)
            }

            countOfTranslatedLines[language] = translationsOfThisLanguage

            val fileWriter = getFileHandle(modFolder, languageFileLocation.format(language))
            fileWriter.writeString(stringBuilder.toString(), false, TranslationFileReader.charset)
        }

        // Calculate the percentages of translations
        // It should be done after the loop of languages, since the countOfTranslatableLines is not known in the 1st iteration
        for (key in countOfTranslatedLines.keys)
            countOfTranslatedLines[key] = if (countOfTranslatableLines > 0) countOfTranslatedLines.getValue(key) * 100 / countOfTranslatableLines
            else 100

        return countOfTranslatedLines
    }

    private fun writeLanguagePercentages(percentages: HashMap<String, Int>) {
        val stringBuilder = StringBuilder()
        for (entry in percentages) {
            stringBuilder.appendLine(entry.key + " = " + entry.value)
        }
        Gdx.files.local(TranslationFileReader.percentagesFileLocation).writeString(stringBuilder.toString(), false)
    }


    private fun generateTutorialsStrings(): MutableSet<String> {

        val tutorialsStrings = mutableSetOf<String>()
        val tutorials = JsonParser().getFromJson(LinkedHashMap<String, Array<String>>().javaClass, "jsons/Tutorials.json")

        var uniqueIndexOfNewLine = 0
        for (tutorial in tutorials) {
            if (!tutorial.key.startsWith('_'))
                tutorialsStrings.add("${tutorial.key.replace('_', ' ')} = ")
            for (str in tutorial.value)
                if (str != "") tutorialsStrings.add("$str = ")
            // This is a small hack to insert multiple /n into the set, which can't contain identical lines
            tutorialsStrings.add("$specialNewLineCode ${uniqueIndexOfNewLine++}")
        }
        return tutorialsStrings
    }

    // used for unit test only
    fun getGeneratedStringsSize(): Int {
        return generateStringsFromJSONs(Gdx.files.local("jsons/Civ V - Vanilla")).values.sumBy { // exclude empty lines
            it.count { line: String -> !line.startsWith(specialNewLineCode) }
        }
    }

    private fun generateStringsFromJSONs(jsonsFolder: FileHandle): LinkedHashMap<String, MutableSet<String>> {
        // build maps identifying parameters as certain types of filters - unitFilter etc
        val ruleset = RulesetCache.getBaseRuleset()
        val tileFilterMap = ruleset.terrains.keys.toMutableSet().apply { addAll(sequenceOf(
            "Friendly Land",
            "Foreign Land",
            "Fresh water",
            "non-fresh water",
            "Open Terrain",
            "Rough Terrain",
            "Natural Wonder"
        )) }
        val tileImprovementMap = ruleset.tileImprovements.keys.toMutableSet().apply { add("Great Improvement") }
        val buildingMap = ruleset.buildings.keys.toMutableSet().apply { addAll(sequenceOf(
            "Wonders",
            "Wonder",
            "Buildings",
            "Building"
        )) }
        val unitTypeMap = UnitType.values().map { it.name }.toMutableSet().apply { addAll(sequenceOf(
            "Military",
            "Civilian",
            "non-air",
            "relevant",
            "Nuclear Weapon",
            "Submarine",
            // These are up for debate
            "Air",
            "land units",
            "water units",
            "air units",
            "military units",
            "submarine units"
            // Note: this can't handle combinations of parameters (e.g. [{Military} {Water}])
        )) }
        val cityFilterMap = setOf(
            "in this city",
             "in all cities",
             "in all coastal cities",
             "in capital",
             "in all non-occupied cities",
             "in all cities with a world wonder",
             "in all cities connected to capital",
             "in all cities with a garrison"
        )

        val startMillis = System.currentTimeMillis()

        // Using LinkedHashMap (instead of HashMap) is important to maintain the order of sections in the translation file
        val generatedStrings = LinkedHashMap<String, MutableSet<String>>()

        var uniqueIndexOfNewLine = 0
        val jsonParser = JsonParser()
        val listOfJSONFiles = jsonsFolder
                .list { file -> file.name.endsWith(".json", true) }
                .sortedBy { it.name() }       // generatedStrings maintains order, so let's feed it a predictable one

        for (jsonFile in listOfJSONFiles) {
            val filename = jsonFile.nameWithoutExtension()

            val javaClass = getJavaClassByName(filename)
            if (javaClass == this.javaClass)
                continue // unknown JSON, let's skip it

            val array = jsonParser.getFromJson(javaClass, jsonFile.path())

            generatedStrings[filename] = mutableSetOf()
            val resultStrings = generatedStrings[filename]

            fun submitString(item: Any) {
                val string = item.toString()

                val parameters = string.getPlaceholderParameters()
                var stringToTranslate = string

                val existingParameterNames = HashSet<String>()
                if (parameters.any()) {
                    for (parameter in parameters) {
                        var parameterName = when {
                            parameter.toFloatOrNull() != null -> "amount"
                            Stat.values().any { it.name == parameter } -> "stat"
                            parameter in tileFilterMap -> "tileFilter"
                            ruleset.units.containsKey(parameter) -> "unit"
                            parameter in tileImprovementMap -> "tileImprovement"
                            ruleset.tileResources.containsKey(parameter) -> "resource"
                            ruleset.technologies.containsKey(parameter) -> "tech"
                            ruleset.unitPromotions.containsKey(parameter) -> "promotion"
                            parameter in buildingMap -> "building"
                            parameter in unitTypeMap -> "unitType"
                            Stats.isStats(parameter) -> "stats"
<<<<<<< HEAD
                            parameter == "in this city"
                                    || parameter == "in all cities"
                                    || parameter == "in all coastal cities"
                                    || parameter == "in capital"
                                    || parameter == "in all non-occupied cities"
                                    || parameter == "in all cities with a world wonder"
                                    || parameter == "in all cities connected to capital"
                                    || parameter == "in all cities with a garrison"
                                    || parameter == "in all cities in which the majority religion is a major religion"
                            -> "cityFilter"
=======
                            parameter in cityFilterMap -> "cityFilter"
>>>>>>> 6c32d109
                            else -> "param"
                        }
                        if (parameterName in existingParameterNames) {
                            var i = 2
                            while (parameterName + i in existingParameterNames) i++
                            parameterName += i
                        }
                        existingParameterNames += parameterName

                        stringToTranslate = stringToTranslate.replaceFirst(parameter, parameterName)
                    }
                }
                resultStrings!!.add("$stringToTranslate = ")
                return
            }

            fun serializeElement(element: Any) {
                if (element is String) {
                    submitString(element)
                    return
                }
                val allFields = (
                            element.javaClass.declaredFields
                            + element.javaClass.fields
                            // Include superclass so the main PolicyBranch, which inherits from Policy,
                            // will recognize its Uniques and have them translated
                            + element.javaClass.superclass.declaredFields
                        ).filter {
                            it.type == String::class.java ||
                            it.type == java.util.ArrayList::class.java ||
                            it.type == java.util.List::class.java ||        // CivilopediaText is not an ArrayList
                            it.type == java.util.HashSet::class.java ||
                            it.type.isEnum  // allow scanning Enum names
                        }
                for (field in allFields) {
                    field.isAccessible = true
                    val fieldValue = field.get(element)
                    if (isFieldTranslatable(field, fieldValue)) { // skip fields which must not be translated
                        // this field can contain sub-objects, let's serialize them as well
                        @Suppress("RemoveRedundantQualifierName")  // to clarify List does _not_ inherit from anything in java.util
                        when (fieldValue) {
                            is java.util.AbstractCollection<*> ->
                                for (item in fieldValue)
                                    if (item is String) submitString(item) else serializeElement(item!!)
                            is kotlin.collections.List<*> ->
                                for (item in fieldValue)
                                    if (item is String) submitString(item) else serializeElement(item!!)
                            else -> submitString(fieldValue)
                        }
                    }
                }
            }

            if (array is kotlin.Array<*>)
                for (element in array) {
                    serializeElement(element!!) // let's serialize the strings recursively
                    // This is a small hack to insert multiple /n into the set, which can't contain identical lines
                    resultStrings!!.add("$specialNewLineCode ${uniqueIndexOfNewLine++}")
                }
        }
        println("Translation writer took ${System.currentTimeMillis()-startMillis}ms for ${jsonsFolder.name()}")

        return generatedStrings
    }

    private val untranslatableFieldSet = setOf(
            "aiFreeTechs", "aiFreeUnits", "attackSound", "building",
            "cannotBeBuiltWith", "cultureBuildings", "improvement", "improvingTech",
            "obsoleteTech", "occursOn", "prerequisites", "promotions",
            "providesFreeBuilding", "replaces", "requiredBuilding", "requiredBuildingInAllCities",
            "requiredNearbyImprovedResources", "requiredResource", "requiredTech", "requires",
            "resourceTerrainAllow", "revealedBy", "startBias", "techRequired",
            "terrainsCanBeBuiltOn", "terrainsCanBeFoundOn", "turnsInto", "uniqueTo", "upgradesTo",
            "link", "icon", "extraImage", "color"  // FormattedLine
    )
    private val translatableEnumsSet = setOf("BeliefType")

    private fun isFieldTranslatable(field: Field, fieldValue: Any?): Boolean {
        // Exclude fields by name that contain references to items defined elsewhere
        // or are otherwise Strings but not user-displayed.
        // The Modifier.STATIC exclusion removes fields from e.g. companion objects.
        // Fields of enum types need that type explicitly allowed in translatableEnumsSet
        // (Using an annotation failed, even with @Retention RUNTIME they were invisible to reflection)
        return fieldValue != null &&
                fieldValue != "" &&
                (field.modifiers and Modifier.STATIC) == 0 &&
                (!field.type.isEnum || field.type.simpleName in translatableEnumsSet) &&
                field.name !in untranslatableFieldSet
    }

    private fun getJavaClassByName(name: String): Class<Any> {
        return when (name) {
            "Beliefs" -> emptyArray<Belief>().javaClass
            "Buildings" -> emptyArray<Building>().javaClass
            "Difficulties" -> emptyArray<Difficulty>().javaClass
            "Eras" -> emptyArray<Era>().javaClass
            "Nations" -> emptyArray<Nation>().javaClass
            "Policies" -> emptyArray<PolicyBranch>().javaClass
            "Quests" -> emptyArray<Quest>().javaClass
            "Religions" -> emptyArray<String>().javaClass
            "Specialists" -> emptyArray<Specialist>().javaClass
            "Techs" -> emptyArray<TechColumn>().javaClass
            "Terrains" -> emptyArray<Terrain>().javaClass
            "TileImprovements" -> emptyArray<TileImprovement>().javaClass
            "TileResources" -> emptyArray<TileResource>().javaClass
            "Tutorials" -> this.javaClass // dummy value
            "UnitPromotions" -> emptyArray<Promotion>().javaClass
            "Units" -> emptyArray<BaseUnit>().javaClass
            else -> this.javaClass // dummy value
        }
    }

}<|MERGE_RESOLUTION|>--- conflicted
+++ resolved
@@ -224,7 +224,8 @@
              "in all non-occupied cities",
              "in all cities with a world wonder",
              "in all cities connected to capital",
-             "in all cities with a garrison"
+             "in all cities with a garrison",
+             "in all cities in which the majority religion is a major religion"
         )
 
         val startMillis = System.currentTimeMillis()
@@ -271,20 +272,7 @@
                             parameter in buildingMap -> "building"
                             parameter in unitTypeMap -> "unitType"
                             Stats.isStats(parameter) -> "stats"
-<<<<<<< HEAD
-                            parameter == "in this city"
-                                    || parameter == "in all cities"
-                                    || parameter == "in all coastal cities"
-                                    || parameter == "in capital"
-                                    || parameter == "in all non-occupied cities"
-                                    || parameter == "in all cities with a world wonder"
-                                    || parameter == "in all cities connected to capital"
-                                    || parameter == "in all cities with a garrison"
-                                    || parameter == "in all cities in which the majority religion is a major religion"
-                            -> "cityFilter"
-=======
                             parameter in cityFilterMap -> "cityFilter"
->>>>>>> 6c32d109
                             else -> "param"
                         }
                         if (parameterName in existingParameterNames) {
