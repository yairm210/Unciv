package com.unciv.models.translations

import com.badlogic.gdx.Gdx
import com.badlogic.gdx.files.FileHandle
import com.badlogic.gdx.utils.Array
import com.unciv.JsonParser
import com.unciv.models.metadata.BaseRuleset
import com.unciv.models.ruleset.*
import com.unciv.models.ruleset.tech.TechColumn
import com.unciv.models.ruleset.tile.Terrain
import com.unciv.models.ruleset.tile.TileImprovement
import com.unciv.models.ruleset.tile.TileResource
import com.unciv.models.ruleset.unit.BaseUnit
import com.unciv.models.ruleset.unit.Promotion
import com.unciv.models.ruleset.unit.UnitType
import com.unciv.models.stats.Stat
import com.unciv.models.stats.Stats
import java.lang.reflect.Field
import java.lang.reflect.Modifier

object TranslationFileWriter {

    private const val specialNewLineCode = "# This is an empty line "
    const val templateFileLocation = "jsons/translations/template.properties"
    private const val languageFileLocation = "jsons/translations/%s.properties"

    fun writeNewTranslationFiles(): String {
        try {
            val translations = Translations()
            translations.readAllLanguagesTranslation()

            val percentages = generateTranslationFiles(translations)
            writeLanguagePercentages(percentages)

            // See #5168 for some background on this
            for ((modName, modTranslations) in translations.modsWithTranslations) {
                val modFolder = Gdx.files.local("mods").child(modName)
                val modPercentages = generateTranslationFiles(modTranslations, modFolder, translations)
                writeLanguagePercentages(modPercentages, modFolder)  // unused by the game but maybe helpful for the mod developer
            }

            return "Translation files are generated successfully."
        } catch (ex: Throwable) {
            return ex.localizedMessage
        }
    }

    private fun getFileHandle(modFolder: FileHandle?, fileLocation: String) =
            if (modFolder != null) modFolder.child(fileLocation)
            else Gdx.files.local(fileLocation)

    /**
     * Writes new language files per Mod or for BaseRuleset - only each language that exists in [translations].
     * @param baseTranslations For a mod, pass the base translations here so strings already existing there can be seen
     * @return a map with the percentages of translated lines per language
     */
    private fun generateTranslationFiles(
        translations: Translations,
        modFolder: FileHandle? = null,
        baseTranslations: Translations? = null
    ): HashMap<String, Int> {

        val fileNameToGeneratedStrings = LinkedHashMap<String, MutableSet<String>>()
        val linesToTranslate = mutableListOf<String>()

        if (modFolder == null) { // base game
            val templateFile = getFileHandle(modFolder, templateFileLocation) // read the template
            if (templateFile.exists())
                linesToTranslate.addAll(templateFile.reader(TranslationFileReader.charset).readLines())

            for (baseRuleset in BaseRuleset.values()) {
                val generatedStringsFromBaseRuleset =
                        generateStringsFromJSONs(Gdx.files.local("jsons/${baseRuleset.fullName}"))
                for (entry in generatedStringsFromBaseRuleset)
                    fileNameToGeneratedStrings[entry.key + " from " + baseRuleset.fullName] = entry.value
            }

            fileNameToGeneratedStrings["Tutorials"] = generateTutorialsStrings()
        } else {
            fileNameToGeneratedStrings.putAll(generateStringsFromJSONs(modFolder.child("jsons")))
        }

        for (key in fileNameToGeneratedStrings.keys) {
            linesToTranslate.add("\n#################### Lines from $key ####################\n")
            linesToTranslate.addAll(fileNameToGeneratedStrings.getValue(key))
        }

        var countOfTranslatableLines = 0
        val countOfTranslatedLines = HashMap<String, Int>()

        // iterate through all available languages
        for ((languageIndex, language) in translations.getLanguages().withIndex()) {
            var translationsOfThisLanguage = 0
            val stringBuilder = StringBuilder()

            // This is so we don't add the same keys twice if we have the same value in both Vanilla and G&K
            val existingTranslationKeys = HashSet<String>()

            for (line in linesToTranslate) {
                if (!line.contains(" = ")) {
                    // small hack to insert empty lines
                    if (line.startsWith(specialNewLineCode)) {
                        if (!stringBuilder.endsWith("\r\n\r\n")) // don't double-add line breaks -
                        // this stops lots of line breaks between removed translations in G&K
                            stringBuilder.appendLine()
                    } else // copy as-is
                        stringBuilder.appendLine(line)
                    continue
                }

                val translationKey = line.split(" = ")[0].replace("\\n", "\n")
                val hashMapKey = translationKey
                    .replace(pointyBraceRegex, "")
                    .replace(squareBraceRegex, "[]")

                if (existingTranslationKeys.contains(hashMapKey)) continue // don't add it twice
                existingTranslationKeys.add(hashMapKey)

                // count translatable lines only once
                if (languageIndex == 0) countOfTranslatableLines++

                val existingTranslation = translations[hashMapKey]
                var translationValue = if (existingTranslation != null && language in existingTranslation){
                    translationsOfThisLanguage++
                    existingTranslation[language]!!
                } else if (baseTranslations?.get(hashMapKey)?.containsKey(language) == true) {
                    // String is used in the mod but also exists in base - ignore
                    continue
                } else {
                    // String is not translated either here or in base
                    stringBuilder.appendLine(" # Requires translation!")
                    ""
                }

                // THE PROBLEM
                // When we come to change params written in the TranslationFileWriter,
                //  this messes up the param name matching in existing translations.
                // Tests fail and much manual work was required.
                // SO, as a fix, for each translation where a single param is different than in the source line,
                // we try to autocorrect it.
                if (translationValue.contains('[')) {
                    val paramsOfKey = translationKey.getPlaceholderParameters()
                    val paramsOfValue = translationValue.getPlaceholderParameters()
                    val paramsOfKeyNotInValue = paramsOfKey.filterNot { it in paramsOfValue }
                    val paramsOfValueNotInKey = paramsOfValue.filterNot { it in paramsOfKey }
                    if (paramsOfKeyNotInValue.size == 1 && paramsOfValueNotInKey.size == 1)
                        translationValue = translationValue.replace(
                            "[" + paramsOfValueNotInKey.first() + "]",
                            "[" + paramsOfKeyNotInValue.first() + "]"
                        )
                }

                val lineToWrite = translationKey.replace("\n", "\\n") +
                        " = " + translationValue.replace("\n", "\\n")
                stringBuilder.appendLine(lineToWrite)
            }

            countOfTranslatedLines[language] = translationsOfThisLanguage

            val fileWriter = getFileHandle(modFolder, languageFileLocation.format(language))
            fileWriter.writeString(stringBuilder.toString(), false, TranslationFileReader.charset)
        }

        // Calculate the percentages of translations
        // It should be done after the loop of languages, since the countOfTranslatableLines is not known in the 1st iteration
        for (entry in countOfTranslatedLines)
            entry.setValue(if (countOfTranslatableLines <= 0) 100 else entry.value * 100 / countOfTranslatableLines)

        return countOfTranslatedLines
    }

    private fun writeLanguagePercentages(percentages: HashMap<String, Int>, modFolder: FileHandle? = null) {
        val output = percentages.asSequence()
            .joinToString("\n", postfix = "\n") { "${it.key} = ${it.value}" }
        getFileHandle(modFolder, TranslationFileReader.percentagesFileLocation)
            .writeString(output, false)
    }

    private fun generateTutorialsStrings(): MutableSet<String> {

        val tutorialsStrings = mutableSetOf<String>()
        val tutorials = JsonParser().getFromJson(LinkedHashMap<String, Array<String>>().javaClass, "jsons/Tutorials.json")

        var uniqueIndexOfNewLine = 0
        for (tutorial in tutorials) {
            if (!tutorial.key.startsWith('_'))
                tutorialsStrings.add("${tutorial.key.replace('_', ' ')} = ")
            for (str in tutorial.value)
                if (str != "") tutorialsStrings.add("$str = ")
            // This is a small hack to insert multiple /n into the set, which can't contain identical lines
            tutorialsStrings.add("$specialNewLineCode ${uniqueIndexOfNewLine++}")
        }
        return tutorialsStrings
    }

    // used for unit test only
    fun getGeneratedStringsSize(): Int {
        return generateStringsFromJSONs(Gdx.files.local("jsons/Civ V - Vanilla")).values.sumOf { // exclude empty lines
            it.count { line: String -> !line.startsWith(specialNewLineCode) }
        }
    }

    private fun generateStringsFromJSONs(jsonsFolder: FileHandle): LinkedHashMap<String, MutableSet<String>> {
        // build maps identifying parameters as certain types of filters - unitFilter etc
        val ruleset = RulesetCache.getBaseRuleset()
        val tileFilterMap = ruleset.terrains.keys.toMutableSet().apply { addAll(sequenceOf(
            "Friendly Land",
            "Foreign Land",
            "Fresh water",
            "non-fresh water",
            "Open Terrain",
            "Rough Terrain",
            "Natural Wonder"
        )) }
        val tileImprovementMap = ruleset.tileImprovements.keys.toMutableSet().apply { add("Great Improvement") }
        val buildingMap = ruleset.buildings.keys.toMutableSet().apply { addAll(sequenceOf(
            "Wonders",
            "Wonder",
            "Buildings",
            "Building"
        )) }
        val unitTypeMap = ruleset.unitTypes.keys.toMutableSet().apply { addAll(UniqueParameterType.unitTypeStrings) }

        val startMillis = System.currentTimeMillis()

        // Using LinkedHashMap (instead of HashMap) is important to maintain the order of sections in the translation file
        val generatedStrings = LinkedHashMap<String, MutableSet<String>>()

        var uniqueIndexOfNewLine = 0
        val jsonParser = JsonParser()
        val listOfJSONFiles = jsonsFolder
                .list { file -> file.name.endsWith(".json", true) }
                .sortedBy { it.name() }       // generatedStrings maintains order, so let's feed it a predictable one

        for (jsonFile in listOfJSONFiles) {
            val filename = jsonFile.nameWithoutExtension()

            val javaClass = getJavaClassByName(filename)
            if (javaClass == this.javaClass)
                continue // unknown JSON, let's skip it

            val array = jsonParser.getFromJson(javaClass, jsonFile.path())

            generatedStrings[filename] = mutableSetOf()
            val resultStrings = generatedStrings[filename]!!

<<<<<<< HEAD
            fun submitString(item: Any) {
                val string = item.toString().removeConditionals()

                val parameters = string.getPlaceholderParameters()
=======
            fun submitString(string: String) {
                val unique = Unique(string)
>>>>>>> 7e05a56e
                var stringToTranslate = string

                val existingParameterNames = HashSet<String>()
                if (unique.params.isNotEmpty()) {
                    for ((index,parameter) in unique.params.withIndex()) {
                        var parameterName = when {
                            unique.type != null -> {
                                val possibleParameterTypes = unique.type.parameterTypeMap[index]
                                // for multiple types. will look like "[unitName/buildingName]"
                                possibleParameterTypes.joinToString("/") { it.parameterName }
                            }
                            parameter.toFloatOrNull() != null -> "amount"
                            Stat.values().any { it.name == parameter } -> "stat"
                            parameter in tileFilterMap -> "tileFilter"
                            ruleset.units.containsKey(parameter) -> "unit"
                            parameter in tileImprovementMap -> "tileImprovement"
                            ruleset.tileResources.containsKey(parameter) -> "resource"
                            ruleset.technologies.containsKey(parameter) -> "tech"
                            ruleset.unitPromotions.containsKey(parameter) -> "promotion"
                            parameter in buildingMap -> "building"
                            parameter in unitTypeMap -> "unitType"
                            Stats.isStats(parameter) -> "stats"
                            parameter in UniqueParameterType.cityFilterMap -> "cityFilter"
                            else -> "param"
                        }
                        if (parameterName in existingParameterNames) {
                            var i = 2
                            while (parameterName + i in existingParameterNames) i++
                            parameterName += i
                        }
                        existingParameterNames += parameterName

                        stringToTranslate = stringToTranslate.replaceFirst(parameter, parameterName)
                    }
                } else if (string.contains('{')) {
                    val matches = curlyBraceRegex.findAll(string)
                    if (matches.any()) {
                        // Ignore outer string, only translate the parts within `{}`
                        matches.forEach { submitString(it.groups[1]!!.value) }
                        return
                    }
                }
                resultStrings.add("$stringToTranslate = ")
                return
            }

            fun serializeElement(element: Any) {
                if (element is String) {
                    submitString(element)
                    return
                }
                val allFields = (
                            element.javaClass.declaredFields
                            + element.javaClass.fields
                            // Include superclass so the main PolicyBranch, which inherits from Policy,
                            // will recognize its Uniques and have them translated
                            + element.javaClass.superclass.declaredFields
                        ).filter {
                            it.type == String::class.java ||
                            it.type == java.util.ArrayList::class.java ||
                            it.type == java.util.List::class.java ||        // CivilopediaText is not an ArrayList
                            it.type == java.util.HashSet::class.java ||
                            it.type.isEnum  // allow scanning Enum names
                        }
                for (field in allFields) {
                    field.isAccessible = true
                    val fieldValue = field.get(element)
                    if (isFieldTranslatable(javaClass, field, fieldValue)) { // skip fields which must not be translated
                        // this field can contain sub-objects, let's serialize them as well
                        @Suppress("RemoveRedundantQualifierName")  // to clarify List does _not_ inherit from anything in java.util
                        when (fieldValue) {
                            is java.util.AbstractCollection<*> ->
                                for (item in fieldValue)
                                    if (item is String) submitString(item) else serializeElement(item!!)
                            is kotlin.collections.List<*> ->
                                for (item in fieldValue)
                                    if (item is String) submitString(item) else serializeElement(item!!)
                            else -> submitString(fieldValue.toString())
                        }
                    }
                }
            }

            if (array is kotlin.Array<*>)
                for (element in array) {
                    serializeElement(element!!) // let's serialize the strings recursively
                    // This is a small hack to insert multiple /n into the set, which can't contain identical lines
                    resultStrings.add("$specialNewLineCode ${uniqueIndexOfNewLine++}")
                }
        }
        println("Translation writer took ${System.currentTimeMillis()-startMillis}ms for ${jsonsFolder.name()}")

        return generatedStrings
    }

    /** Exclude fields by name that contain references to items defined elsewhere
     * or are otherwise Strings but not user-displayed.
     *
     * An exclusion applies either over _all_ json files and all classes contained in them
     * or Class-specific by using a "Class.Field" notation.
     */
    private val untranslatableFieldSet = setOf(
            "aiFreeTechs", "aiFreeUnits", "attackSound", "building",
            "cannotBeBuiltWith", "cultureBuildings", "improvement", "improvingTech",
            "obsoleteTech", "occursOn", "prerequisites", "promotions",
            "providesFreeBuilding", "replaces", "requiredBuilding", "requiredBuildingInAllCities",
            "requiredNearbyImprovedResources", "requiredResource", "requiredTech", "requires",
            "resourceTerrainAllow", "revealedBy", "startBias", "techRequired",
            "terrainsCanBeBuiltOn", "terrainsCanBeFoundOn", "turnsInto", "uniqueTo", "upgradesTo",
            "link", "icon", "extraImage", "color",  // FormattedLine
            "excludedDifficulties", "RuinReward.uniques"      // RuinReward
    )
    /** Specifies Enums where the name property _is_ translatable, by Class name */
    private val translatableEnumsSet = setOf("BeliefType")

    /** Checks whether a field's value should be included in the translation templates.
     * Applies explicit field exclusions from [untranslatableFieldSet].
     * The Modifier.STATIC exclusion removes fields from e.g. companion objects.
     * Fields of enum types need that type explicitly allowed in [translatableEnumsSet]
     */
    private fun isFieldTranslatable(clazz: Class<*>, field: Field, fieldValue: Any?): Boolean {
        return fieldValue != null &&
                fieldValue != "" &&
                (field.modifiers and Modifier.STATIC) == 0 &&
                (!field.type.isEnum || field.type.simpleName in translatableEnumsSet) &&
                field.name !in untranslatableFieldSet &&
                (clazz.componentType?.simpleName ?: clazz.simpleName) + "." + field.name !in untranslatableFieldSet
    }

    private fun getJavaClassByName(name: String): Class<Any> {
        return when (name) {
            "Beliefs" -> emptyArray<Belief>().javaClass
            "Buildings" -> emptyArray<Building>().javaClass
            "Difficulties" -> emptyArray<Difficulty>().javaClass
            "Eras" -> emptyArray<Era>().javaClass
            "Nations" -> emptyArray<Nation>().javaClass
            "Policies" -> emptyArray<PolicyBranch>().javaClass
            "Quests" -> emptyArray<Quest>().javaClass
            "Religions" -> emptyArray<String>().javaClass
            "Ruins" -> emptyArray<RuinReward>().javaClass
            "Specialists" -> emptyArray<Specialist>().javaClass
            "Techs" -> emptyArray<TechColumn>().javaClass
            "Terrains" -> emptyArray<Terrain>().javaClass
            "TileImprovements" -> emptyArray<TileImprovement>().javaClass
            "TileResources" -> emptyArray<TileResource>().javaClass
            "Tutorials" -> this.javaClass // dummy value
            "UnitPromotions" -> emptyArray<Promotion>().javaClass
            "Units" -> emptyArray<BaseUnit>().javaClass
            "UnitTypes" -> emptyArray<UnitType>().javaClass
            else -> this.javaClass // dummy value
        }
    }

}<|MERGE_RESOLUTION|>--- conflicted
+++ resolved
@@ -244,15 +244,8 @@
             generatedStrings[filename] = mutableSetOf()
             val resultStrings = generatedStrings[filename]!!
 
-<<<<<<< HEAD
-            fun submitString(item: Any) {
-                val string = item.toString().removeConditionals()
-
-                val parameters = string.getPlaceholderParameters()
-=======
             fun submitString(string: String) {
                 val unique = Unique(string)
->>>>>>> 7e05a56e
                 var stringToTranslate = string
 
                 val existingParameterNames = HashSet<String>()
