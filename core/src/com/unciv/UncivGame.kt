package com.unciv

import com.badlogic.gdx.Application
import com.badlogic.gdx.Game
import com.badlogic.gdx.Gdx
import com.badlogic.gdx.Input
import com.badlogic.gdx.Screen
import com.badlogic.gdx.scenes.scene2d.actions.Actions
import com.badlogic.gdx.utils.Align
import com.unciv.logic.GameInfo
import com.unciv.logic.GameSaver
import com.unciv.logic.civilization.PlayerType
import com.unciv.logic.multiplayer.OnlineMultiplayer
import com.unciv.models.metadata.GameSettings
import com.unciv.models.ruleset.RulesetCache
import com.unciv.models.tilesets.TileSetCache
import com.unciv.models.translations.Translations
import com.unciv.ui.LanguagePickerScreen
import com.unciv.ui.audio.GameSounds
import com.unciv.ui.audio.MusicController
import com.unciv.ui.audio.MusicMood
import com.unciv.ui.audio.SoundPlayer
<<<<<<< HEAD
import com.unciv.ui.crashhandling.CrashScreen
=======
import com.unciv.ui.crashhandling.closeExecutors
import com.unciv.ui.crashhandling.launchCrashHandling
import com.unciv.ui.crashhandling.postCrashHandlingRunnable
>>>>>>> 9008d242
import com.unciv.ui.crashhandling.wrapCrashHandlingUnit
import com.unciv.ui.images.ImageGetter
import com.unciv.ui.multiplayer.LoadDeepLinkScreen
import com.unciv.ui.multiplayer.MultiplayerHelpers
import com.unciv.ui.popup.Popup
import com.unciv.ui.utils.BaseScreen
import com.unciv.ui.utils.extensions.center
import com.unciv.ui.worldscreen.PlayerReadyScreen
import com.unciv.ui.worldscreen.WorldScreen
import com.unciv.utils.Log
import com.unciv.utils.concurrency.Concurrency
import com.unciv.utils.concurrency.launchOnGLThread
import com.unciv.utils.debug
import java.util.*

class UncivGame(parameters: UncivGameParameters) : Game() {
    // we need this secondary constructor because Java code for iOS can't handle Kotlin lambda parameters
    constructor(version: String) : this(UncivGameParameters(version, null))

    val version = parameters.version
    val crashReportSysInfo = parameters.crashReportSysInfo
    val cancelDiscordEvent = parameters.cancelDiscordEvent
    var fontImplementation = parameters.fontImplementation
    val consoleMode = parameters.consoleMode
    private val customSaveLocationHelper = parameters.customFileLocationHelper
    val platformSpecificHelper = parameters.platformSpecificHelper
    private val audioExceptionHelper = parameters.audioExceptionHelper

    var deepLinkedMultiplayerGame: String? = null
    var gameInfo: GameInfo? = null
    lateinit var settings: GameSettings
    lateinit var musicController: MusicController
    lateinit var onlineMultiplayer: OnlineMultiplayer
    lateinit var gameSaver: GameSaver

    /**
     * This exists so that when debugging we can see the entire map.
     * Remember to turn this to false before commit and upload!
     */
    var viewEntireMapForDebug = false
    /** For when you need to test something in an advanced game and don't have time to faff around */
    var superchargedForDebug = false

    /** Simulate until this turn on the first "Next turn" button press.
     *  Does not update World View changes until finished.
     *  Set to 0 to disable.
     */
    var simulateUntilTurnForDebug: Int = 0

    var worldScreen: WorldScreen? = null
        private set

    var isInitialized = false

    /** A wrapped render() method that crashes to [CrashScreen] on a unhandled exception or error. */
    private val wrappedCrashHandlingRender = { super.render() }.wrapCrashHandlingUnit()
    // Stored here because I imagine that might be slightly faster than allocating for a new lambda every time, and the render loop is possibly one of the only places where that could have a significant impact.


    val translations = Translations()

    override fun create() {
        isInitialized = false // this could be on reload, therefore we need to keep setting this to false
        Gdx.input.setCatchKey(Input.Keys.BACK, true)
        if (Gdx.app.type != Application.ApplicationType.Desktop) {
            viewEntireMapForDebug = false
        }
        Current = this
        gameSaver = GameSaver(Gdx.files, customSaveLocationHelper, platformSpecificHelper?.shouldPreferExternalStorage() == true)

        // If this takes too long players, especially with older phones, get ANR problems.
        // Whatever needs graphics needs to be done on the main thread,
        // So it's basically a long set of deferred actions.

        /** When we recreate the GL context for whatever reason (say - we moved to a split screen on Android),
         * ALL objects that were related to the old context - need to be recreated.
         * So far we have:
         * - All textures (hence the texture atlas)
         * - SpriteBatch (hence BaseScreen uses a new SpriteBatch for each screen)
         * - Skin (hence BaseScreen.setSkin())
         * - Font (hence Fonts.resetFont() inside setSkin())
         */
        settings = gameSaver.getGeneralSettings() // needed for the screen
        setScreen(LoadingScreen())  // NOT dependent on any atlas or skin
        GameSounds.init()
        musicController = MusicController()  // early, but at this point does only copy volume from settings
        audioExceptionHelper?.installHooks(
            musicController.getAudioLoopCallback(),
            musicController.getAudioExceptionHandler()
        )
        onlineMultiplayer = OnlineMultiplayer()

        ImageGetter.resetAtlases()
        ImageGetter.setNewRuleset(ImageGetter.ruleset)  // This needs to come after the settings, since we may have default visual mods
        if (settings.tileSet !in ImageGetter.getAvailableTilesets()) { // If one of the tilesets is no longer available, default back
            settings.tileSet = "FantasyHex"
        }

        BaseScreen.setSkin() // needs to come AFTER the Texture reset, since the buttons depend on it

        Gdx.graphics.isContinuousRendering = settings.continuousRendering

        Concurrency.run("LoadJSON") {
            RulesetCache.loadRulesets()
            translations.tryReadTranslationForCurrentLanguage()
            translations.loadPercentageCompleteOfLanguages()
            TileSetCache.loadTileSetConfigs()

            if (settings.multiplayer.userId.isEmpty()) { // assign permanent user id
                settings.multiplayer.userId = UUID.randomUUID().toString()
                settings.save()
            }

            // This stuff needs to run on the main thread because it needs the GL context
            launchOnGLThread {
                musicController.chooseTrack(suffix = MusicMood.Menu)

                ImageGetter.ruleset = RulesetCache.getVanillaRuleset() // so that we can enter the map editor without having to load a game first

                when {
                    settings.isFreshlyCreated -> setScreen(LanguagePickerScreen())
                    deepLinkedMultiplayerGame == null -> setScreen(MainMenuScreen())
                    else -> tryLoadDeepLinkedGame()
                }

                isInitialized = true
            }
        }
    }

    fun loadGame(gameInfo: GameInfo): WorldScreen {
        this.gameInfo = gameInfo
        ImageGetter.setNewRuleset(gameInfo.ruleSet)
        // Clone the mod list and add the base ruleset to it
        val fullModList = gameInfo.gameParameters.getModsAndBaseRuleset()
        musicController.setModList(fullModList)
        Gdx.input.inputProcessor = null // Since we will set the world screen when we're ready,
        val worldScreen = WorldScreen(gameInfo, gameInfo.getPlayerToViewAs())
        val newScreen = if (gameInfo.civilizations.count { it.playerType == PlayerType.Human } > 1 && !gameInfo.gameParameters.isOnlineMultiplayer)
            PlayerReadyScreen(worldScreen)
        else {
            worldScreen
        }
        setScreen(newScreen)
        return worldScreen
    }

    /**
     * Sets the screen of the game and automatically disposes the old screen as long as it isn't the world screen.
     *
     * @param screen must be a subclass of [BaseScreen].
     */
    override fun setScreen(screen: Screen) {
        if (screen !is BaseScreen) throw IllegalArgumentException("Call to setScreen with screen that does not inherit BaseScreen: " + screen.javaClass.simpleName)
        setScreen(screen)
    }

    override fun getScreen(): BaseScreen? {
        val curScreen = super.getScreen()
        return if (curScreen == null) { null } else { curScreen as BaseScreen }
    }

    /** Sets the screen of the game and automatically [disposes][Screen.dispose] the old screen as long as it isn't the world screen. */
    fun setScreen(newScreen: BaseScreen) {
        if (newScreen is WorldScreen) {
            debug(
                "Setting new world screen: gameId: %s, turn: %s, curCiv: %s",
                newScreen.gameInfo.gameId, newScreen.gameInfo.turns, newScreen.gameInfo.currentPlayer
            )
            if (newScreen != worldScreen) worldScreen?.dispose()
            worldScreen = newScreen
            newScreen.shouldUpdate = true
            Gdx.graphics.requestRendering()
        } else {
            debug("Setting new screen: %s", newScreen)
        }

        val oldScreen = screen
        Gdx.input.inputProcessor = newScreen.stage
        super.setScreen(newScreen) // This can set the screen to the policy picker or tech picker screen, so the input processor must be set before
        if (oldScreen !is WorldScreen) { // we want to keep the world screen around, because it's expensive to re-create it
            oldScreen?.dispose()
        }
    }

    /**
     * Resets the game to the stored world screen and automatically [disposes][Screen.dispose] the old screen.
     */
    fun resetToWorldScreen() {
        setScreen(worldScreen!!)
    }

    private fun tryLoadDeepLinkedGame() = Concurrency.run("LoadDeepLinkedGame") {
        if (deepLinkedMultiplayerGame == null) return@run

        launchOnGLThread {
            setScreen(LoadDeepLinkScreen())
        }
        try {
            onlineMultiplayer.loadGame(deepLinkedMultiplayerGame!!)
        } catch (ex: Exception) {
            launchOnGLThread {
                val mainMenu = MainMenuScreen()
                setScreen(mainMenu)
                val popup = Popup(mainMenu)
                popup.addGoodSizedLabel(MultiplayerHelpers.getLoadExceptionMessage(ex))
                popup.row()
                popup.addCloseButton()
                popup.open()
            }
        } finally {
            deepLinkedMultiplayerGame = null
        }
    }

    // This is ALWAYS called after create() on Android - google "Android life cycle"
    override fun resume() {
        super.resume()
        musicController.resume()
        if (!isInitialized) return // The stuff from Create() is still happening, so the main screen will load eventually

        // This is also needed in resume to open links and notifications
        // correctly when the app was already running. The handling in onCreate
        // does not seem to be enough
        tryLoadDeepLinkedGame()
    }

    override fun pause() {
<<<<<<< HEAD
        if (isGameInfoInitialized()) gameSaver.requestAutoSave(this.gameInfo)
=======
        val curGameInfo = gameInfo
        if (curGameInfo != null) gameSaver.autoSave(curGameInfo)
>>>>>>> 9008d242
        musicController.pause()
        super.pause()
    }

    override fun resize(width: Int, height: Int) {
        screen.resize(width, height)
    }

    override fun render() = wrappedCrashHandlingRender()

    override fun dispose() {
        Gdx.input.inputProcessor = null // don't allow ANRs when shutting down, that's silly

        cancelDiscordEvent?.invoke()
        SoundPlayer.clearCache()
        if (::musicController.isInitialized) musicController.gracefulShutdown()  // Do allow fade-out

        val curGameInfo = gameInfo
        if (curGameInfo != null) {
            val autoSaveJob = gameSaver.autoSaveJob
            if (autoSaveJob != null && autoSaveJob.isActive) {
                // auto save is already in progress (e.g. started by onPause() event)
                // let's allow it to finish and do not try to autosave second time
                Concurrency.runBlocking {
                    autoSaveJob.join()
                }
            } else {
<<<<<<< HEAD
                gameSaver.autoSave(gameInfo)      // NO new thread
=======
                gameSaver.autoSaveSingleThreaded(curGameInfo)      // NO new thread
>>>>>>> 9008d242
            }
        }
        settings.save()
        Concurrency.stopThreadPools()

        // On desktop this should only be this one and "DestroyJavaVM"
        logRunningThreads()
    }

    private fun logRunningThreads() {
        val numThreads = Thread.activeCount()
        val threadList = Array(numThreads) { _ -> Thread() }
        Thread.enumerate(threadList)
        threadList.filter { it !== Thread.currentThread() && it.name != "DestroyJavaVM" }.forEach {
            debug("Thread %s still running in UncivGame.dispose().", it.name)
        }
    }

<<<<<<< HEAD
    /** Handles an uncaught exception or error. First attempts a platform-specific handler, and if that didn't handle the exception or error, brings the game to a [CrashScreen]. */
    fun handleUncaughtThrowable(ex: Throwable) {
        Log.error("Uncaught throwable", ex)
        if (platformSpecificHelper?.handleUncaughtThrowable(ex) == true) return
        Gdx.app.postRunnable {
            setScreen(CrashScreen(ex))
        }
=======
    /** Returns the [worldScreen] if it is the currently active screen of the game */
    fun getWorldScreenIfActive(): WorldScreen? {
        return if (screen == worldScreen) worldScreen else null
>>>>>>> 9008d242
    }

    companion object {
        lateinit var Current: UncivGame
        fun isCurrentInitialized() = this::Current.isInitialized
        fun isCurrentGame(gameId: String): Boolean = isCurrentInitialized() && Current.gameInfo != null && Current.gameInfo!!.gameId == gameId
        fun isDeepLinkedGameLoading() = isCurrentInitialized() && Current.deepLinkedMultiplayerGame != null
    }
}

private class LoadingScreen : BaseScreen() {
    init {
        val happinessImage = ImageGetter.getExternalImage("LoadScreen.png")
        happinessImage.center(stage)
        happinessImage.setOrigin(Align.center)
        happinessImage.addAction(Actions.sequence(
                Actions.delay(1f),
                Actions.rotateBy(360f, 0.5f)))
        stage.addActor(happinessImage)
    }
}<|MERGE_RESOLUTION|>--- conflicted
+++ resolved
@@ -20,13 +20,7 @@
 import com.unciv.ui.audio.MusicController
 import com.unciv.ui.audio.MusicMood
 import com.unciv.ui.audio.SoundPlayer
-<<<<<<< HEAD
 import com.unciv.ui.crashhandling.CrashScreen
-=======
-import com.unciv.ui.crashhandling.closeExecutors
-import com.unciv.ui.crashhandling.launchCrashHandling
-import com.unciv.ui.crashhandling.postCrashHandlingRunnable
->>>>>>> 9008d242
 import com.unciv.ui.crashhandling.wrapCrashHandlingUnit
 import com.unciv.ui.images.ImageGetter
 import com.unciv.ui.multiplayer.LoadDeepLinkScreen
@@ -255,12 +249,8 @@
     }
 
     override fun pause() {
-<<<<<<< HEAD
-        if (isGameInfoInitialized()) gameSaver.requestAutoSave(this.gameInfo)
-=======
         val curGameInfo = gameInfo
-        if (curGameInfo != null) gameSaver.autoSave(curGameInfo)
->>>>>>> 9008d242
+        if (curGameInfo != null) gameSaver.requestAutoSave(curGameInfo)
         musicController.pause()
         super.pause()
     }
@@ -288,11 +278,7 @@
                     autoSaveJob.join()
                 }
             } else {
-<<<<<<< HEAD
-                gameSaver.autoSave(gameInfo)      // NO new thread
-=======
-                gameSaver.autoSaveSingleThreaded(curGameInfo)      // NO new thread
->>>>>>> 9008d242
+                gameSaver.autoSave(curGameInfo)      // NO new thread
             }
         }
         settings.save()
@@ -311,7 +297,6 @@
         }
     }
 
-<<<<<<< HEAD
     /** Handles an uncaught exception or error. First attempts a platform-specific handler, and if that didn't handle the exception or error, brings the game to a [CrashScreen]. */
     fun handleUncaughtThrowable(ex: Throwable) {
         Log.error("Uncaught throwable", ex)
@@ -319,11 +304,11 @@
         Gdx.app.postRunnable {
             setScreen(CrashScreen(ex))
         }
-=======
+    }
+
     /** Returns the [worldScreen] if it is the currently active screen of the game */
     fun getWorldScreenIfActive(): WorldScreen? {
         return if (screen == worldScreen) worldScreen else null
->>>>>>> 9008d242
     }
 
     companion object {
