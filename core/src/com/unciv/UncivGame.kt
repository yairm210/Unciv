--- conflicted
+++ resolved
@@ -178,14 +178,9 @@
     }
 
     override fun dispose() {
-<<<<<<< HEAD
-        if (::gameInfo.isInitialized) {
-            GameSaver.autoSave(gameInfo)
-=======
         cancelDiscordEvent?.invoke()
         if (::gameInfo.isInitialized){
-            GameSaver().autoSaveSingleThreaded(gameInfo)      // NO new thread
->>>>>>> 4bb92e2f
+            GameSaver.autoSaveSingleThreaded(gameInfo)      // NO new thread
             settings.save()
         }
 
