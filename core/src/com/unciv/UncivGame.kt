package com.unciv

import com.badlogic.gdx.Application
import com.badlogic.gdx.Game
import com.badlogic.gdx.Gdx
import com.badlogic.gdx.Input
import com.badlogic.gdx.Screen
import com.badlogic.gdx.graphics.Color
import com.badlogic.gdx.scenes.scene2d.actions.Actions
import com.badlogic.gdx.utils.Align
import com.unciv.logic.GameInfo
import com.unciv.logic.IsPartOfGameInfoSerialization
import com.unciv.logic.UncivShowableException
import com.unciv.logic.civilization.PlayerType
import com.unciv.logic.files.UncivFiles
import com.unciv.logic.multiplayer.OnlineMultiplayer
import com.unciv.models.metadata.GameSettings
import com.unciv.models.ruleset.RulesetCache
import com.unciv.models.skins.SkinCache
import com.unciv.models.tilesets.TileSetCache
import com.unciv.models.translations.Translations
import com.unciv.ui.audio.GameSounds
import com.unciv.ui.audio.MusicController
import com.unciv.ui.audio.MusicMood
import com.unciv.ui.audio.MusicTrackChooserFlags
import com.unciv.ui.audio.SoundPlayer
import com.unciv.ui.components.extensions.center
import com.unciv.ui.components.fonts.Fonts
import com.unciv.ui.crashhandling.CrashScreen
import com.unciv.ui.crashhandling.wrapCrashHandlingUnit
import com.unciv.ui.images.ImageGetter
import com.unciv.ui.popups.ConfirmPopup
import com.unciv.ui.popups.Popup
import com.unciv.ui.screens.LanguagePickerScreen
import com.unciv.ui.screens.LoadingScreen
import com.unciv.ui.screens.basescreen.BaseScreen
import com.unciv.ui.screens.mainmenuscreen.MainMenuScreen
import com.unciv.ui.screens.savescreens.LoadGameScreen
import com.unciv.ui.screens.worldscreen.PlayerReadyScreen
import com.unciv.ui.screens.worldscreen.WorldScreen
import com.unciv.utils.Concurrency
import com.unciv.utils.DebugUtils
import com.unciv.utils.Display
import com.unciv.utils.Log
import com.unciv.utils.PlatformSpecific
import com.unciv.utils.debug
import com.unciv.utils.launchOnGLThread
import com.unciv.utils.withGLContext
import com.unciv.utils.withThreadPoolContext
import kotlinx.coroutines.CancellationException
import java.io.PrintWriter
import java.util.EnumSet
import java.util.UUID

open class UncivGame(val isConsoleMode: Boolean = false) : Game(), PlatformSpecific {

    var deepLinkedMultiplayerGame: String? = null
    var gameInfo: GameInfo? = null

    lateinit var settings: GameSettings
    lateinit var musicController: MusicController
    lateinit var onlineMultiplayer: OnlineMultiplayer
    lateinit var files: UncivFiles

    var isTutorialTaskCollapsed = false

    var worldScreen: WorldScreen? = null
        private set

    /** Flag used only during initialization until the end of [create] */
    protected var isInitialized = false
        private set

    /** A wrapped render() method that crashes to [CrashScreen] on a unhandled exception or error. */
    private val wrappedCrashHandlingRender = { super.render() }.wrapCrashHandlingUnit()
    // Stored here because I imagine that might be slightly faster than allocating for a new lambda every time, and the render loop is possibly one of the only places where that could have a significant impact.

    val translations = Translations()

    val screenStack = ArrayDeque<BaseScreen>()

    override fun create() {
        isInitialized = false // this could be on reload, therefore we need to keep setting this to false
        Gdx.input.setCatchKey(Input.Keys.BACK, true)
        if (Gdx.app.type != Application.ApplicationType.Desktop) {
            DebugUtils.VISIBLE_MAP = false
        }
        Current = this
        files = UncivFiles(Gdx.files)

        // If this takes too long players, especially with older phones, get ANR problems.
        // Whatever needs graphics needs to be done on the main thread,
        // So it's basically a long set of deferred actions.

        /** When we recreate the GL context for whatever reason (say - we moved to a split screen on Android),
         * ALL objects that were related to the old context - need to be recreated.
         * So far we have:
         * - All textures (hence the texture atlas)
         * - SpriteBatch (hence BaseScreen uses a new SpriteBatch for each screen)
         * - Skin (hence BaseScreen.setSkin())
         * - Font (hence Fonts.resetFont() inside setSkin())
         */
        settings = files.getGeneralSettings() // needed for the screen
        Display.setScreenMode(settings.screenMode, settings)
        setAsRootScreen(GameStartScreen())  // NOT dependent on any atlas or skin
        GameSounds.init()

        musicController = MusicController()  // early, but at this point does only copy volume from settings
        installAudioHooks()

        onlineMultiplayer = OnlineMultiplayer()

        Concurrency.run {
            // Check if the server is available in case the feature set has changed
            try {
                onlineMultiplayer.multiplayerServer.checkServerStatus()
            } catch (ex: Exception) {
                debug("Couldn't connect to server: " + ex.message)
            }
        }

        ImageGetter.resetAtlases()
        ImageGetter.reloadImages()  // This needs to come after the settings, since we may have default visual mods
        val imageGetterTilesets = ImageGetter.getAvailableTilesets()
        val availableTileSets = TileSetCache.getAvailableTilesets(imageGetterTilesets)
        if (settings.tileSet !in availableTileSets) { // If the configured tileset is no longer available, default back
            settings.tileSet = Constants.defaultTileset
        }

        Gdx.graphics.isContinuousRendering = settings.continuousRendering

        Concurrency.run("LoadJSON") {
            RulesetCache.loadRulesets()
            translations.tryReadTranslationForCurrentLanguage()
            translations.loadPercentageCompleteOfLanguages()
            TileSetCache.loadTileSetConfigs()
            SkinCache.loadSkinConfigs()

            val vanillaRuleset = RulesetCache.getVanillaRuleset()

            if (settings.multiplayer.userId.isEmpty()) { // assign permanent user id
                settings.multiplayer.userId = UUID.randomUUID().toString()
                settings.save()
            }

            // Loading available fonts can take a long time on Android phones.
            // Therefore we initialize the lazy parameters in the font implementation, while we're in another thread, to avoid ANRs on main thread
            Fonts.fontImplementation.setFontFamily(settings.fontFamilyData, settings.getFontSize())

            // This stuff needs to run on the main thread because it needs the GL context
            launchOnGLThread {
                BaseScreen.setSkin() // needs to come AFTER the Texture reset, since the buttons depend on it and after loadSkinConfigs to be able to use the SkinConfig

                musicController.chooseTrack(suffixes = listOf(MusicMood.Menu, MusicMood.Ambient),
                    flags = EnumSet.of(MusicTrackChooserFlags.SuffixMustMatch))

                ImageGetter.ruleset = vanillaRuleset // so that we can enter the map editor without having to load a game first

                when {
                    settings.isFreshlyCreated -> setAsRootScreen(LanguagePickerScreen())
                    deepLinkedMultiplayerGame == null -> setAsRootScreen(MainMenuScreen())
                    else -> tryLoadDeepLinkedGame()
                }

                isInitialized = true
            }
        }
    }

    /**
     * Loads a game, [disposing][BaseScreen.dispose] all screens.
     *
     * Initializes the state of all important modules.
     *
     * Automatically runs on the appropriate thread.
     *
     * Sets the returned `WorldScreen` as the only active screen.
     */
    suspend fun loadGame(newGameInfo: GameInfo, callFromLoadScreen: Boolean = false): WorldScreen = withThreadPoolContext toplevel@{
        val prevGameInfo = gameInfo
        gameInfo = newGameInfo


        if (gameInfo?.gameParameters?.isOnlineMultiplayer == true
                && gameInfo?.gameParameters?.anyoneCanSpectate == false
                && gameInfo!!.civilizations.none { it.playerId == settings.multiplayer.userId }) {
            throw UncivShowableException("You are not allowed to spectate!")
        }

        initializeResources(prevGameInfo, newGameInfo)

        val isLoadingSameGame = worldScreen != null && prevGameInfo != null && prevGameInfo.gameId == newGameInfo.gameId
        val worldScreenRestoreState = if (!callFromLoadScreen && isLoadingSameGame) worldScreen!!.getRestoreState() else null

        lateinit var loadingScreen: LoadingScreen

        withGLContext {
            // this is not merged with the below GL context block so that our loading screen gets a chance to show - otherwise
            // we do it all in one swoop on the same thread and the application just "freezes" without loading screen for the duration.
            loadingScreen = LoadingScreen(getScreen())
            setScreen(loadingScreen)
        }

        return@toplevel withGLContext {
            for (screen in screenStack) screen.dispose()
            screenStack.clear()

            worldScreen = null // This allows the GC to collect our old WorldScreen, otherwise we keep two WorldScreens in memory.
            val newWorldScreen = WorldScreen(newGameInfo, newGameInfo.getPlayerToViewAs(), worldScreenRestoreState)
            worldScreen = newWorldScreen

            val moreThanOnePlayer = newGameInfo.civilizations.count { it.playerType == PlayerType.Human } > 1
            val isSingleplayer = !newGameInfo.gameParameters.isOnlineMultiplayer
            val screenToShow = if (moreThanOnePlayer && isSingleplayer) {
                PlayerReadyScreen(newWorldScreen)
            } else {
                newWorldScreen
            }

            screenStack.addLast(screenToShow)
            setScreen(screenToShow)
            loadingScreen.dispose()

            return@withGLContext newWorldScreen
        }
    }

    /** The new game info may have different mods or rulesets, which may use different resources that need to be loaded. */
    private suspend fun initializeResources(prevGameInfo: GameInfo?, newGameInfo: GameInfo) {
        if (prevGameInfo == null
                || prevGameInfo.gameParameters.baseRuleset != newGameInfo.gameParameters.baseRuleset
                || prevGameInfo.gameParameters.mods != newGameInfo.gameParameters.mods) {
            withGLContext {
                ImageGetter.setNewRuleset(newGameInfo.ruleset)
            }
            val fullModList = newGameInfo.gameParameters.getModsAndBaseRuleset()
            musicController.setModList(fullModList)
        }
    }

    /** Re-creates the current [worldScreen], if there is any. */
    suspend fun reloadWorldscreen() {
        val curWorldScreen = worldScreen
        val curGameInfo = gameInfo
        if (curWorldScreen == null || curGameInfo == null) return

        loadGame(curGameInfo)
    }

    /**
     * @throws UnsupportedOperationException Use pushScreen or replaceCurrentScreen instead
     */
    @Deprecated("Never use this, it's only here because it's part of the gdx.Game interface.", ReplaceWith("pushScreen"))
    override fun setScreen(screen: Screen) {
        throw UnsupportedOperationException("Use pushScreen or replaceCurrentScreen instead")
    }

    override fun getScreen(): BaseScreen? = super.getScreen() as? BaseScreen

    private fun setScreen(newScreen: BaseScreen) {
        debug("Setting new screen: %s, screenStack: %s", newScreen, screenStack)
        Gdx.input.inputProcessor = newScreen.stage
        super.setScreen(newScreen) // This can set the screen to the policy picker or tech picker screen, so the input processor must be set before
        if (newScreen is WorldScreen) {
            newScreen.shouldUpdate = true
        }
        Gdx.graphics.requestRendering()
    }

    /** Removes & [disposes][BaseScreen.dispose] all currently active screens in the [screenStack] and sets the given screen as the only screen. */
    private fun setAsRootScreen(root: BaseScreen) {
        for (screen in screenStack) screen.dispose()
        screenStack.clear()
        screenStack.addLast(root)
        setScreen(root)
    }
    /** Adds a screen to be displayed instead of the current screen, with an option to go back to the previous screen by calling [popScreen] */
    fun pushScreen(newScreen: BaseScreen) {
        screenStack.addLast(newScreen)
        setScreen(newScreen)
    }

    /**
     * Pops the currently displayed screen off the screen stack and shows the previous screen.
     *
     * If there is no other screen than the current, will ask the user to quit the game and return null.
     *
     * Automatically [disposes][BaseScreen.dispose] the old screen.
     *
     * @return the new screen
     */
    fun popScreen(): BaseScreen? {
        if (screenStack.size == 1) {
            musicController.pause()
            worldScreen?.autoPlay?.stopAutoPlay()
            ConfirmPopup(
                screen = screenStack.last(),
                question = "Do you want to exit the game?",
                confirmText = "Exit",
                restoreDefault = { musicController.resume() },
                action = { Gdx.app.exit() }
            ).open(force = true)
            return null
        }
        val oldScreen = screenStack.removeLast()
        val newScreen = screenStack.last()
        setScreen(newScreen)
        newScreen.resume()
        oldScreen.dispose()
        return newScreen
    }

    /** Replaces the current screen with a new one. Automatically [disposes][BaseScreen.dispose] the old screen. */
    fun replaceCurrentScreen(newScreen: BaseScreen) {
        val oldScreen = screenStack.removeLast()
        screenStack.addLast(newScreen)
        setScreen(newScreen)
        oldScreen.dispose()
    }

    /** Resets the game to the stored world screen and automatically [disposes][Screen.dispose] all other screens. */
    fun resetToWorldScreen(): WorldScreen {
        for (screen in screenStack.filter { it !is WorldScreen }) screen.dispose()
        screenStack.removeAll { it !is WorldScreen }
        val worldScreen= screenStack.last() as WorldScreen

        // Re-initialize translations, images etc. that may have been 'lost' when we were playing around in NewGameScreen
        val ruleset = worldScreen.gameInfo.ruleset
        translations.translationActiveMods = ruleset.mods
        ImageGetter.setNewRuleset(ruleset)

        setScreen(worldScreen)
        return worldScreen
    }

    private fun tryLoadDeepLinkedGame() = Concurrency.run("LoadDeepLinkedGame") {
        if (deepLinkedMultiplayerGame == null) return@run

        launchOnGLThread {
            if (screenStack.isEmpty() || screenStack[0] !is GameStartScreen) {
                setAsRootScreen(LoadingScreen(getScreen()!!))
            }
        }
        try {
            onlineMultiplayer.loadGame(deepLinkedMultiplayerGame!!)
        } catch (ex: Exception) {
            launchOnGLThread {
                val mainMenu = MainMenuScreen()
                replaceCurrentScreen(mainMenu)
                val popup = Popup(mainMenu)
                val (message) = LoadGameScreen.getLoadExceptionMessage(ex)
                popup.addGoodSizedLabel(message)
                popup.row()
                popup.addCloseButton()
                popup.open()
            }
        } finally {
            deepLinkedMultiplayerGame = null
        }
    }

    // This is ALWAYS called after create() on Android - google "Android life cycle"
    override fun resume() {
        super.resume()
        if (!isInitialized) return // The stuff from Create() is still happening, so the main screen will load eventually
        musicController.resume()

        // This is also needed in resume to open links and notifications
        // correctly when the app was already running. The handling in onCreate
        // does not seem to be enough
        tryLoadDeepLinkedGame()
    }

    override fun pause() {
        // Needs to go ASAP - on Android, there's a tiny race condition: The OS will stop our playback forcibly, it likely
        // already has, but if we do _our_ pause before the MusicController timer notices, it will at least remember the current track.
        if (::musicController.isInitialized) musicController.pause()
        val curGameInfo = gameInfo
        if (curGameInfo != null) files.autosaves.requestAutoSave(curGameInfo)
        super.pause()
    }

    override fun resize(width: Int, height: Int) {
        screen.resize(width, height)
    }

    override fun render() = wrappedCrashHandlingRender()

    override fun dispose() {
        Gdx.input.inputProcessor = null // don't allow ANRs when shutting down, that's silly
        SoundPlayer.clearCache()
        if (::musicController.isInitialized) musicController.gracefulShutdown()  // Do allow fade-out
        // We stop the *in-game* multiplayer update, so that it doesn't keep working and A. we'll have errors and B. we'll have multiple updaters active
        if (::onlineMultiplayer.isInitialized) onlineMultiplayer.multiplayerGameUpdater.cancel()

        val curGameInfo = gameInfo
        if (curGameInfo != null) {
            val autoSaveJob = files.autosaves.autoSaveJob
            if (autoSaveJob != null && autoSaveJob.isActive) {
                // auto save is already in progress (e.g. started by onPause() event)
                // let's allow it to finish and do not try to autosave second time
                Concurrency.runBlocking {
                    autoSaveJob.join()
                }
            } else {
                files.autosaves.autoSave(curGameInfo)      // NO new thread
            }
        }
        settings.save()
        Concurrency.stopThreadPools()

        // On desktop this should only be this one and "DestroyJavaVM"
        logRunningThreads()

        // DO NOT `exitProcess(0)` - bypasses all Gdx and GLFW cleanup
    }

    private fun logRunningThreads() {
        val numThreads = Thread.activeCount()
        val threadList = Array(numThreads) { Thread() }
        Thread.enumerate(threadList)
        threadList.filter { it !== Thread.currentThread() && it.name != "DestroyJavaVM" }.forEach {
            debug("Thread %s still running in UncivGame.dispose().", it.name)
        }
    }

    /** Handles an uncaught exception or error. First attempts a platform-specific handler, and if that didn't handle the exception or error, brings the game to a [CrashScreen]. */
    fun handleUncaughtThrowable(ex: Throwable) {
        if (ex is CancellationException) {
            return // kotlin coroutines use this for control flow... so we can just ignore them.
        }
        Log.error("Uncaught throwable", ex)
        try {
            PrintWriter(files.fileWriter("lasterror.txt")).use {
                ex.printStackTrace(it)
            }
        } catch (_: Exception) {
            // ignore
        }
        Gdx.app.postRunnable {
            setAsRootScreen(CrashScreen(ex))
        }
    }

    /** Returns the [worldScreen] if it is the currently active screen of the game */
    fun getWorldScreenIfActive(): WorldScreen? {
        return if (screen == worldScreen) worldScreen else null
    }

    fun goToMainMenu(): MainMenuScreen {
        val curGameInfo = gameInfo
        if (curGameInfo != null) {
            files.autosaves.requestAutoSaveUnCloned(curGameInfo) // Can save gameInfo directly because the user can't modify it on the MainMenuScreen
        }
        val mainMenuScreen = MainMenuScreen()
        pushScreen(mainMenuScreen)
        return mainMenuScreen
    }

    /** Sets a simulated [GameInfo] object this game should run on */
    fun startSimulation(simulatedGameInfo: GameInfo) {
        gameInfo = simulatedGameInfo
    }

    companion object {
        //region AUTOMATICALLY GENERATED VERSION DATA - DO NOT CHANGE THIS REGION, INCLUDING THIS COMMENT
<<<<<<< HEAD
        val VERSION = Version("4.11.2", 985)
=======
        val VERSION = Version("4.11.6", 989)
>>>>>>> 6b2fe878
        //endregion

        lateinit var Current: UncivGame
        fun isCurrentInitialized() = this::Current.isInitialized
        fun isCurrentGame(gameId: String): Boolean = isCurrentInitialized() && Current.gameInfo != null && Current.gameInfo!!.gameId == gameId
        fun isDeepLinkedGameLoading() = isCurrentInitialized() && Current.deepLinkedMultiplayerGame != null
    }

    data class Version(
        val text: String,
        val number: Int
    ) : IsPartOfGameInfoSerialization {
        @Suppress("unused") // used by json serialization
        constructor() : this("", -1)
        fun toNiceString() = "$text (Build $number)"
    }
}

private class GameStartScreen : BaseScreen() {
    init {
        val logoImage = ImageGetter.getExternalImage("banner.png")
        logoImage.center(stage)
        logoImage.setOrigin(Align.center)
        logoImage.color = Color.WHITE.cpy().apply { a = 0f }
        logoImage.addAction(Actions.alpha(1f, 0.3f))
        stage.addActor(logoImage)
    }
}<|MERGE_RESOLUTION|>--- conflicted
+++ resolved
@@ -19,7 +19,6 @@
 import com.unciv.models.skins.SkinCache
 import com.unciv.models.tilesets.TileSetCache
 import com.unciv.models.translations.Translations
-import com.unciv.ui.audio.GameSounds
 import com.unciv.ui.audio.MusicController
 import com.unciv.ui.audio.MusicMood
 import com.unciv.ui.audio.MusicTrackChooserFlags
@@ -103,7 +102,6 @@
         settings = files.getGeneralSettings() // needed for the screen
         Display.setScreenMode(settings.screenMode, settings)
         setAsRootScreen(GameStartScreen())  // NOT dependent on any atlas or skin
-        GameSounds.init()
 
         musicController = MusicController()  // early, but at this point does only copy volume from settings
         installAudioHooks()
@@ -464,11 +462,7 @@
 
     companion object {
         //region AUTOMATICALLY GENERATED VERSION DATA - DO NOT CHANGE THIS REGION, INCLUDING THIS COMMENT
-<<<<<<< HEAD
-        val VERSION = Version("4.11.2", 985)
-=======
         val VERSION = Version("4.11.6", 989)
->>>>>>> 6b2fe878
         //endregion
 
         lateinit var Current: UncivGame
