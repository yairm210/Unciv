--- conflicted
+++ resolved
@@ -50,15 +50,9 @@
     /** Console log battles
      */
     val alertBattle = false
-<<<<<<< HEAD
-    /** Debug new Scenario functionality
-     */
-    val scenarioDebugSwitch = false
     /** Debug new Replay functionality
      */
     val replayDebugSwitch = false
-=======
->>>>>>> 100f9003
 
     lateinit var worldScreen: WorldScreen
 
