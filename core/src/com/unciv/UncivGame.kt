package com.unciv

import com.badlogic.gdx.Application
import com.badlogic.gdx.Game
import com.badlogic.gdx.Gdx
import com.badlogic.gdx.Input
import com.badlogic.gdx.Screen
import com.badlogic.gdx.graphics.Color
import com.badlogic.gdx.scenes.scene2d.actions.Actions
import com.badlogic.gdx.utils.Align
import com.unciv.logic.GameInfo
import com.unciv.logic.IsPartOfGameInfoSerialization
import com.unciv.logic.UncivShowableException
import com.unciv.logic.civilization.PlayerType
import com.unciv.logic.files.UncivFiles
import com.unciv.logic.multiplayer.OnlineMultiplayer
import com.unciv.models.metadata.GameSettings
import com.unciv.models.ruleset.RulesetCache
import com.unciv.models.skins.SkinCache
import com.unciv.models.tilesets.TileSetCache
import com.unciv.models.translations.Translations
import com.unciv.ui.audio.MusicController
import com.unciv.ui.audio.MusicMood
import com.unciv.ui.audio.MusicTrackChooserFlags
import com.unciv.ui.audio.SoundPlayer
import com.unciv.ui.components.extensions.center
import com.unciv.ui.components.fonts.Fonts
import com.unciv.ui.crashhandling.CrashScreen
import com.unciv.ui.crashhandling.wrapCrashHandlingUnit
import com.unciv.ui.images.ImageGetter
import com.unciv.ui.popups.ConfirmPopup
import com.unciv.ui.popups.Popup
import com.unciv.ui.screens.LanguagePickerScreen
import com.unciv.ui.screens.LoadingScreen
import com.unciv.ui.screens.basescreen.BaseScreen
import com.unciv.ui.screens.mainmenuscreen.MainMenuScreen
import com.unciv.ui.screens.savescreens.LoadGameScreen
import com.unciv.ui.screens.worldscreen.PlayerReadyScreen
import com.unciv.ui.screens.worldscreen.WorldScreen
import com.unciv.ui.screens.worldscreen.unit.AutoPlay
import com.unciv.utils.Concurrency
import com.unciv.utils.DebugUtils
import com.unciv.utils.Display
import com.unciv.utils.Log
import com.unciv.utils.PlatformSpecific
import com.unciv.utils.debug
import com.unciv.utils.launchOnGLThread
import com.unciv.utils.withGLContext
import com.unciv.utils.withThreadPoolContext
import kotlinx.coroutines.CancellationException
import java.io.PrintWriter
import java.util.EnumSet
import java.util.UUID

open class UncivGame(val isConsoleMode: Boolean = false) : Game(), PlatformSpecific {

    var deepLinkedMultiplayerGame: String? = null
    var gameInfo: GameInfo? = null

    lateinit var settings: GameSettings
    lateinit var musicController: MusicController
    lateinit var onlineMultiplayer: OnlineMultiplayer
    lateinit var files: UncivFiles

    var isTutorialTaskCollapsed = false

    var worldScreen: WorldScreen? = null
        private set

    /** Flag used only during initialization until the end of [create] */
    protected var isInitialized = false
        private set

    /** A wrapped render() method that crashes to [CrashScreen] on a unhandled exception or error. */
    private val wrappedCrashHandlingRender = { super.render() }.wrapCrashHandlingUnit()
    // Stored here because I imagine that might be slightly faster than allocating for a new lambda every time, and the render loop is possibly one of the only places where that could have a significant impact.

    val translations = Translations()

    val screenStack = ArrayDeque<BaseScreen>()

    override fun create() {
        isInitialized = false // this could be on reload, therefore we need to keep setting this to false
        Gdx.input.setCatchKey(Input.Keys.BACK, true)
        if (Gdx.app.type != Application.ApplicationType.Desktop) {
            DebugUtils.VISIBLE_MAP = false
        }
        Current = this
        files = UncivFiles(Gdx.files)

        // If this takes too long players, especially with older phones, get ANR problems.
        // Whatever needs graphics needs to be done on the main thread,
        // So it's basically a long set of deferred actions.

        /** When we recreate the GL context for whatever reason (say - we moved to a split screen on Android),
         * ALL objects that were related to the old context - need to be recreated.
         * So far we have:
         * - All textures (hence the texture atlas)
         * - SpriteBatch (hence BaseScreen uses a new SpriteBatch for each screen)
         * - Skin (hence BaseScreen.setSkin())
         * - Font (hence Fonts.resetFont() inside setSkin())
         */
        settings = files.getGeneralSettings() // needed for the screen
        Display.setScreenMode(settings.screenMode, settings)
        setAsRootScreen(GameStartScreen())  // NOT dependent on any atlas or skin

        musicController = MusicController()  // early, but at this point does only copy volume from settings
        installAudioHooks()

        onlineMultiplayer = OnlineMultiplayer()

        Concurrency.run {
            // Check if the server is available in case the feature set has changed
            try {
                onlineMultiplayer.multiplayerServer.checkServerStatus()
            } catch (ex: Exception) {
                debug("Couldn't connect to server: " + ex.message)
            }
        }

        ImageGetter.resetAtlases()
        ImageGetter.reloadImages()  // This needs to come after the settings, since we may have default visual mods
        val imageGetterTilesets = ImageGetter.getAvailableTilesets()
        val availableTileSets = TileSetCache.getAvailableTilesets(imageGetterTilesets)
        if (settings.tileSet !in availableTileSets) { // If the configured tileset is no longer available, default back
            settings.tileSet = Constants.defaultTileset
        }

        Gdx.graphics.isContinuousRendering = settings.continuousRendering

        Concurrency.run("LoadJSON") {
            RulesetCache.loadRulesets()
            translations.tryReadTranslationForCurrentLanguage()
            translations.loadPercentageCompleteOfLanguages()
            TileSetCache.loadTileSetConfigs()
            SkinCache.loadSkinConfigs()

            val vanillaRuleset = RulesetCache.getVanillaRuleset()

            if (settings.multiplayer.userId.isEmpty()) { // assign permanent user id
                settings.multiplayer.userId = UUID.randomUUID().toString()
                settings.save()
            }

            // Loading available fonts can take a long time on Android phones.
            // Therefore we initialize the lazy parameters in the font implementation, while we're in another thread, to avoid ANRs on main thread
            Fonts.fontImplementation.setFontFamily(settings.fontFamilyData, settings.getFontSize())

            // This stuff needs to run on the main thread because it needs the GL context
            launchOnGLThread {
                BaseScreen.setSkin() // needs to come AFTER the Texture reset, since the buttons depend on it and after loadSkinConfigs to be able to use the SkinConfig

                musicController.chooseTrack(suffixes = listOf(MusicMood.Menu, MusicMood.Ambient),
                    flags = EnumSet.of(MusicTrackChooserFlags.SuffixMustMatch))

                ImageGetter.ruleset = vanillaRuleset // so that we can enter the map editor without having to load a game first

                when {
                    settings.isFreshlyCreated -> setAsRootScreen(LanguagePickerScreen())
                    deepLinkedMultiplayerGame == null -> setAsRootScreen(MainMenuScreen())
                    else -> tryLoadDeepLinkedGame()
                }

                isInitialized = true
            }
        }
    }

    /**
     * Loads a game, [disposing][BaseScreen.dispose] all screens.
     *
     * Initializes the state of all important modules.
     *
     * Automatically runs on the appropriate thread.
     *
     * Sets the returned `WorldScreen` as the only active screen.
     * @param autoPlay pass in the old WorldScreen AutoPlay to retain the state throughout turns. Otherwise leave it is the default.
     */
    suspend fun loadGame(newGameInfo: GameInfo, autoPlay: AutoPlay = AutoPlay(settings.autoPlay), callFromLoadScreen: Boolean = false): WorldScreen = withThreadPoolContext toplevel@{
        val prevGameInfo = gameInfo
        gameInfo = newGameInfo


        if (gameInfo?.gameParameters?.isOnlineMultiplayer == true
                && gameInfo?.gameParameters?.anyoneCanSpectate == false
                && gameInfo!!.civilizations.none { it.playerId == settings.multiplayer.userId }) {
            throw UncivShowableException("You are not allowed to spectate!")
        }

        initializeResources(prevGameInfo, newGameInfo)

        val isLoadingSameGame = worldScreen != null && prevGameInfo != null && prevGameInfo.gameId == newGameInfo.gameId
        val worldScreenRestoreState = if (!callFromLoadScreen && isLoadingSameGame) worldScreen!!.getRestoreState() else null

        lateinit var loadingScreen: LoadingScreen

        withGLContext {
            // this is not merged with the below GL context block so that our loading screen gets a chance to show - otherwise
            // we do it all in one swoop on the same thread and the application just "freezes" without loading screen for the duration.
            loadingScreen = LoadingScreen(getScreen())
            setScreen(loadingScreen)
        }

        return@toplevel withGLContext {
            for (screen in screenStack) screen.dispose()
            screenStack.clear()

            worldScreen = null // This allows the GC to collect our old WorldScreen, otherwise we keep two WorldScreens in memory.
            val newWorldScreen = WorldScreen(newGameInfo, autoPlay, newGameInfo.getPlayerToViewAs(), worldScreenRestoreState)
            worldScreen = newWorldScreen

            val moreThanOnePlayer = newGameInfo.civilizations.count { it.playerType == PlayerType.Human } > 1
            val isSingleplayer = !newGameInfo.gameParameters.isOnlineMultiplayer
            val screenToShow = if (moreThanOnePlayer && isSingleplayer) {
                PlayerReadyScreen(newWorldScreen)
            } else {
                newWorldScreen
            }

            screenStack.addLast(screenToShow)
            setScreen(screenToShow)
            loadingScreen.dispose()

            return@withGLContext newWorldScreen
        }
    }

    /** The new game info may have different mods or rulesets, which may use different resources that need to be loaded. */
    private suspend fun initializeResources(prevGameInfo: GameInfo?, newGameInfo: GameInfo) {
        if (prevGameInfo == null
                || prevGameInfo.gameParameters.baseRuleset != newGameInfo.gameParameters.baseRuleset
                || prevGameInfo.gameParameters.mods != newGameInfo.gameParameters.mods) {
            withGLContext {
                ImageGetter.setNewRuleset(newGameInfo.ruleset)
            }
            val fullModList = newGameInfo.gameParameters.getModsAndBaseRuleset()
            musicController.setModList(fullModList)
        }
    }

    /** Re-creates the current [worldScreen], if there is any. */
    suspend fun reloadWorldscreen() {
        val curWorldScreen = worldScreen
        val curGameInfo = gameInfo
        if (curWorldScreen == null || curGameInfo == null) return

        loadGame(curGameInfo)
    }

    /**
     * @throws UnsupportedOperationException Use pushScreen or replaceCurrentScreen instead
     */
    @Deprecated("Never use this, it's only here because it's part of the gdx.Game interface.", ReplaceWith("pushScreen"))
    override fun setScreen(screen: Screen) {
        throw UnsupportedOperationException("Use pushScreen or replaceCurrentScreen instead")
    }

    override fun getScreen(): BaseScreen? = super.getScreen() as? BaseScreen

    private fun setScreen(newScreen: BaseScreen) {
        debug("Setting new screen: %s, screenStack: %s", newScreen, screenStack)
        Gdx.input.inputProcessor = newScreen.stage
        super.setScreen(newScreen) // This can set the screen to the policy picker or tech picker screen, so the input processor must be set before
        if (newScreen is WorldScreen) {
            newScreen.shouldUpdate = true
        }
        Gdx.graphics.requestRendering()
    }

    /** Removes & [disposes][BaseScreen.dispose] all currently active screens in the [screenStack] and sets the given screen as the only screen. */
    private fun setAsRootScreen(root: BaseScreen) {
        for (screen in screenStack) screen.dispose()
        screenStack.clear()
        screenStack.addLast(root)
        setScreen(root)
    }
    /** Adds a screen to be displayed instead of the current screen, with an option to go back to the previous screen by calling [popScreen] */
    fun pushScreen(newScreen: BaseScreen) {
        screenStack.addLast(newScreen)
        setScreen(newScreen)
    }

    /**
     * Pops the currently displayed screen off the screen stack and shows the previous screen.
     *
     * If there is no other screen than the current, will ask the user to quit the game and return null.
     *
     * Automatically [disposes][BaseScreen.dispose] the old screen.
     *
     * @return the new screen
     */
    fun popScreen(): BaseScreen? {
        if (screenStack.size == 1) {
            musicController.pause()
<<<<<<< HEAD
            worldScreen?.autoPlay?.stopAutoPlay()
=======
            settings.autoPlay.stopAutoPlay()
>>>>>>> 2193e243
            ConfirmPopup(
                screen = screenStack.last(),
                question = "Do you want to exit the game?",
                confirmText = "Exit",
                restoreDefault = { musicController.resume() },
                action = { Gdx.app.exit() }
            ).open(force = true)
            return null
        }
        val oldScreen = screenStack.removeLast()
        val newScreen = screenStack.last()
        setScreen(newScreen)
        newScreen.resume()
        oldScreen.dispose()
        return newScreen
    }

    /** Replaces the current screen with a new one. Automatically [disposes][BaseScreen.dispose] the old screen. */
    fun replaceCurrentScreen(newScreen: BaseScreen) {
        val oldScreen = screenStack.removeLast()
        screenStack.addLast(newScreen)
        setScreen(newScreen)
        oldScreen.dispose()
    }

    /** Resets the game to the stored world screen and automatically [disposes][Screen.dispose] all other screens. */
    fun resetToWorldScreen(): WorldScreen {
        for (screen in screenStack.filter { it !is WorldScreen }) screen.dispose()
        screenStack.removeAll { it !is WorldScreen }
        val worldScreen= screenStack.last() as WorldScreen

        // Re-initialize translations, images etc. that may have been 'lost' when we were playing around in NewGameScreen
        val ruleset = worldScreen.gameInfo.ruleset
        translations.translationActiveMods = ruleset.mods
        ImageGetter.setNewRuleset(ruleset)

        setScreen(worldScreen)
        return worldScreen
    }

    private fun tryLoadDeepLinkedGame() = Concurrency.run("LoadDeepLinkedGame") {
        if (deepLinkedMultiplayerGame == null) return@run

        launchOnGLThread {
            if (screenStack.isEmpty() || screenStack[0] !is GameStartScreen) {
                setAsRootScreen(LoadingScreen(getScreen()!!))
            }
        }
        try {
            onlineMultiplayer.loadGame(deepLinkedMultiplayerGame!!)
        } catch (ex: Exception) {
            launchOnGLThread {
                val mainMenu = MainMenuScreen()
                replaceCurrentScreen(mainMenu)
                val popup = Popup(mainMenu)
                val (message) = LoadGameScreen.getLoadExceptionMessage(ex)
                popup.addGoodSizedLabel(message)
                popup.row()
                popup.addCloseButton()
                popup.open()
            }
        } finally {
            deepLinkedMultiplayerGame = null
        }
    }

    // This is ALWAYS called after create() on Android - google "Android life cycle"
    override fun resume() {
        super.resume()
        if (!isInitialized) return // The stuff from Create() is still happening, so the main screen will load eventually
        musicController.resume()

        // This is also needed in resume to open links and notifications
        // correctly when the app was already running. The handling in onCreate
        // does not seem to be enough
        tryLoadDeepLinkedGame()
    }

    override fun pause() {
        // Needs to go ASAP - on Android, there's a tiny race condition: The OS will stop our playback forcibly, it likely
        // already has, but if we do _our_ pause before the MusicController timer notices, it will at least remember the current track.
        if (::musicController.isInitialized) musicController.pause()
        val curGameInfo = gameInfo
        if (curGameInfo != null) files.autosaves.requestAutoSave(curGameInfo)
        super.pause()
    }

    override fun resize(width: Int, height: Int) {
        screen.resize(width, height)
    }

    override fun render() = wrappedCrashHandlingRender()

    override fun dispose() {
        Gdx.input.inputProcessor = null // don't allow ANRs when shutting down, that's silly
        SoundPlayer.clearCache()
        if (::musicController.isInitialized) musicController.gracefulShutdown()  // Do allow fade-out
        // We stop the *in-game* multiplayer update, so that it doesn't keep working and A. we'll have errors and B. we'll have multiple updaters active
        if (::onlineMultiplayer.isInitialized) onlineMultiplayer.multiplayerGameUpdater.cancel()

        val curGameInfo = gameInfo
        if (curGameInfo != null) {
            val autoSaveJob = files.autosaves.autoSaveJob
            if (autoSaveJob != null && autoSaveJob.isActive) {
                // auto save is already in progress (e.g. started by onPause() event)
                // let's allow it to finish and do not try to autosave second time
                Concurrency.runBlocking {
                    autoSaveJob.join()
                }
            } else {
                files.autosaves.autoSave(curGameInfo)      // NO new thread
            }
        }
        settings.save()
        Concurrency.stopThreadPools()

        // On desktop this should only be this one and "DestroyJavaVM"
        logRunningThreads()

        // DO NOT `exitProcess(0)` - bypasses all Gdx and GLFW cleanup
    }

    private fun logRunningThreads() {
        val numThreads = Thread.activeCount()
        val threadList = Array(numThreads) { Thread() }
        Thread.enumerate(threadList)
        threadList.filter { it !== Thread.currentThread() && it.name != "DestroyJavaVM" }.forEach {
            debug("Thread %s still running in UncivGame.dispose().", it.name)
        }
    }

    /** Handles an uncaught exception or error. First attempts a platform-specific handler, and if that didn't handle the exception or error, brings the game to a [CrashScreen]. */
    fun handleUncaughtThrowable(ex: Throwable) {
        if (ex is CancellationException) {
            return // kotlin coroutines use this for control flow... so we can just ignore them.
        }
        Log.error("Uncaught throwable", ex)
        try {
            PrintWriter(files.fileWriter("lasterror.txt")).use {
                ex.printStackTrace(it)
            }
        } catch (_: Exception) {
            // ignore
        }
        Gdx.app.postRunnable {
            setAsRootScreen(CrashScreen(ex))
        }
    }

    /** Returns the [worldScreen] if it is the currently active screen of the game */
    fun getWorldScreenIfActive(): WorldScreen? {
        return if (screen == worldScreen) worldScreen else null
    }

    fun goToMainMenu(): MainMenuScreen {
        val curGameInfo = gameInfo
        if (curGameInfo != null) {
            files.autosaves.requestAutoSaveUnCloned(curGameInfo) // Can save gameInfo directly because the user can't modify it on the MainMenuScreen
        }
        val mainMenuScreen = MainMenuScreen()
        pushScreen(mainMenuScreen)
        return mainMenuScreen
    }

    /** Sets a simulated [GameInfo] object this game should run on */
    fun startSimulation(simulatedGameInfo: GameInfo) {
        gameInfo = simulatedGameInfo
    }

    companion object {
        //region AUTOMATICALLY GENERATED VERSION DATA - DO NOT CHANGE THIS REGION, INCLUDING THIS COMMENT
        val VERSION = Version("4.11.5", 988)
        //endregion

        lateinit var Current: UncivGame
        fun isCurrentInitialized() = this::Current.isInitialized
        fun isCurrentGame(gameId: String): Boolean = isCurrentInitialized() && Current.gameInfo != null && Current.gameInfo!!.gameId == gameId
        fun isDeepLinkedGameLoading() = isCurrentInitialized() && Current.deepLinkedMultiplayerGame != null
    }

    data class Version(
        val text: String,
        val number: Int
    ) : IsPartOfGameInfoSerialization {
        @Suppress("unused") // used by json serialization
        constructor() : this("", -1)
        fun toNiceString() = "$text (Build $number)"
    }
}

private class GameStartScreen : BaseScreen() {
    init {
        val logoImage = ImageGetter.getExternalImage("banner.png")
        logoImage.center(stage)
        logoImage.setOrigin(Align.center)
        logoImage.color = Color.WHITE.cpy().apply { a = 0f }
        logoImage.addAction(Actions.alpha(1f, 0.3f))
        stage.addActor(logoImage)
    }
}<|MERGE_RESOLUTION|>--- conflicted
+++ resolved
@@ -19,6 +19,7 @@
 import com.unciv.models.skins.SkinCache
 import com.unciv.models.tilesets.TileSetCache
 import com.unciv.models.translations.Translations
+import com.unciv.ui.audio.GameSounds
 import com.unciv.ui.audio.MusicController
 import com.unciv.ui.audio.MusicMood
 import com.unciv.ui.audio.MusicTrackChooserFlags
@@ -37,7 +38,6 @@
 import com.unciv.ui.screens.savescreens.LoadGameScreen
 import com.unciv.ui.screens.worldscreen.PlayerReadyScreen
 import com.unciv.ui.screens.worldscreen.WorldScreen
-import com.unciv.ui.screens.worldscreen.unit.AutoPlay
 import com.unciv.utils.Concurrency
 import com.unciv.utils.DebugUtils
 import com.unciv.utils.Display
@@ -103,6 +103,7 @@
         settings = files.getGeneralSettings() // needed for the screen
         Display.setScreenMode(settings.screenMode, settings)
         setAsRootScreen(GameStartScreen())  // NOT dependent on any atlas or skin
+        GameSounds.init()
 
         musicController = MusicController()  // early, but at this point does only copy volume from settings
         installAudioHooks()
@@ -174,9 +175,8 @@
      * Automatically runs on the appropriate thread.
      *
      * Sets the returned `WorldScreen` as the only active screen.
-     * @param autoPlay pass in the old WorldScreen AutoPlay to retain the state throughout turns. Otherwise leave it is the default.
      */
-    suspend fun loadGame(newGameInfo: GameInfo, autoPlay: AutoPlay = AutoPlay(settings.autoPlay), callFromLoadScreen: Boolean = false): WorldScreen = withThreadPoolContext toplevel@{
+    suspend fun loadGame(newGameInfo: GameInfo, callFromLoadScreen: Boolean = false): WorldScreen = withThreadPoolContext toplevel@{
         val prevGameInfo = gameInfo
         gameInfo = newGameInfo
 
@@ -206,7 +206,7 @@
             screenStack.clear()
 
             worldScreen = null // This allows the GC to collect our old WorldScreen, otherwise we keep two WorldScreens in memory.
-            val newWorldScreen = WorldScreen(newGameInfo, autoPlay, newGameInfo.getPlayerToViewAs(), worldScreenRestoreState)
+            val newWorldScreen = WorldScreen(newGameInfo, newGameInfo.getPlayerToViewAs(), worldScreenRestoreState)
             worldScreen = newWorldScreen
 
             val moreThanOnePlayer = newGameInfo.civilizations.count { it.playerType == PlayerType.Human } > 1
@@ -292,11 +292,7 @@
     fun popScreen(): BaseScreen? {
         if (screenStack.size == 1) {
             musicController.pause()
-<<<<<<< HEAD
             worldScreen?.autoPlay?.stopAutoPlay()
-=======
-            settings.autoPlay.stopAutoPlay()
->>>>>>> 2193e243
             ConfirmPopup(
                 screen = screenStack.last(),
                 question = "Do you want to exit the game?",
@@ -468,7 +464,7 @@
 
     companion object {
         //region AUTOMATICALLY GENERATED VERSION DATA - DO NOT CHANGE THIS REGION, INCLUDING THIS COMMENT
-        val VERSION = Version("4.11.5", 988)
+        val VERSION = Version("4.11.2", 985)
         //endregion
 
         lateinit var Current: UncivGame
