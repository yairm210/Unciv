--- conflicted
+++ resolved
@@ -7,10 +7,6 @@
     }
 }
 
-<<<<<<< HEAD
-
-=======
->>>>>>> 869154cc
 tasks {
     compileJava {
         options.encoding = "UTF-8"
