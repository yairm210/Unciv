--- conflicted
+++ resolved
@@ -5,13 +5,6 @@
 
 class DesktopLogBackend : DefaultLogBackend() {
 
-<<<<<<< HEAD
-    /** [Unciv logging filter][com.unciv.utils.Log] or kotlin debugging property as marker for a debug run.
-     * Can easily be added to IntelliJ/Android Studio launch configuration template for all launches.
-     */
-    private val release = System.getProperty("kotlinx.coroutines.debug") == null &&
-        System.getProperty("noLog") == null && System.getProperty("onlyLog") == null
-=======
     // -ea (enable assertions) or kotlin debugging property as marker for a debug run.
     // Can easily be added to IntelliJ/Android Studio launch configuration template for all launches.
     private val release =
@@ -20,7 +13,6 @@
             && System.getProperty("noLog") == null
             && System.getProperty("onlyLog") == null
             && assertionsDisabled()
->>>>>>> ba017bf6
 
     private fun assertionsDisabled() =
         try {
