--- conflicted
+++ resolved
@@ -17,6 +17,7 @@
 import com.unciv.models.metadata.WindowState
 import com.unciv.utils.Log
 import com.unciv.utils.debug
+import java.awt.Toolkit
 import java.awt.GraphicsEnvironment
 import java.util.*
 import kotlin.concurrent.timer
@@ -48,12 +49,8 @@
         config.setWindowIcon("ExtraImages/Icon.png")
         config.setTitle("Unciv")
         config.setHdpiMode(HdpiMode.Logical)
-<<<<<<< HEAD
+        config.setMaximized(true)
         config.setWindowSizeLimits(minWidth, minHeight, -1, -1)
-=======
-        config.setMaximized(true)
-        config.setWindowSizeLimits(120, 80, -1, -1)
->>>>>>> e69eb5b5
 
         // We don't need the initial Audio created in Lwjgl3Application, HardenGdxAudio will replace it anyway.
         // Note that means config.setAudioConfig() would be ignored too, those would need to go into the HardenedGdxAudio constructor.
@@ -63,24 +60,16 @@
         if (settings.isFreshlyCreated) {
             settings.screenSize = ScreenSize.Large // By default we guess that Desktops have larger screens
             // LibGDX not yet configured, use regular java class
-<<<<<<< HEAD
-            val screenSize = Toolkit.getDefaultToolkit().screenSize
-            settings.windowState = WindowState(
-                width = screenSize.width * 4 / 5,
-                height = screenSize.height * 4 / 5,
-                isMaximized = true
-=======
             val graphicsEnvironment = GraphicsEnvironment.getLocalGraphicsEnvironment()
             val maximumWindowBounds = graphicsEnvironment.maximumWindowBounds
             settings.windowState = WindowState(
-                width = maximumWindowBounds.width,
-                height = maximumWindowBounds.height
->>>>>>> e69eb5b5
+                width = maximumWindowBounds.width * 4 / 5,
+                height = maximumWindowBounds.height * 4 / 5,
+                isMaximized = true
             )
             FileHandle(SETTINGS_FILE_NAME).writeString(json().toJson(settings), false) // so when we later open the game we get fullscreen
         }
 
-<<<<<<< HEAD
         // Find the destination monitor by name (relevant only when maximized, otherwise the position alone is key)
         val monitors = Lwjgl3ApplicationConfiguration.getMonitors() // used twice here, so cache it
         val maximizedMonitor = monitors
@@ -116,8 +105,6 @@
         config.setWindowedMode(width, height)
         config.setMaximizedMonitor(maximizedMonitor)
         config.setMaximized(windowState.isMaximized)
-=======
->>>>>>> e69eb5b5
 
         if (!isRunFromJAR) {
             UniqueDocsWriter().write()
