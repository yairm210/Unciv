--- conflicted
+++ resolved
@@ -6,13 +6,8 @@
 
 To do so, you must have a JDK installed.
 
-<<<<<<< HEAD
-From the directory where the UncivServer.jar file is located, open a terminal and run the following line:
+From the directory where the UncivServer.jar file is located, create a folder named "MultiplayerFiles", open a terminal and run the following line:
 `java -jar UncivServer.jar`
-=======
-From the directory where the Unciv.jar file is located, create a folder named "MultiplayerFiles", open a terminal and run the following line:
-`java -cp Unciv.jar com.unciv.app.desktop.UncivServer`
->>>>>>> 28a20781
 
 Don't forget to use 'cd' to switch to the correct dictionary. Here's an example in Windows.
 
@@ -20,12 +15,8 @@
 D:
 cd Games
 cd unciv
-<<<<<<< HEAD
+mkdir MultiplayerFiles
 java -jar UncivServer.jar
-=======
-mkdir MultiplayerFiles
-java -cp Unciv.jar com.unciv.app.desktop.UncivServer
->>>>>>> 28a20781
 ```
 
 Your server has now started!
