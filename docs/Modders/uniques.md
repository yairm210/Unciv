# Uniques
Simple unique parameters are explained by mouseover. Complex parameters are explained in [Unique parameter types](../Unique-parameters)
## Triggerable uniques
??? example  "Free [baseUnitFilter] appears"
	Example: "Free [Melee] appears"

	Applicable to: Triggerable

??? example  "[amount] free [baseUnitFilter] units appear"
	Example: "[3] free [Melee] units appear"

	Applicable to: Triggerable

??? example  "Free Social Policy"
	Applicable to: Triggerable

??? example  "[amount] Free Social Policies"
	Example: "[3] Free Social Policies"

	Applicable to: Triggerable

??? example  "Empire enters golden age"
	Applicable to: Triggerable

??? example  "Free Great Person"
	Applicable to: Triggerable

??? example  "[amount] population [cityFilter]"
	Example: "[3] population [in all cities]"

	Applicable to: Triggerable

??? example  "Free Technology"
	Applicable to: Triggerable

??? example  "[amount] Free Technologies"
	Example: "[3] Free Technologies"

	Applicable to: Triggerable

??? example  "Reveals the entire map"
	Applicable to: Triggerable

??? example  "Triggers voting for the Diplomatic Victory"
	Applicable to: Triggerable

??? example  "This Unit gains the [promotion] promotion"
	Example: "This Unit gains the [Shock I] promotion"

	Applicable to: Triggerable

??? example  "[mapUnitFilter] units gain the [promotion] promotion"
	Example: "[Wounded] units gain the [Shock I] promotion"

	Applicable to: Triggerable

??? example  "Provides the cheapest [stat] building in your first [amount] cities for free"
	Example: "Provides the cheapest [Culture] building in your first [3] cities for free"

	Applicable to: Triggerable

??? example  "Provides a [buildingName] in your first [amount] cities for free"
	Example: "Provides a [Library] in your first [3] cities for free"

	Applicable to: Triggerable

??? example  "Will not be displayed in Civilopedia"
	Applicable to: Triggerable, Global, Nation, Era, Tech, Policy, FounderBelief, FollowerBelief, Building, Wonder, Unit, UnitType, Promotion, Terrain, Improvement, Resource, Ruins, CityState, ModOptions, Conditional

## Global uniques
??? example  "[stats]"
	Example: "[+1 Gold, +2 Production]"

	Applicable to: Global, FollowerBelief, Terrain, Improvement

??? example  "[stats] [cityFilter]"
	Example: "[+1 Gold, +2 Production] [in all cities]"

	Applicable to: Global, FollowerBelief

??? example  "[stats] from every specialist [cityFilter]"
	Example: "[+1 Gold, +2 Production] from every specialist [in all cities]"

	Applicable to: Global, FollowerBelief

??? example  "[stats] per [amount] population [cityFilter]"
	Example: "[+1 Gold, +2 Production] per [3] population [in all cities]"

	Applicable to: Global, FollowerBelief

??? example  "[stats] in cities on [terrainFilter] tiles"
	Example: "[+1 Gold, +2 Production] in cities on [Fresh Water] tiles"

	Applicable to: Global, FollowerBelief

??? example  "[stats] from all [buildingFilter] buildings"
	Example: "[+1 Gold, +2 Production] from all [Culture] buildings"

	Applicable to: Global, FollowerBelief

??? example  "[stats] whenever a Great Person is expended"
	Example: "[+1 Gold, +2 Production] whenever a Great Person is expended"

	Applicable to: Global

??? example  "[stats] from [tileFilter] tiles [cityFilter]"
	Example: "[+1 Gold, +2 Production] from [Farm] tiles [in all cities]"

	Applicable to: Global, FollowerBelief

??? example  "[stats] from [tileFilter] tiles without [tileFilter] [cityFilter]"
	Example: "[+1 Gold, +2 Production] from [Farm] tiles without [Farm] [in all cities]"

	Applicable to: Global, FollowerBelief

??? example  "[stats] from every [tileFilter/specialist/buildingFilter]"
	Example: "[+1 Gold, +2 Production] from every [Farm]"

	Applicable to: Global, FollowerBelief

??? example  "[stats] from each Trade Route"
	Example: "[+1 Gold, +2 Production] from each Trade Route"

	Applicable to: Global, FollowerBelief

??? example  "[relativeAmount]% [stat]"
	Example: "[+20]% [Culture]"

	Applicable to: Global, FollowerBelief

??? example  "[relativeAmount]% [stat] [cityFilter]"
	Example: "[+20]% [Culture] [in all cities]"

	Applicable to: Global, FollowerBelief

??? example  "[relativeAmount]% [stat] from every [tileFilter/specialist/buildingName]"
	Example: "[+20]% [Culture] from every [Farm]"

	Applicable to: Global, FollowerBelief

??? example  "[relativeAmount]% Yield from every [tileFilter]"
	Example: "[+20]% Yield from every [Farm]"

	Applicable to: Global, FollowerBelief

??? example  "[relativeAmount]% [stat] from City-States"
	Example: "[+20]% [Culture] from City-States"

	Applicable to: Global

??? example  "[relativeAmount]% [stat] from Trade Routes"
	Example: "[+20]% [Culture] from Trade Routes"

	Applicable to: Global

??? example  "Nullifies [stat] [cityFilter]"
	Example: "Nullifies [Culture] [in all cities]"

	Applicable to: Global

??? example  "Nullifies Growth [cityFilter]"
	Example: "Nullifies Growth [in all cities]"

	Applicable to: Global

??? example  "[relativeAmount]% Production when constructing [buildingFilter] wonders [cityFilter]"
	Example: "[+20]% Production when constructing [Culture] wonders [in all cities]"

	Applicable to: Global, FollowerBelief

??? example  "[relativeAmount]% Production when constructing [buildingFilter] buildings [cityFilter]"
	Example: "[+20]% Production when constructing [Culture] buildings [in all cities]"

	Applicable to: Global, FollowerBelief

??? example  "[relativeAmount]% Production when constructing [baseUnitFilter] units [cityFilter]"
	Example: "[+20]% Production when constructing [Melee] units [in all cities]"

	Applicable to: Global, FollowerBelief

??? example  "[relativeAmount]% Production towards any buildings that already exist in the Capital"
	Example: "[+20]% Production towards any buildings that already exist in the Capital"

	Applicable to: Global, FollowerBelief

??? example  "Tile yields from Natural Wonders doubled"
	Applicable to: Global

??? example  "Military Units gifted from City-States start with [amount] XP"
	Example: "Military Units gifted from City-States start with [3] XP"

	Applicable to: Global

??? example  "Militaristic City-States grant units [amount] times as fast when you are at war with a common nation"
	Example: "Militaristic City-States grant units [3] times as fast when you are at war with a common nation"

	Applicable to: Global

??? example  "Gifts of Gold to City-States generate [relativeAmount]% more Influence"
	Example: "Gifts of Gold to City-States generate [+20]% more Influence"

	Applicable to: Global

??? example  "Can spend Gold to annex or puppet a City-State that has been your ally for [amount] turns."
	Example: "Can spend Gold to annex or puppet a City-State that has been your ally for [3] turns."

	Applicable to: Global

??? example  "City-State territory always counts as friendly territory"
	Applicable to: Global

??? example  "Allied City-States will occasionally gift Great People"
	Applicable to: Global

??? example  "[relativeAmount]% City-State Influence degradation"
	Example: "[+20]% City-State Influence degradation"

	Applicable to: Global

??? example  "Resting point for Influence with City-States is increased by [amount]"
	Example: "Resting point for Influence with City-States is increased by [3]"

	Applicable to: Global

??? example  "Allied City-States provide [stat] equal to [relativeAmount]% of what they produce for themselves"
	Example: "Allied City-States provide [Culture] equal to [+20]% of what they produce for themselves"

	Applicable to: Global

??? example  "[relativeAmount]% resources gifted by City-States"
	Example: "[+20]% resources gifted by City-States"

	Applicable to: Global

??? example  "[relativeAmount]% Happiness from luxury resources gifted by City-States"
	Example: "[+20]% Happiness from luxury resources gifted by City-States"

	Applicable to: Global

??? example  "City-State Influence recovers at twice the normal rate"
	Applicable to: Global

??? example  "[amount] units cost no maintenance"
	Example: "[3] units cost no maintenance"

	Applicable to: Global

??? example  "Cannot build [baseUnitFilter] units"
	Example: "Cannot build [Melee] units"

	Applicable to: Global

??? example  "[relativeAmount]% growth [cityFilter]"
	Example: "[+20]% growth [in all cities]"

	Applicable to: Global, FollowerBelief

??? example  "[relativeAmount]% Food is carried over after population increases [cityFilter]"
	Example: "[+20]% Food is carried over after population increases [in all cities]"

	Applicable to: Global, FollowerBelief

??? example  "Gain a free [buildingName] [cityFilter]"
	Example: "Gain a free [Library] [in all cities]"

	Applicable to: Global

??? example  "[relativeAmount]% Great Person generation [cityFilter]"
	Example: "[+20]% Great Person generation [in all cities]"

	Applicable to: Global, FollowerBelief

??? example  "May choose [amount] additional [beliefType] beliefs when [foundingOrEnhancing] a religion"
	Example: "May choose [3] additional [Follower] beliefs when [founding] a religion"

	Applicable to: Global

??? example  "May choose [amount] additional belief(s) of any type when [foundingOrEnhancing] a religion"
	Example: "May choose [3] additional belief(s) of any type when [founding] a religion"

	Applicable to: Global

??? example  "[stats] when a city adopts this religion for the first time (modified by game speed)"
	Example: "[+1 Gold, +2 Production] when a city adopts this religion for the first time (modified by game speed)"

	Applicable to: Global

??? example  "[stats] when a city adopts this religion for the first time"
	Example: "[+1 Gold, +2 Production] when a city adopts this religion for the first time"

	Applicable to: Global

??? example  "[relativeAmount]% Unhappiness from [populationFilter] [cityFilter]"
	Example: "[+20]% Unhappiness from [Followers of this Religion] [in all cities]"

	Applicable to: Global, FollowerBelief

??? example  "[relativeAmount]% Food consumption by specialists [cityFilter]"
	Example: "[+20]% Food consumption by specialists [in all cities]"

	Applicable to: Global, FollowerBelief

??? example  "Provides 1 happiness per 2 additional social policies adopted"
	Applicable to: Global

??? example  "[relativeAmount]% of excess happiness converted to [stat]"
	Example: "[+20]% of excess happiness converted to [Culture]"

	Applicable to: Global

??? example  "[relativeAmount]% Culture cost of natural border growth [cityFilter]"
	Example: "[+20]% Culture cost of natural border growth [in all cities]"

	Applicable to: Global, FollowerBelief

??? example  "[relativeAmount]% Gold cost of acquiring tiles [cityFilter]"
	Example: "[+20]% Gold cost of acquiring tiles [in all cities]"

	Applicable to: Global, FollowerBelief

??? example  "May buy [baseUnitFilter] units for [amount] [stat] [cityFilter] at an increasing price ([amount])"
	Example: "May buy [Melee] units for [3] [Culture] [in all cities] at an increasing price ([3])"

	Applicable to: Global, FollowerBelief

??? example  "May buy [buildingFilter] buildings for [amount] [stat] [cityFilter] at an increasing price ([amount])"
	Example: "May buy [Culture] buildings for [3] [Culture] [in all cities] at an increasing price ([3])"

	Applicable to: Global, FollowerBelief

??? example  "May buy [baseUnitFilter] units for [amount] [stat] [cityFilter]"
	Example: "May buy [Melee] units for [3] [Culture] [in all cities]"

	Applicable to: Global, FollowerBelief

??? example  "May buy [buildingFilter] buildings for [amount] [stat] [cityFilter]"
	Example: "May buy [Culture] buildings for [3] [Culture] [in all cities]"

	Applicable to: Global, FollowerBelief

??? example  "May buy [baseUnitFilter] units with [stat] [cityFilter]"
	Example: "May buy [Melee] units with [Culture] [in all cities]"

	Applicable to: Global, FollowerBelief

??? example  "May buy [buildingFilter] buildings with [stat] [cityFilter]"
	Example: "May buy [Culture] buildings with [Culture] [in all cities]"

	Applicable to: Global, FollowerBelief

??? example  "May buy [baseUnitFilter] units with [stat] for [amount] times their normal Production cost"
	Example: "May buy [Melee] units with [Culture] for [3] times their normal Production cost"

	Applicable to: Global, FollowerBelief

??? example  "May buy [buildingFilter] buildings with [stat] for [amount] times their normal Production cost"
	Example: "May buy [Culture] buildings with [Culture] for [3] times their normal Production cost"

	Applicable to: Global, FollowerBelief

??? example  "Enables conversion of city production to gold"
	Applicable to: Global

??? example  "Enables conversion of city production to science"
	Applicable to: Global

??? example  "[stat] cost of purchasing items in cities [relativeAmount]%"
	Example: "[Culture] cost of purchasing items in cities [+20]%"

	Applicable to: Global, FollowerBelief

??? example  "[stat] cost of purchasing [buildingFilter] buildings [relativeAmount]%"
	Example: "[Culture] cost of purchasing [Culture] buildings [+20]%"

	Applicable to: Global, FollowerBelief

??? example  "[stat] cost of purchasing [baseUnitFilter] units [relativeAmount]%"
	Example: "[Culture] cost of purchasing [Melee] units [+20]%"

	Applicable to: Global, FollowerBelief

??? example  "Improves movement speed on roads"
	Applicable to: Global

??? example  "Roads connect tiles across rivers"
	Applicable to: Global

??? example  "[relativeAmount]% maintenance on road & railroads"
	Example: "[+20]% maintenance on road & railroads"

	Applicable to: Global

??? example  "[relativeAmount]% maintenance cost for buildings [cityFilter]"
	Example: "[+20]% maintenance cost for buildings [in all cities]"

	Applicable to: Global, FollowerBelief

??? example  "Receive a free Great Person at the end of every [comment] (every 394 years), after researching [tech]. Each bonus person can only be chosen once."
	Example: "Receive a free Great Person at the end of every [comment] (every 394 years), after researching [Agriculture]. Each bonus person can only be chosen once."

	Applicable to: Global

??? example  "Once The Long Count activates, the year on the world screen displays as the traditional Mayan Long Count."
	Applicable to: Global

??? example  "Retain [relativeAmount]% of the happiness from a luxury after the last copy has been traded away"
	Example: "Retain [+20]% of the happiness from a luxury after the last copy has been traded away"

	Applicable to: Global

??? example  "[amount] Happiness from each type of luxury resource"
	Example: "[3] Happiness from each type of luxury resource"

	Applicable to: Global

??? example  "Each city founded increases culture cost of policies [relativeAmount]% less than normal"
	Example: "Each city founded increases culture cost of policies [+20]% less than normal"

	Applicable to: Global

??? example  "[relativeAmount]% Culture cost of adopting new Policies"
	Example: "[+20]% Culture cost of adopting new Policies"

	Applicable to: Global

??? example  "Quantity of strategic resources produced by the empire +[relativeAmount]%"
	Example: "Quantity of strategic resources produced by the empire +[+20]%"

	Applicable to: Global

??? example  "Double quantity of [resource] produced"
	Example: "Double quantity of [Iron] produced"

	Applicable to: Global

??? example  "Double Happiness from Natural Wonders"
	Applicable to: Global

??? example  "Enables construction of Spaceship parts"
	Applicable to: Global

??? example  "Enemy land units must spend 1 extra movement point when inside your territory (obsolete upon Dynamite)"
	Applicable to: Global

??? example  "Production to science conversion in cities increased by 33%"
	Applicable to: Global

??? example  "Notified of new Barbarian encampments"
	Applicable to: Global

??? example  ""Borrows" city names from other civilizations in the game"
	Applicable to: Global

??? example  "100 Gold for discovering a Natural Wonder (bonus enhanced to 500 Gold if first to discover it)"
	Applicable to: Global

??? example  "Unhappiness from number of Cities doubled"
	Applicable to: Global

??? example  "Great General provides double combat bonus"
	Applicable to: Global

??? example  "Receive a tech boost when scientific buildings/wonders are built in capital"
	Applicable to: Global

??? example  "May not generate great prophet equivalents naturally"
	Applicable to: Global

??? example  "When conquering an encampment, earn [amount] Gold and recruit a Barbarian unit"
	Example: "When conquering an encampment, earn [3] Gold and recruit a Barbarian unit"

	Applicable to: Global

??? example  "When defeating a [mapUnitFilter] unit, earn [amount] Gold and recruit it"
	Example: "When defeating a [Wounded] unit, earn [3] Gold and recruit it"

	Applicable to: Global

??? example  "Receive triple Gold from Barbarian encampments and pillaging Cities"
	Applicable to: Global

??? example  "Cities are razed [amount] times as fast"
	Example: "Cities are razed [3] times as fast"

	Applicable to: Global

??? example  "When declaring friendship, both parties gain a [relativeAmount]% boost to great person generation"
	Example: "When declaring friendship, both parties gain a [+20]% boost to great person generation"

	Applicable to: Global

??? example  "No Maintenance costs for improvements in [tileFilter] tiles"
	Example: "No Maintenance costs for improvements in [Farm] tiles"

	Applicable to: Global

??? example  "Influence of all other civilizations with all city-states degrades [relativeAmount]% faster"
	Example: "Influence of all other civilizations with all city-states degrades [+20]% faster"

	Applicable to: Global

??? example  "Land units may cross [terrainName] tiles after the first [baseUnitFilter] is earned"
	Example: "Land units may cross [Forest] tiles after the first [Melee] is earned"

	Applicable to: Global

??? example  "Gain [amount] Influence with a [baseUnitFilter] gift to a City-State"
	Example: "Gain [3] Influence with a [Melee] gift to a City-State"

	Applicable to: Global

??? example  "[relativeAmount]% Faith cost of generating Great Prophet equivalents"
	Example: "[+20]% Faith cost of generating Great Prophet equivalents"

	Applicable to: Global

??? example  "Resting point for Influence with City-States following this religion [amount]"
	Example: "Resting point for Influence with City-States following this religion [3]"

	Applicable to: Global

??? example  "[relativeAmount]% [stat] from City-States"
	Example: "[+20]% [Culture] from City-States"

	Applicable to: Global

??? example  "Provides a sum of gold each time you spend a Great Person"
	Applicable to: Global

??? example  "[stats] whenever a Great Person is expended"
	Example: "[+1 Gold, +2 Production] whenever a Great Person is expended"

	Applicable to: Global

??? example  "Receive free [unit] when you discover [tech]"
	Example: "Receive free [Musketman] when you discover [Agriculture]"

	Applicable to: Global

??? example  "Enables Open Borders agreements"
	Applicable to: Global

??? example  "Enables Research agreements"
	Applicable to: Global

??? example  "Science gained from research agreements [relativeAmount]%"
	Example: "Science gained from research agreements [+20]%"

	Applicable to: Global

??? example  "Triggers victory"
	Applicable to: Global

??? example  "Triggers a Cultural Victory upon completion"
	Applicable to: Global

??? example  "[relativeAmount]% City Strength from defensive buildings"
	Example: "[+20]% City Strength from defensive buildings"

	Applicable to: Global

??? example  "[relativeAmount]% tile improvement construction time"
	Example: "[+20]% tile improvement construction time"

	Applicable to: Global, Unit

??? example  "[relativeAmount]% Gold from Great Merchant trade missions"
	Example: "[+20]% Gold from Great Merchant trade missions"

	Applicable to: Global

??? example  "[mapUnitFilter] Units adjacent to this city heal [amount] HP per turn when healing"
	Example: "[Wounded] Units adjacent to this city heal [3] HP per turn when healing"

	Applicable to: Global, FollowerBelief

??? example  "[relativeAmount]% Golden Age length"
	Example: "[+20]% Golden Age length"

	Applicable to: Global

??? example  "[relativeAmount]% Strength for cities"
	Example: "[+20]% Strength for cities"

	Applicable to: Global, FollowerBelief

??? example  "New [baseUnitFilter] units start with [amount] Experience [cityFilter]"
	Example: "New [Melee] units start with [3] Experience [in all cities]"

	Applicable to: Global, FollowerBelief

??? example  "All newly-trained [baseUnitFilter] units [cityFilter] receive the [promotion] promotion"
	Example: "All newly-trained [Melee] units [in all cities] receive the [Shock I] promotion"

	Applicable to: Global, FollowerBelief

??? example  "[baseUnitFilter] units built [cityFilter] can [action] [amount] extra times"
	Example: "[Melee] units built [in all cities] can [Spread Religion] [3] extra times"

	Applicable to: Global, FollowerBelief

??? example  "Enables embarkation for land units"
	Applicable to: Global

??? example  "Enables [mapUnitFilter] units to enter ocean tiles"
	Example: "Enables [Wounded] units to enter ocean tiles"

	Applicable to: Global

??? example  "Population loss from nuclear attacks [relativeAmount]% [cityFilter]"
	Example: "Population loss from nuclear attacks [+20]% [in all cities]"

	Applicable to: Global

??? example  "[relativeAmount]% Natural religion spread [cityFilter]"
	Example: "[+20]% Natural religion spread [in all cities]"

	Applicable to: Global, FollowerBelief

??? example  "Religion naturally spreads to cities [amount] tiles away"
	Example: "Religion naturally spreads to cities [3] tiles away"

	Applicable to: Global, FollowerBelief

??? example  "Can be continually researched"
	Applicable to: Global

??? example  "[amount] Unit Supply"
	Example: "[3] Unit Supply"

	Applicable to: Global

??? example  "[amount] Unit Supply per [amount] population [cityFilter]"
	Example: "[3] Unit Supply per [3] population [in all cities]"

	Applicable to: Global

??? example  "[amount] Unit Supply per city"
	Example: "[3] Unit Supply per city"

	Applicable to: Global

??? example  "Units in cities cost no Maintenance"
	Applicable to: Global

??? example  "Rebel units may spawn"
	Applicable to: Global

??? example  "[relativeAmount]% Strength"
	Example: "[+20]% Strength"

	Applicable to: Global, Unit

??? example  "[relativeAmount]% Strength decreasing with distance from the capital"
	Example: "[+20]% Strength decreasing with distance from the capital"

	Applicable to: Global, Unit

??? example  "[relativeAmount]% to Flank Attack bonuses"
	Example: "[+20]% to Flank Attack bonuses"

	Applicable to: Global, Unit

??? example  "+30% Strength when fighting City-State units and cities"
	Applicable to: Global

??? example  "[amount] additional attacks per turn"
	Example: "[3] additional attacks per turn"

	Applicable to: Global, Unit

??? example  "[amount] Movement"
	Example: "[3] Movement"

	Applicable to: Global, Unit

??? example  "[amount] Sight"
	Example: "[3] Sight"

	Applicable to: Global, Unit, Terrain

??? example  "[amount] Range"
	Example: "[3] Range"

	Applicable to: Global, Unit

??? example  "[amount] HP when healing"
	Example: "[3] HP when healing"

	Applicable to: Global, Unit

??? example  "[relativeAmount]% Spread Religion Strength"
	Example: "[+20]% Spread Religion Strength"

	Applicable to: Global, Unit

??? example  "When spreading religion to a city, gain [amount] times the amount of followers of other religions as [stat]"
	Example: "When spreading religion to a city, gain [3] times the amount of followers of other religions as [Culture]"

	Applicable to: Global, Unit

??? example  "No defensive terrain bonus"
	Applicable to: Global, Unit

??? example  "No defensive terrain penalty"
	Applicable to: Global, Unit

??? example  "Damage is ignored when determining unit Strength"
	Applicable to: Global, Unit

??? example  "No movement cost to pillage"
	Applicable to: Global, Unit

??? example  "May heal outside of friendly territory"
	Applicable to: Global, Unit

??? example  "All healing effects doubled"
	Applicable to: Global, Unit

??? example  "Heals [amount] damage if it kills a unit"
	Example: "Heals [3] damage if it kills a unit"

	Applicable to: Global, Unit

??? example  "Can only heal by pillaging"
	Applicable to: Global, Unit

??? example  "Normal vision when embarked"
	Applicable to: Global, Unit

??? example  "Defense bonus when embarked"
	Applicable to: Global, Unit

??? example  "[relativeAmount]% maintenance costs"
	Example: "[+20]% maintenance costs"

	Applicable to: Global, Unit

??? example  "[relativeAmount]% Gold cost of upgrading"
	Example: "[+20]% Gold cost of upgrading"

	Applicable to: Global, Unit

??? example  "[greatPerson] is earned [relativeAmount]% faster"
	Example: "[Great General] is earned [+20]% faster"

	Applicable to: Global, Unit

??? example  "Earn [amount]% of the damage done to [combatantFilter] units as [plunderableStat]"
	Example: "Earn [3]% of the damage done to [City] units as [Gold]"

	Applicable to: Global, Unit

??? example  "Upon capturing a city, receive [amount] times its [stat] production as [plunderableStat] immediately"
	Example: "Upon capturing a city, receive [3] times its [Culture] production as [Gold] immediately"

	Applicable to: Global, Unit

??? example  "Earn [amount]% of killed [mapUnitFilter] unit's [costOrStrength] as [plunderableStat]"
	Example: "Earn [3]% of killed [Wounded] unit's [Cost] as [Gold]"

	Applicable to: Global, Unit

??? example  "[amount] XP gained from combat"
	Example: "[3] XP gained from combat"

	Applicable to: Global, Unit

??? example  "[relativeAmount]% XP gained from combat"
	Example: "[+20]% XP gained from combat"

	Applicable to: Global, Unit

??? example  "[amount] Movement point cost to disembark"
	Example: "[3] Movement point cost to disembark"

	Applicable to: Global, Unit

??? example  "[amount] Movement point cost to embark"
	Example: "[3] Movement point cost to embark"

	Applicable to: Global, Unit

??? example  "This Unit upgrades for free"
	Applicable to: Global

## Nation uniques
??? example  "Will not be chosen for new games"
	Applicable to: Nation

??? example  "Starts with [tech]"
	Example: "Starts with [Agriculture]"

	Applicable to: Nation

??? example  "Starts with [policy] adopted"
	Example: "Starts with [Oligarchy] adopted"

	Applicable to: Nation

## Tech uniques
??? example  "Starting tech"
	Applicable to: Tech

??? example  "Only available"
	Applicable to: Tech, Policy, Building, Unit, Promotion, Improvement

## FounderBelief uniques
??? example  "[stats] for each global city following this religion"
	Example: "[+1 Gold, +2 Production] for each global city following this religion"

	Applicable to: FounderBelief

## FollowerBelief uniques
??? example  "[relativeAmount]% [stat] from every follower, up to [relativeAmount]%"
	Example: "[+20]% [Culture] from every follower, up to [+20]%"

	Applicable to: FollowerBelief

??? example  "Earn [amount]% of [mapUnitFilter] unit's [costOrStrength] as [plunderableStat] when killed within 4 tiles of a city following this religion"
	Example: "Earn [3]% of [Wounded] unit's [Cost] as [Gold] when killed within 4 tiles of a city following this religion"

	Applicable to: FollowerBelief

## Building uniques
??? example  "Consumes [amount] [resource]"
	Example: "Consumes [3] [Iron]"

	Applicable to: Building, Unit, Improvement

??? example  "Provides [amount] [resource]"
	Example: "Provides [3] [Iron]"

	Applicable to: Building, Improvement

??? example  "Unbuildable"
	Applicable to: Building, Unit, Improvement

??? example  "Cannot be purchased"
	Applicable to: Building, Unit

??? example  "Can be purchased with [stat] [cityFilter]"
	Example: "Can be purchased with [Culture] [in all cities]"

	Applicable to: Building, Unit

??? example  "Can be purchased for [amount] [stat] [cityFilter]"
	Example: "Can be purchased for [3] [Culture] [in all cities]"

	Applicable to: Building, Unit

??? example  "Limited to [amount] per Civilization"
	Example: "Limited to [3] per Civilization"

	Applicable to: Building, Unit

??? example  "Hidden until [amount] social policy branches have been completed"
	Example: "Hidden until [3] social policy branches have been completed"

	Applicable to: Building, Unit

??? example  "Excess Food converted to Production when under construction"
	Applicable to: Building, Unit

??? example  "Requires at least [amount] population"
	Example: "Requires at least [3] population"

	Applicable to: Building, Unit

??? example  "Triggers a global alert upon build start"
	Applicable to: Building, Unit

??? example  "Triggers a global alert upon completion"
	Applicable to: Building, Unit

??? example  "Cost increases by [amount] per owned city"
	Example: "Cost increases by [3] per owned city"

	Applicable to: Building

??? example  "Requires a [buildingName] in all cities"
	Example: "Requires a [Library] in all cities"

	Applicable to: Building

??? example  "Requires a [buildingName] in at least [amount] cities"
	Example: "Requires a [Library] in at least [3] cities"

	Applicable to: Building

??? example  "Can only be built [cityFilter]"
	Example: "Can only be built [in all cities]"

	Applicable to: Building

??? example  "Must have an owned [tileFilter] within [amount] tiles"
	Example: "Must have an owned [Farm] within [3] tiles"

	Applicable to: Building

??? example  "Enables nuclear weapon"
	Applicable to: Building

??? example  "Must be on [terrainFilter]"
	Example: "Must be on [Fresh Water]"

	Applicable to: Building

??? example  "Must not be on [terrainFilter]"
	Example: "Must not be on [Fresh Water]"

	Applicable to: Building

??? example  "Must be next to [terrainFilter]"
	Example: "Must be next to [Fresh Water]"

	Applicable to: Building, Improvement

??? example  "Must not be next to [terrainFilter]"
	Example: "Must not be next to [Fresh Water]"

	Applicable to: Building

??? example  "Unsellable"
	Applicable to: Building

??? example  "Obsolete with [tech]"
	Example: "Obsolete with [Agriculture]"

	Applicable to: Building, Improvement, Resource

??? example  "Indicates the capital city"
	Applicable to: Building

??? example  "Provides 1 extra copy of each improved luxury resource near this City"
	Applicable to: Building

??? example  "Destroyed when the city is captured"
	Applicable to: Building

??? example  "Never destroyed when the city is captured"
	Applicable to: Building

??? example  "Doubles Gold given to enemy if city is captured"
	Applicable to: Building

??? example  "Remove extra unhappiness from annexed cities"
	Applicable to: Building

??? example  "Connects trade routes over water"
	Applicable to: Building

??? example  "Creates a [improvementName] improvement on a specific tile"
	Example: "Creates a [Trading Post] improvement on a specific tile"

	Applicable to: Building

??? example  "Spaceship part"
	Applicable to: Building, Unit

??? example  "Hidden when religion is disabled"
	Applicable to: Building, Unit, Ruins

??? example  "Hidden when [victoryType] Victory is disabled"
	Example: "Hidden when [Domination] Victory is disabled"

	Applicable to: Building, Unit

## Unit uniques
??? example  "Founds a new city"
	Applicable to: Unit

??? example  "Can construct [improvementName]"
	Example: "Can construct [Trading Post]"

	Applicable to: Unit

??? example  "Can construct [improvementName] if it hasn't used other actions yet"
	Example: "Can construct [Trading Post] if it hasn't used other actions yet"

	Applicable to: Unit

??? example  "Can build [improvementFilter/terrainFilter] improvements on tiles"
	Example: "Can build [All Road] improvements on tiles"

	Applicable to: Unit

??? example  "May create improvements on water resources"
	Applicable to: Unit

<<<<<<< HEAD
??? example  "[relativeAmount]% Strength bonus for [mapUnitFilter] units in [amount] tiles"
	Example: "[+20]% Strength bonus for [Wounded] units in [3] tiles"
=======
??? example  "[relativeAmount]% Strength for enemy [combatantFilter] units in adjacent [tileFilter] tiles"
	Example: "[+20]% Strength for enemy [City] units in adjacent [Farm] tiles"

	Applicable to: Unit

??? example  "[relativeAmount]% Strength when stacked with [mapUnitFilter]"
	Example: "[+20]% Strength when stacked with [Wounded]"
>>>>>>> fb521f3f

	Applicable to: Unit

??? example  "May found a religion"
	Applicable to: Unit

??? example  "May enhance a religion"
	Applicable to: Unit

??? example  "Can only attack [combatantFilter] units"
	Example: "Can only attack [City] units"

	Applicable to: Unit

??? example  "Can only attack [tileFilter] tiles"
	Example: "Can only attack [Farm] tiles"

	Applicable to: Unit

??? example  "Cannot attack"
	Applicable to: Unit

??? example  "Must set up to ranged attack"
	Applicable to: Unit

??? example  "Self-destructs when attacking"
	Applicable to: Unit

??? example  "Blast radius [amount]"
	Example: "Blast radius [3]"

	Applicable to: Unit

??? example  "Ranged attacks may be performed over obstacles"
	Applicable to: Unit

??? example  "Nuclear weapon of Strength [amount]"
	Example: "Nuclear weapon of Strength [3]"

	Applicable to: Unit

??? example  "Uncapturable"
	Applicable to: Unit

??? example  "May withdraw before melee ([amount]%)"
	Example: "May withdraw before melee ([3]%)"

	Applicable to: Unit

??? example  "Unable to capture cities"
	Applicable to: Unit

??? example  "Can move after attacking"
	Applicable to: Unit

??? example  "Can move immediately once bought"
	Applicable to: Unit

??? example  "May Paradrop up to [amount] tiles from inside friendly territory"
	Example: "May Paradrop up to [3] tiles from inside friendly territory"

	Applicable to: Unit

??? example  "Unit will heal every turn, even if it performs an action"
	Applicable to: Unit

??? example  "All adjacent units heal [amount] HP when healing"
	Example: "All adjacent units heal [3] HP when healing"

	Applicable to: Unit

??? example  "Eliminates combat penalty for attacking across a coast"
	Applicable to: Unit

??? example  "May attack when embarked"
	Applicable to: Unit

??? example  "Eliminates combat penalty for attacking over a river"
	Applicable to: Unit

??? example  "No Sight"
	Applicable to: Unit

??? example  "Can see over obstacles"
	Applicable to: Unit

??? example  "Can carry [amount] [mapUnitFilter] units"
	Example: "Can carry [3] [Wounded] units"

	Applicable to: Unit

??? example  "Can carry [amount] extra [mapUnitFilter] units"
	Example: "Can carry [3] extra [Wounded] units"

	Applicable to: Unit

??? example  "Cannot be carried by [mapUnitFilter] units"
	Example: "Cannot be carried by [Wounded] units"

	Applicable to: Unit

??? example  "[relativeAmount]% chance to intercept air attacks"
	Example: "[+20]% chance to intercept air attacks"

	Applicable to: Unit

??? example  "Damage taken from interception reduced by [relativeAmount]%"
	Example: "Damage taken from interception reduced by [+20]%"

	Applicable to: Unit

??? example  "May capture killed [mapUnitFilter] units"
	Example: "May capture killed [Wounded] units"

	Applicable to: Unit

??? example  "Invisible to others"
	Applicable to: Unit

??? example  "Invisible to non-adjacent units"
	Applicable to: Unit

??? example  "Can see invisible [mapUnitFilter] units"
	Example: "Can see invisible [Wounded] units"

	Applicable to: Unit

??? example  "May upgrade to [baseUnitFilter] through ruins-like effects"
	Example: "May upgrade to [Melee] through ruins-like effects"

	Applicable to: Unit

??? example  "Double movement in [terrainFilter]"
	Example: "Double movement in [Fresh Water]"

	Applicable to: Unit

??? example  "All tiles cost 1 movement"
	Applicable to: Unit

??? example  "Can pass through impassable tiles"
	Applicable to: Unit

??? example  "Ignores terrain cost"
	Applicable to: Unit

??? example  "Ignores Zone of Control"
	Applicable to: Unit

??? example  "Rough terrain penalty"
	Applicable to: Unit

??? example  "Can enter ice tiles"
	Applicable to: Unit

??? example  "Cannot enter ocean tiles"
	Applicable to: Unit

??? example  "May enter foreign tiles without open borders"
	Applicable to: Unit

??? example  "May enter foreign tiles without open borders, but loses [amount] religious strength each turn it ends there"
	Example: "May enter foreign tiles without open borders, but loses [3] religious strength each turn it ends there"

	Applicable to: Unit

??? example  "Never appears as a Barbarian unit"
	Applicable to: Unit

??? example  "Religious Unit"
	Applicable to: Unit

??? example  "Can be added to [comment] in the Capital"
	Example: "Can be added to [comment] in the Capital"

	Applicable to: Unit

??? example  "Can start an [amount]-turn golden age"
	Example: "Can start an [3]-turn golden age"

	Applicable to: Unit

??? example  "Great Person - [comment]"
	Example: "Great Person - [comment]"

	Applicable to: Unit

??? example  "Prevents spreading of religion to the city it is next to"
	Applicable to: Unit

??? example  "Takes your religion over the one in their birth city"
	Applicable to: Unit

??? example  "Removes other religions when spreading religion"
	Applicable to: Unit

??? example  "Can [action] [amount] times"
	Example: "Can [Spread Religion] [3] times"

	Applicable to: Unit

??? example  "Can speed up construction of a building"
	Applicable to: Unit

??? example  "Can hurry technology research"
	Applicable to: Unit

??? example  "Can undertake a trade mission with City-State, giving a large sum of gold and [amount] Influence"
	Example: "Can undertake a trade mission with City-State, giving a large sum of gold and [3] Influence"

	Applicable to: Unit

## Promotion uniques
??? example  "Heal this unit by [amount] HP"
	Example: "Heal this unit by [3] HP"

	Applicable to: Promotion

## Terrain uniques
??? example  "Must be adjacent to [amount] [simpleTerrain] tiles"
	Example: "Must be adjacent to [3] [Elevated] tiles"

	Applicable to: Terrain

??? example  "Must be adjacent to [amount] to [amount] [simpleTerrain] tiles"
	Example: "Must be adjacent to [3] to [3] [Elevated] tiles"

	Applicable to: Terrain

??? example  "Must not be on [amount] largest landmasses"
	Example: "Must not be on [3] largest landmasses"

	Applicable to: Terrain

??? example  "Must be on [amount] largest landmasses"
	Example: "Must be on [3] largest landmasses"

	Applicable to: Terrain

??? example  "Occurs on latitudes from [amount] to [amount] percent of distance equator to pole"
	Example: "Occurs on latitudes from [3] to [3] percent of distance equator to pole"

	Applicable to: Terrain

??? example  "Occurs in groups of [amount] to [amount] tiles"
	Example: "Occurs in groups of [3] to [3] tiles"

	Applicable to: Terrain

??? example  "Neighboring tiles will convert to [baseTerrain]"
	Example: "Neighboring tiles will convert to [Grassland]"

	Applicable to: Terrain

??? example  "Neighboring tiles except [baseTerrain] will convert to [baseTerrain]"
	Example: "Neighboring tiles except [Grassland] will convert to [Grassland]"

	Applicable to: Terrain

??? example  "Grants 500 Gold to the first civilization to discover it"
	Applicable to: Terrain

??? example  "Units ending their turn on this terrain take [amount] damage"
	Example: "Units ending their turn on this terrain take [3] damage"

	Applicable to: Terrain

??? example  "Grants [promotion] ([comment]) to adjacent [mapUnitFilter] units for the rest of the game"
	Example: "Grants [Shock I] ([comment]) to adjacent [Wounded] units for the rest of the game"

	Applicable to: Terrain

??? example  "[amount] Strength for cities built on this terrain"
	Example: "[3] Strength for cities built on this terrain"

	Applicable to: Terrain

??? example  "Provides a one-time Production bonus to the closest city when cut down"
	Applicable to: Terrain

??? example  "Vegetation"
	Applicable to: Terrain

??? example  "Tile provides yield without assigned population"
	Applicable to: Terrain, Improvement

??? example  "Nullifies all other stats this tile provides"
	Applicable to: Terrain

??? example  "Only [improvementFilter] improvements may be built on this tile"
	Example: "Only [All Road] improvements may be built on this tile"

	Applicable to: Terrain

??? example  "Blocks line-of-sight from tiles at same elevation"
	Applicable to: Terrain

??? example  "Has an elevation of [amount] for visibility calculations"
	Example: "Has an elevation of [3] for visibility calculations"

	Applicable to: Terrain

??? example  "Always Fertility [amount] for Map Generation"
	Example: "Always Fertility [3] for Map Generation"

	Applicable to: Terrain

??? example  "[amount] to Fertility for Map Generation"
	Example: "[3] to Fertility for Map Generation"

	Applicable to: Terrain

??? example  "A Region is formed with at least [amount]% [simpleTerrain] tiles, with priority [amount]"
	Example: "A Region is formed with at least [3]% [Elevated] tiles, with priority [3]"

	Applicable to: Terrain

??? example  "A Region is formed with at least [amount]% [simpleTerrain] tiles and [simpleTerrain] tiles, with priority [amount]"
	Example: "A Region is formed with at least [3]% [Elevated] tiles and [Elevated] tiles, with priority [3]"

	Applicable to: Terrain

??? example  "A Region can not contain more [simpleTerrain] tiles than [simpleTerrain] tiles"
	Example: "A Region can not contain more [Elevated] tiles than [Elevated] tiles"

	Applicable to: Terrain

??? example  "Base Terrain on this tile is not counted for Region determination"
	Applicable to: Terrain

??? example  "Starts in regions of this type receive an extra [resource]"
	Example: "Starts in regions of this type receive an extra [Iron]"

	Applicable to: Terrain

??? example  "Never receives any resources"
	Applicable to: Terrain

??? example  "Becomes [terrainName] when adjacent to [terrainFilter]"
	Example: "Becomes [Forest] when adjacent to [Fresh Water]"

	Applicable to: Terrain

??? example  "Considered [terrainQuality] when determining start locations"
	Example: "Considered [Undesirable] when determining start locations"

	Applicable to: Terrain

??? example  "Doesn't generate naturally"
	Applicable to: Terrain, Resource

??? example  "Occurs at temperature between [amount] and [amount] and humidity between [amount] and [amount]"
	Example: "Occurs at temperature between [3] and [3] and humidity between [3] and [3]"

	Applicable to: Terrain

??? example  "Occurs in chains at high elevations"
	Applicable to: Terrain

??? example  "Occurs in groups around high elevations"
	Applicable to: Terrain

??? example  "Every [amount] tiles with this terrain will receive a major deposit of a strategic resource."
	Example: "Every [3] tiles with this terrain will receive a major deposit of a strategic resource."

	Applicable to: Terrain

??? example  "Rare feature"
	Applicable to: Terrain

??? example  "[amount]% Chance to be destroyed by nukes"
	Example: "[3]% Chance to be destroyed by nukes"

	Applicable to: Terrain

??? example  "Fresh water"
	Applicable to: Terrain

??? example  "Rough terrain"
	Applicable to: Terrain

## Improvement uniques
??? example  "Can also be built on tiles adjacent to fresh water"
	Applicable to: Improvement

??? example  "[stats] from [tileFilter] tiles"
	Example: "[+1 Gold, +2 Production] from [Farm] tiles"

	Applicable to: Improvement

??? example  "[stats] for each adjacent [tileFilter]"
	Example: "[+1 Gold, +2 Production] for each adjacent [Farm]"

	Applicable to: Improvement

??? example  "Can be built outside your borders"
	Applicable to: Improvement

??? example  "Can be built just outside your borders"
	Applicable to: Improvement

??? example  "Can only be built on [tileFilter] tiles"
	Example: "Can only be built on [Farm] tiles"

	Applicable to: Improvement

??? example  "Cannot be built on [tileFilter] tiles"
	Example: "Cannot be built on [Farm] tiles"

	Applicable to: Improvement

??? example  "Does not need removal of [tileFilter]"
	Example: "Does not need removal of [Farm]"

	Applicable to: Improvement

??? example  "Can only be built to improve a resource"
	Applicable to: Improvement

??? example  "Gives a defensive bonus of [relativeAmount]%"
	Example: "Gives a defensive bonus of [+20]%"

	Applicable to: Improvement

??? example  "Costs [amount] gold per turn when in your territory"
	Example: "Costs [3] gold per turn when in your territory"

	Applicable to: Improvement

??? example  "Adjacent enemy units ending their turn take [amount] damage"
	Example: "Adjacent enemy units ending their turn take [3] damage"

	Applicable to: Improvement

??? example  "Constructing it will take over the tiles around it and assign them to your closest city"
	Applicable to: Improvement

??? example  "Great Improvement"
	Applicable to: Improvement

??? example  "Provides a random bonus when entered"
	Applicable to: Improvement

??? example  "Constructing it will take over the tiles around it and assign them to your closest city"
	Applicable to: Improvement

??? example  "Unpillagable"
	Applicable to: Improvement

??? example  "Irremovable"
	Applicable to: Improvement

## Resource uniques
??? example  "Deposits in [tileFilter] tiles always provide [amount] resources"
	Example: "Deposits in [Farm] tiles always provide [3] resources"

	Applicable to: Resource

??? example  "Can only be created by Mercantile City-States"
	Applicable to: Resource

??? example  "Generated with weight [amount]"
	Example: "Generated with weight [3]"

	Applicable to: Resource

??? example  "Minor deposits generated with weight [amount]"
	Example: "Minor deposits generated with weight [3]"

	Applicable to: Resource

??? example  "Generated near City States with weight [amount]"
	Example: "Generated near City States with weight [3]"

	Applicable to: Resource

??? example  "Special placement during map generation"
	Applicable to: Resource

??? example  "Generated on every [amount] tiles"
	Example: "Generated on every [3] tiles"

	Applicable to: Resource

??? example  "Guaranteed with Strategic Balance resource option"
	Applicable to: Resource

## Ruins uniques
??? example  "Free [baseUnitFilter] found in the ruins"
	Example: "Free [Melee] found in the ruins"

	Applicable to: Ruins

??? example  "[amount] population in a random city"
	Example: "[3] population in a random city"

	Applicable to: Ruins

??? example  "[amount] free random researchable Tech(s) from the [era]"
	Example: "[3] free random researchable Tech(s) from the [Ancient era]"

	Applicable to: Ruins

??? example  "Gain [amount] [stat]"
	Example: "Gain [3] [Culture]"

	Applicable to: Ruins

??? example  "Gain [amount]-[amount] [stat]"
	Example: "Gain [3]-[3] [Culture]"

	Applicable to: Ruins

??? example  "Gain enough Faith for a Pantheon"
	Applicable to: Ruins

??? example  "Gain enough Faith for [amount]% of a Great Prophet"
	Example: "Gain enough Faith for [3]% of a Great Prophet"

	Applicable to: Ruins

??? example  "Reveal up to [amount/'all'] [tileFilter] within a [amount] tile radius"
	Example: "Reveal up to [3] [Farm] within a [3] tile radius"

	Applicable to: Ruins

??? example  "From a randomly chosen tile [amount] tiles away from the ruins, reveal tiles up to [amount] tiles away with [amount]% chance"
	Example: "From a randomly chosen tile [3] tiles away from the ruins, reveal tiles up to [3] tiles away with [3]% chance"

	Applicable to: Ruins

??? example  "This Unit gains [amount] XP"
	Example: "This Unit gains [3] XP"

	Applicable to: Ruins

??? example  "This Unit upgrades for free including special upgrades"
	Applicable to: Ruins

??? example  "Only available after [amount] turns"
	Example: "Only available after [3] turns"

	Applicable to: Ruins

??? example  "Hidden before founding a Pantheon"
	Applicable to: Ruins

??? example  "Hidden after founding a Pantheon"
	Applicable to: Ruins

??? example  "Hidden after generating a Great Prophet"
	Applicable to: Ruins

## CityState uniques
??? example  "Provides [stats] per turn"
	Example: "Provides [+1 Gold, +2 Production] per turn"

	Applicable to: CityState

??? example  "Provides [stats] [cityFilter] per turn"
	Example: "Provides [+1 Gold, +2 Production] [in all cities] per turn"

	Applicable to: CityState

??? example  "Provides [amount] Happiness"
	Example: "Provides [3] Happiness"

	Applicable to: CityState

??? example  "Provides military units every ≈[amount] turns"
	Example: "Provides military units every ≈[3] turns"

	Applicable to: CityState

??? example  "Provides a unique luxury"
	Applicable to: CityState

## Conditional uniques
??? example  "&lt;for [amount] turns&gt;"
	Example: "&lt;for [3] turns&gt;"

	Applicable to: Conditional

??? example  "&lt;by consuming this unit&gt;"
	Applicable to: Conditional

??? example  "&lt;with [amount]% chance&gt;"
	Example: "&lt;with [3]% chance&gt;"

	Applicable to: Conditional

??? example  "&lt;when at war&gt;"
	Applicable to: Conditional

??? example  "&lt;when not at war&gt;"
	Applicable to: Conditional

??? example  "&lt;during a Golden Age&gt;"
	Applicable to: Conditional

??? example  "&lt;with [resource]&gt;"
	Example: "&lt;with [Iron]&gt;"

	Applicable to: Conditional

??? example  "&lt;while the empire is happy&gt;"
	Applicable to: Conditional

??? example  "&lt;when between [amount] and [amount] Happiness&gt;"
	Example: "&lt;when between [3] and [3] Happiness&gt;"

	Applicable to: Conditional

??? example  "&lt;when below [amount] Happiness&gt;"
	Example: "&lt;when below [3] Happiness&gt;"

	Applicable to: Conditional

??? example  "&lt;during the [era]&gt;"
	Example: "&lt;during the [Ancient era]&gt;"

	Applicable to: Conditional

??? example  "&lt;before the [era]&gt;"
	Example: "&lt;before the [Ancient era]&gt;"

	Applicable to: Conditional

??? example  "&lt;starting from the [era]&gt;"
	Example: "&lt;starting from the [Ancient era]&gt;"

	Applicable to: Conditional

??? example  "&lt;if no other Civilization has researched this&gt;"
	Applicable to: Conditional

??? example  "&lt;after discovering [tech]&gt;"
	Example: "&lt;after discovering [Agriculture]&gt;"

	Applicable to: Conditional

??? example  "&lt;before discovering [tech]&gt;"
	Example: "&lt;before discovering [Agriculture]&gt;"

	Applicable to: Conditional

??? example  "&lt;upon discovering [tech]&gt;"
	Example: "&lt;upon discovering [Agriculture]&gt;"

	Applicable to: Conditional

??? example  "&lt;after adopting [policy]&gt;"
	Example: "&lt;after adopting [Oligarchy]&gt;"

	Applicable to: Conditional

??? example  "&lt;before adopting [policy]&gt;"
	Example: "&lt;before adopting [Oligarchy]&gt;"

	Applicable to: Conditional

??? example  "&lt;if [buildingName] is constructed&gt;"
	Example: "&lt;if [Library] is constructed&gt;"

	Applicable to: Conditional

??? example  "&lt;in cities with a [buildingFilter]&gt;"
	Example: "&lt;in cities with a [Culture]&gt;"

	Applicable to: Conditional

??? example  "&lt;in cities without a [buildingFilter]&gt;"
	Example: "&lt;in cities without a [Culture]&gt;"

	Applicable to: Conditional

??? example  "&lt;in cities with at least [amount] [populationFilter]&gt;"
	Example: "&lt;in cities with at least [3] [Followers of this Religion]&gt;"

	Applicable to: Conditional

??? example  "&lt;with a garrison&gt;"
	Applicable to: Conditional

??? example  "&lt;for [mapUnitFilter] units&gt;"
	Example: "&lt;for [Wounded] units&gt;"

	Applicable to: Conditional

??? example  "&lt;for units with [promotion]&gt;"
	Example: "&lt;for units with [Shock I]&gt;"

	Applicable to: Conditional

??? example  "&lt;for units without [promotion]&gt;"
	Example: "&lt;for units without [Shock I]&gt;"

	Applicable to: Conditional

??? example  "&lt;vs cities&gt;"
	Applicable to: Conditional

??? example  "&lt;vs [mapUnitFilter] units&gt;"
	Example: "&lt;vs [Wounded] units&gt;"

	Applicable to: Conditional

??? example  "&lt;when fighting units from a Civilization with more Cities than you&gt;"
	Applicable to: Conditional

??? example  "&lt;when attacking&gt;"
	Applicable to: Conditional

??? example  "&lt;when defending&gt;"
	Applicable to: Conditional

??? example  "&lt;when fighting in [tileFilter] tiles&gt;"
	Example: "&lt;when fighting in [Farm] tiles&gt;"

	Applicable to: Conditional

??? example  "&lt;on foreign continents&gt;"
	Applicable to: Conditional

??? example  "&lt;when adjacent to a [mapUnitFilter] unit&gt;"
	Example: "&lt;when adjacent to a [Wounded] unit&gt;"

	Applicable to: Conditional

??? example  "&lt;when above [amount] HP&gt;"
	Example: "&lt;when above [3] HP&gt;"

	Applicable to: Conditional

??? example  "&lt;when below [amount] HP&gt;"
	Example: "&lt;when below [3] HP&gt;"

	Applicable to: Conditional

??? example  "&lt;with [amount] to [amount] neighboring [tileFilter] tiles&gt;"
	Example: "&lt;with [3] to [3] neighboring [Farm] tiles&gt;"

	Applicable to: Conditional

??? example  "&lt;with [amount] to [amount] neighboring [tileFilter] [tileFilter] tiles&gt;"
	Example: "&lt;with [3] to [3] neighboring [Farm] [Farm] tiles&gt;"

	Applicable to: Conditional

??? example  "&lt;in [tileFilter] tiles&gt;"
	Example: "&lt;in [Farm] tiles&gt;"

	Applicable to: Conditional

??? example  "&lt;in [tileFilter] [tileFilter] tiles&gt;"
	Example: "&lt;in [Farm] [Farm] tiles&gt;"

	Applicable to: Conditional

??? example  "&lt;in tiles without [tileFilter]&gt;"
	Example: "&lt;in tiles without [Farm]&gt;"

	Applicable to: Conditional

??? example  "&lt;within [amount] tiles of a [tileFilter]&gt;"
	Example: "&lt;within [3] tiles of a [Farm]&gt;"

	Applicable to: Conditional

??? example  "&lt;on water maps&gt;"
	Applicable to: Conditional

??? example  "&lt;in [regionType] Regions&gt;"
	Example: "&lt;in [Hybrid] Regions&gt;"

	Applicable to: Conditional

??? example  "&lt;in all except [regionType] Regions&gt;"
	Example: "&lt;in all except [Hybrid] Regions&gt;"

	Applicable to: Conditional


*[action]: An action that a unit can perform. Currently, there are only two actions part of this: 'Spread Religion' and 'Remove Foreign religions from your own cities'
*[amount]: This indicates a whole number, possibly with a + or - sign, such as `2`, `+13`, or `-3`.
*[baseTerrain]: The name of any terrain that is a base terrain according to the json file.
*[belief]: The name of any belief.
*[beliefType]: 'Pantheon', 'Follower', 'Founder' or 'Enhancer'
*[buildingName]: The name of any building.
*[combatantFilter]: This indicates a combatant, which can either be a unit or a city (when bombarding). Must either be `City` or a `mapUnitFilter`.
*[costOrStrength]: `Cost` or `Strength`.
*[era]: The name of any era.
*[foundingOrEnhancing]: `founding` or `enhancing`.
*[improvementName]: The name of any improvement.
*[plunderableStat]: All the following stats can be plundered: `Gold`, `Science`, `Culture`, `Faith`.
*[policy]: The name of any policy.
*[promotion]: The name of any promotion.
*[relativeAmount]: This indicates a number, usually with a + or - sign, such as `+25` (this kind of parameter is often followed by '%' which is nevertheless not part of the value).
*[resource]: The name of any resource.
*[specialist]: The name of any specialist.
*[stat]: This is one of the 7 major stats in the game - `Gold`, `Science`, `Production`, `Food`, `Happiness`, `Culture` and `Faith`. Note that the stat names need to be capitalized!
*[stats]: For example: `+2 Production, +3 Food`. Note that the stat names need to be capitalized!
*[tech]: The name of any tech.
*[tileFilter]: Anything that can be used either in an improvementFilter or in a terrainFilter can be used here, plus 'unimproved'
*[victoryType]: The name of any victory type: 'Neutral', 'Cultural', 'Diplomatic', 'Domination', 'Scientific', 'Time'<|MERGE_RESOLUTION|>--- conflicted
+++ resolved
@@ -988,20 +988,20 @@
 ??? example  "May create improvements on water resources"
 	Applicable to: Unit
 
-<<<<<<< HEAD
+??? example  "[relativeAmount]% Strength for enemy [combatantFilter] units in adjacent [tileFilter] tiles"
+	Example: "[+20]% Strength for enemy [City] units in adjacent [Farm] tiles"
+
+	Applicable to: Unit
+
+??? example  "[relativeAmount]% Strength when stacked with [mapUnitFilter]"
+	Example: "[+20]% Strength when stacked with [Wounded]"
+
+	Applicable to: Unit
+  
 ??? example  "[relativeAmount]% Strength bonus for [mapUnitFilter] units in [amount] tiles"
 	Example: "[+20]% Strength bonus for [Wounded] units in [3] tiles"
-=======
-??? example  "[relativeAmount]% Strength for enemy [combatantFilter] units in adjacent [tileFilter] tiles"
-	Example: "[+20]% Strength for enemy [City] units in adjacent [Farm] tiles"
-
-	Applicable to: Unit
-
-??? example  "[relativeAmount]% Strength when stacked with [mapUnitFilter]"
-	Example: "[+20]% Strength when stacked with [Wounded]"
->>>>>>> fb521f3f
-
-	Applicable to: Unit
+  
+  Applicable to: Unit
 
 ??? example  "May found a religion"
 	Applicable to: Unit
