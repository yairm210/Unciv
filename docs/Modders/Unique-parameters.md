# Unique parameters

This page contains an overview of all different parameters used in uniques and what values can be filled into them.
Each of the different parameter types is described below, including all possible values for them.
These are split into two categories:

- descriptions: e.g., "the name of any unit"
- `Text that looks like this`. This last one must be used exactly the same

Note that all of these are case-sensitive!

## General Filter Rules

All filters except for `populationFilter` and `resourceFilter` accept multiple values in the format: `{A} {B} {C}` etc, meaning "the object must match ALL of these filters"

> Example: `[{Military} {Water}] units`, `[{Wounded} {Armor}] units`, etc.

No space or other text is allowed between the `[` and the first `{`, nor between the last `}` and the ending `]`. The space in `} {`, however, is mandatory.

All filters accept `non-[filter]` as a possible value

> Example: `[non-[Wounded]] units`

These can be combined by nesting, with the exception that an "ALL" filter cannot contain another "ALL" filter, even with a NON-filter in between.

> Example: `[{non-[Wounded]} {Armor}] units` means unit is type Armor and at full health.
> Example: `[non-[{Wounded} {Armor}]] units` means unit is neither wounded nor an Armor one.

`[{non-[{Wounded} {Armor}]} {Embarked}] units` WILL FAIL because the game will treat both "} {" at the same time and see `non-[{Wounded` and `Armor}]`, both invalid.

Display of complex filters in Civilopedia may become unreadable. If so, consider hiding that unique and provide a better wording using the `Comment []` unique separately.

## civFilter

Allows filtering for specific civs.

Allowed values:

- `Human player`
- `AI player`
- [nationFilter](#nationfilter)

## nationFilter

Allows filtering for specific nations. Used by [ModOptions.nationsToRemove](Mod-file-structure/5-Miscellaneous-JSON-files.md#modoptionsjson).

Allowed values:

- `All`
- `City-States`, `City-State`
- `Major`
- Nation name
- A unique a Nation has (verbatim, no placeholders)

## baseUnitFilter

Unit filters can be divided up into two parts: `baseUnitFilter`s and `mapUnitFilter`s.
The former is tested against the unit as it appears in the json.
This means it doesn't have an owning civ or tile it stands on, just its base properties.
The latter is tested against the unit as it appears on the map, including its nation, tile, health and all other properties.

Allowed values:

- unit name
- unit type - e.g. Melee, Ranged, WaterSubmarine, etc.
- `Land`, `Water`, `Air`
- `land units`, `water units`, `air units`
- `non-air` for non-air non-missile units
- `Military`, `military units`
- `Civilian`, `civilian units`
- `All`
- `Melee`
- `Ranged`
- `Nuclear Weapon`
- `Great Person`, `Great`
- `Embarked`
- Matching [technologyfilter](#technologyfilter) for the tech this unit requires - e.g. `Modern Era`
- Any exact unique the unit has
- Any exact unique the unit type has
- Any combination of the above (will match only if all match). The format is `{filter1} {filter2}` and can match any number of filters. For example: `[{Modern era} {Land}]` units

## mapUnitFilter

This indicates a unit as placed on the map. Compare with `baseUnitFilter`.

Allowed values:

- Any matching [baseUnitFilter](#baseunitfilter)
- Any [civFilter](#civfilter) matching the owner
- Any unique the unit has - also includes uniques not caught by the [baseUnitFilter](#baseunitfilter), for example promotions
- Any promotion name
- `Wounded`
- `Embarked`
- `City-State`
- `Barbarians`, `Barbarian`
- Again, any combination of the above is also allowed, e.g. `[{Wounded} {Water}]` units.

You can check this in-game using the console with the `unit checkfilter <filter>` command

## buildingFilter

Allows to only activate a unique for certain buildings.

Allowed values:

- `All`
- `Buildings`, `Building`
- `Wonder`, `Wonders`
- `National Wonder`, `National`
- `World Wonder`, `World` -- All wonders that are not national wonders
- building name
- The name of the building it replaces (so for example uniques for libraries will apply to paper makers as well)
- Matching [technologyfilter](#technologyfilter) for the tech this building requires - e.g. Modern Era
- An exact unique the building has (e.g.: `spaceship part`)
- `Culture`, `Gold`, etc. if the building is `stat-related` for that stat. Stat-related buildings are defined as one of the following:
    - Provides that stat directly (e.g. +1 Culture)
    - Provides a percentage bonus for that stat (e.g. +10% Production)
    - Provides that stat as a bonus for resources (e.g. +1 Food from every Wheat)
    - Provides that stat per some amount of population (e.g. +1 Science for every 2 population [cityFilter])
- Any combination of the above (will match only if all match). The format is `{filter1} {filter2}` up to any number of filters. For example `[{Ancient era} {Food}]` buildings.

## cityFilter

cityFilters allow us to choose the range of cities affected by this unique:

- `in this city`
- `in all cities`
- `in your cities`, `Your`
- `in all coastal cities`, `Coastal`
- `in capital`, `Capital`
- `in all non-occupied cities`, `Non-occupied` - all cities that are not puppets and don't have extra unhappiness from being recently conquered
- `in all cities with a world wonder`
- `in all cities connected to capital`
- `in all cities with a garrison`, `Garrisoned`
- `in non-enemy foreign cities` - In all cities owned by civs other than you that you are not at war with
- `in enemy cities`, `Enemy`
- `in foreign cities`, `Foreign`
- `in annexed cities`, `Annexed`
- `in puppeted cities`, `Puppeted`
- `in cities being razed`, `Razing`
- `in holy cities`, `Holy`
- `in City-State cities`
- `in cities following this religion` - Should only be used in pantheon/follower uniques for religions
- `in cities following our religion`
- `in all cities in which the majority religion is a major religion`
- `in all cities in which the majority religion is an enhanced religion`
- [civFilter]

You can check this in-game using the console with the `city checkfilter <filter>` command

## improvementFilter

For filtering a specific improvement.

Allowed values:

- improvement name
- `All`
- `Great Improvements`, `Great`
- `All Road` - for Roads & Railroads

## populationFilter

A filter determining a part of the population of a city.

Allowed values:

- `Population`
- `Specialists`
- `Unemployed`
- `Followers of the Majority Religion` or `Followers of this Religion`, both of which only apply when this religion is the majority religion in that city
- Specialist names

## religionFilter

For filtering specific relgions

- `any`
- `major`
- `enhanced`
- `your`
- `foriegn`
- `enemy`
- The name of a relgion symbol
- The name of a belief
- A unique of a belief the religion has

## policyFilter

Allowed values:

- `All` or `all`
- `[policyBranchName] branch`
- The name of the policy
- A unique the Policy has (verbatim, no placeholders)

## combatantFilter

Allowed values:

- [mapUnitFilter](#mapunitfilter), for unit combatants
- `City`, `All`, or [civFilter](#civfilter), for city combatants

Since mapUnitFilter contains civFilter, that means civFilter can be applied to combatantFilter for both units and cities.

## regionType

Used for dividing the world into regions in each of which a single player is placed at the start of the game.
Allowed values are `Hybrid` and the name of any terrain that has one of the following two uniques:

- `A Region is formed with at least [amount]% [simpleTerrain] tiles, with priority [amount]`
- `A Region is formed with at least [amount]% [simpleTerrain] tiles and [simpleTerrain] tiles, with priority [amount]`

## simpleTerrain

Used by NaturalWonderGenerator to place natural wonders

Allowed values:

- `Land`
- `Water`
- `Elevated`
- The name of any terrain

## stats

This indicates a text comprised of specific stats and is slightly more complex.

Each stats is comprised of several stat changes, each in the form of `+{amount} {stat}`,
where 'stat' is one of the seven major stats
(eg `Production`, `Food`, `Gold`, `Science`, `Culture`, `Happiness` and `Faith`).
For example: `+1 Science`.

These can be strung together with ", " between them, for example: `+2 Production, +3 Food`.

## resourceFilter

Allowed values:

- Resource name
- `any`, `all`
- Resource type: `Strategic`, `Luxury`, `Bonus`
- Stat provided by the resource when improved (e.g. `Food`)

## stockpiledResource

This indicates a text that corresponds to a custom Stockpile Resource.

These are global civilization resources that act similar to the main Civ-wide resources like `Gold` and `Faith`.
You can generate them and consume them. And actions that would consume them are blocked if you
don't have enough left in stock.

To use, you need to first define a TileResources with the "Stockpiled" Unique. Then you can reference
them in other Uniques.

## Stockpile

Something that can be added to a civ

Allowed values:

- stockpiled resource (see above)
- Stat name - for global stats, not city stats
- `Stored Food` (for cities)
- `Golden Age points`

## technologyFilter

At the moment only implemented for [ModOptions.techsToRemove](Mod-file-structure/5-Miscellaneous-JSON-files.md#modoptionsjson).

Allowed values:

- `All`
- The name of an Era
- The name of a Technology
- A unique a Technology has (verbatim, no placeholders)

## terrainFilter

This indicates the terrain on a single tile.

Allowed values:

- A filter names a specific json attribute (by name):
    - Base terrain
    - Terrain features
    - Base terrain uniques
    - Terrain feature uniques
    - Resource
    - Natural wonder
    - A [nationFilter](#nationfilter) matching the tile owner
- Or the filter is a constant string choosing a derived test:
    - `All`
    - `Terrain`
    - `Water`, `Land`
    - `Coastal` (at least one direct neighbor is a coast)
    - `River` (as in all 'river on tile' contexts, it means 'adjacent to a river on at least one side')
    - `Open terrain`, `Rough terrain` (note all terrain not having the rough unique is counted as open)
    - `Friendly Land` - land belonging to you, or other civs with open borders to you
    - `Foreign Land` - any land that isn't friendly land
    - `Enemy Land` - any land belonging to a civ you are at war with
    - `your` - land belonging to you
    - `Water resource`, `Strategic resource`, `Luxury resource`, `Bonus resource`, `resource`
    - `Natural Wonder` (as opposed to above which means testing for a specific Natural Wonder by name, this tests for any of them)

Please note all of these are _case-sensitive_.

Note: Resource filters depend on whether a viewing civ is known in the context where the filter runs. Water and specific tests require a viewing civ, and if the resource needs a tech to be visible, that tech to be researched by the viewing civ. The other resource category tests can succeed without a known viewing civ only for resources not requiring any tech. So - test your mod!

So for instance, the unique "[stats] from [tileFilter] tiles [cityFilter]" can match several cases:

## tileFilter

Allowed values:

- [terrainFilter](#terrainfilter) for this tile
- [improvementFilter](#improvementfilter) for this tile
- `Improvement` or `improved` for tiles with any improvements
- `unimproved` for tiles with no improvement
- `pillaged` for pillaged tiles
- `worked` for tiles worked by a city

You can check this in-game using the console with the `tile checkfilter <filter>` command

## terrainQuality

Used to indicate for what use the terrain should be viewed when dividing the world into regions, in each of which a single player is placed at the start of the game.

Allowed values:

- `Undesirable`
- `Food`
- `Desirable`
- `Production`

## countable

Indicates *something that can be counted*, used both for comparisons and for multiplying uniques

Allowed values:

[//]: # (Countables automatically generated BEGIN)
-   Integer constant - any positive or negative integer number
    - Example: `Only available <when number of [123] is more than [0]>`
-   `turns` - Number of turns played
    - Example: `Only available <when number of [turns] is more than [0]>`
    - Always starts at zero irrespective of game speed or start era
-   `year` - The current year
    - Example: `Only available <when number of [year] is more than [0]>`
    - Depends on game speed or start era, negative for years BC
-   `Cities` - The number of cities the relevant Civilization owns
    - Example: `Only available <when number of [Cities] is more than [0]>`
-   `Units` - The number of units the relevant Civilization owns
    - Example: `Only available <when number of [Units] is more than [0]>`
-   Stat name (`Production`, `Food`, `Gold`, `Science`, `Culture`, `Happiness` or `Faith`)
    - Example: `Only available <when number of [Science] is more than [0]>`
    - Gets the stat *reserve*, not the amount per turn (can be city stats or civilization stats, depending on where the unique is used)
-   `Completed Policy branches`
    - Example: `Only available <when number of [Completed Policy branches] is more than [0]>`
-   `[cityFilter] Cities`
    - Example: `Only available <when number of [[in all cities] Cities] is more than [0]>`
-   `[mapUnitFilter] Units`
    - Example: `Only available <when number of [[Wounded] Units] is more than [0]>`
-   `[buildingFilter] Buildings`
<<<<<<< HEAD
-   `Adopted [policyFilter] Policies`
=======
    - Example: `Only available <when number of [[Culture] Buildings] is more than [0]>`
>>>>>>> 48f18c5c
-   `Remaining [civFilter] Civilizations`
    - Example: `Only available <when number of [Remaining [City-States] Civilizations] is more than [0]>`
-   `Owned [tileFilter] Tiles`
    - Example: `Only available <when number of [Owned [Farm] Tiles] is more than [0]>`
-   Resource name - From [TileResources.json](3-Map-related-JSON-files.md#tileresourcesjson)
    - Example: `Only available <when number of [Iron] is more than [0]>`
    - Can be city stats or civilization stats, depending on where the unique is used
    - For example: If a unique is placed on a building, then the retrieved resources will be of the city. If placed on a policy, they will be of the civilization.
    - This can make a difference for e.g. local resources, which are counted per city.
-   Evaluate expressions!
    - Example: `Only available <when number of [[Iron] + 2] is more than [0]>`
    - Expressions support arbitrary math operations, and can include other countables, when surrounded by square brackets.
    - For example, since `Cities` is a countable, and `[Melee] units` is a countable, you can have something like: `([[Melee] units] + 1) / [Cities]` (the whitespace is optional but helps readability)
    - Since on translation, the brackets are removed, the expression will be displayed as `(Melee units + 1) / Cities`
    - Supported operations between 2 values are: +, -, *, /, %, ^
    - Supported operations on 1 value are: - (negation), √ (square root), abs (absolute value - turns negative into positive), sqrt (square root), floor (round down), ceil (round up)

[//]: # (Countables automatically generated END)<|MERGE_RESOLUTION|>--- conflicted
+++ resolved
@@ -362,11 +362,8 @@
 -   `[mapUnitFilter] Units`
     - Example: `Only available <when number of [[Wounded] Units] is more than [0]>`
 -   `[buildingFilter] Buildings`
-<<<<<<< HEAD
+    - Example: `Only available <when number of [[Culture] Buildings] is more than [0]>`
 -   `Adopted [policyFilter] Policies`
-=======
-    - Example: `Only available <when number of [[Culture] Buildings] is more than [0]>`
->>>>>>> 48f18c5c
 -   `Remaining [civFilter] Civilizations`
     - Example: `Only available <when number of [Remaining [City-States] Civilizations] is more than [0]>`
 -   `Owned [tileFilter] Tiles`
