--- conflicted
+++ resolved
@@ -1,116 +1,24 @@
 ## Table of Contents
 
- - [Improvement uniques](#improvement-uniques)
  - [Global uniques](#global-uniques)
- - [FollowerBelief uniques](#followerbelief-uniques)
  - [Building uniques](#building-uniques)
  - [CityState uniques](#citystate-uniques)
  - [Nation uniques](#nation-uniques)
  - [Unit uniques](#unit-uniques)
  - [Terrain uniques](#terrain-uniques)
  - [Resource uniques](#resource-uniques)
+ - [Improvement uniques](#improvement-uniques)
  - [Conditional uniques](#conditional-uniques)
  - [Ruins uniques](#ruins-uniques)
  - [Promotion uniques](#promotion-uniques)
  - [Deprecated uniques](#deprecated-uniques)
 
-## Improvement uniques
+## Global uniques
 #### [stats]
 Example: "[+1 Gold, +2 Production]"
 
-Applicable to: Improvement, FollowerBelief, Global
-
-#### Consumes [amount] [resource]
-Example: "Consumes [20] [Iron]"
-
-Applicable to: Improvement, Unit, Building
-
-#### Provides [amount] [resource]
-Example: "Provides [20] [Iron]"
-
-Applicable to: Improvement, Building
-
-#### Tile provides yield without assigned population
-Example: "Tile provides yield without assigned population"
-
-Applicable to: Improvement, Terrain
-
-#### Can also be built on tiles adjacent to fresh water
-Example: "Can also be built on tiles adjacent to fresh water"
-
-Applicable to: Improvement
-
-#### [stats] from [tileFilter] tiles
-Example: "[+1 Gold, +2 Production] from [Farm] tiles"
-
-Applicable to: Improvement
-
-#### [stats] for each adjacent [tileFilter]
-Example: "[+1 Gold, +2 Production] for each adjacent [Farm]"
-
-Applicable to: Improvement
-
-#### Can be built outside your borders
-Example: "Can be built outside your borders"
-
-Applicable to: Improvement
-
-#### Can be built just outside your borders
-Example: "Can be built just outside your borders"
-
-Applicable to: Improvement
-
-#### Cannot be built on [tileFilter] tiles until [tech] is discovered
-Example: "Cannot be built on [Farm] tiles until [tech] is discovered"
-
-Applicable to: Improvement
-
-#### Cannot be built on [tileFilter] tiles
-Example: "Cannot be built on [Farm] tiles"
-
-Applicable to: Improvement
-
-#### Does not need removal of [tileFilter]
-Example: "Does not need removal of [Farm]"
-
-Applicable to: Improvement
-
-#### Gives a defensive bonus of [amount]%
-Example: "Gives a defensive bonus of [20]%"
-
-Applicable to: Improvement
-
-#### Costs [amount] gold per turn when in your territory
-Example: "Costs [20] gold per turn when in your territory"
-
-Applicable to: Improvement
-
-#### Deal [amount] damage to adjacent enemy units
-Example: "Deal [20] damage to adjacent enemy units"
-
-Applicable to: Improvement
-
-#### Great Improvement
-Example: "Great Improvement"
-
-Applicable to: Improvement
-
-#### Provides a random bonus when entered
-Example: "Provides a random bonus when entered"
-
-Applicable to: Improvement
-
-#### Unpillagable
-Example: "Unpillagable"
-
-Applicable to: Improvement
-
-#### Indestructible
-Example: "Indestructible"
-
-Applicable to: Improvement
-
-## Global uniques
+Applicable to: Global, FollowerBelief, Improvement
+
 #### [stats] [cityFilter]
 Example: "[+1 Gold, +2 Production] [in all cities]"
 
@@ -126,6 +34,16 @@
 
 Applicable to: Global
 
+#### [stats] in cities with [amount] or more population
+Example: "[+1 Gold, +2 Production] in cities with [20] or more population"
+
+Applicable to: Global, FollowerBelief
+
+#### [stats] in cities on [terrainFilter] tiles
+Example: "[+1 Gold, +2 Production] in cities on [Grassland] tiles"
+
+Applicable to: Global, FollowerBelief
+
 #### [stats] per turn from cities before [tech/policy]
 Example: "[+1 Gold, +2 Production] per turn from cities before [tech/policy]"
 
@@ -141,6 +59,16 @@
 
 Applicable to: Global
 
+#### [stats] from [tileFilter] tiles without [tileFilter] [cityFilter]
+Example: "[+1 Gold, +2 Production] from [Farm] tiles without [Farm] [in all cities]"
+
+Applicable to: Global, FollowerBelief
+
+#### [stats] from every [tileFilter/specialist/buildingName]
+Example: "[+1 Gold, +2 Production] from every [tileFilter/specialist/buildingName]"
+
+Applicable to: Global, FollowerBelief
+
 #### [amount]% [stat]
 Example: "[20]% [Culture]"
 
@@ -156,6 +84,16 @@
 
 Applicable to: Global
 
+#### [amount]% [stat] from every follower, up to [amount]%
+Example: "[20]% [Culture] from every follower, up to [20]%"
+
+Applicable to: Global, FollowerBelief
+
+#### [amount]% Production when constructing [buildingFilter] wonders [cityFilter]
+Example: "[20]% Production when constructing [buildingFilter] wonders [in all cities]"
+
+Applicable to: Global, Resource, FollowerBelief
+
 #### [amount]% Production when constructing [buildingFilter] buildings [cityFilter]
 Example: "[20]% Production when constructing [buildingFilter] buildings [in all cities]"
 
@@ -202,6 +140,11 @@
 
 Applicable to: Global
 
+#### [amount]% growth [cityFilter]
+Example: "[20]% growth [in all cities]"
+
+Applicable to: Global, FollowerBelief
+
 #### Gain a free [buildingName] [cityFilter]
 Example: "Gain a free [Library] [in all cities]"
 
@@ -237,8 +180,6 @@
 
 Applicable to: Global
 
-<<<<<<< HEAD
-=======
 #### May buy [baseUnitFilter] units for [amount] [stat] [cityFilter]
 Example: "May buy [Melee] units for [20] [Culture] [in all cities]"
 
@@ -292,7 +233,6 @@
 #### Normal vision when embarked
 Applicable to: Global, Unit
 
->>>>>>> 57f3bf2b
 #### Free [baseUnitFilter] appears
 Example: "Free [Melee] appears"
 
@@ -369,91 +309,35 @@
 
 Applicable to: Global
 
-<<<<<<< HEAD
-## FollowerBelief uniques
-#### [stats] in cities with [amount] or more population
-Example: "[+1 Gold, +2 Production] in cities with [20] or more population"
-
-Applicable to: FollowerBelief, Global
-=======
 ## Building uniques
 #### Remove extra unhappiness from annexed cities
 Applicable to: Building
->>>>>>> 57f3bf2b
-
-#### [stats] in cities on [terrainFilter] tiles
-Example: "[+1 Gold, +2 Production] in cities on [Grassland] tiles"
-
-Applicable to: FollowerBelief, Global
-
-#### [stats] from [tileFilter] tiles without [tileFilter] [cityFilter]
-Example: "[+1 Gold, +2 Production] from [Farm] tiles without [Farm] [in all cities]"
-
-Applicable to: FollowerBelief, Global
-
-<<<<<<< HEAD
-#### [stats] from every [tileFilter/specialist/buildingName]
-Example: "[+1 Gold, +2 Production] from every [tileFilter/specialist/buildingName]"
-
-Applicable to: FollowerBelief, Global
-
-#### [amount]% [stat] from every follower, up to [amount]%
-Example: "[20]% [Culture] from every follower, up to [20]%"
-
-Applicable to: FollowerBelief, Global
-=======
+
+#### Consumes [amount] [resource]
+Example: "Consumes [20] [Iron]"
+
+Applicable to: Building, Unit, Improvement
+
+#### Provides [amount] [resource]
+Example: "Provides [20] [Iron]"
+
+Applicable to: Building, Improvement
+
 #### Unbuildable
 Applicable to: Building, Unit
 
 #### Cannot be purchased
 Applicable to: Building, Unit
->>>>>>> 57f3bf2b
-
-#### [amount]% Production when constructing [buildingFilter] wonders [cityFilter]
-Example: "[20]% Production when constructing [buildingFilter] wonders [in all cities]"
-
-Applicable to: FollowerBelief, Resource, Global
-
-#### [amount]% growth [cityFilter]
-Example: "[20]% growth [in all cities]"
-
-Applicable to: FollowerBelief, Global
-
-#### May buy [baseUnitFilter] units for [amount] [stat] [cityFilter]
-Example: "May buy [Melee] units for [20] [Culture] [in all cities]"
-
-Applicable to: FollowerBelief, Global
-
-#### May buy [buildingFilter] buildings for [amount] [stat] [cityFilter]
-Example: "May buy [buildingFilter] buildings for [20] [Culture] [in all cities]"
-
-Applicable to: FollowerBelief, Global
-
-#### May buy [baseUnitFilter] units with [stat] [cityFilter]
-Example: "May buy [Melee] units with [Culture] [in all cities]"
-
-Applicable to: FollowerBelief, Global
-
-#### May buy [buildingFilter] buildings with [stat] [cityFilter]
-Example: "May buy [buildingFilter] buildings with [Culture] [in all cities]"
-
-Applicable to: FollowerBelief, Global
-
-#### May buy [baseUnitFilter] units with [stat] for [amount] times their normal Production cost
-Example: "May buy [Melee] units with [Culture] for [20] times their normal Production cost"
-
-Applicable to: FollowerBelief, Global
-
-#### May buy [buildingFilter] buildings with [stat] for [amount] times their normal Production cost
-Example: "May buy [buildingFilter] buildings with [Culture] for [20] times their normal Production cost"
-
-Applicable to: FollowerBelief, Global
-
-## Building uniques
-#### Remove extra unhappiness from annexed cities
-Example: "Remove extra unhappiness from annexed cities"
-
-Applicable to: Building
+
+#### Can be purchased with [stat] [cityFilter]
+Example: "Can be purchased with [Culture] [in all cities]"
+
+Applicable to: Building, Unit
+
+#### Can be purchased for [amount] [stat] [cityFilter]
+Example: "Can be purchased for [20] [Culture] [in all cities]"
+
+Applicable to: Building, Unit
 
 #### Cost increases by [amount] per owned city
 Example: "Cost increases by [20] per owned city"
@@ -470,10 +354,10 @@
 
 Applicable to: Building
 
-#### Can have [amount] of this building in your empire at most
-Example: "Can have [20] of this building in your empire at most"
-
-Applicable to: Building
+#### Not displayed as an available construction without [buildingName/tech/resource/policy]
+Example: "Not displayed as an available construction without [buildingName/tech/resource/policy]"
+
+Applicable to: Building, Unit
 
 #### Must be on [terrainFilter]
 Example: "Must be on [Grassland]"
@@ -537,31 +421,6 @@
 Applicable to: Nation
 
 ## Unit uniques
-#### Unbuildable
-Example: "Unbuildable"
-
-Applicable to: Unit, Building
-
-#### Cannot be purchased
-Example: "Cannot be purchased"
-
-Applicable to: Unit, Building
-
-#### Can be purchased with [stat] [cityFilter]
-Example: "Can be purchased with [Culture] [in all cities]"
-
-Applicable to: Unit, Building
-
-#### Can be purchased for [amount] [stat] [cityFilter]
-Example: "Can be purchased for [20] [Culture] [in all cities]"
-
-Applicable to: Unit, Building
-
-#### Not displayed as an available construction without [buildingName/tech/resource/policy]
-Example: "Not displayed as an available construction without [buildingName/tech/resource/policy]"
-
-Applicable to: Unit, Building
-
 #### Founds a new city
 Applicable to: Unit
 
@@ -578,41 +437,16 @@
 
 Applicable to: Unit
 
-#### [amount]% Strength
-Example: "[20]% Strength"
-
-Applicable to: Unit, Global
-
 #### [amount]% Strength decreasing with distance from the capital
 Example: "[20]% Strength decreasing with distance from the capital"
 
 Applicable to: Unit
 
-#### [amount] Movement
-Example: "[20] Movement"
-
-Applicable to: Unit, Global
-
-#### [amount] Sight
-Example: "[20] Sight"
-
-Applicable to: Unit, Global
-
-#### [amount]% Spread Religion Strength
-Example: "[20]% Spread Religion Strength"
-
-Applicable to: Unit, Global
-
 #### May found a religion
 Applicable to: Unit
 
 #### May enhance a religion
 Applicable to: Unit
-
-#### Normal vision when embarked
-Example: "Normal vision when embarked"
-
-Applicable to: Unit, Global
 
 #### Cannot attack
 Applicable to: Unit
@@ -750,12 +584,9 @@
 #### Provides a one-time Production bonus to the closest city when cut down
 Applicable to: Terrain
 
-<<<<<<< HEAD
-=======
 #### Tile provides yield without assigned population
 Applicable to: Terrain, Improvement
 
->>>>>>> 57f3bf2b
 #### Nullifies all other stats this tile provides
 Applicable to: Terrain
 
@@ -861,8 +692,6 @@
 #### Can only be created by Mercantile City-States
 Applicable to: Resource
 
-<<<<<<< HEAD
-=======
 ## Improvement uniques
 #### Can also be built on tiles adjacent to fresh water
 Applicable to: Improvement
@@ -925,7 +754,6 @@
 #### Indestructible
 Applicable to: Improvement
 
->>>>>>> 57f3bf2b
 ## Conditional uniques
 #### <when at war>
 Applicable to: Conditional
@@ -1095,13 +923,7 @@
 Applicable to: Ruins
 
 #### Hidden when religion is disabled
-<<<<<<< HEAD
-Example: "Hidden when religion is disabled"
-
-Applicable to: Ruins, Unit, Building
-=======
 Applicable to: Ruins, Building, Unit
->>>>>>> 57f3bf2b
 
 #### Hidden before founding a Pantheon
 Applicable to: Ruins
@@ -1124,9 +946,6 @@
 Applicable to: Promotion
 
 ## Deprecated uniques
- - "[stats] on [tileFilter] tiles once [tech] is discovered" - Deprecated As of 3.17.10, replace with "[stats] from [tileFilter] tiles <after discovering [tech]>"
- - "[stats] once [tech] is discovered" - Deprecated As of 3.17.10, replace with "[stats] <after discovering [tech]>"
- - "Deal 30 damage to adjacent enemy units" - Deprecated As of 3.17.10, replace with "Adjacent enemy units ending their turn take [30] damage"
  - "[stats] if this city has at least [amount] specialists" - Deprecated As of 3.16.16 - removed 3.17.11, replace with "[stats] <if this city has at least [amount] specialists>"
  - "[stats] from every specialist" - Deprecated As of 3.16.16 - removed 3.17.11, replace with "[stats] from every specialist [in all cities]"
  - "+[amount]% [stat] [cityFilter]" - Deprecated As of 3.17.10, replace with "[+amount]% [stat] [cityFilter]"
@@ -1160,6 +979,7 @@
  - "Immediately creates the cheapest available cultural building in each of your first [amount] cities for free" - Deprecated As of 3.16.15 - removed 3.18.4, replace with "Provides the cheapest [stat] building in your first [amount] cities for free"
  - "Immediately creates a [buildingName] in each of your first [amount] cities for free" - Deprecated As of 3.16.15 - removed 3.18.4, replace with "Provides a [buildingName] in your first [amount] cities for free"
  - "Not displayed as an available construction unless [buildingName] is built" - Deprecated As of 3.16.11, replace with "Not displayed as an available construction without [buildingName]"
+ - "[stats] once [tech] is discovered" - Deprecated As of 3.17.10, replace with "[stats] <after discovering [tech]>"
  - "+[amount]% Strength" - Deprecated As of 3.17.3 - removed 3.17.13, replace with "[amount]% Strength"
  - "-[amount]% Strength" - Deprecated As of 3.17.3 - removed 3.17.13, replace with "[amount]% Strength"
  - "+[amount]% Strength vs [combatantFilter]" - Deprecated As of 3.17.3 - removed 3.17.13, replace with "[amount]% Strength <vs [mapUnitFilter] units>/<vs cities>"
@@ -1174,4 +994,6 @@
  - "Limited Visibility" - Deprecated As of 3.17.5 - removed 3.18.5, replace with "[-1] Sight"
  - "Double movement in coast" - Deprecated As of 3.17.1 - removed 3.17.13, replace with "Double movement in [terrainFilter]"
  - "Double movement rate through Forest and Jungle" - Deprecated As of 3.17.1 - removed 3.17.13, replace with "Double movement in [terrainFilter]"
- - "Double movement in Snow, Tundra and Hills" - Deprecated As of 3.17.1 - removed 3.17.13, replace with "Double movement in [terrainFilter]"+ - "Double movement in Snow, Tundra and Hills" - Deprecated As of 3.17.1 - removed 3.17.13, replace with "Double movement in [terrainFilter]"
+ - "[stats] on [tileFilter] tiles once [tech] is discovered" - Deprecated As of 3.17.10, replace with "[stats] from [tileFilter] tiles <after discovering [tech]>"
+ - "Deal 30 damage to adjacent enemy units" - Deprecated As of 3.17.10, replace with "Adjacent enemy units ending their turn take [30] damage"