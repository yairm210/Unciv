--- conflicted
+++ resolved
@@ -381,12 +381,6 @@
 #### Enables construction of Spaceship parts
 Applicable to: Global
 
-<<<<<<< HEAD
-=======
-#### Notified of new Barbarian encampments
-Applicable to: Global
-
->>>>>>> 97d74a3a
 #### Enables Open Borders agreements
 Applicable to: Global
 
@@ -1575,15 +1569,7 @@
  - "-33% unit upkeep costs" - Deprecated Extremely old - used for auto-updates only, replace with "[-33]% maintenance costs <for [All] units>"
  - "-50% food consumption by specialists" - Deprecated Extremely old - used for auto-updates only, replace with "[-50]% Food consumption by specialists [in all cities]"
  - "+50% attacking strength for cities with garrisoned units" - Deprecated Extremely old - used for auto-updates only, replace with "[+50]% Strength for cities <with a garrison> <when attacking>"
-<<<<<<< HEAD
- - "Incompatible with [policy/tech/promotion]" - Deprecated as of 3.19.8, replace with "Only available <before adopting [policy/tech/promotion]> OR <before discovering [policy/tech/promotion]> OR <for units without [policy/tech/promotion]>"
- - "Not displayed as an available construction without [buildingName/tech/resource/policy]" - Deprecated as of 3.19.8, replace with "Only available <after adopting [buildingName/tech/resource/policy]> OR <with [buildingName/tech/resource/policy]> OR <after discovering [buildingName/tech/resource/policy]>"
- - "Cannot be built with [buildingName]" - Deprecated as of 3.19.9, replace with "Only available <in cities without a [buildingName]>"
- - "Requires a [buildingName] in this city" - Deprecated as of 3.19.9, replace with "Only available <in cities with a [buildingName]>"
-=======
- - "Incompatible with [policy/tech/promotion]" - Deprecated as of 3.19.8, replace with "Only available <before adopting [policy/tech/promotion]>" OR "Only available <before discovering [policy/tech/promotion]>" OR "Only available <for units without [policy/tech/promotion]>"
- - "Not displayed as an available construction without [buildingName/tech/resource/policy]" - Deprecated as of 3.19.8, replace with "Only available <after adopting [buildingName/tech/resource/policy]>" OR "Only available <with [buildingName/tech/resource/policy]>" OR "Only available <after discovering [buildingName/tech/resource/policy]>"
->>>>>>> 97d74a3a
+
  - "[stats] with [resource]" - Deprecated as of 3.19.7, replace with "[stats] <with [resource]>"
  - "Not displayed as an available construction unless [buildingName] is built" - Deprecated as of 3.16.11, replace with "Not displayed as an available construction without [buildingName]"
  - "[stats] once [tech] is discovered" - Deprecated as of 3.17.10 - removed 3.18.19, replace with "[stats] <after discovering [tech]>"
