## Table of Contents

 - [Triggerable uniques](#triggerable-uniques)
 - [Global uniques](#global-uniques)
 - [Nation uniques](#nation-uniques)
 - [Tech uniques](#tech-uniques)
 - [FollowerBelief uniques](#followerbelief-uniques)
 - [Building uniques](#building-uniques)
 - [Unit uniques](#unit-uniques)
 - [Promotion uniques](#promotion-uniques)
 - [Terrain uniques](#terrain-uniques)
 - [Improvement uniques](#improvement-uniques)
 - [Resource uniques](#resource-uniques)
 - [Ruins uniques](#ruins-uniques)
 - [CityState uniques](#citystate-uniques)
 - [Conditional uniques](#conditional-uniques)
 - [Deprecated uniques](#deprecated-uniques)

## Triggerable uniques
#### Free [baseUnitFilter] appears
Example: "Free [Melee] appears"

Applicable to: Triggerable

#### [amount] free [baseUnitFilter] units appear
Example: "[20] free [Melee] units appear"

Applicable to: Triggerable

#### Free Social Policy
Applicable to: Triggerable

#### [amount] Free Social Policies
Example: "[20] Free Social Policies"

Applicable to: Triggerable

#### Empire enters golden age
Applicable to: Triggerable

#### Free Great Person
Applicable to: Triggerable

#### [amount] population [cityFilter]
Example: "[20] population [in all cities]"

Applicable to: Triggerable

#### Free Technology
Applicable to: Triggerable

#### [amount] Free Technologies
Example: "[20] Free Technologies"

Applicable to: Triggerable

#### Reveals the entire map
Applicable to: Triggerable

#### Triggers voting for the Diplomatic Victory
Applicable to: Triggerable

#### This Unit gains the [promotion] promotion
Example: "This Unit gains the [Shock I] promotion"

Applicable to: Triggerable

#### [mapUnitFilter] units gain the [promotion] promotion
Example: "[Wounded] units gain the [Shock I] promotion"

Applicable to: Triggerable

#### Provides the cheapest [stat] building in your first [amount] cities for free
Example: "Provides the cheapest [Culture] building in your first [20] cities for free"

Applicable to: Triggerable

#### Provides a [buildingName] in your first [amount] cities for free
Example: "Provides a [Library] in your first [20] cities for free"

Applicable to: Triggerable

#### Will not be displayed in Civilopedia
Applicable to: Triggerable, Global, Nation, Era, Tech, Policy, FounderBelief, FollowerBelief, Building, Wonder, Unit, UnitType, Promotion, Terrain, Improvement, Resource, Ruins, CityState, ModOptions, Conditional

## Global uniques
#### [stats]
Example: "[+1 Gold, +2 Production]"

Applicable to: Global, FollowerBelief, Improvement

#### [stats] [cityFilter]
Example: "[+1 Gold, +2 Production] [in all cities]"

Applicable to: Global, FollowerBelief

#### [stats] from every specialist [cityFilter]
Example: "[+1 Gold, +2 Production] from every specialist [in all cities]"

Applicable to: Global, FollowerBelief

#### [stats] per [amount] population [cityFilter]
Example: "[+1 Gold, +2 Production] per [20] population [in all cities]"

Applicable to: Global, FollowerBelief

#### [stats] in cities with [amount] or more population
Example: "[+1 Gold, +2 Production] in cities with [20] or more population"

Applicable to: Global, FollowerBelief

#### [stats] in cities on [terrainFilter] tiles
Example: "[+1 Gold, +2 Production] in cities on [Forest] tiles"

Applicable to: Global, FollowerBelief

#### [stats] from all [buildingFilter] buildings
Example: "[+1 Gold, +2 Production] from all [Culture] buildings"

Applicable to: Global, FollowerBelief

#### [stats] whenever a Great Person is expended
Example: "[+1 Gold, +2 Production] whenever a Great Person is expended"

Applicable to: Global

#### [stats] from [tileFilter] tiles [cityFilter]
Example: "[+1 Gold, +2 Production] from [Farm] tiles [in all cities]"

Applicable to: Global, FollowerBelief

#### [stats] from [tileFilter] tiles without [tileFilter] [cityFilter]
Example: "[+1 Gold, +2 Production] from [Farm] tiles without [Farm] [in all cities]"

Applicable to: Global, FollowerBelief

#### [stats] from every [tileFilter/specialist/buildingFilter]
Example: "[+1 Gold, +2 Production] from every [tileFilter/specialist/buildingFilter]"

Applicable to: Global, FollowerBelief

#### [stats] from each Trade Route
Example: "[+1 Gold, +2 Production] from each Trade Route"

Applicable to: Global, FollowerBelief

#### [amount]% [stat]
Example: "[20]% [Culture]"

Applicable to: Global, FollowerBelief

#### [amount]% [stat] [cityFilter]
Example: "[20]% [Culture] [in all cities]"

Applicable to: Global, FollowerBelief

#### [amount]% [stat] from every [tileFilter/specialist/buildingName]
Example: "[20]% [Culture] from every [tileFilter/specialist/buildingName]"

Applicable to: Global, FollowerBelief

#### [amount]% Yield from every [tileFilter]
Example: "[20]% Yield from every [Farm]"

Applicable to: Global, FollowerBelief

#### [amount]% [stat] from City-States
Example: "[20]% [Culture] from City-States"

Applicable to: Global

#### Nullifies [stat] [cityFilter]
Example: "Nullifies [Culture] [in all cities]"

Applicable to: Global

#### Nullifies Growth [cityFilter]
Example: "Nullifies Growth [in all cities]"

Applicable to: Global

#### [amount]% Production when constructing [buildingFilter] wonders [cityFilter]
Example: "[20]% Production when constructing [Culture] wonders [in all cities]"

Applicable to: Global, FollowerBelief

#### [amount]% Production when constructing [buildingFilter] buildings [cityFilter]
Example: "[20]% Production when constructing [Culture] buildings [in all cities]"

Applicable to: Global, FollowerBelief

#### [amount]% Production when constructing [baseUnitFilter] units [cityFilter]
Example: "[20]% Production when constructing [Melee] units [in all cities]"

Applicable to: Global, FollowerBelief

#### [amount]% Production towards any buildings that already exist in the Capital
Example: "[20]% Production towards any buildings that already exist in the Capital"

Applicable to: Global, FollowerBelief

#### Tile yields from Natural Wonders doubled
Applicable to: Global

#### Military Units gifted from City-States start with [amount] XP
Example: "Military Units gifted from City-States start with [20] XP"

Applicable to: Global

#### Militaristic City-States grant units [amount] times as fast when you are at war with a common nation
Example: "Militaristic City-States grant units [20] times as fast when you are at war with a common nation"

Applicable to: Global

#### Gifts of Gold to City-States generate [amount]% more Influence
Example: "Gifts of Gold to City-States generate [20]% more Influence"

Applicable to: Global

#### Can spend Gold to annex or puppet a City-State that has been your ally for [amount] turns.
Example: "Can spend Gold to annex or puppet a City-State that has been your ally for [20] turns."

Applicable to: Global

#### City-State territory always counts as friendly territory
Applicable to: Global

#### Allied City-States will occasionally gift Great People
Applicable to: Global

#### [amount]% City-State Influence degradation
Example: "[20]% City-State Influence degradation"

Applicable to: Global

#### Resting point for Influence with City-States is increased by [amount]
Example: "Resting point for Influence with City-States is increased by [20]"

Applicable to: Global

#### Allied City-States provide [stat] equal to [amount]% of what they produce for themselves
Example: "Allied City-States provide [Culture] equal to [20]% of what they produce for themselves"

Applicable to: Global

#### [amount]% resources gifted by City-States
Example: "[20]% resources gifted by City-States"

Applicable to: Global

#### [amount]% Happiness from luxury resources gifted by City-States
Example: "[20]% Happiness from luxury resources gifted by City-States"

Applicable to: Global

#### City-State Influence recovers at twice the normal rate
Applicable to: Global

#### [amount] units cost no maintenance
Example: "[20] units cost no maintenance"

Applicable to: Global

#### Cannot build [baseUnitFilter] units
Example: "Cannot build [Melee] units"

Applicable to: Global

#### [amount]% growth [cityFilter]
Example: "[20]% growth [in all cities]"

Applicable to: Global, FollowerBelief

#### [amount]% Food is carried over after population increases [cityFilter]
Example: "[20]% Food is carried over after population increases [in all cities]"

Applicable to: Global, FollowerBelief

#### Gain a free [buildingName] [cityFilter]
Example: "Gain a free [Library] [in all cities]"

Applicable to: Global

#### [amount]% Great Person generation [cityFilter]
Example: "[20]% Great Person generation [in all cities]"

Applicable to: Global, FollowerBelief

#### [amount]% great person generation [cityFilter]
Example: "[20]% great person generation [in all cities]"

Applicable to: Global, FollowerBelief

#### May choose [amount] additional [beliefType] beliefs when [foundingOrEnhancing] a religion
Example: "May choose [20] additional [Follower] beliefs when [founding] a religion"

Applicable to: Global

#### May choose [amount] additional belief(s) of any type when [foundingOrEnhancing] a religion
Example: "May choose [20] additional belief(s) of any type when [founding] a religion"

Applicable to: Global

#### [amount]% unhappiness from population [cityFilter]
Example: "[20]% unhappiness from population [in all cities]"

Applicable to: Global, FollowerBelief

#### [amount]% unhappiness from specialists [cityFilter]
Example: "[20]% unhappiness from specialists [in all cities]"

Applicable to: Global, FollowerBelief

#### [amount]% Food consumption by specialists [cityFilter]
Example: "[20]% Food consumption by specialists [in all cities]"

Applicable to: Global, FollowerBelief

#### [amount]% of excess happiness converted to [stat]
Example: "[20]% of excess happiness converted to [Culture]"

Applicable to: Global

#### [amount]% Culture cost of natural border growth [cityFilter]
Example: "[20]% Culture cost of natural border growth [in all cities]"

Applicable to: Global, FollowerBelief

#### [amount]% Gold cost of acquiring tiles [cityFilter]
Example: "[20]% Gold cost of acquiring tiles [in all cities]"

Applicable to: Global, FollowerBelief

#### May buy [baseUnitFilter] units for [amount] [stat] [cityFilter] at an increasing price ([amount])
Example: "May buy [Melee] units for [20] [Culture] [in all cities] at an increasing price ([20])"

Applicable to: Global, FollowerBelief

#### May buy [buildingFilter] buildings for [amount] [stat] [cityFilter] at an increasing price ([amount])
Example: "May buy [Culture] buildings for [20] [Culture] [in all cities] at an increasing price ([20])"

Applicable to: Global, FollowerBelief

#### May buy [baseUnitFilter] units for [amount] [stat] [cityFilter]
Example: "May buy [Melee] units for [20] [Culture] [in all cities]"

Applicable to: Global, FollowerBelief

#### May buy [buildingFilter] buildings for [amount] [stat] [cityFilter]
Example: "May buy [Culture] buildings for [20] [Culture] [in all cities]"

Applicable to: Global, FollowerBelief

#### May buy [baseUnitFilter] units with [stat] [cityFilter]
Example: "May buy [Melee] units with [Culture] [in all cities]"

Applicable to: Global, FollowerBelief

#### May buy [buildingFilter] buildings with [stat] [cityFilter]
Example: "May buy [Culture] buildings with [Culture] [in all cities]"

Applicable to: Global, FollowerBelief

#### May buy [baseUnitFilter] units with [stat] for [amount] times their normal Production cost
Example: "May buy [Melee] units with [Culture] for [20] times their normal Production cost"

Applicable to: Global, FollowerBelief

#### May buy [buildingFilter] buildings with [stat] for [amount] times their normal Production cost
Example: "May buy [Culture] buildings with [Culture] for [20] times their normal Production cost"

Applicable to: Global, FollowerBelief

#### Enables conversion of city production to gold
Applicable to: Global

#### Enables conversion of city production to science
Applicable to: Global

#### [stat] cost of purchasing items in cities [amount]%
Example: "[Culture] cost of purchasing items in cities [20]%"

Applicable to: Global, FollowerBelief

#### [stat] cost of purchasing [buildingFilter] buildings [amount]%
Example: "[Culture] cost of purchasing [Culture] buildings [20]%"

Applicable to: Global, FollowerBelief

#### [stat] cost of purchasing [baseUnitFilter] units [amount]%
Example: "[Culture] cost of purchasing [Melee] units [20]%"

Applicable to: Global, FollowerBelief

#### Improves movement speed on roads
Applicable to: Global

#### Roads connect tiles across rivers
Applicable to: Global

#### [amount]% maintenance on road & railroads
Example: "[20]% maintenance on road & railroads"

Applicable to: Global

#### [amount]% maintenance cost for buildings [cityFilter]
Example: "[20]% maintenance cost for buildings [in all cities]"

Applicable to: Global, FollowerBelief

#### Receive a free Great Person at the end of every [comment] (every 394 years), after researching [tech]. Each bonus person can only be chosen once.
Example: "Receive a free Great Person at the end of every [comment] (every 394 years), after researching [Agriculture]. Each bonus person can only be chosen once."

Applicable to: Global

#### Once The Long Count activates, the year on the world screen displays as the traditional Mayan Long Count.
Applicable to: Global

#### Retain [amount]% of the happiness from a luxury after the last copy has been traded away
Example: "Retain [20]% of the happiness from a luxury after the last copy has been traded away"

Applicable to: Global

#### [amount] Happiness from each type of luxury resource
Example: "[20] Happiness from each type of luxury resource"

Applicable to: Global

#### Each city founded increases culture cost of policies [amount]% less than normal
Example: "Each city founded increases culture cost of policies [20]% less than normal"

Applicable to: Global

#### [amount]% Culture cost of adopting new Policies
Example: "[20]% Culture cost of adopting new Policies"

Applicable to: Global

#### Quantity of strategic resources produced by the empire +[amount]%
Example: "Quantity of strategic resources produced by the empire +[20]%"

Applicable to: Global

#### Double quantity of [resource] produced
Example: "Double quantity of [Iron] produced"

Applicable to: Global

#### Double Happiness from Natural Wonders
Applicable to: Global

#### Enables construction of Spaceship parts
Applicable to: Global

#### Notified of new Barbarian encampments
Applicable to: Global

#### "Borrows" city names from other civilizations in the game
Applicable to: Global

#### Units fight as though they were at full strength even when damaged
Applicable to: Global

#### 100 Gold for discovering a Natural Wonder (bonus enhanced to 500 Gold if first to discover it)
Applicable to: Global

#### Unhappiness from number of Cities doubled
Applicable to: Global

#### Great General provides double combat bonus
Applicable to: Global

#### Receive a tech boost when scientific buildings/wonders are built in capital
Applicable to: Global

#### Enables Open Borders agreements
Applicable to: Global

#### Enables Research agreements
Applicable to: Global

#### Science gained from research agreements [amount]%
Example: "Science gained from research agreements [20]%"

Applicable to: Global

#### Triggers victory
Applicable to: Global

#### Triggers a Cultural Victory upon completion
Applicable to: Global

#### [amount]% City Strength from defensive buildings
Example: "[20]% City Strength from defensive buildings"

Applicable to: Global

#### [amount]% tile improvement construction time
Example: "[20]% tile improvement construction time"

Applicable to: Global

#### [amount]% Gold from Great Merchant trade missions
Example: "[20]% Gold from Great Merchant trade missions"

Applicable to: Global

#### [mapUnitFilter] Units adjacent to this city heal [amount] HP per turn when healing
Example: "[Wounded] Units adjacent to this city heal [20] HP per turn when healing"

Applicable to: Global, FollowerBelief

#### [amount]% Golden Age length
Example: "[20]% Golden Age length"

Applicable to: Global

#### [amount]% Strength for cities
Example: "[20]% Strength for cities"

Applicable to: Global, FollowerBelief

#### New [baseUnitFilter] units start with [amount] Experience [cityFilter]
Example: "New [Melee] units start with [20] Experience [in all cities]"

Applicable to: Global, FollowerBelief

#### All newly-trained [baseUnitFilter] units [cityFilter] receive the [promotion] promotion
Example: "All newly-trained [Melee] units [in all cities] receive the [Shock I] promotion"

Applicable to: Global, FollowerBelief

#### [baseUnitFilter] units built [cityFilter] can [action] [amount] extra times
Example: "[Melee] units built [in all cities] can [action] [20] extra times"

Applicable to: Global, FollowerBelief

#### Enables embarkation for land units
Applicable to: Global

#### Enables embarked units to enter ocean tiles
Applicable to: Global

#### Population loss from nuclear attacks [amount]% [cityFilter]
Example: "Population loss from nuclear attacks [20]% [in all cities]"

Applicable to: Global

#### [amount]% Natural religion spread [cityFilter]
Example: "[20]% Natural religion spread [in all cities]"

Applicable to: Global, FollowerBelief

#### Religion naturally spreads to cities [amount] tiles away
Example: "Religion naturally spreads to cities [20] tiles away"

Applicable to: Global, FollowerBelief

#### Can be continually researched
Applicable to: Global

#### [amount] Unit Supply
Example: "[20] Unit Supply"

Applicable to: Global

#### [amount] Unit Supply per [amount] population [cityFilter]
Example: "[20] Unit Supply per [20] population [in all cities]"

Applicable to: Global

#### [amount] Unit Supply per city
Example: "[20] Unit Supply per city"

Applicable to: Global

#### Units in cities cost no Maintenance
Applicable to: Global

#### Rebel units may spawn
Applicable to: Global

#### [amount]% Strength
Example: "[20]% Strength"

Applicable to: Global, Unit

#### [amount]% Strength decreasing with distance from the capital
Example: "[20]% Strength decreasing with distance from the capital"

Applicable to: Global, Unit

#### [amount]% to Flank Attack bonuses
Example: "[20]% to Flank Attack bonuses"

Applicable to: Global, Unit

#### +30% Strength when fighting City-State units and cities
Applicable to: Global

#### [amount] Movement
Example: "[20] Movement"

Applicable to: Global, Unit

#### [amount] Sight
Example: "[20] Sight"

Applicable to: Global, Unit, Terrain

#### [amount] Range
Example: "[20] Range"

Applicable to: Global, Unit

#### [amount] HP when healing
Example: "[20] HP when healing"

Applicable to: Global, Unit

#### [amount]% Spread Religion Strength
Example: "[20]% Spread Religion Strength"

Applicable to: Global, Unit

#### No defensive terrain bonus
Applicable to: Global, Unit

#### No defensive terrain penalty
Applicable to: Global, Unit

#### No movement cost to pillage
Applicable to: Global, Unit

#### May heal outside of friendly territory
Applicable to: Global, Unit

#### All healing effects doubled
Applicable to: Global, Unit

#### Heals [amount] damage if it kills a unit
Example: "Heals [20] damage if it kills a unit"

Applicable to: Global, Unit

#### Can only heal by pillaging
Applicable to: Global, Unit

#### Normal vision when embarked
Applicable to: Global, Unit

#### Defense bonus when embarked
Applicable to: Global, Unit

#### Embarked units can defend themselves
Applicable to: Global

#### [amount]% maintenance costs
Example: "[20]% maintenance costs"

Applicable to: Global, Unit

#### [amount]% Gold cost of upgrading
Example: "[20]% Gold cost of upgrading"

Applicable to: Global, Unit

#### [greatPerson] is earned [amount]% faster
Example: "[greatPerson] is earned [20]% faster"

Applicable to: Global, Unit

#### Earn [amount]% of the damage done to [mapUnitFilter] units as [plunderableStat]
Example: "Earn [20]% of the damage done to [Wounded] units as [Gold]"

Applicable to: Global, Unit

#### Upon capturing a city, receive [amount] times its [stat] production as [plunderableStat] immediately
Example: "Upon capturing a city, receive [20] times its [Culture] production as [Gold] immediately"

Applicable to: Global, Unit

#### Earn [amount]% of killed [mapUnitFilter] unit's [costOrStrength] as [plunderableStat]
Example: "Earn [20]% of killed [Wounded] unit's [Cost] as [Gold]"

Applicable to: Global, Unit

#### [amount] XP gained from combat
Example: "[20] XP gained from combat"

Applicable to: Global, Unit

#### [amount]% XP gained from combat
Example: "[20]% XP gained from combat"

Applicable to: Global, Unit

#### This Unit upgrades for free
Applicable to: Global

<<<<<<< HEAD
#### Quantity of strategic resources produced by the empire +[amount]%
Example: "Quantity of strategic resources produced by the empire +[20]%"

Applicable to: Global

=======
#### This Unit gains the [promotion] promotion
Example: "This Unit gains the [Shock I] promotion"

Applicable to: Global

#### [mapUnitFilter] units gain the [promotion] promotion
Example: "[Wounded] units gain the [Shock I] promotion"

Applicable to: Global

#### Provides the cheapest [stat] building in your first [amount] cities for free
Example: "Provides the cheapest [Culture] building in your first [20] cities for free"

Applicable to: Global

#### Provides a [buildingName] in your first [amount] cities for free
Example: "Provides a [Library] in your first [20] cities for free"

Applicable to: Global

#### Will not be displayed in Civilopedia
Applicable to: Global, Nation, Era, Tech, Policy, FounderBelief, FollowerBelief, Building, Wonder, Unit, UnitType, Promotion, Terrain, Improvement, Resource, Ruins, CityState, ModOptions, Conditional

>>>>>>> 22466a9d
## Nation uniques
#### Will not be chosen for new games
Applicable to: Nation

#### Starts with [tech]
Example: "Starts with [Agriculture]"

Applicable to: Nation

## Tech uniques
#### Starting tech
Applicable to: Tech

#### Only available
Applicable to: Tech, Policy, Building, Unit, Promotion, Improvement

## FollowerBelief uniques
#### [amount]% [stat] from every follower, up to [amount]%
Example: "[20]% [Culture] from every follower, up to [20]%"

Applicable to: FollowerBelief

#### Earn [amount]% of [mapUnitFilter] unit's [costOrStrength] as [plunderableStat] when killed within 4 tiles of a city following this religion
Example: "Earn [20]% of [Wounded] unit's [Cost] as [Gold] when killed within 4 tiles of a city following this religion"

Applicable to: FollowerBelief

## Building uniques
#### Consumes [amount] [resource]
Example: "Consumes [20] [Iron]"

Applicable to: Building, Unit, Improvement

#### Provides [amount] [resource]
Example: "Provides [20] [Iron]"

Applicable to: Building, Improvement

#### Unbuildable
Applicable to: Building, Unit

#### Cannot be purchased
Applicable to: Building, Unit

#### Can be purchased with [stat] [cityFilter]
Example: "Can be purchased with [Culture] [in all cities]"

Applicable to: Building, Unit

#### Can be purchased for [amount] [stat] [cityFilter]
Example: "Can be purchased for [20] [Culture] [in all cities]"

Applicable to: Building, Unit

#### Limited to [amount] per Civilization
Example: "Limited to [20] per Civilization"

Applicable to: Building, Unit

#### Hidden until [amount] social policy branches have been completed
Example: "Hidden until [20] social policy branches have been completed"

Applicable to: Building, Unit

#### Excess Food converted to Production when under construction
Applicable to: Building, Unit

#### Requires at least [amount] population
Example: "Requires at least [20] population"

Applicable to: Building, Unit

#### Cost increases by [amount] per owned city
Example: "Cost increases by [20] per owned city"

Applicable to: Building

#### Requires a [buildingName] in all cities
Example: "Requires a [Library] in all cities"

Applicable to: Building

#### Requires a [buildingName] in at least [amount] cities
Example: "Requires a [Library] in at least [20] cities"

Applicable to: Building

#### Must be on [terrainFilter]
Example: "Must be on [Forest]"

Applicable to: Building

#### Must not be on [terrainFilter]
Example: "Must not be on [Forest]"

Applicable to: Building

#### Must be next to [terrainFilter]
Example: "Must be next to [Forest]"

Applicable to: Building, Improvement

#### Must not be next to [terrainFilter]
Example: "Must not be next to [Forest]"

Applicable to: Building

#### Unsellable
Applicable to: Building

#### Obsolete with [tech]
Example: "Obsolete with [Agriculture]"

Applicable to: Building, Improvement, Resource

#### Remove extra unhappiness from annexed cities
Applicable to: Building

#### Spaceship part
Applicable to: Building, Unit

#### Hidden when religion is disabled
Applicable to: Building, Unit, Ruins

#### Hidden when [victoryType] Victory is disabled
Example: "Hidden when [Domination] Victory is disabled"

Applicable to: Building, Unit

## Unit uniques
#### Founds a new city
Applicable to: Unit

#### Can construct [improvementName]
Example: "Can construct [Trading Post]"

Applicable to: Unit

#### Can build [improvementFilter/terrainFilter] improvements on tiles
Example: "Can build [improvementFilter/terrainFilter] improvements on tiles"

Applicable to: Unit

#### May create improvements on water resources
Applicable to: Unit

#### May found a religion
Applicable to: Unit

#### May enhance a religion
Applicable to: Unit

#### Can only attack [combatantFilter] units
Example: "Can only attack [City] units"

Applicable to: Unit

#### Can only attack [tileFilter] tiles
Example: "Can only attack [Farm] tiles"

Applicable to: Unit

#### Cannot attack
Applicable to: Unit

#### Must set up to ranged attack
Applicable to: Unit

#### Self-destructs when attacking
Applicable to: Unit

#### Blast radius [amount]
Example: "Blast radius [20]"

Applicable to: Unit

#### Ranged attacks may be performed over obstacles
Applicable to: Unit

#### Uncapturable
Applicable to: Unit

#### May withdraw before melee ([amount]%)
Example: "May withdraw before melee ([20]%)"

Applicable to: Unit

#### Unable to capture cities
Applicable to: Unit

#### Can move after attacking
Applicable to: Unit

#### Can move immediately once bought
Applicable to: Unit

#### Unit will heal every turn, even if it performs an action
Applicable to: Unit

#### All adjacent units heal [amount] HP when healing
Example: "All adjacent units heal [20] HP when healing"

Applicable to: Unit

#### Eliminates combat penalty for attacking across a coast
Applicable to: Unit

#### 6 tiles in every direction always visible
Applicable to: Unit

#### Can carry [amount] [mapUnitFilter] units
Example: "Can carry [20] [Wounded] units"

Applicable to: Unit

#### Can carry [amount] extra [mapUnitFilter] units
Example: "Can carry [20] extra [Wounded] units"

Applicable to: Unit

#### Cannot be carried by [mapUnitFilter] units
Example: "Cannot be carried by [Wounded] units"

Applicable to: Unit

#### May capture killed [mapUnitFilter] units
Example: "May capture killed [Wounded] units"

Applicable to: Unit

#### Invisible to others
Applicable to: Unit

#### Invisible to non-adjacent units
Applicable to: Unit

#### Can see invisible [mapUnitFilter] units
Example: "Can see invisible [Wounded] units"

Applicable to: Unit

#### May upgrade to [baseUnitFilter] through ruins-like effects
Example: "May upgrade to [Melee] through ruins-like effects"

Applicable to: Unit

#### Double movement in [terrainFilter]
Example: "Double movement in [Forest]"

Applicable to: Unit

#### All tiles cost 1 movement
Applicable to: Unit

#### Can pass through impassable tiles
Applicable to: Unit

#### Ignores terrain cost
Applicable to: Unit

#### Ignores Zone of Control
Applicable to: Unit

#### Rough terrain penalty
Applicable to: Unit

#### Can enter ice tiles
Applicable to: Unit

#### Cannot enter ocean tiles
Applicable to: Unit

#### May enter foreign tiles without open borders
Applicable to: Unit

#### May enter foreign tiles without open borders, but loses [amount] religious strength each turn it ends there
Example: "May enter foreign tiles without open borders, but loses [20] religious strength each turn it ends there"

Applicable to: Unit

#### Never appears as a Barbarian unit
Applicable to: Unit

#### Religious Unit
Applicable to: Unit

## Promotion uniques
#### Heal this unit by [amount] HP
Example: "Heal this unit by [20] HP"

Applicable to: Promotion

## Terrain uniques
#### Must be adjacent to [amount] [simpleTerrain] tiles
Example: "Must be adjacent to [20] [Elevated] tiles"

Applicable to: Terrain

#### Must be adjacent to [amount] to [amount] [simpleTerrain] tiles
Example: "Must be adjacent to [20] to [20] [Elevated] tiles"

Applicable to: Terrain

#### Must not be on [amount] largest landmasses
Example: "Must not be on [20] largest landmasses"

Applicable to: Terrain

#### Must be on [amount] largest landmasses
Example: "Must be on [20] largest landmasses"

Applicable to: Terrain

#### Occurs on latitudes from [amount] to [amount] percent of distance equator to pole
Example: "Occurs on latitudes from [20] to [20] percent of distance equator to pole"

Applicable to: Terrain

#### Occurs in groups of [amount] to [amount] tiles
Example: "Occurs in groups of [20] to [20] tiles"

Applicable to: Terrain

#### Neighboring tiles will convert to [baseTerrain]
Example: "Neighboring tiles will convert to [Grassland]"

Applicable to: Terrain

#### Neighboring tiles except [baseTerrain] will convert to [baseTerrain]
Example: "Neighboring tiles except [Grassland] will convert to [Grassland]"

Applicable to: Terrain

#### Grants 500 Gold to the first civilization to discover it
Applicable to: Terrain

#### Units ending their turn on this terrain take [amount] damage
Example: "Units ending their turn on this terrain take [20] damage"

Applicable to: Terrain

#### Grants [promotion] ([comment]) to adjacent [mapUnitFilter] units for the rest of the game
Example: "Grants [Shock I] ([comment]) to adjacent [Wounded] units for the rest of the game"

Applicable to: Terrain

#### [amount] Strength for cities built on this terrain
Example: "[20] Strength for cities built on this terrain"

Applicable to: Terrain

#### Provides a one-time Production bonus to the closest city when cut down
Applicable to: Terrain

#### Tile provides yield without assigned population
Applicable to: Terrain, Improvement

#### Nullifies all other stats this tile provides
Applicable to: Terrain

#### Only [improvementFilter] improvements may be built on this tile
Example: "Only [All Road] improvements may be built on this tile"

Applicable to: Terrain

#### Blocks line-of-sight from tiles at same elevation
Applicable to: Terrain

#### Has an elevation of [amount] for visibility calculations
Example: "Has an elevation of [20] for visibility calculations"

Applicable to: Terrain

#### Always Fertility [amount] for Map Generation
Example: "Always Fertility [20] for Map Generation"

Applicable to: Terrain

#### [amount] to Fertility for Map Generation
Example: "[20] to Fertility for Map Generation"

Applicable to: Terrain

#### A Region is formed with at least [amount]% [simpleTerrain] tiles, with priority [amount]
Example: "A Region is formed with at least [20]% [Elevated] tiles, with priority [20]"

Applicable to: Terrain

#### A Region is formed with at least [amount]% [simpleTerrain] tiles and [simpleTerrain] tiles, with priority [amount]
Example: "A Region is formed with at least [20]% [Elevated] tiles and [Elevated] tiles, with priority [20]"

Applicable to: Terrain

#### A Region can not contain more [simpleTerrain] tiles than [simpleTerrain] tiles
Example: "A Region can not contain more [Elevated] tiles than [Elevated] tiles"

Applicable to: Terrain

#### Base Terrain on this tile is not counted for Region determination
Applicable to: Terrain

#### Starts in regions of this type receive an extra [resource]
Example: "Starts in regions of this type receive an extra [Iron]"

Applicable to: Terrain

#### Never receives any resources
Applicable to: Terrain

#### Becomes [terrainName] when adjacent to [terrainFilter]
Example: "Becomes [terrainName] when adjacent to [Forest]"

Applicable to: Terrain

#### Considered [terrainQuality] when determining start locations
Example: "Considered [Undesirable] when determining start locations"

Applicable to: Terrain

#### Doesn't generate naturally
Applicable to: Terrain, Resource

#### Occurs at temperature between [amount] and [amount] and humidity between [amount] and [amount]
Example: "Occurs at temperature between [20] and [20] and humidity between [20] and [20]"

Applicable to: Terrain

#### Occurs in chains at high elevations
Applicable to: Terrain

#### Occurs in groups around high elevations
Applicable to: Terrain

#### Every [amount] tiles with this terrain will receive a major deposit of a strategic resource.
Example: "Every [20] tiles with this terrain will receive a major deposit of a strategic resource."

Applicable to: Terrain

#### Rare feature
Applicable to: Terrain

#### Resistant to nukes
Applicable to: Terrain

#### Can be destroyed by nukes
Applicable to: Terrain

#### Fresh water
Applicable to: Terrain

#### Rough terrain
Applicable to: Terrain

## Improvement uniques
#### Can also be built on tiles adjacent to fresh water
Applicable to: Improvement

#### [stats] from [tileFilter] tiles
Example: "[+1 Gold, +2 Production] from [Farm] tiles"

Applicable to: Improvement

#### [stats] for each adjacent [tileFilter]
Example: "[+1 Gold, +2 Production] for each adjacent [Farm]"

Applicable to: Improvement

#### Can be built outside your borders
Applicable to: Improvement

#### Can be built just outside your borders
Applicable to: Improvement

#### Cannot be built on [tileFilter] tiles
Example: "Cannot be built on [Farm] tiles"

Applicable to: Improvement

#### Does not need removal of [tileFilter]
Example: "Does not need removal of [Farm]"

Applicable to: Improvement

#### Gives a defensive bonus of [amount]%
Example: "Gives a defensive bonus of [20]%"

Applicable to: Improvement

#### Costs [amount] gold per turn when in your territory
Example: "Costs [20] gold per turn when in your territory"

Applicable to: Improvement

#### Adjacent enemy units ending their turn take [amount] damage
Example: "Adjacent enemy units ending their turn take [20] damage"

Applicable to: Improvement

#### Great Improvement
Applicable to: Improvement

#### Provides a random bonus when entered
Applicable to: Improvement

#### Unpillagable
Applicable to: Improvement

#### Indestructible
Applicable to: Improvement

## Resource uniques
#### Generated with weight [amount]
Example: "Generated with weight [20]"

Applicable to: Resource

#### Minor deposits generated with weight [amount]
Example: "Minor deposits generated with weight [20]"

Applicable to: Resource

#### Generated near City States with weight [amount]
Example: "Generated near City States with weight [20]"

Applicable to: Resource

#### Special placement during map generation
Applicable to: Resource

#### Generated on every [amount] tiles
Example: "Generated on every [20] tiles"

Applicable to: Resource

#### Guaranteed with Strategic Balance resource option
Applicable to: Resource

#### Deposits in [tileFilter] tiles always provide [amount] resources
Example: "Deposits in [Farm] tiles always provide [20] resources"

Applicable to: Resource

#### Can only be created by Mercantile City-States
Applicable to: Resource

## Ruins uniques
#### Free [baseUnitFilter] found in the ruins
Example: "Free [Melee] found in the ruins"

Applicable to: Ruins

#### [amount] population in a random city
Example: "[20] population in a random city"

Applicable to: Ruins

#### [amount] free random researchable Tech(s) from the [era]
Example: "[20] free random researchable Tech(s) from the [Ancient era]"

Applicable to: Ruins

#### Gain [amount] [stat]
Example: "Gain [20] [Culture]"

Applicable to: Ruins

#### Gain [amount]-[amount] [stat]
Example: "Gain [20]-[20] [Culture]"

Applicable to: Ruins

#### Gain enough Faith for a Pantheon
Applicable to: Ruins

#### Gain enough Faith for [amount]% of a Great Prophet
Example: "Gain enough Faith for [20]% of a Great Prophet"

Applicable to: Ruins

#### Reveal up to [amount/'all'] [tileFilter] within a [amount] tile radius
Example: "Reveal up to [amount/'all'] [Farm] within a [20] tile radius"

Applicable to: Ruins

#### From a randomly chosen tile [amount] tiles away from the ruins, reveal tiles up to [amount] tiles away with [amount]% chance
Example: "From a randomly chosen tile [20] tiles away from the ruins, reveal tiles up to [20] tiles away with [20]% chance"

Applicable to: Ruins

#### This Unit gains [amount] XP
Example: "This Unit gains [20] XP"

Applicable to: Ruins

#### This Unit upgrades for free including special upgrades
Applicable to: Ruins

#### Only available after [amount] turns
Example: "Only available after [20] turns"

Applicable to: Ruins

#### Hidden before founding a Pantheon
Applicable to: Ruins

#### Hidden after founding a Pantheon
Applicable to: Ruins

#### Hidden after generating a Great Prophet
Applicable to: Ruins

## CityState uniques
#### Provides [stats] per turn
Example: "Provides [+1 Gold, +2 Production] per turn"

Applicable to: CityState

#### Provides [stats] [cityFilter] per turn
Example: "Provides [+1 Gold, +2 Production] [in all cities] per turn"

Applicable to: CityState

#### Provides [amount] Happiness
Example: "Provides [20] Happiness"

Applicable to: CityState

#### Provides military units every ≈[amount] turns
Example: "Provides military units every ≈[20] turns"

Applicable to: CityState

#### Provides a unique luxury
Applicable to: CityState

## Conditional uniques
#### <when at war>
Applicable to: Conditional

#### <when not at war>
Applicable to: Conditional

#### <during a Golden Age>
Applicable to: Conditional

#### <with [resource]>
Example: "<with [Iron]>"

Applicable to: Conditional

#### <while the empire is happy>
Applicable to: Conditional

#### <when between [amount] and [amount] Happiness>
Example: "<when between [20] and [20] Happiness>"

Applicable to: Conditional

#### <when below [amount] Happiness>
Example: "<when below [20] Happiness>"

Applicable to: Conditional

#### <during the [era]>
Example: "<during the [Ancient era]>"

Applicable to: Conditional

#### <before the [era]>
Example: "<before the [Ancient era]>"

Applicable to: Conditional

#### <starting from the [era]>
Example: "<starting from the [Ancient era]>"

Applicable to: Conditional

#### <if no other Civilization has researched this>
Applicable to: Conditional

#### <after discovering [tech]>
Example: "<after discovering [Agriculture]>"

Applicable to: Conditional

#### <before discovering [tech]>
Example: "<before discovering [Agriculture]>"

Applicable to: Conditional

#### <after adopting [policy]>
Example: "<after adopting [Oligarchy]>"

Applicable to: Conditional

#### <before adopting [policy]>
Example: "<before adopting [Oligarchy]>"

Applicable to: Conditional

#### <for [amount] turns>
Example: "<for [20] turns>"

Applicable to: Conditional

<<<<<<< HEAD
#### <by consuming this unit>
=======
#### <in cities with a [buildingFilter]>
Example: "<in cities with a [Culture]>"

Applicable to: Conditional

#### <in cities without a [buildingFilter]>
Example: "<in cities without a [Culture]>"

>>>>>>> 22466a9d
Applicable to: Conditional

#### <if this city has at least [amount] specialists>
Example: "<if this city has at least [20] specialists>"

Applicable to: Conditional

#### <in cities where this religion has at least [amount] followers>
Example: "<in cities where this religion has at least [20] followers>"

Applicable to: Conditional

#### <with a garrison>
Applicable to: Conditional

#### <for [mapUnitFilter] units>
Example: "<for [Wounded] units>"

Applicable to: Conditional

#### <for units with [promotion]>
Example: "<for units with [Shock I]>"

Applicable to: Conditional

#### <for units without [promotion]>
Example: "<for units without [Shock I]>"

Applicable to: Conditional

#### <vs cities>
Applicable to: Conditional

#### <vs [mapUnitFilter] units>
Example: "<vs [Wounded] units>"

Applicable to: Conditional

#### <when fighting units from a Civilization with more Cities than you>
Applicable to: Conditional

#### <when attacking>
Applicable to: Conditional

#### <when defending>
Applicable to: Conditional

#### <when fighting in [tileFilter] tiles>
Example: "<when fighting in [Farm] tiles>"

Applicable to: Conditional

#### <on foreign continents>
Applicable to: Conditional

#### <when adjacent to a [mapUnitFilter] unit>
Example: "<when adjacent to a [Wounded] unit>"

Applicable to: Conditional

#### <when above [amount] HP>
Example: "<when above [20] HP>"

Applicable to: Conditional

#### <when below [amount] HP>
Example: "<when below [20] HP>"

Applicable to: Conditional

#### <with [amount] to [amount] neighboring [tileFilter] tiles>
Example: "<with [20] to [20] neighboring [Farm] tiles>"

Applicable to: Conditional

#### <with [amount] to [amount] neighboring [tileFilter] [tileFilter] tiles>
Example: "<with [20] to [20] neighboring [Farm] [Farm] tiles>"

Applicable to: Conditional

#### <in [tileFilter] tiles>
Example: "<in [Farm] tiles>"

Applicable to: Conditional

#### <in [tileFilter] [tileFilter] tiles>
Example: "<in [Farm] [Farm] tiles>"

Applicable to: Conditional

#### <in tiles without [tileFilter]>
Example: "<in tiles without [Farm]>"

Applicable to: Conditional

#### <on water maps>
Applicable to: Conditional

#### <in [regionType] Regions>
Example: "<in [Hybrid] Regions>"

Applicable to: Conditional

#### <in all except [regionType] Regions>
Example: "<in all except [Hybrid] Regions>"

Applicable to: Conditional

## Deprecated uniques
 - "[stats] from every Wonder" - Deprecated as of 3.19.1, replace with "[stats] from every [Wonder]"
 - "[stats] from every [buildingFilter] in cities where this religion has at least [amount] followers" - Deprecated as of 3.19.3, replace with "[stats] from every [buildingFilter] <in cities where this religion has at least [amount] followers>"
 - "+[amount]% [stat] from every [tileFilter/specialist/buildingName]" - Deprecated as of 3.18.17, replace with "[+amount]% [stat] from every [tileFilter/specialist/buildingName]"
 - "+[amount]% yield from every [tileFilter]" - Deprecated as of 3.18.17, replace with "[+amount]% Yield from every [tileFilter]"
 - "+25% Production towards any buildings that already exist in the Capital" - Deprecated as of 3.19.3, replace with "[+25]% Production towards any buildings that already exist in the Capital"
 - "City-State Influence degrades [amount]% slower" - Deprecated as of 3.18.17, replace with "[-amount]% City-State Influence degradation"
 - "Quantity of Resources gifted by City-States increased by [amount]%" - Deprecated as of 3.18.17, replace with "[+amount]% resources gifted by City-States"
 - "Happiness from Luxury Resources gifted by City-States increased by [amount]%" - Deprecated as of 3.18.17, replace with "[+amount]% Happiness from luxury resources gifted by City-States"
 - "[amount]% of food is carried over after population increases" - Deprecated as of 3.19.2, replace with "[amount]% Food is carried over after population increases [in this city]"
 - "[amount]% of food is carried over [cityFilter] after population increases" - Deprecated as of 3.19.2, replace with "[amount]% Food is carried over after population increases [cityFilter]"
 - "[amount]% Culture cost of natural border growth [cityFilter]" - Deprecated as of 3.19.2, replace with "[amount]% Culture cost of natural border growth [cityFilter]"
 - "-[amount]% Culture cost of acquiring tiles [cityFilter]" - Deprecated as of 3.19.1, replace with "[-amount]% Culture cost of natural border growth [cityFilter]"
 - "[amount]% cost of natural border growth" - Deprecated as of 3.19.1, replace with "[amount]% Culture cost of natural border growth [in all cities]"
 - "-[amount]% Gold cost of acquiring tiles [cityFilter]" - Deprecated as of 3.19.1, replace with "[-amount]% Gold cost of acquiring tiles [cityFilter]"
 - "[stat] cost of purchasing [baseUnitFilter] units in cities [amount]%" - Deprecated as of 3.19.3, replace with "[stat] cost of purchasing [baseUnitFilter] units [amount]%"
 - "Maintenance on roads & railroads reduced by [amount]%" - Deprecated as of 3.18.17, replace with "[-amount]% maintenance on road & railroads"
 - "-[amount]% maintenance cost for buildings [cityFilter]" - Deprecated as of 3.18.17, replace with "[-amount]% maintenance cost for buildings [cityFilter]"
 - "+[amount] happiness from each type of luxury resource" - Deprecated as of 3.18.17, replace with "[+amount] Happiness from each type of luxury resource"
 - "Culture cost of adopting new Policies reduced by [amount]%" - Deprecated as of 3.18.17, replace with "[-amount]% Culture cost of adopting new Policies"
 - "[amount]% Culture cost of adopting new policies" - Deprecated as of 3.19.1, replace with "[amount]% Culture cost of adopting new Policies"
 - "Defensive buildings in all cities are 25% more effective" - Deprecated as of 3.18.17, replace with "[+25]% City Strength from defensive buildings"
 - "[amount]% Strength for [mapUnitFilter] units which have another [mapUnitFilter] unit in an adjacent tile" - Deprecated as of 3.18.17, replace with "[amount]% Strength <for [mapUnitFilter] units> <when adjacent to a [mapUnitFilter] unit>"
 - "Gold cost of upgrading [baseUnitFilter] units reduced by [amount]%" - Deprecated as of 3.18.17, replace with "[-amount]% Gold cost of upgrading <for [baseUnitFilter] units>"
 - "Double gold from Great Merchant trade missions" - Deprecated as of 3.18.17, replace with "[+100]% Gold from Great Merchant trade missions"
 - "Golden Age length increased by [amount]%" - Deprecated as of 3.18.17, replace with "[+amount]% Golden Age length"
 - "+[amount]% Defensive Strength for cities" - Deprecated as of 3.18.17, replace with "[+amount]% Strength for cities <when defending>"
 - "[amount]% Attacking Strength for cities" - Deprecated as of 3.18.17, replace with "[+amount]% Strength for cities <when attacking>"
 - "+[amount]% attacking strength for cities with garrisoned units" - Deprecated as of 3.19.1, replace with "[+amount]% Strength for cities <with a garrison> <when attacking>"
 - "Can embark and move over Coasts and Oceans immediately" - Deprecated as of 3.19.9, replace with "Enables embarkation for land units <starting from the [Ancient era]>", "Enables embarked units to enter ocean tiles <starting from the [Ancient era]>"
 - "Population loss from nuclear attacks -[amount]%" - Deprecated as of 3.19.2, replace with "Population loss from nuclear attacks [-amount]% [in this city]"
 - "[amount]% Natural religion spread [cityFilter] with [tech/policy]" - Deprecated as of 3.19.3, replace with "[amount]% Natural religion spread [cityFilter] <after discovering [tech/policy]>" OR "[amount]% Natural religion spread [cityFilter] <after adopting [tech/policy]>"
 - "[amount] HP when healing in [tileFilter] tiles" - Deprecated as of 3.19.4, replace with "[amount] HP when healing <in [tileFilter] tiles>"
 - "Melee units pay no movement cost to pillage" - Deprecated as of 3.18.17, replace with "No movement cost to pillage <for [Melee] units>"
 - "Heal adjacent units for an additional 15 HP per turn" - Deprecated as of 3.19.3, replace with "All adjacent units heal [+15] HP when healing"
 - "+[amount]% attack strength to all [mapUnitFilter] units for [amount2] turns" - Deprecated as of 3.19.8, replace with "[+amount]% Strength <when attacking> <for [mapUnitFilter] units> <for [amount2] turns>"
 - "[stats] per turn from cities before [tech/policy]" - Deprecated as of 3.18.14, replace with "[stats] [in all cities] <before discovering [tech]>" OR "[stats] [in all cities] <before adopting [policy]>"
 - "[mapUnitFilter] units gain [amount]% more Experience from combat" - Deprecated as of 3.18.12, replace with "[amount]% XP gained from combat <for [mapUnitFilter] units>"
 - "[amount]% maintenance costs for [mapUnitFilter] units" - Deprecated as of 3.18.14, replace with "[amount]% maintenance costs <for [mapUnitFilter] units>"
 - "50% of excess happiness added to culture towards policies" - Deprecated as of 3.18.2, replace with "[50]% of excess happiness converted to [Culture]"
 - "-[amount]% food consumption by specialists [cityFilter]" - Deprecated as of 3.18.2, replace with "[-amount]% Food consumption by specialists [cityFilter]"
 - "May buy [baseUnitFilter] units for [amount] [stat] [cityFilter] starting from the [era] at an increasing price ([amount])" - Deprecated as of 3.17.9, removed as of 3.19.3, replace with "May buy [baseUnitFilter] units for [amount] [stat] [cityFilter] at an increasing price ([amount]) <starting from the [era]>"
 - "Provides a free [buildingName] [cityFilter]" - Deprecated as of 3.17.7 - removed 3.18.19, replace with "Gain a free [buildingName] [cityFilter]"
 - "+[amount]% [stat] [cityFilter]" - Deprecated as of 3.17.10 - removed 3.18.18, replace with "[+amount]% [stat] [cityFilter]"
 - "+[amount]% [stat] in all cities" - Deprecated as of 3.17.10 - removed 3.18.18, replace with "[+amount]% [stat] [in all cities]"
 - "[amount]% [stat] while the empire is happy" - Deprecated as of 3.17.1 - removed 3.18.18, replace with "[amount]% [stat] [in all cities] <while the empire is happy>"
 - "Immediately creates the cheapest available cultural building in each of your first [amount] cities for free" - Deprecated as of 3.16.15 - removed 3.18.4, replace with "Provides the cheapest [stat] building in your first [amount] cities for free"
 - "Immediately creates a [buildingName] in each of your first [amount] cities for free" - Deprecated as of 3.16.15 - removed 3.18.4, replace with "Provides a [buildingName] in your first [amount] cities for free"
 - "[mapUnitFilter] units deal +[amount]% damage" - Deprecated as of 3.17.5 - removed 3.18.5, replace with "[+amount]% Strength <for [mapUnitFilter] units>"
 - "+10% Strength for all units during Golden Age" - Deprecated as of 3.17.5 - removed 3.18.5, replace with "[+10]% Strength <for [All] units> <during a Golden Age>"
 - "[amount]% Strength for [mapUnitFilter] units in [tileFilter]" - Deprecated as of 3.17.5 - removed 3.18.5, replace with "[amount]% Strength <for [mapUnitFilter] units> <when fighting in [tileFilter] tiles>"
 - "+15% Combat Strength for all units when attacking Cities" - Deprecated as of 3.17.5 - removed 3.18.5, replace with "[+15]% Strength <for [All] units> <vs cities> <when attacking>"
 - "+[amount] Movement for all [mapUnitFilter] units" - Deprecated as of 3.17.5 - removed 3.18.5, replace with "[+amount] Movement <for [mapUnitFilter] units>"
 - "+1 Movement for all units during Golden Age" - Deprecated as of 3.17.5 - removed 3.18.5, replace with "[+1] Movement <for [All] units> <during a Golden Age>"
 - "[amount] Sight for all [mapUnitFilter] units" - Deprecated as of 3.17.5 - removed 3.18.5, replace with "[amount] Sight <for [mapUnitFilter] units>"
 - "[amount]% Spread Religion Strength for [mapUnitFilter] units" - Deprecated as of 3.17.5 - removed 3.18.5, replace with "[amount]% Spread Religion Strength <for [mapUnitFilter] units>"
 - "+[amount]% Production when constructing [baseUnitFilter] units [cityFilter]" - Deprecated as of 3.17.10 - removed 3.18.5, replace with "[+amount]% Production when constructing [baseUnitFilter] units [cityFilter]"
 - "+[amount]% Production when constructing [stat] buildings" - Deprecated as of 3.17.10 - removed 3.18.5, replace with "[+amount]% Production when constructing [stat] buildings [in all cities]"
 - "+[amount]% Production when constructing [constructionFilter]" - Deprecated as of 3.17.10 - removed 3.18.5, replace with "[+amount]% Production when constructing [constructionFilter] buildings [in all cities]"
 - "+[amount]% Production when constructing a [buildingName]" - Deprecated as of 3.17.10 - removed 3.18.5, replace with "[amount]% Production when constructing [buildingName] buildings [in all cities]"
 - "+[amount]% Production when constructing [constructionFilter] [cityFilter]" - Deprecated as of 3.17.10 - removed 3.18.5, replace with "[amount]% Production when constructing [constructionFilter] buildings [cityFilter]"
 - "Increases embarked movement +1" - Deprecated As of 3.16.11 - removed 3.17.11, replace with "[+1] Movement <for [Embarked] units>"
 - "+1 Movement for all embarked units" - Deprecated As of 3.16.11 - removed 3.17.11, replace with "[+1] Movement <for [Embarked] units>"
 - "Unhappiness from population decreased by [amount]%" - Deprecated As of 3.16.11 - removed 3.17.11, replace with "[-amount]% unhappiness from population [in all cities]"
 - "Unhappiness from population decreased by [amount]% [cityFilter]" - Deprecated As of 3.16.11 - removed 3.17.11, replace with "[-amount]% unhappiness from population [cityFilter]"
 - "+[amount]% growth [cityFilter]" - Deprecated As of 3.16.14 - removed 3.17.11, replace with "[+amount]% growth [cityFilter]"
 - "+[amount]% growth [cityFilter] when not at war" - Deprecated As of 3.16.14 - removed 3.17.11, replace with "[+amount]% growth [cityFilter] <when not at war>"
 - "-[amount]% [mapUnitFilter] unit maintenance costs" - Deprecated As of 3.16.16 - removed as of 3.17.11, replace with "[-amount]% maintenance costs <for [mapUnitFilter] units>"
 - "-[amount]% unit upkeep costs" - Deprecated As of 3.16.16 - removed 3.17.11, replace with "[amount]% maintenance costs <for [All] units>"
 - "[stats] from every specialist" - Deprecated As of 3.16.16 - removed 3.17.11, replace with "[stats] from every specialist [in all cities]"
 - "[stats] if this city has at least [amount] specialists" - Deprecated As of 3.16.16 - removed 3.17.11, replace with "[stats] <if this city has at least [amount] specialists>"
 - "+1 happiness from each type of luxury resource" - Deprecated Extremely old - used for auto-updates only, replace with "[+1] Happiness from each type of luxury resource"
 - "-33% unit upkeep costs" - Deprecated Extremely old - used for auto-updates only, replace with "[-33]% maintenance costs <for [All] units>"
 - "-50% food consumption by specialists" - Deprecated Extremely old - used for auto-updates only, replace with "[-50]% Food consumption by specialists [in all cities]"
 - "+50% attacking strength for cities with garrisoned units" - Deprecated Extremely old - used for auto-updates only, replace with "[+50]% Strength for cities <with a garrison> <when attacking>"
 - "Incompatible with [policy/tech/promotion]" - Deprecated as of 3.19.8, replace with "Only available <before adopting [policy/tech/promotion]>" OR "Only available <before discovering [policy/tech/promotion]>" OR "Only available <for units without [policy/tech/promotion]>"
 - "Not displayed as an available construction without [buildingName/tech/resource/policy]" - Deprecated as of 3.19.8, replace with "Only available <after adopting [buildingName/tech/resource/policy]>" OR "Only available <with [buildingName/tech/resource/policy]>" OR "Only available <after discovering [buildingName/tech/resource/policy]>"
 - "Cannot be built with [buildingName]" - Deprecated as of 3.19.9, replace with "Only available <in cities without a [buildingName]>"
 - "Requires a [buildingName] in this city" - Deprecated as of 3.19.9, replace with "Only available <in cities with a [buildingName]>"
 - "[stats] with [resource]" - Deprecated as of 3.19.7, replace with "[stats] <with [resource]>"
 - "Not displayed as an available construction unless [buildingName] is built" - Deprecated as of 3.16.11, replace with "Not displayed as an available construction without [buildingName]"
 - "[stats] once [tech] is discovered" - Deprecated as of 3.17.10 - removed 3.18.19, replace with "[stats] <after discovering [tech]>"
 - "Eliminates combat penalty for attacking from the sea" - Deprecated as of 3.19.8, replace with "Eliminates combat penalty for attacking across a coast"
 - "[amount]% Bonus XP gain" - Deprecated as of 3.18.12, replace with "[amount]% XP gained from combat"
 - "Cannot enter ocean tiles until Astronomy" - Deprecated as of 3.18.6, replace with "Cannot enter ocean tiles <before discovering [Astronomy]>"
 - "+[amount]% Strength when attacking" - Deprecated as of 3.17.5 - removed 3.18.5, replace with "[+amount]% Strength <when attacking>"
 - "+[amount]% Strength when defending" - Deprecated as of 3.17.5 - removed 3.18.5, replace with "[+amount]% Strength <when defending>"
 - "[amount]% Strength when defending vs [mapUnitFilter] units" - Deprecated as of 3.17.5 - removed 3.18.5, replace with "[amount]% Strength <when defending> <vs [mapUnitFilter] units>"
 - "+[amount]% defence in [tileFilter] tiles" - Deprecated as of 3.17.5 - removed 3.18.5, replace with "[amount]% Strength <when fighting in [tileFilter] tiles> <when defending>"
 - "+[amount]% Strength in [tileFilter]" - Deprecated as of 3.17.5 - removed 3.18.5, replace with "[amount]% Strength <when fighting in [tileFilter] tiles>"
 - "[amount] Visibility Range" - Deprecated as of 3.17.5 - removed 3.18.5, replace with "[amount] Sight"
 - "Limited Visibility" - Deprecated as of 3.17.5 - removed 3.18.5, replace with "[-1] Sight"
 - "Double movement in coast" - Deprecated As of 3.17.1 - removed 3.17.13, replace with "Double movement in [Coast]"
 - "Double movement rate through Forest and Jungle" - Deprecated As of 3.17.1 - removed 3.17.13, replace with "Double movement in [terrainFilter]"
 - "Double movement in Snow, Tundra and Hills" - Deprecated As of 3.17.1 - removed 3.17.13, replace with "Double movement in [terrainFilter]"
 - "+[amount]% Strength" - Deprecated As of 3.17.3 - removed 3.17.13, replace with "[+amount]% Strength"
 - "-[amount]% Strength" - Deprecated As of 3.17.3 - removed 3.17.13, replace with "[-amount]% Strength"
 - "+[amount]% Strength vs [combatantFilter]" - Deprecated As of 3.17.3 - removed 3.17.13, replace with "[+amount]% Strength <vs [combatantFilter] units>" OR "[+amount]% Strength <vs cities>"
 - "-[amount]% Strength vs [combatantFilter]" - Deprecated As of 3.17.3 - removed 3.17.13, replace with "[-amount]% Strength <vs [combatantFilter] units>" OR "[+amount]% Strength <vs cities>"
 - "+[amount]% Combat Strength" - Deprecated As of 3.17.3 - removed 3.17.13, replace with "[+amount]% Strength"
 - "+1 Visibility Range" - Deprecated Extremely old - used for auto-updates only, replace with "[+1] Sight"
 - "+[amount] Visibility Range" - Deprecated Extremely old - used for auto-updates only, replace with "[+amount] Sight"
 - "+[amount] Sight for all [mapUnitFilter] units" - Deprecated Extremely old - used for auto-updates only, replace with "[+amount] Sight <for [mapUnitFilter] units>"
 - "+2 Visibility Range" - Deprecated Extremely old - used for auto-updates only, replace with "[+2] Sight"
 - "Can build improvements on tiles" - Deprecated Extremely old - used for auto-updates only, replace with "Can build [Land] improvements on tiles"
 - "Science gained from research agreements +50%" - Deprecated Extremely old - used for auto-updates only, replace with "Science gained from research agreements [+50]%"
 - "Deal [amount] damage to adjacent enemy units" - Deprecated as of 3.18.17, replace with "Adjacent enemy units ending their turn take [amount] damage"
 - "Cannot be built on [tileFilter] tiles until [tech] is discovered" - Deprecated as of 3.18.5, replace with "Cannot be built on [tileFilter] tiles <before discovering [tech]>"
 - "[stats] on [tileFilter] tiles once [tech] is discovered" - Deprecated as of 3.17.10 - removed 3.18.19, replace with "[stats] from [tileFilter] tiles <after discovering [tech]>"
 - "Deal 30 damage to adjacent enemy units" - Deprecated as of 3.17.10 - removed 3.18.19, replace with "Adjacent enemy units ending their turn take [30] damage"<|MERGE_RESOLUTION|>--- conflicted
+++ resolved
@@ -1,6 +1,5 @@
 ## Table of Contents
 
- - [Triggerable uniques](#triggerable-uniques)
  - [Global uniques](#global-uniques)
  - [Nation uniques](#nation-uniques)
  - [Tech uniques](#tech-uniques)
@@ -16,73 +15,6 @@
  - [Conditional uniques](#conditional-uniques)
  - [Deprecated uniques](#deprecated-uniques)
 
-## Triggerable uniques
-#### Free [baseUnitFilter] appears
-Example: "Free [Melee] appears"
-
-Applicable to: Triggerable
-
-#### [amount] free [baseUnitFilter] units appear
-Example: "[20] free [Melee] units appear"
-
-Applicable to: Triggerable
-
-#### Free Social Policy
-Applicable to: Triggerable
-
-#### [amount] Free Social Policies
-Example: "[20] Free Social Policies"
-
-Applicable to: Triggerable
-
-#### Empire enters golden age
-Applicable to: Triggerable
-
-#### Free Great Person
-Applicable to: Triggerable
-
-#### [amount] population [cityFilter]
-Example: "[20] population [in all cities]"
-
-Applicable to: Triggerable
-
-#### Free Technology
-Applicable to: Triggerable
-
-#### [amount] Free Technologies
-Example: "[20] Free Technologies"
-
-Applicable to: Triggerable
-
-#### Reveals the entire map
-Applicable to: Triggerable
-
-#### Triggers voting for the Diplomatic Victory
-Applicable to: Triggerable
-
-#### This Unit gains the [promotion] promotion
-Example: "This Unit gains the [Shock I] promotion"
-
-Applicable to: Triggerable
-
-#### [mapUnitFilter] units gain the [promotion] promotion
-Example: "[Wounded] units gain the [Shock I] promotion"
-
-Applicable to: Triggerable
-
-#### Provides the cheapest [stat] building in your first [amount] cities for free
-Example: "Provides the cheapest [Culture] building in your first [20] cities for free"
-
-Applicable to: Triggerable
-
-#### Provides a [buildingName] in your first [amount] cities for free
-Example: "Provides a [Library] in your first [20] cities for free"
-
-Applicable to: Triggerable
-
-#### Will not be displayed in Civilopedia
-Applicable to: Triggerable, Global, Nation, Era, Tech, Policy, FounderBelief, FollowerBelief, Building, Wonder, Unit, UnitType, Promotion, Terrain, Improvement, Resource, Ruins, CityState, ModOptions, Conditional
-
 ## Global uniques
 #### [stats]
 Example: "[+1 Gold, +2 Production]"
@@ -695,16 +627,52 @@
 
 Applicable to: Global, Unit
 
+#### Free [baseUnitFilter] appears
+Example: "Free [Melee] appears"
+
+Applicable to: Global
+
+#### [amount] free [baseUnitFilter] units appear
+Example: "[20] free [Melee] units appear"
+
+Applicable to: Global
+
+#### Free Social Policy
+Applicable to: Global
+
+#### [amount] Free Social Policies
+Example: "[20] Free Social Policies"
+
+Applicable to: Global
+
+#### Empire enters golden age
+Applicable to: Global
+
+#### Free Great Person
+Applicable to: Global
+
+#### [amount] population [cityFilter]
+Example: "[20] population [in all cities]"
+
+Applicable to: Global
+
+#### Free Technology
+Applicable to: Global
+
+#### [amount] Free Technologies
+Example: "[20] Free Technologies"
+
+Applicable to: Global
+
+#### Reveals the entire map
+Applicable to: Global
+
+#### Triggers voting for the Diplomatic Victory
+Applicable to: Global
+
 #### This Unit upgrades for free
 Applicable to: Global
 
-<<<<<<< HEAD
-#### Quantity of strategic resources produced by the empire +[amount]%
-Example: "Quantity of strategic resources produced by the empire +[20]%"
-
-Applicable to: Global
-
-=======
 #### This Unit gains the [promotion] promotion
 Example: "This Unit gains the [Shock I] promotion"
 
@@ -728,7 +696,6 @@
 #### Will not be displayed in Civilopedia
 Applicable to: Global, Nation, Era, Tech, Policy, FounderBelief, FollowerBelief, Building, Wonder, Unit, UnitType, Promotion, Terrain, Improvement, Resource, Ruins, CityState, ModOptions, Conditional
 
->>>>>>> 22466a9d
 ## Nation uniques
 #### Will not be chosen for new games
 Applicable to: Nation
@@ -1435,9 +1402,6 @@
 
 Applicable to: Conditional
 
-<<<<<<< HEAD
-#### <by consuming this unit>
-=======
 #### <in cities with a [buildingFilter]>
 Example: "<in cities with a [Culture]>"
 
@@ -1446,7 +1410,6 @@
 #### <in cities without a [buildingFilter]>
 Example: "<in cities without a [Culture]>"
 
->>>>>>> 22466a9d
 Applicable to: Conditional
 
 #### <if this city has at least [amount] specialists>
