import com.unciv.build.BuildConfig.gdxVersion
import com.unciv.build.BuildConfig.ktorVersion
import com.unciv.build.BuildConfig.roboVMVersion


// You'll still get kotlin-reflect-1.3.70.jar in your classpath, but will no longer be used
configurations.all { resolutionStrategy {
    force("org.jetbrains.kotlin:kotlin-reflect:${com.unciv.build.BuildConfig.kotlinVersion}")
} }


buildscript {
    repositories {
        // Chinese mirrors for quicker loading for chinese devs - uncomment if you're chinese
        // maven{ url = uri("https://maven.aliyun.com/repository/central") }
        // maven{ url = uri("https://maven.aliyun.com/repository/google") }
        // maven{ url = uri("https://maven.aliyun.com/repository/gradle-plugin") }
        mavenCentral()
        google()  // needed for com.android.tools.build:gradle
        maven { url = uri("https://oss.sonatype.org/content/repositories/snapshots/") }
        gradlePluginPortal()
    }
    dependencies {
        classpath("org.jetbrains.kotlin:kotlin-gradle-plugin:${com.unciv.build.BuildConfig.kotlinVersion}")
        classpath("de.richsource.gradle.plugins:gwt-gradle-plugin:0.6")
        classpath("com.android.tools.build:gradle:7.4.2")
        classpath("com.mobidevelop.robovm:robovm-gradle-plugin:2.3.1")
    }
}

// Fixes the error "Please initialize at least one Kotlin target in 'Unciv (:)'"
kotlin {
    jvm()
}

// Plugins used for serialization of JSON for networking
plugins {
    id("io.gitlab.arturbosch.detekt").version("1.23.0-RC3")
    kotlin("multiplatform") version "1.8.10"
    kotlin("plugin.serialization") version "1.8.10"
}

allprojects {
    apply(plugin = "eclipse")
    apply(plugin = "idea")


    version = "1.0.1"

    repositories {
        // Chinese mirrors for quicker loading for chinese devs - uncomment if you're chinese
        // maven{ url = uri("https://maven.aliyun.com/repository/central") }
        // maven{ url = uri("https://maven.aliyun.com/repository/google") }
        mavenCentral()
        google()
        maven { url = uri("https://oss.sonatype.org/content/repositories/snapshots/") }
        maven { url = uri("https://oss.sonatype.org/content/repositories/releases/") }
        maven { url = uri("https://jitpack.io") } // for java-discord-rpc
    }
}

project(":desktop") {
    apply(plugin = "kotlin")

    dependencies {
        "implementation"(project(":core"))
        "implementation"("com.badlogicgames.gdx:gdx-backend-lwjgl3:${gdxVersion}")
        "implementation"("com.badlogicgames.gdx:gdx-platform:$gdxVersion:natives-desktop")

        "implementation"("com.badlogicgames.gdx:gdx-tools:$gdxVersion") {
            exclude("com.badlogicgames.gdx", "gdx-backend-lwjgl")
        }

        "implementation"("com.github.MinnDevelopment:java-discord-rpc:v2.0.1")

        "implementation"("net.java.dev.jna:jna:5.11.0")
        "implementation"("net.java.dev.jna:jna-platform:5.11.0")
    }
}

// For server-side
project(":server") {
    apply(plugin = "kotlin")

    dependencies {
        // For server-side
        "implementation"("io.ktor:ktor-server-core:1.6.8")
        "implementation"("io.ktor:ktor-server-netty:1.6.8")
        "implementation"("ch.qos.logback:logback-classic:1.2.5")
        "implementation"("com.github.ajalt.clikt:clikt:3.4.0")
    }

}

project(":android") {
    apply(plugin = "com.android.application")
    apply(plugin = "kotlin-android")

    val natives by configurations.creating

    dependencies {
        "implementation"(project(":core"))
        "implementation"("com.badlogicgames.gdx:gdx-backend-android:$gdxVersion")
        "implementation"("org.jetbrains.kotlinx:kotlinx-coroutines-android:1.6.4")
        natives("com.badlogicgames.gdx:gdx-platform:$gdxVersion:natives-armeabi-v7a")
        natives("com.badlogicgames.gdx:gdx-platform:$gdxVersion:natives-arm64-v8a")
        natives("com.badlogicgames.gdx:gdx-platform:$gdxVersion:natives-x86")
        natives("com.badlogicgames.gdx:gdx-platform:$gdxVersion:natives-x86_64")
    }
}

project(":ios") {
    apply(plugin = "kotlin")
    apply(plugin = "robovm")

    dependencies {
        "implementation"(project(":core"))
        "implementation"("com.mobidevelop.robovm:robovm-rt:$roboVMVersion")
        "implementation"("com.mobidevelop.robovm:robovm-cocoatouch:$roboVMVersion")
        "implementation"("com.badlogicgames.gdx:gdx-backend-robovm:$gdxVersion")
        "implementation"("com.badlogicgames.gdx:gdx-platform:$gdxVersion:natives-ios")
    }
}


project(":core") {
    apply(plugin = "kotlin")
    // Serialization features (especially JSON)
    apply(plugin = "kotlinx-serialization")

    dependencies {
        "implementation"("com.badlogicgames.gdx:gdx:$gdxVersion")
        "implementation"("org.jetbrains.kotlinx:kotlinx-coroutines-core:1.6.4")
        "implementation"("org.jetbrains.kotlin:kotlin-reflect:${com.unciv.build.BuildConfig.kotlinVersion}")

        // Ktor core
        "implementation"("io.ktor:ktor-client-core:$ktorVersion")
        // CIO engine
        "implementation"("io.ktor:ktor-client-cio:$ktorVersion")
        // WebSocket support
        "implementation"("io.ktor:ktor-client-websockets:$ktorVersion")
        // Gzip transport encoding
        "implementation"("io.ktor:ktor-client-encoding:$ktorVersion")
        // Content negotiation
        "implementation"("io.ktor:ktor-client-content-negotiation:$ktorVersion")
        // JSON serialization and de-serialization
        "implementation"("io.ktor:ktor-serialization-kotlinx-json:$ktorVersion")
<<<<<<< HEAD

=======
>>>>>>> e1fb0e48
    }


    // Taken from https://github.com/TomGrill/gdx-testing
    project(":tests") {
        apply(plugin = "java")
        apply(plugin = "kotlin")

        dependencies {
            "implementation"(project(":core"))

            "implementation"("org.jetbrains.kotlinx:kotlinx-coroutines-core:1.6.4")

            "implementation"("junit:junit:4.13.2")
            "implementation"("org.mockito:mockito-core:5.1.1")

            "implementation"("com.badlogicgames.gdx:gdx-backend-lwjgl3:${gdxVersion}")
            "implementation"("com.badlogicgames.gdx:gdx-platform:$gdxVersion:natives-desktop")
            "implementation"("com.badlogicgames.gdx:gdx-backend-headless:$gdxVersion")
            "implementation"("com.badlogicgames.gdx:gdx:$gdxVersion")

            "testImplementation"("junit:junit:4.13.2")
            "testImplementation"("org.mockito:mockito-core:5.1.1")
            "testImplementation"("io.mockk:mockk:1.9.3")

            "testImplementation"("com.badlogicgames.gdx:gdx-backend-headless:$gdxVersion")
            "testImplementation"("com.badlogicgames.gdx:gdx:$gdxVersion")
            "testImplementation"("com.badlogicgames.gdx:gdx-platform:$gdxVersion:natives-desktop")
        }
    }
}<|MERGE_RESOLUTION|>--- conflicted
+++ resolved
@@ -145,10 +145,6 @@
         "implementation"("io.ktor:ktor-client-content-negotiation:$ktorVersion")
         // JSON serialization and de-serialization
         "implementation"("io.ktor:ktor-serialization-kotlinx-json:$ktorVersion")
-<<<<<<< HEAD
-
-=======
->>>>>>> e1fb0e48
     }
 
 
