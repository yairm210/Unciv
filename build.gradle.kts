--- conflicted
+++ resolved
@@ -33,20 +33,11 @@
 
 // Plugins used for serialization of JSON for networking
 plugins {
-<<<<<<< HEAD
     val kotlinVersion: String by project
     kotlin("multiplatform") version kotlinVersion
     kotlin("plugin.serialization") version kotlinVersion
     id("io.gitlab.arturbosch.detekt") version "1.23.8"
-    id("io.github.yairm210.purity-plugin") version "1.1.1" apply false
-=======
-    id("io.gitlab.arturbosch.detekt").version("1.23.8")
-    // For some weird reason, the *docker build* fails to recognize linking to the shared kotlinVersion in plugins
-    // This is *with* gradle 8.2 downloaded according the project specs, no idea what that's about
-    kotlin("multiplatform") version "1.9.24"
-    kotlin("plugin.serialization") version "1.9.24"
-    id("io.github.yairm210.purity-plugin") version "1.2.2" apply(false)
->>>>>>> 7bfe51fc
+    id("io.github.yairm210.purity-plugin") version "1.2.2" apply false
 }
 
 allprojects {
